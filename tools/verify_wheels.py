# -*- coding: utf-8 -*-

# Copyright 2019, IBM.
#
# This source code is licensed under the Apache License, Version 2.0 found in
# the LICENSE.txt file in the root directory of this source tree.

import numpy as np

from qiskit import ClassicalRegister
from qiskit.compiler import assemble, transpile
from qiskit import execute
from qiskit import QuantumCircuit
from qiskit import QuantumRegister
from qiskit.quantum_info import Operator, Statevector
from qiskit.quantum_info.operators.predicates import matrix_equal

<<<<<<< HEAD
from qiskit_aer.pulse.system_models.duffing_model_generators import duffing_system_model
from qiskit.pulse import (Schedule, Play, Acquire, SamplePulse, DriveChannel, AcquireChannel,
=======
from qiskit.providers.aer.pulse.system_models.duffing_model_generators import duffing_system_model
from qiskit.pulse import (Schedule, Play, Acquire, Waveform, DriveChannel, AcquireChannel,
>>>>>>> b475f196
                          MemorySlot)

from qiskit_aer import QasmSimulator
from qiskit_aer import StatevectorSimulator
from qiskit_aer import UnitarySimulator
from qiskit_aer import PulseSimulator

# Backwards compatibility for Terra <= 0.13
if not hasattr(QuantumCircuit, 'i'):
    QuantumCircuit.i = QuantumCircuit.iden


def assertAlmostEqual(first, second, places=None, msg=None,
                      delta=None):
    """Test of 2 object are almost equal.

    Fail if the two objects are unequal as determined by their
    difference rounded to the given number of decimal places
    (default 7) and comparing to zero, or by comparing that the
    difference between the two objects is more than the given
    delta.
    Note that decimal places (from zero) are usually not the same
    as significant digits (measured from the most significant digit).
    If the two objects compare equal then they will automatically
    compare almost equal.
    """
    if first == second:
        # shortcut
        return
    if delta is not None and places is not None:
        raise TypeError("specify delta or places not both")

    diff = abs(first - second)
    if delta is not None:
        if diff <= delta:
            return

        standardMsg = '%s != %s within %s delta (%s difference)' % (
            first,
            second,
            delta,
            diff)
    else:
        if places is None:
            places = 7

        if round(diff, places) == 0:
            return

        standardMsg = '%s != %s within %r places (%s difference)' % (
            first,
            second,
            places,
            diff)
    raise Exception(standardMsg)


def grovers_circuit(final_measure=True, allow_sampling=True):
    """Testing a circuit originated in the Grover algorithm"""

    circuits = []

    # 6-qubit grovers
    qr = QuantumRegister(6)
    if final_measure:
        cr = ClassicalRegister(2)
        regs = (qr, cr)
    else:
        regs = (qr, )
    circuit = QuantumCircuit(*regs)

    circuit.h(qr[0])
    circuit.h(qr[1])
    circuit.x(qr[2])
    circuit.x(qr[3])
    circuit.x(qr[0])
    circuit.cx(qr[0], qr[2])
    circuit.x(qr[0])
    circuit.cx(qr[1], qr[3])
    circuit.ccx(qr[2], qr[3], qr[4])
    circuit.cx(qr[1], qr[3])
    circuit.x(qr[0])
    circuit.cx(qr[0], qr[2])
    circuit.x(qr[0])
    circuit.x(qr[1])
    circuit.x(qr[4])
    circuit.h(qr[4])
    circuit.ccx(qr[0], qr[1], qr[4])
    circuit.h(qr[4])
    circuit.x(qr[0])
    circuit.x(qr[1])
    circuit.x(qr[4])
    circuit.h(qr[0])
    circuit.h(qr[1])
    circuit.h(qr[4])
    if final_measure:
        circuit.barrier(qr)
        circuit.measure(qr[0], cr[0])
        circuit.measure(qr[1], cr[1])
    if not allow_sampling:
        circuit.barrier(qr)
        circuit.i(qr)
    circuits.append(circuit)

    return circuits


def assertDictAlmostEqual(dict1, dict2, delta=None, msg=None,
                          places=None, default_value=0):
    """Assert two dictionaries with numeric values are almost equal.

    Fail if the two dictionaries are unequal as determined by
    comparing that the difference between values with the same key are
    not greater than delta (default 1e-8), or that difference rounded
    to the given number of decimal places is not zero. If a key in one
    dictionary is not in the other the default_value keyword argument
    will be used for the missing value (default 0). If the two objects
    compare equal then they will automatically compare almost equal.

    Args:
        dict1 (dict): a dictionary.
        dict2 (dict): a dictionary.
        delta (number): threshold for comparison (defaults to 1e-8).
        msg (str): return a custom message on failure.
        places (int): number of decimal places for comparison.
        default_value (number): default value for missing keys.

    Raises:
        TypeError: raises TestCase failureException if the test fails.
    """
    if dict1 == dict2:
        # Shortcut
        return
    if delta is not None and places is not None:
        raise TypeError("specify delta or places not both")

    if places is not None:
        success = True
        standard_msg = ''
        # check value for keys in target
        keys1 = set(dict1.keys())
        for key in keys1:
            val1 = dict1.get(key, default_value)
            val2 = dict2.get(key, default_value)
            if round(abs(val1 - val2), places) != 0:
                success = False
                standard_msg += '(%s: %s != %s), ' % (key,
                                                      val1,
                                                      val2)
        # check values for keys in counts, not in target
        keys2 = set(dict2.keys()) - keys1
        for key in keys2:
            val1 = dict1.get(key, default_value)
            val2 = dict2.get(key, default_value)
            if round(abs(val1 - val2), places) != 0:
                success = False
                standard_msg += '(%s: %s != %s), ' % (key,
                                                      val1,
                                                      val2)
        if success is True:
            return
        standard_msg = standard_msg[:-2] + ' within %s places' % places

    else:
        if delta is None:
            delta = 1e-8  # default delta value
        success = True
        standard_msg = ''
        # check value for keys in target
        keys1 = set(dict1.keys())
        for key in keys1:
            val1 = dict1.get(key, default_value)
            val2 = dict2.get(key, default_value)
            if abs(val1 - val2) > delta:
                success = False
                standard_msg += '(%s: %s != %s), ' % (key,
                                                      val1,
                                                      val2)
        # check values for keys in counts, not in target
        keys2 = set(dict2.keys()) - keys1
        for key in keys2:
            val1 = dict1.get(key, default_value)
            val2 = dict2.get(key, default_value)
            if abs(val1 - val2) > delta:
                success = False
                standard_msg += '(%s: %s != %s), ' % (key,
                                                      val1,
                                                      val2)
        if success is True:
            return
        standard_msg = standard_msg[:-2] + ' within %s delta' % delta

    raise Exception(standard_msg)


def compare_counts(result, circuits, targets, hex_counts=True, delta=0):
    """Compare counts dictionary to targets."""
    for pos, test_case in enumerate(zip(circuits, targets)):
        circuit, target = test_case
        if hex_counts:
            # Don't use get_counts method which converts hex
            output = result.data(circuit)["counts"]
        else:
            # Use get counts method which converts hex
            output = result.get_counts(circuit)
        assertDictAlmostEqual(output, target, delta=delta)


def cx_gate_circuits_deterministic(final_measure=True):
    """CX-gate test circuits with deterministic counts."""
    circuits = []
    qr = QuantumRegister(2)
    if final_measure:
        cr = ClassicalRegister(2)
        regs = (qr, cr)
    else:
        regs = (qr, )

    # CX01, |00> state
    circuit = QuantumCircuit(*regs)
    circuit.cx(qr[0], qr[1])
    if final_measure:
        circuit.barrier(qr)
        circuit.measure(qr, cr)
    circuits.append(circuit)

    # CX10, |00> state
    circuit = QuantumCircuit(*regs)
    circuit.cx(qr[1], qr[0])
    if final_measure:
        circuit.barrier(qr)
        circuit.measure(qr, cr)
    circuits.append(circuit)

    # CX01.(X^I), |10> state
    circuit = QuantumCircuit(*regs)
    circuit.x(qr[1])
    circuit.barrier(qr)
    circuit.cx(qr[0], qr[1])
    if final_measure:
        circuit.barrier(qr)
        circuit.measure(qr, cr)
    circuits.append(circuit)

    # CX10.(I^X), |01> state
    circuit = QuantumCircuit(*regs)
    circuit.x(qr[0])
    circuit.barrier(qr)
    circuit.cx(qr[1], qr[0])
    if final_measure:
        circuit.barrier(qr)
        circuit.measure(qr, cr)
    circuits.append(circuit)

    # CX01.(I^X), |11> state
    circuit = QuantumCircuit(*regs)
    circuit.x(qr[0])
    circuit.barrier(qr)
    circuit.cx(qr[0], qr[1])
    if final_measure:
        circuit.barrier(qr)
        circuit.measure(qr, cr)
    circuits.append(circuit)

    # CX10.(X^I), |11> state
    circuit = QuantumCircuit(*regs)
    circuit.x(qr[1])
    circuit.barrier(qr)
    circuit.cx(qr[1], qr[0])
    if final_measure:
        circuit.barrier(qr)
        circuit.measure(qr, cr)
    circuits.append(circuit)

    # CX01.(X^X), |01> state
    circuit = QuantumCircuit(*regs)
    circuit.x(qr)
    circuit.barrier(qr)
    circuit.cx(qr[0], qr[1])
    if final_measure:
        circuit.barrier(qr)
        circuit.measure(qr, cr)
    circuits.append(circuit)

    # CX10.(X^X), |10> state
    circuit = QuantumCircuit(*regs)
    circuit.x(qr)
    circuit.barrier(qr)
    circuit.cx(qr[1], qr[0])
    if final_measure:
        circuit.barrier(qr)
        circuit.measure(qr, cr)
    circuits.append(circuit)

    return circuits


def cx_gate_statevector_deterministic():
    """CX-gate test circuits with deterministic counts."""
    targets = []
    # CX01, |00> state
    targets.append(np.array([1, 0, 0, 0]))
    # CX10, |00> state
    targets.append(np.array([1, 0, 0, 0]))
    # CX01.(X^I), |10> state
    targets.append(np.array([0, 0, 1, 0]))
    # CX10.(I^X), |01> state
    targets.append(np.array([0, 1, 0, 0]))
    # CX01.(I^X), |11> state
    targets.append(np.array([0, 0, 0, 1]))
    # CX10.(X^I), |11> state
    targets.append(np.array([0, 0, 0, 1]))
    # CX01.(X^X), |01> state
    targets.append(np.array([0, 1, 0, 0]))
    # CX10.(X^X), |10> state
    targets.append(np.array([0, 0, 1, 0]))
    return targets


def cx_gate_unitary_deterministic():
    """CX-gate circuits reference unitaries."""
    targets = []
    # CX01, |00> state
    targets.append(np.array([[1, 0, 0, 0],
                             [0, 0, 0, 1],
                             [0, 0, 1, 0],
                             [0, 1, 0, 0]]))
    # CX10, |00> state
    targets.append(np.array([[1, 0, 0, 0],
                             [0, 1, 0, 0],
                             [0, 0, 0, 1],
                             [0, 0, 1, 0]]))
    # CX01.(X^I), |10> state
    targets.append(np.array([[0, 0, 1, 0],
                             [0, 1, 0, 0],
                             [1, 0, 0, 0],
                             [0, 0, 0, 1]]))
    # CX10.(I^X), |01> state
    targets.append(np.array([[0, 1, 0, 0],
                             [1, 0, 0, 0],
                             [0, 0, 1, 0],
                             [0, 0, 0, 1]]))
    # CX01.(I^X), |11> state
    targets.append(np.array([[0, 1, 0, 0],
                             [0, 0, 1, 0],
                             [0, 0, 0, 1],
                             [1, 0, 0, 0]]))
    # CX10.(X^I), |11> state
    targets.append(np.array([[0, 0, 1, 0],
                             [0, 0, 0, 1],
                             [0, 1, 0, 0],
                             [1, 0, 0, 0]]))
    # CX01.(X^X), |01> state
    targets.append(np.array([[0, 0, 0, 1],
                             [1, 0, 0, 0],
                             [0, 1, 0, 0],
                             [0, 0, 1, 0]]))
    # CX10.(X^X), |10> state
    targets.append(np.array([[0, 0, 0, 1],
                             [0, 0, 1, 0],
                             [1, 0, 0, 0],
                             [0, 1, 0, 0]]))
    return targets


def compare_statevector(result, circuits, targets,
                        ignore_phase=False, atol=1e-8, rtol=1e-5):
    """Compare final statevectors to targets."""
    for pos, test_case in enumerate(zip(circuits, targets)):
        circuit, target = test_case
        target = Statevector(target)
        output = Statevector(result.get_statevector(circuit))
        equiv = matrix_equal(output.data, target.data,
                             ignore_phase=ignore_phase,
                             atol=atol, rtol=rtol)
        if equiv:
            return
        msg = "Circuit ({}/{}): {} != {}".format(
            pos + 1, len(circuits), output.data, target.data)
        raise Exception(msg)


def compare_unitary(result, circuits, targets,
                    ignore_phase=False, atol=1e-8, rtol=1e-5):
    """Compare final unitary matrices to targets."""
    for pos, test_case in enumerate(zip(circuits, targets)):
        circuit, target = test_case
        target = Operator(target)
        output = Operator(result.get_unitary(circuit))
        equiv = matrix_equal(output.data, target.data,
                             ignore_phase=ignore_phase,
                             atol=atol, rtol=rtol)
        if equiv:
            return
        msg = "Circuit ({}/{}): {} != {}".format(
            pos + 1, len(circuits), output.data, target.data)
        raise Exception(msg)


def model_and_pi_schedule():
    """Return a simple model and schedule for pulse simulation"""

    # construct model
    model = duffing_system_model(dim_oscillators=2,
                                 oscillator_freqs=[5.0],
                                 anharm_freqs=[0],
                                 drive_strengths=[0.01],
                                 coupling_dict={},
                                 dt=1.0)

    # note: parameters set so that area under curve is 1/4
    sample_pulse = Waveform(np.ones(50))

    # construct schedule
    schedule = Schedule(name='test_sched')
    schedule |= Play(sample_pulse, DriveChannel(0))
    schedule += Acquire(10, AcquireChannel(0), MemorySlot(0)) << schedule.duration

    return model, schedule

if __name__ == '__main__':
    # Run qasm simulator
    shots = 4000
    circuits = grovers_circuit(final_measure=True, allow_sampling=True)
    targets = [{'0x0': 5 * shots / 8, '0x1': shots / 8,
                '0x2': shots / 8, '0x3': shots / 8}]
    simulator = QasmSimulator()
    qobj = assemble(transpile(circuits, simulator), simulator, shots=shots)
    result = simulator.run(qobj).result()
    assert result.status == 'COMPLETED'
    compare_counts(result, circuits, targets, delta=0.05 * shots)
    assert result.success is True

    # Run statevector simulator
    circuits = cx_gate_circuits_deterministic(final_measure=False)
    targets = cx_gate_statevector_deterministic()
    job = execute(circuits, StatevectorSimulator(), shots=1)
    result = job.result()
    assert result.status == 'COMPLETED'
    assert result.success is True
    compare_statevector(result, circuits, targets)

    # Run unitary simulator
    circuits = cx_gate_circuits_deterministic(final_measure=False)
    targets = cx_gate_unitary_deterministic()
    job = execute(circuits, UnitarySimulator(), shots=1,
                  basis_gates=['u1', 'u2', 'u3', 'cx'])
    result = job.result()
    assert result.status == 'COMPLETED'
    assert result.success is True
    compare_unitary(result, circuits, targets)

    # Run pulse simulator
    system_model, schedule = model_and_pi_schedule()
    backend_sim = PulseSimulator()
    qobj = assemble([schedule],
                    backend=backend_sim,
                    qubit_lo_freq=[5.0],
                    meas_level=1,
                    meas_return='avg',
                    shots=1)
    results = backend_sim.run(qobj, system_model=system_model).result()
    state = results.get_statevector(0)
    assertAlmostEqual(state[0], 0, delta=10**-3)
    assertAlmostEqual(state[1], -1j, delta=10**-3)<|MERGE_RESOLUTION|>--- conflicted
+++ resolved
@@ -15,13 +15,8 @@
 from qiskit.quantum_info import Operator, Statevector
 from qiskit.quantum_info.operators.predicates import matrix_equal
 
-<<<<<<< HEAD
-from qiskit_aer.pulse.system_models.duffing_model_generators import duffing_system_model
-from qiskit.pulse import (Schedule, Play, Acquire, SamplePulse, DriveChannel, AcquireChannel,
-=======
 from qiskit.providers.aer.pulse.system_models.duffing_model_generators import duffing_system_model
 from qiskit.pulse import (Schedule, Play, Acquire, Waveform, DriveChannel, AcquireChannel,
->>>>>>> b475f196
                           MemorySlot)
 
 from qiskit_aer import QasmSimulator
