# Aer - high performance quantum circuit simulation for Qiskit

[![License](https://img.shields.io/github/license/Qiskit/qiskit-aer.svg?style=popout-square)](https://opensource.org/licenses/Apache-2.0)
[![Build](https://github.com/Qiskit/qiskit-aer/actions/workflows/build.yml/badge.svg?branch=main)](https://github.com/Qiskit/qiskit-aer/actions/workflows/build.yml)
[![Tests](https://github.com/Qiskit/qiskit-aer/actions/workflows/tests.yml/badge.svg?branch=main)](https://github.com/Qiskit/qiskit-aer/actions/workflows/tests.yml)
[![](https://img.shields.io/github/release/Qiskit/qiskit-aer.svg?style=popout-square)](https://github.com/Qiskit/qiskit-aer/releases)
[![](https://img.shields.io/pypi/dm/qiskit-aer.svg?style=popout-square)](https://pypi.org/project/qiskit-aer/)

**Aer** is a high performance simulator for quantum circuits written in Qiskit, that includes realistic noise models.

## Installation

We encourage installing Aer via the pip tool (a python package manager):

```bash
pip install qiskit-aer
```

Pip will handle all dependencies automatically for us, and you will always install the latest (and well-tested) version.

To install from source, follow the instructions in the [contribution guidelines](CONTRIBUTING.md).

## Installing GPU support

In order to install and run the GPU supported simulators on Linux, you need CUDA&reg; 11.2 or newer previously installed.
CUDA&reg; itself would require a set of specific GPU drivers. Please follow CUDA&reg; installation procedure in the NVIDIA&reg; [web](https://www.nvidia.com/drivers).

If you want to install our GPU supported simulators, you have to install this other package:

```bash
pip install qiskit-aer-gpu
```

The package above is for CUDA&reg 12, so if your system has CUDA&reg; 11 installed, install separate package:
```bash
pip install qiskit-aer-gpu-cu11
```

This will overwrite your current `qiskit-aer` package installation giving you
the same functionality found in the canonical `qiskit-aer` package, plus the
ability to run the GPU supported simulators: statevector, density matrix, and unitary.

**Note**: This package is only available on x86_64 Linux. For other platforms
that have CUDA support, you will have to build from source. You can refer to
the [contributing guide](CONTRIBUTING.md#building-with-gpu-support)
for instructions on doing this.

## Simulating your first Qiskit circuit with Aer
Now that you have Aer installed, you can start simulating quantum circuits with noise. Here is a basic example:

```
$ python
```

```python
import qiskit
from qiskit_aer import AerSimulator
from qiskit.providers.fake_provider import FakeManilaV2

# Generate 3-qubit GHZ state
circ = qiskit.QuantumCircuit(3)
circ.h(0)
circ.cx(0, 1)
circ.cx(1, 2)
circ.measure_all()

# Construct an ideal simulator
aersim = AerSimulator()

# Perform an ideal simulation
result_ideal = aersim.run(circ).result()
counts_ideal = result_ideal.get_counts(0)
print('Counts(ideal):', counts_ideal)
# Counts(ideal): {'000': 493, '111': 531}

# Construct a noisy simulator backend from an IBMQ backend
# This simulator backend will be automatically configured
# using the device configuration and noise model
backend = FakeManilaV2()
aersim_backend = AerSimulator.from_backend(backend)

# Perform noisy simulation
result_noise = aersim_backend.run(circ).result()
counts_noise = result_noise.get_counts(0)

print('Counts(noise):', counts_noise)
# Counts(noise): {'101': 16, '110': 48, '100': 7, '001': 31, '010': 7, '000': 464, '011': 15, '111': 436}
```

## Contribution Guidelines

If you'd like to contribute to Aer, please take a look at our
[contribution guidelines](CONTRIBUTING.md). This project adheres to Qiskit's [code of conduct](CODE_OF_CONDUCT.md). By participating, you are expected to uphold this code.

We use [GitHub issues](https://github.com/Qiskit/qiskit-aer/issues) for tracking requests and bugs. Please use our [slack](https://qiskit.slack.com) for discussion and simple questions. To join our Slack community use the [link](https://qiskit.slack.com/join/shared_invite/zt-fybmq791-hYRopcSH6YetxycNPXgv~A#/). For questions that are more suited for a forum, we use the Qiskit tag in the [Stack Exchange](https://quantumcomputing.stackexchange.com/questions/tagged/qiskit).

## Next Steps

Now you're set up and ready to check out some of the other examples from the [Aer documentation](https://qiskit.org/ecosystem/aer/).

## Authors and Citation

<<<<<<< HEAD
Qiskit Aer is the work of [many people](https://github.com/Qiskit/qiskit-aer/graphs/contributors) who contribute
to the project at different levels. If you use Qiskit, please cite as per the included [BibTeX file](https://github.com/Qiskit/qiskit/blob/main/CITATION.bib).
=======
Aer is the work of [many people](https://github.com/Qiskit/qiskit-aer/graphs/contributors) who contribute to the project at different levels.
If you use Qiskit, please cite as per the included [BibTeX file](https://github.com/Qiskit/qiskit/blob/main/CITATION.bib).
>>>>>>> d9ec58d6

## License

[Apache License 2.0](LICENSE.txt)<|MERGE_RESOLUTION|>--- conflicted
+++ resolved
@@ -100,13 +100,8 @@
 
 ## Authors and Citation
 
-<<<<<<< HEAD
-Qiskit Aer is the work of [many people](https://github.com/Qiskit/qiskit-aer/graphs/contributors) who contribute
-to the project at different levels. If you use Qiskit, please cite as per the included [BibTeX file](https://github.com/Qiskit/qiskit/blob/main/CITATION.bib).
-=======
 Aer is the work of [many people](https://github.com/Qiskit/qiskit-aer/graphs/contributors) who contribute to the project at different levels.
 If you use Qiskit, please cite as per the included [BibTeX file](https://github.com/Qiskit/qiskit/blob/main/CITATION.bib).
->>>>>>> d9ec58d6
 
 ## License
 
