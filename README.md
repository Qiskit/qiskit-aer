# Qiskit Aer

[![License](https://img.shields.io/github/license/Qiskit/qiskit-aer.svg?style=popout-square)](https://opensource.org/licenses/Apache-2.0)[![Build Status](https://img.shields.io/travis/com/Qiskit/qiskit-aer/master.svg?style=popout-square)](https://travis-ci.com/Qiskit/qiskit-aer)[![](https://img.shields.io/github/release/Qiskit/qiskit-aer.svg?style=popout-square)](https://github.com/Qiskit/qiskit-aer/releases)[![](https://img.shields.io/pypi/dm/qiskit-aer.svg?style=popout-square)](https://pypi.org/project/qiskit-aer/)

**Qiskit** is an open-source framework for working with noisy quantum computers at the level of pulses, circuits, and algorithms.

Qiskit is made up of elements that work together to enable quantum computing. This element is **Aer**, which provides high-performance quantum computing simulators with realistic noise models.

## Installation

We encourage installing Qiskit via the pip tool (a python package manager). The following command installs the core Qiskit components, including Aer.

```bash
pip install qiskit qiskit-aer
```

Pip will handle all dependencies automatically for us, and you will always install the latest (and well-tested) version.

To install from source, follow the instructions in the [contribution guidelines](CONTRIBUTING.md).

## Installing GPU support

In order to install and run the GPU supported simulators on Linux, you need CUDA&reg; 11.2 or newer previously installed.
CUDA&reg; itself would require a set of specific GPU drivers. Please follow CUDA&reg; installation procedure in the NVIDIA&reg; [web](https://www.nvidia.com/drivers).

If you want to install our GPU supported simulators, you have to install this other package:

```bash
pip install qiskit-aer-gpu
```

<<<<<<< HEAD
The package avobe is for CUDA&reg 12, so if your system has CUDA&reg; 11 installed, install separate package:
=======
The package above is for CUDA&reg 12, so if your system has CUDA&reg; 11 installed, install separate package:
>>>>>>> 49990f72
```bash
pip install qiskit-aer-gpu-cu11
```

This will overwrite your current `qiskit-aer` package installation giving you
the same functionality found in the canonical `qiskit-aer` package, plus the
ability to run the GPU supported simulators: statevector, density matrix, and unitary.

**Note**: This package is only available on x86_64 Linux. For other platforms
that have CUDA support, you will have to build from source. You can refer to
the [contributing guide](CONTRIBUTING.md#building-with-gpu-support)
for instructions on doing this.

## Simulating your first quantum program with Qiskit Aer
Now that you have Qiskit Aer installed, you can start simulating quantum circuits with noise. Here is a basic example:

```
$ python
```

```python
import qiskit
from qiskit_aer import AerSimulator
from qiskit.providers.fake_provider import FakeManilaV2

# Generate 3-qubit GHZ state
circ = qiskit.QuantumCircuit(3)
circ.h(0)
circ.cx(0, 1)
circ.cx(1, 2)
circ.measure_all()

# Construct an ideal simulator
aersim = AerSimulator()

# Perform an ideal simulation
result_ideal = aersim.run(circ).result()
counts_ideal = result_ideal.get_counts(0)
print('Counts(ideal):', counts_ideal)
# Counts(ideal): {'000': 493, '111': 531}

# Construct a noisy simulator backend from an IBMQ backend
# This simulator backend will be automatically configured
# using the device configuration and noise model
backend = FakeManilaV2()
aersim_backend = AerSimulator.from_backend(backend)

# Perform noisy simulation
result_noise = aersim_backend.run(circ).result()
counts_noise = result_noise.get_counts(0)

print('Counts(noise):', counts_noise)
# Counts(noise): {'101': 16, '110': 48, '100': 7, '001': 31, '010': 7, '000': 464, '011': 15, '111': 436}
```

## Contribution Guidelines

If you'd like to contribute to Qiskit, please take a look at our
[contribution guidelines](CONTRIBUTING.md). This project adheres to Qiskit's [code of conduct](CODE_OF_CONDUCT.md). By participating, you are expected to uphold this code.

We use [GitHub issues](https://github.com/Qiskit/qiskit-aer/issues) for tracking requests and bugs. Please use our [slack](https://qiskit.slack.com) for discussion and simple questions. To join our Slack community use the [link](https://qiskit.slack.com/join/shared_invite/zt-fybmq791-hYRopcSH6YetxycNPXgv~A#/). For questions that are more suited for a forum, we use the Qiskit tag in the [Stack Exchange](https://quantumcomputing.stackexchange.com/questions/tagged/qiskit).

## Next Steps

Now you're set up and ready to check out some of the other examples from our
[Qiskit IQX Tutorials](https://github.com/Qiskit/qiskit-tutorials/tree/master/tutorials/simulators) or [Qiskit Community Tutorials](https://github.com/Qiskit/qiskit-community-tutorials/tree/master/aer) repositories.

## Authors and Citation

Qiskit Aer is the work of [many people](https://github.com/Qiskit/qiskit-aer/graphs/contributors) who contribute
to the project at different levels. If you use Qiskit, please cite as per the included [BibTeX file](https://github.com/Qiskit/qiskit/blob/master/Qiskit.bib).

## License

[Apache License 2.0](LICENSE.txt)<|MERGE_RESOLUTION|>--- conflicted
+++ resolved
@@ -29,11 +29,7 @@
 pip install qiskit-aer-gpu
 ```
 
-<<<<<<< HEAD
-The package avobe is for CUDA&reg 12, so if your system has CUDA&reg; 11 installed, install separate package:
-=======
 The package above is for CUDA&reg 12, so if your system has CUDA&reg; 11 installed, install separate package:
->>>>>>> 49990f72
 ```bash
 pip install qiskit-aer-gpu-cu11
 ```
