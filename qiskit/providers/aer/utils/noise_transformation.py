--- conflicted
+++ resolved
@@ -607,11 +607,7 @@
         n = channel.rows
         M = numpy.zeros((n, n), dtype=numpy.complex_)
         for (i, j) in itertools.product(range(n), range(n)):
-<<<<<<< HEAD
-            M[i, j] = numpy.complex128(
-=======
             M[i, j] = complex(
->>>>>>> 6c0a23a4
                 Poly(channel[i, j], symbol).coeff_monomial(symbol))
         return M
 
@@ -637,11 +633,7 @@
         n = channel.rows
         M = numpy.zeros((n, n), dtype=numpy.complex_)
         for (i, j) in itertools.product(range(n), range(n)):
-<<<<<<< HEAD
-            M[i, j] = numpy.complex128(
-=======
             M[i, j] = complex(
->>>>>>> 6c0a23a4
                 Poly(channel[i, j], symbols).coeff_monomial(1))
         return M
 
