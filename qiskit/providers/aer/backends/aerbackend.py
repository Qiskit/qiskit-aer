--- conflicted
+++ resolved
@@ -32,11 +32,8 @@
 from ..aererror import AerError
 from ..jobs import AerJob, AerJobSet, split_qobj
 from ..noise.noise_model import NoiseModel, QuantumErrorLocation
-<<<<<<< HEAD
 from .aer_compiler import compile_circuit
-=======
 from .backend_utils import format_save_type
->>>>>>> fb4cfa20
 
 # Logger
 logger = logging.getLogger(__name__)
