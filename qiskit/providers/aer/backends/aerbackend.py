--- conflicted
+++ resolved
@@ -24,10 +24,7 @@
 from numpy import ndarray
 
 from qiskit.circuit import QuantumCircuit
-<<<<<<< HEAD
-=======
 from qiskit.circuit import ParameterExpression
->>>>>>> 93bdf392
 from qiskit.providers import BackendV1 as Backend
 from qiskit.providers.models import BackendStatus
 from qiskit.result import Result
@@ -187,13 +184,16 @@
             return self._submit_circuits(circuits, validate, **run_options)
 
         if isinstance(circuits, (QasmQobj, PulseQobj)):
-<<<<<<< HEAD
-            warnings.warn('Using a qobj for run() is deprecated and will be '
-                          'removed in a future release.',
-                          PendingDeprecationWarning,
-                          stacklevel=2)
+            warnings.warn(
+                'Using a qobj for run() is deprecated as of qiskit-aer 0.9.0'
+                ' and will be removed no sooner than 3 months from that release'
+                ' date. Transpiled circuits should now be passed directly using'
+                ' `backend.run(circuits, **run_options).',
+                DeprecationWarning, stacklevel=2)
+            if parameter_binds:
+                raise AerError("Parameter binds can't be used with an input qobj")
         else:
-            circuits = assemble(circuits, self)
+            circuits = self._assemble(circuits, parameter_binds=parameter_binds, **run_options)
         return self._submit_qobj(circuits, validate, **run_options)
 
     def _submit_qobj(self,
@@ -248,41 +248,6 @@
             # We need to remove the executor from the qobj config
             # since it can't be serialized though JSON/Pybind.
             delattr(self._options, 'executor')
-=======
-            warnings.warn(
-                'Using a qobj for run() is deprecated as of qiskit-aer 0.9.0'
-                ' and will be removed no sooner than 3 months from that release'
-                ' date. Transpiled circuits should now be passed directly using'
-                ' `backend.run(circuits, **run_options).',
-                DeprecationWarning, stacklevel=2)
-            if parameter_binds:
-                raise AerError("Parameter binds can't be used with an input qobj")
-            # A work around to support both qobj options and run options until
-            # qobj is deprecated is to copy all the set qobj.config fields into
-            # run_options that don't override existing fields. This means set
-            # run_options fields will take precidence over the value for those
-            # fields that are set via assemble.
-            if not run_options:
-                run_options = circuits.config.__dict__
-            else:
-                run_options = copy.copy(run_options)
-                for key, value in circuits.config.__dict__.items():
-                    if key not in run_options and value is not None:
-                        run_options[key] = value
-            qobj = self._assemble(circuits, **run_options)
-        else:
-            qobj = self._assemble(circuits, parameter_binds=parameter_binds, **run_options)
-
-        # Optional validation
-        if validate:
-            self._validate(qobj)
-
-        # Optionally split the job
-        experiments = split_qobj(qobj, max_size=getattr(qobj.config, 'max_job_size', None))
-
-        # Get the executor
-        executor = self._get_executor(**run_options)
->>>>>>> 93bdf392
 
         # Submit job
         job_id = str(uuid.uuid4())
@@ -322,7 +287,7 @@
         """
         # Optional validation
         if validate:
-            self._validate(assemble(circuits, self))
+            self._validate(self._assemble(circuits, self))
 
         # Generate configuration
         config = self.configuration()
@@ -339,10 +304,7 @@
         aer_job = AerJob(self, job_id, self._run_circuits, circuits, config=config)
 
         aer_job.submit()
-<<<<<<< HEAD
-
-=======
->>>>>>> 93bdf392
+
         return aer_job
 
     def configuration(self):
@@ -442,7 +404,6 @@
 
         return Result.from_dict(output)
 
-<<<<<<< HEAD
     def _run_circuits(self, circuits, job_id='', config=None):
         """Run a job"""
         # Start timer
@@ -476,7 +437,7 @@
             logger.warning(msg)
 
         return Result.from_dict(output)
-=======
+
     def _assemble(self, circuits, parameter_binds=None, **run_options):
         """Assemble one or more Qobj for running on the simulator"""
         # This conditional check can be removed when we remove passing
@@ -516,7 +477,6 @@
             return run_options['executor']
         else:
             return getattr(self._options, 'executor', None)
->>>>>>> 93bdf392
 
     @abstractmethod
     def _execute(self, qobj):
@@ -611,7 +571,6 @@
         elif key in self._options_defaults:
             self._options_defaults.pop(key)
 
-<<<<<<< HEAD
     def _add_options_to_qobj_config(self, qobj, **run_options):
         """Return execution sim config dict from backend options."""
         # Add options to qobj config overriding any existing fields
@@ -626,8 +585,6 @@
         for key, val in run_options.items():
             setattr(config, key, val)
 
-=======
->>>>>>> 93bdf392
     def __repr__(self):
         """String representation of an AerBackend."""
         name = self.__class__.__name__
