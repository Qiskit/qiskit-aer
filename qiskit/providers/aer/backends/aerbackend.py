--- conflicted
+++ resolved
@@ -137,7 +137,16 @@
               and direct kwarg's should be used for options to pass them to
               ``run_options``.
         """
-<<<<<<< HEAD
+        # DEPRECATED
+        if backend_options is not None:
+            warnings.warn(
+                'Using `backend_options` kwarg has been deprecated as of'
+                ' qiskit-aer 0.7.0 and will be removed no earlier than 3'
+                ' months from that release date. Runtime backend options'
+                ' should now be added directly using kwargs for each option.',
+                DeprecationWarning,
+                stacklevel=3)
+
         profiled_options = {}
         num_qubits = None
         if isinstance(circuits, (QasmQobj, PulseQobj)):
@@ -149,49 +158,18 @@
             if isinstance(qobj, QasmQobj):
                 num_qubits = qobj.config.n_qubits
         else:
-            options_dict = {}
-            for key, value in self.options.__dict__.items():
-                if value is not None:
-                    options_dict[key] = value
-            qobj = assemble(circuits, self, **options_dict)
+            qobj = assemble(circuits, self)
             num_qubits = (circuits[0] if isinstance(circuits, list) else circuits).num_qubits
 
-        # Add default OpenMP options
+        # Get profiled options for performance
         gpu = backend_options is not None and 'gpu' in backend_options.get('method', '')
         profiled_options = get_performance_options(num_qubits, gpu)
         for run_option in run_options:
             if run_option in profiled_options:
                 del profiled_options[run_option]
 
-=======
->>>>>>> b38a613c
-        # DEPRECATED
-        if backend_options is not None:
-            warnings.warn(
-                'Using `backend_options` kwarg has been deprecated as of'
-                ' qiskit-aer 0.7.0 and will be removed no earlier than 3'
-                ' months from that release date. Runtime backend options'
-                ' should now be added directly using kwargs for each option.',
-                DeprecationWarning,
-                stacklevel=3)
-
-        if isinstance(circuits, (QasmQobj, PulseQobj)):
-            warnings.warn('Using a qobj for run() is deprecated and will be '
-                          'removed in a future release.',
-                          PendingDeprecationWarning,
-                          stacklevel=2)
-            qobj = circuits
-        else:
-            qobj = assemble(circuits, self)
-
-        # Add backend options to the Job qobj
-<<<<<<< HEAD
-        qobj = self._format_qobj(
+        self._add_options_to_qobj(
             qobj, backend_options=backend_options, **profiled_options, **run_options)
-=======
-        self._add_options_to_qobj(
-            qobj, backend_options=backend_options, **run_options)
->>>>>>> b38a613c
 
         # Optional validation
         if validate:
