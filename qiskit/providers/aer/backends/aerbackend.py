--- conflicted
+++ resolved
@@ -9,6 +9,7 @@
 # Any modifications or derivative works of this code must retain this
 # copyright notice, and modified files need to carry a notice indicating
 # that they have been altered from the originals.
+from _ast import Or
 """
 Qiskit Aer qasm simulator backend.
 """
@@ -97,7 +98,6 @@
         self._options_configuration = {}
         self._options_defaults = {}
         self._options_properties = {}
-        self._executor = None
 
         # Set options from backend_options dictionary
         if backend_options is not None:
@@ -132,54 +132,118 @@
                           'removed in a future release.',
                           PendingDeprecationWarning,
                           stacklevel=2)
-<<<<<<< HEAD
-            config = circuits.config
-            # Optional validation
-            if validate:
-                self._validate(circuits)
-=======
-            qobj = circuits
-            # A work around to support both qobj options and run options until
-            # qobj is deprecated is to copy all the set qobj.config fields into
-            # run_options that don't override existing fields. This means set
-            # run_options fields will take precidence over the value for those
-            # fields that are set via assemble.
-            if not run_options:
-                run_options = qobj.config.__dict__
-            else:
-                run_options = copy.copy(run_options)
-                for key, value in qobj.config.__dict__.items():
-                    if key not in run_options and value is not None:
-                        run_options[key] = value
->>>>>>> 86f95894
+            return self._run_qobj(circuits, validate, **run_options)
+        elif hasattr(self._options, 'executor'):
+            return self._run_qobj(assemble(circuits, self), validate, **run_options)
         else:
-            config = self.configuration()
-
-<<<<<<< HEAD
-        # Add backend options to the Job qobj
-        self._add_options_to_config(config, **run_options)
-
-        noise_model = config.noise_model if hasattr(config, 'noise_model') else None
-
-        # Submit job
-        job_id = str(uuid.uuid4())
-        aer_job = AerJob(self, job_id, self._run, circuits, noise_model, config)
-=======
+            return self._run_circuits(circuits, validate, **run_options)
+
+    def _run_qobj(self,
+                  qobj,
+                  validate=False,
+                  **run_options):
+        """Run a qobj on the backend.
+
+        Args:
+            qobj: QasmQobj or PulseQobj to run
+            validate (bool): validate the Qobj before running (default: False).
+            run_options (kwargs): additional run time backend options.
+
+        Returns:
+            AerJob: The simulation job.
+
+        Additional Information:
+            kwarg options specified in ``run_options`` will temporarily override
+            any set options of the same name for the current run.
+
+        Raises:
+            ValueError: if run is not implemented
+        """
+        # Optional validation
+        if validate:
+            self._validate(qobj)
+
+        config = qobj.config
+        # A work around to support both qobj options and run options until
+        # qobj is deprecated is to copy all the set qobj.config fields into
+        # run_options that don't override existing fields. This means set
+        # run_options fields will take precidence over the value for those
+        # fields that are set via assemble.
+        if not run_options:
+            run_options = config.__dict__
+        else:
+            run_options = copy.copy(run_options)
+            for key, value in config.__dict__.items():
+                if key not in run_options and value is not None:
+                    run_options[key] = value
+
         # Add submit args for the job
-        experiments, executor = self._get_job_submit_args(qobj, validate=validate, **run_options)
-        executor = executor or self._executor
+        experiments = self._get_job_submit_args(qobj, validate=validate, **run_options)
+
+        # Avoid serialization of self._options._executor in submit()
+        executor = None
+        if hasattr(self._options, 'executor'):
+            executor = getattr(self._options, 'executor')
+            # We need to remove the executor from the qobj config
+            # since it can't be serialized though JSON/Pybind.
+            delattr(self._options, 'executor')
 
         # Submit job
         job_id = str(uuid.uuid4())
         if isinstance(experiments, list):
-            aer_job = AerJobSet(self, job_id, self._run, experiments, executor)
+            aer_job = AerJobSet(self, job_id, self._run, experiments, executor=executor)
         else:
-            aer_job = AerJob(self, job_id, self._run, experiments, executor)
->>>>>>> 86f95894
+            aer_job = AerJob(self, job_id, self._run, experiments, executor=executor)
+
+        # Restore self._options
+        if executor:
+            setattr(self._options, 'executor', executor)
+
         aer_job.submit()
-        self._executor = executor
+
         return aer_job
 
+
+    def _run_circuits(self,
+                      circuits,
+                      validate=False,
+                      **run_options):
+        """Run a qobj on the backend.
+
+        Args:
+            circuits: QuantumCircuit or its List to run
+            validate (bool): validate the circuits before running (default: False).
+            run_options (kwargs): additional run time backend options.
+
+        Returns:
+            AerJob: The simulation job.
+
+        Additional Information:
+            kwarg options specified in ``run_options`` will temporarily override
+            any set options of the same name for the current run.
+
+        Raises:
+            ValueError: if run is not implemented
+        """
+        # Generate configuration
+        config = self.configuration()
+        # Add options
+        for key, val in self.options.__dict__.items():
+            if val is not None and not hasattr(config, key):
+                setattr(config, key, val)
+        # Override with run-time options
+        for key, val in run_options.items():
+            setattr(config, key, val)
+
+        # Submit job
+        job_id = str(uuid.uuid4())
+        aer_job = AerJob(self, job_id, self._run, circuits, config=config)
+
+        aer_job.submit()
+
+        return aer_job
+
+    
     def configuration(self):
         """Return the simulator backend configuration.
 
@@ -243,13 +307,21 @@
             pending_jobs=0,
             status_msg='')
 
-    def _run(self, circuits, job_id='', noise_model=None, config=None):
+    def _run(self, circuits, job_id='', config=None):
         """Run a job"""
         # Start timer
         start = time.time()
 
+        noise_model = None
+        if config and hasattr(config, 'noise_model'):
+            noise_model = config.noise_model
+            delattr(config, 'noise_model')
+
         # Run simulation
         output = self._execute(circuits, noise_model, config)
+
+        if noise_model:
+            setattr(config, 'noise_model', noise_model)
 
         # Validate output
         if not isinstance(output, dict):
@@ -328,6 +400,7 @@
                 # remove it from the options dict
                 setattr(self._options, key, getattr(self._default_options(), key))
 
+
     def set_options(self, **fields):
         """Set the simulator options"""
         for key, value in fields.items():
@@ -354,25 +427,11 @@
         elif key in self._options_defaults:
             self._options_defaults.pop(key)
 
-<<<<<<< HEAD
-    def _add_options_to_config(self, config,
-                             **run_options):
-        """Return execution sim config dict from backend options."""
-=======
     def _get_job_submit_args(self, qobj, validate=False, **run_options):
         """Return execution sim config dict from backend options."""
-        # Get executor
-        executor = None
-        if hasattr(self._options, 'executor'):
-            executor = getattr(self._options, 'executor')
-            # We need to remove the executor from the qobj config
-            # since it can't be serialized though JSON/Pybind.
-            delattr(self._options, 'executor')
-
         # Add options to qobj config overriding any existing fields
         config = qobj.config
 
->>>>>>> 86f95894
         # Add options
         for key, val in self.options.__dict__.items():
             if val is not None:
@@ -382,18 +441,9 @@
         for key, val in run_options.items():
             setattr(config, key, val)
 
-<<<<<<< HEAD
-        return config
-=======
-        # Optional validation
-        if validate:
-            self._validate(qobj)
-
         # Split circuits for sub-jobs
-        experiments = split_qobj(
+        return split_qobj(
             qobj, max_size=getattr(qobj.config, 'max_job_size', None))
-        return experiments, executor
->>>>>>> 86f95894
 
     def __repr__(self):
         """String representation of an AerBackend."""
