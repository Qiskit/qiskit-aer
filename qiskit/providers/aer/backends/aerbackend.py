# This code is part of Qiskit.
#
# (C) Copyright IBM 2018, 2019.
#
# This code is licensed under the Apache License, Version 2.0. You may
# obtain a copy of this license in the LICENSE.txt file in the root directory
# of this source tree or at http://www.apache.org/licenses/LICENSE-2.0.
#
# Any modifications or derivative works of this code must retain this
# copyright notice, and modified files need to carry a notice indicating
# that they have been altered from the originals.
"""
Qiskit Aer qasm simulator backend.
"""

import copy
import json
import logging
import datetime
import time
import uuid
import warnings
from abc import ABC, abstractmethod
from numpy import ndarray

from qiskit.circuit import QuantumCircuit
from qiskit.circuit import ParameterExpression
from qiskit.providers import BackendV1 as Backend
from qiskit.providers.models import BackendStatus
from qiskit.result import Result
from qiskit.utils import deprecate_arguments
from qiskit.qobj import QasmQobj, PulseQobj
from qiskit.compiler import assemble

from ..jobs import AerJob, AerJobSet, split_qobj
from ..aererror import AerError


# Logger
logger = logging.getLogger(__name__)


class AerJSONEncoder(json.JSONEncoder):
    """
    JSON encoder for NumPy arrays and complex numbers.

    This functions as the standard JSON Encoder but adds support
    for encoding:
        complex numbers z as lists [z.real, z.imag]
        ndarrays as nested lists.
    """

    # pylint: disable=method-hidden,arguments-differ
    def default(self, obj):
        if isinstance(obj, ndarray):
            return obj.tolist()
        if isinstance(obj, complex):
            return [obj.real, obj.imag]
        if hasattr(obj, "to_dict"):
            return obj.to_dict()
        return super().default(obj)


class AerBackend(Backend, ABC):
    """Qiskit Aer Backend class."""

    def __init__(self,
                 configuration,
                 properties=None,
                 defaults=None,
                 backend_options=None,
                 provider=None):
        """Aer class for backends.

        This method should initialize the module and its configuration, and
        raise an exception if a component of the module is
        not available.

        Args:
            configuration (BackendConfiguration): backend configuration.
            properties (BackendProperties or None): Optional, backend properties.
            defaults (PulseDefaults or None): Optional, backend pulse defaults.
            provider (Provider): Optional, provider responsible for this backend.
            backend_options (dict or None): Optional set custom backend options.

        Raises:
            AerError: if there is no name in the configuration
        """
        # Init configuration and provider in Backend
        configuration.simulator = True
        configuration.local = True
        super().__init__(configuration, provider=provider)

        # Initialize backend properties and pulse defaults.
        self._properties = properties
        self._defaults = defaults

        # Custom option values for config, properties, and defaults
        self._options_configuration = {}
        self._options_defaults = {}
        self._options_properties = {}
        self._executor = None

        # Set options from backend_options dictionary
        if backend_options is not None:
            self.set_options(**backend_options)

    def _convert_circuit_binds(self, circuit, binds):
        parameterizations = []
        for index, inst_tuple in enumerate(circuit.data):
            if inst_tuple[0].is_parameterized():
                for bind_pos, param in enumerate(inst_tuple[0].params):
                    if param in binds:
                        parameterizations.append([[index, bind_pos], binds[param]])
                    elif isinstance(param, ParameterExpression):
                        local_binds = {k: v for k, v in binds.items() if k in param.parameters}
                        bind_list = [dict(zip(local_binds, t)) for t in zip(*local_binds.values())]
                        bound_values = [float(param.bind(x)) for x in bind_list]
                        parameterizations.append([[index, bind_pos], bound_values])
        return parameterizations

    def _convert_binds(self, circuits, parameter_binds):
        if isinstance(circuits, QuantumCircuit):
            if len(parameter_binds) > 1:
                raise AerError("More than 1 parameter table provided for a single circuit")
            return [self._convert_circuit_binds(circuits, parameter_binds[0])]
        elif len(parameter_binds) != len(circuits):
            raise AerError(
                "Number of input circuits does not match number of input "
                "parameter bind dictionaries"
            )
        parameterizations = []
        for idx, circuit in enumerate(circuits):
            parameterizations.append(self._convert_circuit_binds(circuit, parameter_binds[idx]))
        return parameterizations

    # pylint: disable=arguments-differ
    @deprecate_arguments({'qobj': 'circuits'})
    def run(self,
            circuits,
            validate=False,
            parameter_binds=None,
            **run_options):
        """Run a qobj on the backend.

        Args:
            circuits (QuantumCircuit or list): The QuantumCircuit (or list
                of QuantumCircuit objects) to run
            validate (bool): validate the Qobj before running (default: False).
            run_options (kwargs): additional run time backend options.
            parameter_binds (list): A list of parameter binding dictionaries.
                Each parameter binding dictionary is of the form::

                    {
                        param_a: [val_1, val_2],
                        param_b: [val_3, val_1],
                    }

                for all parameters in that circuit. The length of the value
                list must be the same for all parameters, and the number of
                parameter dictionaries in the list must match the length of
                ``circuits`` (if ``circuits`` is a single ``QuantumCircuit``
                object it should a list of length 1).

        Returns:
            AerJob: The simulation job.

        Raises:
            AerError: If ``parameter_binds`` is specified with a qobj input or has a
                length mismatch with the number of circuits.

        Additional Information:
            kwarg options specified in ``run_options`` will temporarily override
            any set options of the same name for the current run.

        Raises:
            ValueError: if run is not implemented
        """
        if isinstance(circuits, (QasmQobj, PulseQobj)):
            warnings.warn('Using a qobj for run() is deprecated and will be '
                          'removed in a future release.',
                          PendingDeprecationWarning,
                          stacklevel=2)
            if parameter_binds:
                raise AerError("Parameter binds can't be used with an input qobj")
            qobj = circuits
            # A work around to support both qobj options and run options until
            # qobj is deprecated is to copy all the set qobj.config fields into
            # run_options that don't override existing fields. This means set
            # run_options fields will take precidence over the value for those
            # fields that are set via assemble.
            if not run_options:
                run_options = qobj.config.__dict__
            else:
                run_options = copy.copy(run_options)
                for key, value in qobj.config.__dict__.items():
                    if key not in run_options and value is not None:
                        run_options[key] = value
        else:
<<<<<<< HEAD
            if parameter_binds:
                parameterizations = self._convert_binds(circuits, parameter_binds)
                assemble_binds = []
                for bind in parameter_binds:
                    assemble_binds.append({param: 1 for param in bind})

                qobj = assemble(circuits, self, parameter_binds=assemble_binds)
                self._add_options_to_qobj(qobj,
                                          parameterizations=parameterizations,
                                          **run_options)
            else:
                qobj = assemble(circuits, self)
                self._add_options_to_qobj(qobj, **run_options)

        # Optional validation
        if validate:
            self._validate(qobj)
=======
            qobj = assemble(circuits, self)

        # Add submit args for the job
        experiments, executor = self._get_job_submit_args(qobj, validate=validate, **run_options)
        executor = executor or self._executor
>>>>>>> 5d7981bc

        # Submit job
        job_id = str(uuid.uuid4())
        if isinstance(experiments, list):
            aer_job = AerJobSet(self, job_id, self._run, experiments, executor)
        else:
            aer_job = AerJob(self, job_id, self._run, experiments, executor)
        aer_job.submit()
        self._executor = executor
        return aer_job

    def configuration(self):
        """Return the simulator backend configuration.

        Returns:
            BackendConfiguration: the configuration for the backend.
        """
        config = copy.copy(self._configuration)
        for key, val in self._options_configuration.items():
            setattr(config, key, val)
        # If config has custom instructions add them to
        # basis gates to include them for the terra transpiler
        if hasattr(config, 'custom_instructions'):
            config.basis_gates = config.basis_gates + config.custom_instructions
        return config

    def properties(self):
        """Return the simulator backend properties if set.

        Returns:
            BackendProperties: The backend properties or ``None`` if the
                               backend does not have properties set.
        """
        properties = copy.copy(self._properties)
        for key, val in self._options_properties.items():
            setattr(properties, key, val)
        return properties

    def defaults(self):
        """Return the simulator backend pulse defaults.

        Returns:
            PulseDefaults: The backend pulse defaults or ``None`` if the
                           backend does not support pulse.
        """
        defaults = copy.copy(self._defaults)
        for key, val in self._options_defaults.items():
            setattr(defaults, key, val)
        return defaults

    @classmethod
    def _default_options(cls):
        pass

    def clear_options(self):
        """Reset the simulator options to default values."""
        self._options = self._default_options()
        self._options_configuration = {}
        self._options_properties = {}
        self._options_defaults = {}

    def status(self):
        """Return backend status.

        Returns:
            BackendStatus: the status of the backend.
        """
        return BackendStatus(
            backend_name=self.name(),
            backend_version=self.configuration().backend_version,
            operational=True,
            pending_jobs=0,
            status_msg='')

    def _run(self, qobj, job_id=''):
        """Run a job"""
        # Start timer
        start = time.time()

        # Run simulation
        output = self._execute(qobj)

        # Validate output
        if not isinstance(output, dict):
            logger.error("%s: simulation failed.", self.name())
            if output:
                logger.error('Output: %s', output)
            raise AerError(
                "simulation terminated without returning valid output.")

        # Format results
        output["job_id"] = job_id
        output["date"] = datetime.datetime.now().isoformat()
        output["backend_name"] = self.name()
        output["backend_version"] = self.configuration().backend_version

        # Add execution time
        output["time_taken"] = time.time() - start

        # Display warning if simulation failed
        if not output.get("success", False):
            msg = "Simulation failed"
            if "status" in output:
                msg += f" and returned the following error message:\n{output['status']}"
            logger.warning(msg)

        return Result.from_dict(output)

    @abstractmethod
    def _execute(self, qobj):
        """Execute a qobj on the backend.

        Args:
            qobj (QasmQobj or PulseQobj): simulator input.

        Returns:
            dict: return a dictionary of results.
        """
        pass

    def _validate(self, qobj):
        """Validate the qobj for the backend"""
        pass

    def set_option(self, key, value):
        """Special handling for setting backend options.

        This method should be extended by sub classes to
        update special option values.

        Args:
            key (str): key to update
            value (any): value to update.

        Raises:
            AerError: if key is 'method' and val isn't in available methods.
        """
        # Add all other options to the options dict
        # TODO: in the future this could be replaced with an options class
        #       for the simulators like configuration/properties to show all
        #       available options
        if hasattr(self._configuration, key):
            self._set_configuration_option(key, value)
        elif hasattr(self._properties, key):
            self._set_properties_option(key, value)
        elif hasattr(self._defaults, key):
            self._set_defaults_option(key, value)
        else:
            if not hasattr(self._options, key):
                raise AerError("Invalid option %s" % key)
            if value is not None:
                # Only add an option if its value is not None
                setattr(self._options, key, value)
            else:
                # If setting an existing option to None reset it to default
                # this is for backwards compatibility when setting it to None would
                # remove it from the options dict
                setattr(self._options, key, getattr(self._default_options(), key))

    def set_options(self, **fields):
        """Set the simulator options"""
        for key, value in fields.items():
            self.set_option(key, value)

    def _set_configuration_option(self, key, value):
        """Special handling for setting backend configuration options."""
        if value is not None:
            self._options_configuration[key] = value
        elif key in self._options_configuration:
            self._options_configuration.pop(key)

    def _set_properties_option(self, key, value):
        """Special handling for setting backend properties options."""
        if value is not None:
            self._options_properties[key] = value
        elif key in self._options_properties:
            self._options_properties.pop(key)

    def _set_defaults_option(self, key, value):
        """Special handling for setting backend defaults options."""
        if value is not None:
            self._options_defaults[key] = value
        elif key in self._options_defaults:
            self._options_defaults.pop(key)

<<<<<<< HEAD
    def _add_options_to_qobj(self, qobj, parameterizations=None,
                             **run_options):
=======
    def _get_job_submit_args(self, qobj, validate=False, **run_options):
>>>>>>> 5d7981bc
        """Return execution sim config dict from backend options."""
        # Get executor
        executor = None
        if hasattr(self._options, 'executor'):
            executor = getattr(self._options, 'executor')
            # We need to remove the executor from the qobj config
            # since it can't be serialized though JSON/Pybind.
            delattr(self._options, 'executor')

        # Add options to qobj config overriding any existing fields
        config = qobj.config
        if parameterizations:
            config.parameterizations = parameterizations

        # Add options
        for key, val in self.options.__dict__.items():
            if val is not None:
                setattr(config, key, val)

        # Override with run-time options
        for key, val in run_options.items():
            setattr(config, key, val)

        # Optional validation
        if validate:
            self._validate(qobj)

        # Split circuits for sub-jobs
        experiments = split_qobj(
            qobj, max_size=getattr(qobj.config, 'max_job_size', None))
        return experiments, executor

    def __repr__(self):
        """String representation of an AerBackend."""
        name = self.__class__.__name__
        display = f"'{self.name()}'"
        return f'{name}({display})'<|MERGE_RESOLUTION|>--- conflicted
+++ resolved
@@ -197,7 +197,6 @@
                     if key not in run_options and value is not None:
                         run_options[key] = value
         else:
-<<<<<<< HEAD
             if parameter_binds:
                 parameterizations = self._convert_binds(circuits, parameter_binds)
                 assemble_binds = []
@@ -205,23 +204,16 @@
                     assemble_binds.append({param: 1 for param in bind})
 
                 qobj = assemble(circuits, self, parameter_binds=assemble_binds)
-                self._add_options_to_qobj(qobj,
+                self._get_job_submit_args(qobj,
                                           parameterizations=parameterizations,
                                           **run_options)
             else:
                 qobj = assemble(circuits, self)
-                self._add_options_to_qobj(qobj, **run_options)
-
-        # Optional validation
-        if validate:
-            self._validate(qobj)
-=======
-            qobj = assemble(circuits, self)
+                self._get_job_submit_args(qobj, **run_options)
 
         # Add submit args for the job
         experiments, executor = self._get_job_submit_args(qobj, validate=validate, **run_options)
         executor = executor or self._executor
->>>>>>> 5d7981bc
 
         # Submit job
         job_id = str(uuid.uuid4())
@@ -407,12 +399,7 @@
         elif key in self._options_defaults:
             self._options_defaults.pop(key)
 
-<<<<<<< HEAD
-    def _add_options_to_qobj(self, qobj, parameterizations=None,
-                             **run_options):
-=======
-    def _get_job_submit_args(self, qobj, validate=False, **run_options):
->>>>>>> 5d7981bc
+    def _get_job_submit_args(self, qobj, validate=False, parameterizations=None, **run_options):
         """Return execution sim config dict from backend options."""
         # Get executor
         executor = None
