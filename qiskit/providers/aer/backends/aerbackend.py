--- conflicted
+++ resolved
@@ -229,76 +229,22 @@
             'The `_run_job` method has been deprecated. Use `_run` instead.',
             DeprecationWarning)
         if validate:
-<<<<<<< HEAD
-            validate_qobj_against_schema(qobj)
-            self._validate(qobj, backend_options, noise_model)
-        output = self._controller(self._format_qobj(qobj, backend_options, noise_model))
-        end = time.time()
-        return Result.from_dict(self._format_results(job_id, output, end - start))
-
-    def _format_qobj(self, qobj, backend_options, noise_model):
-        """Format qobj string for qiskit aer controller"""
-        # Convert qobj to dict so as to avoid editing original
-        output = qobj.to_dict()
-        # Add new parameters to config from backend options
-        config = output["config"]
-
-        if backend_options is not None:
-            for key, val in backend_options.items():
-                config[key] = val if not hasattr(val, 'to_dict') else val.to_dict()
-
-        # Add default OpenMP options
-        if 'statevector_parallel_threshold' not in config and hasattr(
-                self, '_statevector_parallel_threshold'):
-            config['statevector_parallel_threshold'] = self._statevector_parallel_threshold
-
-        # Add default fusion options
-        if 'fusion_threshold' not in config:
-            if 'gpu' in config.get('method', '') and hasattr(self, '_fusion_threshold_gpu'):
-                # Set GPU fusion threshold
-                config['fusion_threshold'] = self._fusion_threshold_gpu
-            elif hasattr(self, '_fusion_threshold'):
-                # Set CPU fusion threshold
-                config['fusion_threshold'] = self._fusion_threshold
-
-        # Add noise model to config
-        if noise_model is not None:
-            config["noise_model"] = noise_model
-
-        # Add runtime config
-        if 'library_dir' not in config:
-            config['library_dir'] = LIBRARY_DIR
-        if "max_memory_mb" not in config:
-            max_memory_mb = int(local_hardware_info()['memory'] * 1024 / 2)
-            config['max_memory_mb'] = max_memory_mb
-
-        self._validate_config(config)
-        # Return output
-        return output
-
-    def _validate_config(self, config):
-        # sanity checks on config- should be removed upon fixing of assemble w.r.t. backend_options
-        if 'backend_options' in config:
-            if isinstance(config['backend_options'], dict):
-                for key, val in config['backend_options'].items():
-                    if hasattr(val, 'to_dict'):
-                        config['backend_options'][key] = val.to_dict()
-            elif not isinstance(config['backend_options'], list):
-                raise ValueError("config[backend_options] must be a dict or list!")
-        # Double-check noise_model is a dict type
-        if 'noise_model' in config and not isinstance(config["noise_model"], dict):
-            if hasattr(config["noise_model"], 'to_dict'):
-                config["noise_model"] = config["noise_model"].to_dict()
-            else:
-                raise ValueError("noise_model must be a dict : " + str(type(config["noise_model"])))
-
-    def _format_results(self, job_id, output, time_taken):
-        """Construct Result object from simulator output."""
-=======
             warnings.warn(
                 'The validate arg of `_run_job` has been removed. Use '
                 'validate=True in the `run` method instead.',
                 DeprecationWarning)
+
+        # Add default OpenMP options
+        if 'statevector_parallel_threshold' not in backend_options and hasattr(
+                self, '_statevector_parallel_threshold'):
+            backend_options['statevector_parallel_threshold'] = self._statevector_parallel_threshold
+
+        # Add default fusion options
+        attr_postfix = '_gpu' if 'gpu' in backend_options.get('method', '') else ''
+        if 'fusion_threshold' not in backend_options and hasattr(
+            self, f'_fusion_threshold{attr_postfix}'):
+            # Set fusion threshold
+            backend_options['fusion_threshold'] = getattr(self, f'_fusion_threshold{attr_postfix}')
 
         # The new function swaps positional args qobj and job id so we do a
         # type check to swap them back
@@ -325,7 +271,6 @@
                 "simulation terminated without returning valid output.")
 
         # Format results
->>>>>>> 7e6ed614
         output["job_id"] = job_id
         output["date"] = datetime.datetime.now().isoformat()
         output["backend_name"] = self.name()
