# This code is part of Qiskit.
#
# (C) Copyright IBM 2018, 2019.
#
# This code is licensed under the Apache License, Version 2.0. You may
# obtain a copy of this license in the LICENSE.txt file in the root directory
# of this source tree or at http://www.apache.org/licenses/LICENSE-2.0.
#
# Any modifications or derivative works of this code must retain this
# copyright notice, and modified files need to carry a notice indicating
# that they have been altered from the originals.
"""
Qiskit Aer qasm simulator backend.
"""

import copy
import logging
from warnings import warn
from qiskit.providers.options import Options
from qiskit.providers.models import QasmBackendConfiguration

from ..version import __version__
from .aerbackend import AerBackend
from .backend_utils import (cpp_execute, available_methods,
                            MAX_QUBITS_STATEVECTOR)
# pylint: disable=import-error, no-name-in-module
from .controller_wrappers import qasm_controller_execute

logger = logging.getLogger(__name__)


class QasmSimulator(AerBackend):
    """
    Noisy quantum circuit simulator backend.

    **Configurable Options**

    The `QasmSimulator` supports multiple simulation methods and
    configurable options for each simulation method. These may be set using the
    appropriate kwargs during initialization. They can also be set of updated
    using the :meth:`set_options` method.

    Run-time options may also be specified as kwargs using the :meth:`run` method.
    These will not be stored in the backend and will only apply to that execution.
    They will also override any previously set options.

    For example, to configure a density matrix simulator with a custom noise
    model to use for every execution

    .. code-block:: python

        noise_model = NoiseModel.from_backend(backend)
        backend = QasmSimulator(method='density_matrix',
                                noise_model=noise_model)

    **Simulating an IBMQ Backend**

    The simulator can be automatically configured to mimic an IBMQ backend using
    the :meth:`from_backend` method. This will configure the simulator to use the
    basic device :class:`NoiseModel` for that backend, and the same basis gates
    and coupling map.

    .. code-block:: python

        backend = QasmSimulator.from_backend(backend)

    **Simulation Method Option**

    The simulation method is set using the ``method`` kwarg.
    Supported simulation methods are

    * ``"statevector"``: A dense statevector simulation that can sample
      measurement outcomes from *ideal* circuits with all measurements at
      end of the circuit. For noisy simulations each shot samples a
      randomly sampled noisy circuit from the noise model.
      ``"statevector_cpu"`` is an alias of ``"statevector"``.

    * ``"statevector_gpu"``: A dense statevector simulation that provides
      the same functionalities with ``"statevector"``. GPU performs the computation
      to calculate probability amplitudes as CPU does. If no GPU is available,
      a runtime error is raised.

    * ``"density_matrix"``: A dense density matrix simulation that may
      sample measurement outcomes from *noisy* circuits with all
      measurements at end of the circuit. It can only simulate half the
      number of qubits as the statevector method.

    * ``"density_matrix_gpu"``: A dense density matrix simulation that provides
      the same functionalities with ``"density_matrix"``. GPU performs the computation
      to calculate probability amplitudes as CPU does. If no GPU is available,
      a runtime error is raised.

    * ``"stabilizer"``: An efficient Clifford stabilizer state simulator
      that can simulate noisy Clifford circuits if all errors in the noise model are also
      Clifford errors.

    * ``"extended_stabilizer"``: An approximate simulated based on a
      ranked-stabilizer decomposition that decomposes circuits into stabilizer
      state terms. The number of terms grows with the number of
      non-Clifford gates.

    * ``"matrix_product_state"``: A tensor-network statevector simulator that
      uses a Matrix Product State (MPS) representation for the state.

    * ``"automatic"``: The default behavior where the method is chosen
      automatically for each circuit based on the circuit instructions,
      number of qubits, and noise model.

    **Additional Backend Options**

    The following simulator specific backend options are supported

    * ``method`` (str): Set the simulation method (Default: ``"automatic"``).

    * ``precision`` (str): Set the floating point precision for
      certain simulation methods to either ``"single"`` or ``"double"``
      precision (default: ``"double"``).

    * ``zero_threshold`` (double): Sets the threshold for truncating
      small values to zero in the result data (Default: 1e-10).

    * ``validation_threshold`` (double): Sets the threshold for checking
      if initial states are valid (Default: 1e-8).

    * ``max_parallel_threads`` (int): Sets the maximum number of CPU
      cores used by OpenMP for parallelization. If set to 0 the
      maximum will be set to the number of CPU cores (Default: 0).

    * ``max_parallel_experiments`` (int): Sets the maximum number of
      qobj experiments that may be executed in parallel up to the
      max_parallel_threads value. If set to 1 parallel circuit
      execution will be disabled. If set to 0 the maximum will be
      automatically set to max_parallel_threads (Default: 1).

    * ``max_parallel_shots`` (int): Sets the maximum number of
      shots that may be executed in parallel during each experiment
      execution, up to the max_parallel_threads value. If set to 1
      parallel shot execution will be disabled. If set to 0 the
      maximum will be automatically set to max_parallel_threads.
      Note that this cannot be enabled at the same time as parallel
      experiment execution (Default: 0).

    * ``max_memory_mb`` (int): Sets the maximum size of memory
      to store a state vector. If a state vector needs more, an error
      is thrown. In general, a state vector of n-qubits uses 2^n complex
      values (16 Bytes). If set to 0, the maximum will be automatically
      set to the system memory size (Default: 0).

    * ``optimize_ideal_threshold`` (int): Sets the qubit threshold for
      applying circuit optimization passes on ideal circuits.
      Passes include gate fusion and truncation of unused qubits
      (Default: 5).

    * ``optimize_noise_threshold`` (int): Sets the qubit threshold for
      applying circuit optimization passes on ideal circuits.
      Passes include gate fusion and truncation of unused qubits
      (Default: 12).

    These backend options only apply when using the ``"statevector"``
    simulation method:

    * ``statevector_parallel_threshold`` (int): Sets the threshold that
      the number of qubits must be greater than to enable OpenMP
      parallelization for matrix multiplication during execution of
      an experiment. If parallel circuit or shot execution is enabled
      this will only use unallocated CPU cores up to
      max_parallel_threads. Note that setting this too low can reduce
      performance (Default: 14).

    * ``statevector_sample_measure_opt`` (int): Sets the threshold that
      the number of qubits must be greater than to enable a large
      qubit optimized implementation of measurement sampling. Note
      that setting this two low can reduce performance (Default: 10)

    These backend options only apply when using the ``"stabilizer"``
    simulation method:

    * ``stabilizer_max_snapshot_probabilities`` (int): set the maximum
      qubit number for the
      `~qiskit.providers.aer.extensions.SnapshotProbabilities`
      instruction (Default: 32).

    These backend options only apply when using the ``"extended_stabilizer"``
    simulation method:

    * ``extended_stabilizer_sampling_method`` (string): Choose how to simulate
      measurements on qubits. The performance of the simulator depends
      significantly on this choice. In the following, let n be the number of
      qubits in the circuit, m the number of qubits measured, and S be the
      number of shots (Default: resampled_metropolis).

<<<<<<< HEAD
    * ``"metropolis"``: Use a Monte-Carlo method to sample many output
      strings from the simulator at once. To be accurate, this method
      requires that all the possible output strings have a non-zero
      probability. It will give inaccurate results on cases where
      the circuit has many zero-probability outcomes.
      This method has an overall runtime that scales as n^{2} + (S-1)n.

    * ``"resampled_metropolis"``: A variant of the metropolis method,
      where the Monte-Carlo method is reinitialised for every shot. This
      gives better results for circuits where some outcomes have zero
      probability, but will still fail if the output distribution
      is sparse. The overall runtime scales as Sn^{2}.

    * ``"norm_estimation"``: An alternative sampling method using
      random state inner products to estimate outcome probabilites. This
      method requires twice as much memory, and significantly longer
      runtimes, but gives accurate results on circuits with sparse
      output distributions. The overall runtime scales as Sn^{3}m^{3}.
=======
      - ``"metropolis"``: Use a Monte-Carlo method to sample many output
        strings from the simulator at once. To be accurate, this method
        requires that all the possible output strings have a non-zero
        probability. It will give inaccurate results on cases where
        the circuit has many zero-probability outcomes.
        This method has an overall runtime that scales as n^{2} + (S-1)n.

      - ``"resampled_metropolis"``: A variant of the metropolis method,
        where the Monte-Carlo method is reinitialised for every shot. This
        gives better results for circuits where some outcomes have zero
        probability, but will still fail if the output distribution
        is sparse. The overall runtime scales as Sn^{2}.

      - ``"norm_estimation"``: An alternative sampling method using
        random state inner products to estimate outcome probabilites. This
        method requires twice as much memory, and significantly longer
        runtimes, but gives accurate results on circuits with sparse
        output distributions. The overall runtime scales as Sn^{3}m^{3}.
>>>>>>> a703db84

    * ``extended_stabilizer_metropolis_mixing_time`` (int): Set how long the
      monte-carlo method runs before performing measurements. If the
      output distribution is strongly peaked, this can be decreased
      alongside setting extended_stabilizer_disable_measurement_opt
      to True (Default: 5000).

    * ``"extended_stabilizer_approximation_error"`` (double): Set the error
      in the approximation for the extended_stabilizer method. A
      smaller error needs more memory and computational time
      (Default: 0.05).

    * ``extended_stabilizer_norm_estimation_samples`` (int): The default number
      of samples for the norm estimation sampler. The method will use the
      default, or 4m^{2} samples where m is the number of qubits to be
      measured, whichever is larger (Default: 100).

    * ``extended_stabilizer_norm_estimation_repetitions`` (int): The number
      of times to repeat the norm estimation. The median of these reptitions
      is used to estimate and sample output strings (Default: 3).

    * ``extended_stabilizer_parallel_threshold`` (int): Set the minimum
      size of the extended stabilizer decomposition before we enable
      OpenMP parallelization. If parallel circuit or shot execution
      is enabled this will only use unallocated CPU cores up to
      max_parallel_threads (Default: 100).

    * ``extended_stabilizer_probabilities_snapshot_samples`` (int): If using
      the metropolis or resampled_metropolis sampling method, set the number of
      samples used to estimate probabilities in a probabilities snapshot
      (Default: 3000).

    These backend options only apply when using the ``"matrix_product_state"``
    simulation method:

    * ``matrix_product_state_max_bond_dimension`` (int): Sets a limit
      on the number of Schmidt coefficients retained at the end of
      the svd algorithm. Coefficients beyond this limit will be discarded.
      (Default: None, i.e., no limit on the bond dimension).

    * ``matrix_product_state_truncation_threshold`` (double):
      Discard the smallest coefficients for which the sum of
      their squares is smaller than this threshold.
      (Default: 1e-16).

<<<<<<< HEAD
    * ``mps_sample_measure_algorithm`` (str):
      Choose which algorithm to use for ``"sample_measure"``.
      ``"mps_probabilities"``first constructs the probability vector and
      then generates a sample per shot. It is more efficient for a large number
      of shots and a small number of
      qubits, with complexity O(2^n * n * D^2) to create the vector and
      O(1) per shot, where n is the number of qubits and D
      is the bond dimension.
      ``"mps_apply_measure"`` creates a copy of the mps structure and
      measures directly on it. It is more efficient for a small number of
      shots, and a large number of qubits, with complexity around
      O(n * D^2) per shot.
      (Default: "mps_apply_measure").
=======
    * ``mps_sample_measure_algorithm`` (str): Choose which algorithm to use for
      ``"sample_measure"`` (Default: "mps_apply_measure").

      - ``"mps_probabilities"``: This method first constructs the probability
        vector and then generates a sample per shot. It is more efficient for
        a large number of shots and a small number of qubits, with complexity
        O(2^n * n * D^2) to create the vector and O(1) per shot, where n is
        the number of qubits and D is the bond dimension.

      - ``"mps_apply_measure"``: This method creates a copy of the mps structure
        and measures directly on it. It is more efficient for a small number of
        shots, and a large number of qubits, with complexity around
        O(n * D^2) per shot.
>>>>>>> a703db84

    * ``mps_log_data`` (str): if True, output logging data of the MPS
      structure: bond dimensions and values discarded during approximation.
      (Default: False)

    These backend options apply in circuit optimization passes:

    * ``fusion_enable`` (bool): Enable fusion optimization in circuit
      optimization passes [Default: True]
    * ``fusion_verbose`` (bool): Output gates generated in fusion optimization
      into metadata [Default: False]
    * ``fusion_max_qubit`` (int): Maximum number of qubits for a operation generated
      in a fusion optimization [Default: 5]
    * ``fusion_threshold`` (int): Threshold that number of qubits must be greater
      than or equal to enable fusion optimization [Default: 14]
    """

    _DEFAULT_BASIS_GATES = sorted([
        'u1', 'u2', 'u3', 'u', 'p', 'r', 'rx', 'ry', 'rz', 'id', 'x',
        'y', 'z', 'h', 's', 'sdg', 'sx', 't', 'tdg', 'swap', 'cx',
        'cy', 'cz', 'csx', 'cp', 'cu1', 'cu2', 'cu3', 'rxx', 'ryy',
        'rzz', 'rzx', 'ccx', 'cswap', 'mcx', 'mcy', 'mcz', 'mcsx',
        'mcphase', 'mcu1', 'mcu2', 'mcu3', 'mcrx', 'mcry', 'mcrz',
        'mcr', 'mcswap', 'unitary', 'diagonal', 'multiplexer',
        'initialize', 'delay', 'pauli', 'mcx_gray'
    ])

    _DEFAULT_CUSTOM_INSTR = sorted([
        'roerror', 'kraus', 'snapshot', 'save_expval', 'save_expval_var',
        'save_probabilities', 'save_probabilities_dict',
        'save_amplitudes', 'save_amplitudes_sq', 'save_state',
        'save_density_matrix', 'save_statevector', 'save_statevector_dict',
        'save_stabilizer', 'set_statevector', 'set_density_matrix',
        'set_stabilizer'
    ])

    _DEFAULT_CONFIGURATION = {
        'backend_name': 'qasm_simulator',
        'backend_version': __version__,
        'n_qubits': MAX_QUBITS_STATEVECTOR,
        'url': 'https://github.com/Qiskit/qiskit-aer',
        'simulator': True,
        'local': True,
        'conditional': True,
        'open_pulse': False,
        'memory': True,
        'max_shots': int(1e6),
        'description': 'A C++ QasmQobj simulator with noise',
        'coupling_map': None,
        'basis_gates': _DEFAULT_BASIS_GATES,
        'custom_instructions': _DEFAULT_CUSTOM_INSTR,
        'gates': []
    }

    _SIMULATION_METHODS = [
        'automatic', 'statevector', 'statevector_gpu',
        'statevector_thrust', 'density_matrix',
        'density_matrix_gpu', 'density_matrix_thrust',
        'stabilizer', 'matrix_product_state', 'extended_stabilizer'
    ]

    _AVAILABLE_METHODS = None

    def __init__(self,
                 configuration=None,
                 properties=None,
                 provider=None,
                 **backend_options):

        warn('The `QasmSimulator` backend will be deprecated in the'
             ' future. It has been superseded by the `AerSimulator`'
             ' backend.', PendingDeprecationWarning)

        self._controller = qasm_controller_execute()

        # Update available methods for class
        if QasmSimulator._AVAILABLE_METHODS is None:
            QasmSimulator._AVAILABLE_METHODS = available_methods(
                self._controller, QasmSimulator._SIMULATION_METHODS)

        # Default configuration
        if configuration is None:
            configuration = QasmBackendConfiguration.from_dict(
                QasmSimulator._DEFAULT_CONFIGURATION)
        else:
            configuration.open_pulse = False

        # Cache basis gates since computing the intersection
        # of noise model, method, and config gates is expensive.
        self._cached_basis_gates = self._DEFAULT_BASIS_GATES

        super().__init__(configuration,
                         properties=properties,
                         available_methods=QasmSimulator._AVAILABLE_METHODS,
                         provider=provider,
                         backend_options=backend_options)

    def __repr__(self):
        """String representation of an AerBackend."""
        display = super().__repr__()[:-1]
        pad = ' ' * (len(self.__class__.__name__) + 1)

        method = getattr(self.options, 'method', None)
        if method not in [None, 'automatic']:
            display += ",\n{}method='{}'".format(pad, method)

        noise_model = getattr(self.options, 'noise_model', None)
        if noise_model is not None and not noise_model.is_ideal():
            display += ',\n{}noise_model={})'.format(pad, repr(noise_model))

        display += ")"
        return display

    @classmethod
    def _default_options(cls):
        return Options(
            # Global options
            shots=1024,
            method=None,
            precision="double",
            zero_threshold=1e-10,
            validation_threshold=None,
            max_parallel_threads=None,
            max_parallel_experiments=None,
            max_parallel_shots=None,
            max_memory_mb=None,
            optimize_ideal_threshold=5,
            optimize_noise_threshold=12,
            fusion_enable=True,
            fusion_verbose=False,
            fusion_max_qubit=5,
            fusion_threshold=14,
            accept_distributed_results=None,
            blocking_qubits=None,
            blocking_enable=False,
            memory=None,
            noise_model=None,
            seed_simulator=None,
            # statevector options
            statevector_parallel_threshold=14,
            statevector_sample_measure_opt=10,
            # stabilizer options
            stabilizer_max_snapshot_probabilities=32,
            # extended stabilizer options
            extended_stabilizer_sampling_method='resampled_metropolis',
            extended_stabilizer_metropolis_mixing_time=5000,
            extended_stabilizer_approximation_error=0.05,
            extended_stabilizer_norm_estimation_samples=100,
            extended_stabilizer_norm_estimation_repitions=3,
            extended_stabilizer_parallel_threshold=100,
            extended_stabilizer_probabilities_snapshot_samples=3000,
            # MPS options
            matrix_product_state_truncation_threshold=1e-16,
            matrix_product_state_max_bond_dimension=None,
            mps_sample_measure_algorithm='mps_heuristic',
            mps_log_data=False,
            chop_threshold=1e-8,
            mps_parallel_threshold=14,
            mps_omp_threads=1)

    @classmethod
    def from_backend(cls, backend, **options):
        """Initialize simulator from backend."""
        # pylint: disable=import-outside-toplevel
        # Avoid cyclic import
        from ..noise.noise_model import NoiseModel

        # Get configuration and properties from backend
        configuration = copy.copy(backend.configuration())
        properties = copy.copy(backend.properties())

        # Customize configuration name
        name = configuration.backend_name
        configuration.backend_name = 'qasm_simulator({})'.format(name)

        # Use automatic noise model if none is provided
        if 'noise_model' not in options:
            noise_model = NoiseModel.from_backend(backend)
            if not noise_model.is_ideal():
                options['noise_model'] = noise_model

        # Initialize simulator
        sim = cls(configuration=configuration,
                  properties=properties,
                  **options)
        return sim

    def configuration(self):
        """Return the simulator backend configuration.

        Returns:
            BackendConfiguration: the configuration for the backend.
        """
        config = copy.copy(self._configuration)
        for key, val in self._options_configuration.items():
            setattr(config, key, val)
        # Update basis gates based on custom options, config, method,
        # and noise model
        config.custom_instructions = self._custom_instructions()
        config.basis_gates = self._cached_basis_gates + config.custom_instructions
        return config

    def _execute(self, qobj):
        """Execute a qobj on the backend.

        Args:
            qobj (QasmQobj): simulator input.

        Returns:
            dict: return a dictionary of results.
        """
        return cpp_execute(self._controller, qobj)

    def set_options(self, **fields):
        out_options = {}
        update_basis_gates = False
        for key, value in fields.items():
            if key == 'method':
                self._set_method_config(value)
                update_basis_gates = True
                out_options[key] = value
            elif key in ['noise_model', 'basis_gates']:
                update_basis_gates = True
                out_options[key] = value
            elif key == 'custom_instructions':
                self._set_configuration_option(key, value)
            else:
                out_options[key] = value
        super().set_options(**out_options)
        if update_basis_gates:
            self._cached_basis_gates = self._basis_gates()

    def _validate(self, qobj):
        """Semantic validations of the qobj which cannot be done via schemas.

        Warn if no measurements in circuit with classical registers.
        """
        for experiment in qobj.experiments:
            # If circuit contains classical registers but not
            # measurements raise a warning
            if experiment.config.memory_slots > 0:
                # Check if measure opts missing
                no_measure = True
                for op in experiment.instructions:
                    if not no_measure:
                        break  # we don't need to check any more ops
                    if no_measure and op.name == "measure":
                        no_measure = False
                # Print warning if clbits but no measure
                if no_measure:
                    logger.warning(
                        'No measurements in circuit "%s": '
                        'count data will return all zeros.',
                        experiment.header.name)

    def _basis_gates(self):
        """Return simualtor basis gates.

        This will be the option value of basis gates if it was set,
        otherwise it will be the intersection of the configuration, noise model
        and method supported basis gates.
        """
        # Use option value for basis gates if set
        if 'basis_gates' in self._options_configuration:
            return self._options_configuration['basis_gates']

        # Compute intersection with method basis gates
        method_gates = self._method_basis_gates()
        config_gates = self._configuration.basis_gates
        if config_gates:
            basis_gates = set(config_gates).intersection(
                method_gates)
        else:
            basis_gates = method_gates

        # Compute intersection with noise model basis gates
        noise_model = getattr(self.options, 'noise_model', None)
        if noise_model:
            noise_gates = noise_model.basis_gates
            basis_gates = basis_gates.intersection(noise_gates)
        else:
            noise_gates = None

        if not basis_gates:
            logger.warning(
                "The intersection of configuration basis gates (%s), "
                "simulation method basis gates (%s), and "
                "noise model basis gates (%s) is empty",
                config_gates, method_gates, noise_gates)
        return sorted(basis_gates)

    def _method_basis_gates(self):
        """Return method basis gates and custom instructions"""
        method = self._options.get('method', None)
        if method in ['density_matrix', 'density_matrix_gpu', 'density_matrix_thrust']:
            return sorted([
                'u1', 'u2', 'u3', 'u', 'p', 'r', 'rx', 'ry', 'rz', 'id', 'x',
                'y', 'z', 'h', 's', 'sdg', 'sx', 't', 'tdg', 'swap', 'cx',
                'cy', 'cz', 'cp', 'cu1', 'rxx', 'ryy', 'rzz', 'rzx', 'ccx',
                'unitary', 'diagonal', 'delay', 'pauli'
            ])
        if method == 'matrix_product_state':
            return sorted([
                'u1', 'u2', 'u3', 'u', 'p', 'cp', 'cx', 'cy', 'cz', 'id', 'x', 'y', 'z', 'h', 's',
                'sdg', 'sx', 't', 'tdg', 'swap', 'ccx', 'unitary', 'roerror', 'delay', 'pauli',
                'r', 'rx', 'ry', 'rz', 'rxx', 'ryy', 'rzz', 'rzx', 'csx', 'cswap', 'diagonal',
                'initialize'
            ])
        if method == 'stabilizer':
            return sorted([
                'id', 'x', 'y', 'z', 'h', 's', 'sdg', 'sx', 'cx', 'cy', 'cz',
                'swap', 'delay', 'pauli'
            ])
        if method == 'extended_stabilizer':
            return sorted([
                'cx', 'cz', 'id', 'x', 'y', 'z', 'h', 's', 'sdg', 'sx',
                'swap', 'u0', 't', 'tdg', 'u1', 'p', 'ccx', 'ccz', 'delay', 'pauli'
            ])
        return QasmSimulator._DEFAULT_BASIS_GATES

    def _custom_instructions(self):
        """Return method basis gates and custom instructions"""
        # pylint: disable = too-many-return-statements
        if 'custom_instructions' in self._options_configuration:
            return self._options_configuration['custom_instructions']

        method = self._options.get('method', None)
        if method in ['statevector', 'statevector_gpu', 'statevector_thrust']:
            return sorted([
                'roerror', 'kraus', 'snapshot', 'save_expval', 'save_expval_var',
                'save_probabilities', 'save_probabilities_dict',
                'save_amplitudes', 'save_amplitudes_sq', 'save_state',
                'save_density_matrix', 'save_statevector', 'save_statevector_dict',
                'set_statevector'
            ])
        if method in ['density_matrix', 'density_matrix_gpu', 'density_matrix_thrust']:
            return sorted([
                'roerror', 'kraus', 'superop', 'snapshot', 'save_expval', 'save_expval_var',
                'save_probabilities', 'save_probabilities_dict',
                'save_state', 'save_density_matrix', 'save_amplitudes_sq',
                'set_statevector', 'set_density_matrix'
            ])
        if method == 'matrix_product_state':
            return sorted([
                'roerror', 'snapshot', 'kraus', 'save_expval', 'save_expval_var',
                'save_probabilities', 'save_probabilities_dict',
                'save_density_matrix', 'save_state', 'save_statevector',
                'save_amplitudes', 'save_amplitudes_sq', 'save_matrix_product_state',
                'set_matrix_product_state'])
        if method == 'stabilizer':
            return sorted([
                'roerror', 'snapshot', 'save_expval', 'save_expval_var',
                'save_probabilities', 'save_probabilities_dict',
                'save_amplitudes_sq', 'save_state', 'save_stabilizer',
                'set_stabilizer'
            ])
        if method == 'extended_stabilizer':
            return sorted(['roerror', 'snapshot', 'save_statevector'])
        return QasmSimulator._DEFAULT_CUSTOM_INSTR

    def _set_method_config(self, method=None):
        """Set non-basis gate options when setting method"""
        super().set_options(method=method)
        # Update configuration description and number of qubits
        if method in ['statevector', 'statevector_gpu', 'statevector_thrust']:
            description = 'A C++ statevector simulator with noise'
            n_qubits = MAX_QUBITS_STATEVECTOR
        elif method in ['density_matrix', 'density_matrix_gpu', 'density_matrix_thrust']:
            description = 'A C++ density matrix simulator with noise'
            n_qubits = MAX_QUBITS_STATEVECTOR // 2
        elif method == 'matrix_product_state':
            description = 'A C++ matrix product state simulator with noise'
            n_qubits = 63  # TODO: not sure what to put here?
        elif method == 'stabilizer':
            description = 'A C++ Clifford stabilizer simulator with noise'
            n_qubits = 10000  # TODO: estimate from memory
        elif method == 'extended_stabilizer':
            description = 'A C++ Clifford+T extended stabilizer simulator with noise'
            n_qubits = 63  # TODO: estimate from memory
        else:
            # Clear options to default
            description = None
            n_qubits = None
        self._set_configuration_option('description', description)
        self._set_configuration_option('n_qubits', n_qubits)<|MERGE_RESOLUTION|>--- conflicted
+++ resolved
@@ -189,26 +189,6 @@
       qubits in the circuit, m the number of qubits measured, and S be the
       number of shots (Default: resampled_metropolis).
 
-<<<<<<< HEAD
-    * ``"metropolis"``: Use a Monte-Carlo method to sample many output
-      strings from the simulator at once. To be accurate, this method
-      requires that all the possible output strings have a non-zero
-      probability. It will give inaccurate results on cases where
-      the circuit has many zero-probability outcomes.
-      This method has an overall runtime that scales as n^{2} + (S-1)n.
-
-    * ``"resampled_metropolis"``: A variant of the metropolis method,
-      where the Monte-Carlo method is reinitialised for every shot. This
-      gives better results for circuits where some outcomes have zero
-      probability, but will still fail if the output distribution
-      is sparse. The overall runtime scales as Sn^{2}.
-
-    * ``"norm_estimation"``: An alternative sampling method using
-      random state inner products to estimate outcome probabilites. This
-      method requires twice as much memory, and significantly longer
-      runtimes, but gives accurate results on circuits with sparse
-      output distributions. The overall runtime scales as Sn^{3}m^{3}.
-=======
       - ``"metropolis"``: Use a Monte-Carlo method to sample many output
         strings from the simulator at once. To be accurate, this method
         requires that all the possible output strings have a non-zero
@@ -227,7 +207,6 @@
         method requires twice as much memory, and significantly longer
         runtimes, but gives accurate results on circuits with sparse
         output distributions. The overall runtime scales as Sn^{3}m^{3}.
->>>>>>> a703db84
 
     * ``extended_stabilizer_metropolis_mixing_time`` (int): Set how long the
       monte-carlo method runs before performing measurements. If the
@@ -273,21 +252,6 @@
       their squares is smaller than this threshold.
       (Default: 1e-16).
 
-<<<<<<< HEAD
-    * ``mps_sample_measure_algorithm`` (str):
-      Choose which algorithm to use for ``"sample_measure"``.
-      ``"mps_probabilities"``first constructs the probability vector and
-      then generates a sample per shot. It is more efficient for a large number
-      of shots and a small number of
-      qubits, with complexity O(2^n * n * D^2) to create the vector and
-      O(1) per shot, where n is the number of qubits and D
-      is the bond dimension.
-      ``"mps_apply_measure"`` creates a copy of the mps structure and
-      measures directly on it. It is more efficient for a small number of
-      shots, and a large number of qubits, with complexity around
-      O(n * D^2) per shot.
-      (Default: "mps_apply_measure").
-=======
     * ``mps_sample_measure_algorithm`` (str): Choose which algorithm to use for
       ``"sample_measure"`` (Default: "mps_apply_measure").
 
@@ -301,7 +265,6 @@
         and measures directly on it. It is more efficient for a small number of
         shots, and a large number of qubits, with complexity around
         O(n * D^2) per shot.
->>>>>>> a703db84
 
     * ``mps_log_data`` (str): if True, output logging data of the MPS
       structure: bond dimensions and values discarded during approximation.
