--- conflicted
+++ resolved
@@ -303,14 +303,9 @@
         'custom_instructions': sorted([
             'roerror', 'kraus', 'snapshot', 'save_expval', 'save_expval_var',
             'save_probabilities', 'save_probabilities_dict',
-<<<<<<< HEAD
-            'save_density_matrix', 'save_statevector',
+            'save_state', 'save_density_matrix', 'save_statevector',
             'save_amplitudes', 'save_amplitudes_sq', 'save_stabilizer',
             'save_matrix_product_state']),
-=======
-            'save_state', 'save_density_matrix', 'save_statevector',
-            'save_amplitudes', 'save_amplitudes_sq', 'save_stabilizer']),
->>>>>>> 7e6ed614
         'gates': []
     }
 
