# -*- coding: utf-8 -*-

# Copyright 2018, IBM.
#
# This source code is licensed under the Apache License, Version 2.0 found in
# the LICENSE.txt file in the root directory of this source tree.

"""
Qiskit Aer qasm simulator backend.
"""

import logging
import os
from math import log2
from qiskit._util import local_hardware_info
from qiskit.providers.models import BackendConfiguration
from .aerbackend import AerBackend
from .qasm_controller_wrapper import qasm_controller_execute
from ..aererror import AerError
from ..version import __version__

logger = logging.getLogger(__name__)


class QasmSimulator(AerBackend):
    """Aer quantum circuit simulator

    Backend options:

        The following backend options may be used with in the
        `backend_options` kwarg diction for `QasmSimulator.run` or
        `qiskit.execute`

        * "method" (str): Set the simulation method. Allowed values are:
            * "statevector": Uses a dense statevector simulation.
            * "stabilizer": uses a Clifford stabilizer state simulator that
            is only valid for Clifford circuits and noise models.
            * "ch": Uses an approximate simulator that decomposes circuits
            into stabilizer state terms, the number of which grows with the
            number of non-Clifford gates.
            * "automatic": automatically run on stabilizer simulator if
            the circuit and noise model supports it. If there is enough
            available memory, uses the statevector method. Otherwise, uses
            the ch method (Default: "automatic").

        * "available_memory" (int): Set the amount of memory (in MB)
        the simulator has access to (Default: Maximum available)

        * "initial_statevector" (vector_like): Sets a custom initial
            statevector for the simulation instead of the all zero
            initial state (Default: None).

        * "chop_threshold" (double): Sets the threshold for truncating small
            values to zero in the Result data (Default: 1e-15)

        * "max_parallel_threads" (int): Sets the maximum number of CPU
            cores used by OpenMP for parallelization. If set to 0 the
            maximum will be set to the number of CPU cores (Default: 0).

        * "max_parallel_experiments" (int): Sets the maximum number of
            qobj experiments that may be executed in parallel up to the
            max_parallel_threads value. If set to 1 parallel circuit
            execution will be disabled. If set to 0 the maximum will be
            automatically set to max_parallel_threads (Default: 1).

        * "max_parallel_shots" (int): Sets the maximum number of
            shots that may be executed in parallel during each experiment
            execution, up to the max_parallel_threads value. If set to 1
            parallel shot execution wil be disabled. If set to 0 the
            maximum will be automatically set to max_parallel_threads.
            Note that this cannot be enabled at the same time as parallel
            experiment execution (Default: 1).

        * "statevector_parallel_threshold" (int): Sets the threshold that
            "n_qubits" must be greater than to enable OpenMP
            parallelization for matrix multiplication during execution of
            an experiment. If parallel circuit or shot execution is enabled
            this will only use unallocated CPU cores up to
            max_parallel_threads. Note that setting this too low can reduce
            performance (Default: 12).

        * "statevector_sample_measure_opt" (int): Sets the threshold that
            the number of qubits must be greater than to enable a large
            qubit optimized implementation of measurement sampling. Note
            that setting this two low can reduce performance (Default: 10)

        * "statevector_hpc_gate_opt" (bool): If set to True this enables
            a different optimzied gate application routine that can
            increase performance on systems with a large number of CPU
            cores. For systems with a small number of cores it enabling
            can reduce performance (Default: False).

<<<<<<< HEAD
        * "ch_approximation_error" (double): Set the error in the 
=======
        * "ch_approximation_error" (double): Set the error in the
>>>>>>> b509b484
            approximation for the ch method. A smaller error needs more
            memory and computational time. (Default: 0.05)

        * "ch_disable_measurement_opt" (bool): Force the simulator to
            re-run the monte-carlo step for every measurement. Enabling
            this will improve the sampling accuracy if the output
            distribution is strongly peaked, but requires more
            computational time. (Default: False)

        * "ch_mixing_time" (int): Set how long the monte-carlo method
            runs before performing measurements. If the output
            distribution is strongly peaked, this can be
            decreased alongside setting ch_disable_measurement_opt
            to True. (Default: 7000)

        * "ch_norm_estimation_samples" (int): Number of samples used to
            compute the correct normalisation for a statevector snapshot.
            (Default: 100)

        * "ch_parallel_threshold" (int): Set the minimum size of the ch
            decomposition before we enable OpenMP parallelisation. If
            parallel circuit or shot execution is enabled this will only
            use unallocated CPU cores up to max_parallel_threads. (Default: 100)
    """

    MAX_QUBIT_MEMORY = int(log2(local_hardware_info()['memory'] * (1024 ** 3) / 16))

    DEFAULT_CONFIGURATION = {
        'backend_name': 'qasm_simulator',
        'backend_version': __version__,
        'n_qubits': MAX_QUBIT_MEMORY,
        'url': 'https://github.com/Qiskit/qiskit-aer',
        'simulator': True,
        'local': True,
        'conditional': True,
        'open_pulse': False,
        'memory': True,
        'max_shots': 100000,
        'description': 'A C++ simulator with realistic noise for qobj files',
        'coupling_map': None,
        'basis_gates': ['u1', 'u2', 'u3', 'cx', 'cz', 'id', 'x', 'y', 'z',
                        'h', 's', 'sdg', 't', 'tdg', 'ccx', 'swap',
                        'snapshot', 'unitary'],
        'gates': [
            {
                'name': 'TODO',
                'parameters': [],
                'qasm_def': 'TODO'
            }
        ],
        # Location where we put external libraries that will be loaded at runtime
        # by the simulator extension
        'library_dir': os.path.dirname(__file__)
    }

    def __init__(self, configuration=None, provider=None):
        super().__init__(qasm_controller_execute,
                         BackendConfiguration.from_dict(self.DEFAULT_CONFIGURATION),
                         provider=provider)

    def _validate(self, qobj, backend_options, noise_model):
        """Semantic validations of the qobj which cannot be done via schemas.

        1. Check number of qubits will fit in local memory.
        2. warn if no classical registers or measurements in circuit.
        """
        clifford_instructions = ["id", "x", "y", "z", "h", "s", "sdg",
                                 "CX", "cx", "cz", "swap",
                                 "barrier", "reset", "measure"]
        unsupported_ch_instructions = ["u2", "u3"]
        # Check if noise model is Clifford:
        method = "automatic"
        if backend_options and "method" in backend_options:
            method = backend_options["method"]

        clifford_noise = not (method == "statevector")

        if clifford_noise:
            if method != "stabilizer" and noise_model:
                for error in noise_model.as_dict()['errors']:
                    if error['type'] == 'qerror':
                        for circ in error["instructions"]:
                            for instr in circ:
                                if instr not in clifford_instructions:
                                    clifford_noise = False
                                    break
        # Check to see if experiments are clifford
        for experiment in qobj.experiments:
            name = experiment.header.name
            # Check for classical bits
            if experiment.config.memory_slots == 0:
                logger.warning('No classical registers in circuit "%s": '
                               'result data will not contain counts.', name)
            # Check if Clifford circuit or if measure opts missing
            no_measure = True
            ch_supported = False
            ch_supported = method in ["ch", "automatic"]
            clifford = False if method == "statevector" else clifford_noise
            for op in experiment.instructions:
                if not clifford and not no_measure:
                    break  # we don't need to check any more ops
                if clifford and op.name not in clifford_instructions:
                    clifford = False
                if no_measure and op.name == "measure":
                    no_measure = False
                if ch_supported and op.name in unsupported_ch_instructions:
                    ch_supported = False
            # Print warning if clbits but no measure
            if no_measure:
                logger.warning('No measurements in circuit "%s": '
                               'count data will return all zeros.', name)
            # Check qubits for statevector simulation
            if not clifford and method != "ch":
                n_qubits = experiment.config.n_qubits
                max_qubits = self.configuration().n_qubits
                if n_qubits > max_qubits:
                    system_memory = int(local_hardware_info()['memory'])
                    err_string = ('Number of qubits ({}) is greater than '
                                  'maximum ({}) for "{}" (method=statevector) '
                                  'with {} GB system memory')
                    err_string = err_string.format(n_qubits, max_qubits,
                                                   self.name(), system_memory)
                    if method != "automatic":
                        raise AerError(err_string + '.')
                    else:
                        if n_qubits > 63:
                            raise AerError(err_string + ', and has too many ' +
<<<<<<< HEAD
                                           'qubits to fall back to the ' + 
                                           'CH simulator.')
                        if not ch_supported:
                            raise AerError(err_string + ', and contains ' +
                                           'instructions not supported by ' + 
                                           'the CH simulator.')
                        logger.info('The QasmSimulator will automatically '
                                    'switch to the CH backend, based on '
                                    'the memory requirements.')
=======
                                           'qubits to fall back to the ' +
                                           'CH simulator.')
                        if not ch_supported:
                            raise AerError(err_string + ', and contains ' +
                                           'instructions not supported by ' +
                                           'the CH simulator.')
                        logger.info('The QasmSimulator will automatically '
                                    'switch to the CH backend, based on '
                                    'the memory requirements.')
>>>>>>> b509b484
<|MERGE_RESOLUTION|>--- conflicted
+++ resolved
@@ -90,11 +90,7 @@
             cores. For systems with a small number of cores it enabling
             can reduce performance (Default: False).
 
-<<<<<<< HEAD
-        * "ch_approximation_error" (double): Set the error in the 
-=======
         * "ch_approximation_error" (double): Set the error in the
->>>>>>> b509b484
             approximation for the ch method. A smaller error needs more
             memory and computational time. (Default: 0.05)
 
@@ -222,17 +218,6 @@
                     else:
                         if n_qubits > 63:
                             raise AerError(err_string + ', and has too many ' +
-<<<<<<< HEAD
-                                           'qubits to fall back to the ' + 
-                                           'CH simulator.')
-                        if not ch_supported:
-                            raise AerError(err_string + ', and contains ' +
-                                           'instructions not supported by ' + 
-                                           'the CH simulator.')
-                        logger.info('The QasmSimulator will automatically '
-                                    'switch to the CH backend, based on '
-                                    'the memory requirements.')
-=======
                                            'qubits to fall back to the ' +
                                            'CH simulator.')
                         if not ch_supported:
@@ -242,4 +227,3 @@
                         logger.info('The QasmSimulator will automatically '
                                     'switch to the CH backend, based on '
                                     'the memory requirements.')
->>>>>>> b509b484
