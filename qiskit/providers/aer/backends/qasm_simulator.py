--- conflicted
+++ resolved
@@ -482,20 +482,12 @@
         # Matrix product state method
         elif method == 'matrix_product_state':
             config.description = 'A C++ QasmQobj matrix product state simulator with noise'
-<<<<<<< HEAD
             config.basis_gates = [
                 'u1', 'u2', 'u3', 'u', 'p', 'cp', 'cx', 'cy', 'cz', 'id', 'x', 'y', 'z', 'h', 's',
                 'sdg', 'sx', 't', 'tdg', 'swap', 'ccx', 'unitary', 'roerror', 'delay',
-                'r', 'rx', 'ry', 'rz', 'rxx', 'ryy', 'rzz', 'rzx', 'csx', 'cswap', 'diagonal'
+                'r', 'rx', 'ry', 'rz', 'rxx', 'ryy', 'rzz', 'rzx', 'csx', 'cswap', 'diagonal',
+                'initialize'
             ]
-=======
-            config.custom_instructions = sorted(['roerror', 'snapshot', 'kraus'])
-            config.basis_gates = sorted([
-                'u1', 'u2', 'u3', 'u', 'p', 'cp', 'cx', 'cz', 'id', 'x', 'y', 'z', 'h', 's',
-                'sdg', 'sx', 't', 'tdg', 'swap', 'ccx', 'unitary', 'delay',
-                'r', 'rx', 'ry', 'rz', 'rxx', 'ryy', 'rzz', 'rzx', 'initialize',
-            ] + config.custom_instructions)
->>>>>>> e092905b
 
         # Stabilizer method
         elif method == 'stabilizer':
