# This code is part of Qiskit.
#
# (C) Copyright IBM 2018, 2019, 2021
#
# This code is licensed under the Apache License, Version 2.0. You may
# obtain a copy of this license in the LICENSE.txt file in the root directory
# of this source tree or at http://www.apache.org/licenses/LICENSE-2.0.
#
# Any modifications or derivative works of this code must retain this
# copyright notice, and modified files need to carry a notice indicating
# that they have been altered from the originals.
"""
Qiskit Aer qasm simulator backend.
"""

import copy
import logging
from qiskit.providers.options import Options
from qiskit.providers.models import QasmBackendConfiguration

from ..version import __version__
from .aerbackend import AerBackend, AerError
from .backend_utils import (cpp_execute, available_methods,
                            available_devices,
                            MAX_QUBITS_STATEVECTOR,
                            BASIS_GATES)
# pylint: disable=import-error, no-name-in-module
from .controller_wrappers import aer_controller_execute

logger = logging.getLogger(__name__)


class AerSimulator(AerBackend):
    """
    Noisy quantum circuit simulator backend.

    **Configurable Options**

    The `AerSimulator` supports multiple simulation methods and
    configurable options for each simulation method. These may be set using the
    appropriate kwargs during initialization. They can also be set of updated
    using the :meth:`set_options` method.

    Run-time options may also be specified as kwargs using the :meth:`run` method.
    These will not be stored in the backend and will only apply to that execution.
    They will also override any previously set options.

    For example, to configure a density matrix simulator with a custom noise
    model to use for every execution

    .. code-block:: python

        noise_model = NoiseModel.from_backend(backend)
        backend = AerSimulator(method='density_matrix',
                                noise_model=noise_model)

    **Simulating an IBMQ Backend**

    The simulator can be automatically configured to mimic an IBMQ backend using
    the :meth:`from_backend` method. This will configure the simulator to use the
    basic device :class:`NoiseModel` for that backend, and the same basis gates
    and coupling map.

    .. code-block:: python

        backend = AerSimulator.from_backend(backend)

    **Returning the Final State**

    The final state of the simulator can be saved to the returned
    ``Result`` object by appending the
    :func:`~qiskit.providers.aer.library.save_state` instruction to a
    quantum circuit. The format of the final state will depend on the
    simulation method used. Additional simulation data may also be saved
    using the other save instructions in :mod:`qiskit.provider.aer.library`.

    **Simulation Method Option**

    The simulation method is set using the ``method`` kwarg. A list supported
    simulation methods can be returned using :meth:`available_methods`, these
    are

    * ``"automatic"``: Default simulation method. Select the simulation
      method automatically based on the circuit and noise model.

    * ``"statevector"``: A dense statevector simulation that can sample
      measurement outcomes from *ideal* circuits with all measurements at
      end of the circuit. For noisy simulations each shot samples a
      randomly sampled noisy circuit from the noise model.

    * ``"density_matrix"``: A dense density matrix simulation that may
      sample measurement outcomes from *noisy* circuits with all
      measurements at end of the circuit.

    * ``"stabilizer"``: An efficient Clifford stabilizer state simulator
      that can simulate noisy Clifford circuits if all errors in the noise
      model are also Clifford errors.

    * ``"extended_stabilizer"``: An approximate simulated for Clifford + T
      circuits based on a state decomposition into ranked-stabilizer state.
      The number of terms grows with the number of non-Clifford (T) gates.

    * ``"matrix_product_state"``: A tensor-network statevector simulator that
      uses a Matrix Product State (MPS) representation for the state. This
      can be done either with or without truncation of the MPS bond dimensions
      depending on the simulator options. The default behaviour is no
      truncation.

    * ``"unitary"``: A dense unitary matrix simulation of an ideal circuit.
      This simulates the unitary matrix of the circuit itself rather than
      the evolution of an initial quantum state. This method can only
      simulate gates, it does not support measurement, reset, or noise.

    * ``"superop"``: A dense superoperator matrix simulation of an ideal or
      noisy circuit. This simulates the superoperator matrix of the circuit
      itself rather than the evolution of an initial quantum state. This method
      can simulate ideal and noisy gates, and reset, but does not support
      measurement.

    **GPU Simulation**

    By default all simulation methods run on the CPU, however select methods
    also support running on a GPU if qiskit-aer was installed with GPU support
    on a compatible NVidia GPU and CUDA version.

    +--------------------------+---------------+
    | Method                   | GPU Supported |
    +==========================+===============+
    | ``automatic``            | Sometimes     |
    +--------------------------+---------------+
    | ``statevector``          | Yes           |
    +--------------------------+---------------+
    | ``density_matrix``       | Yes           |
    +--------------------------+---------------+
    | ``stabilizer``           | No            |
    +--------------------------+---------------+
    | ``matrix_product_state`` | No            |
    +--------------------------+---------------+
    | ``extended_stabilizer``  | No            |
    +--------------------------+---------------+
    | ``unitary``              | Yes           |
    +--------------------------+---------------+
    | ``superop``              | No            |
    +--------------------------+---------------+

    Running a GPU simulation is done using ``device="GPU"`` kwarg during
    initialization or with :meth:`set_options`. The list of supported devices
    for the current system can be returned using :meth:`available_devices`.

    **Additional Backend Options**

    The following simulator specific backend options are supported

    * ``method`` (str): Set the simulation method (Default: ``"automatic"``).
      Use :meth:`available_methods` to return a list of all availabe methods.

    * ``device`` (str): Set the simulation device (Default: ``"CPU"``).
      Use :meth:`available_devices` to return a list of devices supported
      on the current system.

    * ``precision`` (str): Set the floating point precision for
      certain simulation methods to either ``"single"`` or ``"double"``
      precision (default: ``"double"``).

    * ``executor`` (futures.Executor or None): Set a custom executor for
      asynchronous running of simulation jobs (Default: None).

    * ``max_job_size`` (int or None): If the number of run circuits
      exceeds this value simulation will be run as a set of of sub-jobs
      on the executor. If ``None`` simulation of all circuits are submitted
      to the executor as a single job (Default: None).

    * ``enable_truncation`` (bool): If set to True this removes unnecessary
      qubits which do not affect the simulation outcome from the simulated
      circuits (Default: True).

    * ``zero_threshold`` (double): Sets the threshold for truncating
      small values to zero in the result data (Default: 1e-10).

    * ``validation_threshold`` (double): Sets the threshold for checking
      if initial states are valid (Default: 1e-8).

    * ``max_parallel_threads`` (int): Sets the maximum number of CPU
      cores used by OpenMP for parallelization. If set to 0 the
      maximum will be set to the number of CPU cores (Default: 0).

    * ``max_parallel_experiments`` (int): Sets the maximum number of
      qobj experiments that may be executed in parallel up to the
      max_parallel_threads value. If set to 1 parallel circuit
      execution will be disabled. If set to 0 the maximum will be
      automatically set to max_parallel_threads (Default: 1).

    * ``max_parallel_shots`` (int): Sets the maximum number of
      shots that may be executed in parallel during each experiment
      execution, up to the max_parallel_threads value. If set to 1
      parallel shot execution will be disabled. If set to 0 the
      maximum will be automatically set to max_parallel_threads.
      Note that this cannot be enabled at the same time as parallel
      experiment execution (Default: 0).

    * ``max_memory_mb`` (int): Sets the maximum size of memory
      to store a state vector. If a state vector needs more, an error
      is thrown. In general, a state vector of n-qubits uses 2^n complex
      values (16 Bytes). If set to 0, the maximum will be automatically
      set to the system memory size (Default: 0).

    These backend options only apply when using the ``"statevector"``
    simulation method:

    * ``statevector_parallel_threshold`` (int): Sets the threshold that
      the number of qubits must be greater than to enable OpenMP
      parallelization for matrix multiplication during execution of
      an experiment. If parallel circuit or shot execution is enabled
      this will only use unallocated CPU cores up to
      max_parallel_threads. Note that setting this too low can reduce
      performance (Default: 14).

    * ``statevector_sample_measure_opt`` (int): Sets the threshold that
      the number of qubits must be greater than to enable a large
      qubit optimized implementation of measurement sampling. Note
      that setting this two low can reduce performance (Default: 10)

    These backend options only apply when using the ``"stabilizer"``
    simulation method:

    * ``stabilizer_max_snapshot_probabilities`` (int): set the maximum
      qubit number for the
      `~qiskit.providers.aer.extensions.SnapshotProbabilities`
      instruction (Default: 32).

    These backend options only apply when using the ``"extended_stabilizer"``
    simulation method:

    * ``extended_stabilizer_sampling_method`` (string): Choose how to simulate
      measurements on qubits. The performance of the simulator depends
      significantly on this choice. In the following, let n be the number of
      qubits in the circuit, m the number of qubits measured, and S be the
      number of shots (Default: resampled_metropolis).

      - ``"metropolis"``: Use a Monte-Carlo method to sample many output
        strings from the simulator at once. To be accurate, this method
        requires that all the possible output strings have a non-zero
        probability. It will give inaccurate results on cases where
        the circuit has many zero-probability outcomes.
        This method has an overall runtime that scales as n^{2} + (S-1)n.

      - ``"resampled_metropolis"``: A variant of the metropolis method,
        where the Monte-Carlo method is reinitialised for every shot. This
        gives better results for circuits where some outcomes have zero
        probability, but will still fail if the output distribution
        is sparse. The overall runtime scales as Sn^{2}.

      - ``"norm_estimation"``: An alternative sampling method using
        random state inner products to estimate outcome probabilites. This
        method requires twice as much memory, and significantly longer
        runtimes, but gives accurate results on circuits with sparse
        output distributions. The overall runtime scales as Sn^{3}m^{3}.

    * ``extended_stabilizer_metropolis_mixing_time`` (int): Set how long the
      monte-carlo method runs before performing measurements. If the
      output distribution is strongly peaked, this can be decreased
      alongside setting extended_stabilizer_disable_measurement_opt
      to True (Default: 5000).

    * ``extended_stabilizer_approximation_error`` (double): Set the error
      in the approximation for the extended_stabilizer method. A
      smaller error needs more memory and computational time
      (Default: 0.05).

    * ``extended_stabilizer_norm_estimation_samples`` (int): The default number
      of samples for the norm estimation sampler. The method will use the
      default, or 4m^{2} samples where m is the number of qubits to be
      measured, whichever is larger (Default: 100).

    * ``extended_stabilizer_norm_estimation_repetitions`` (int): The number
      of times to repeat the norm estimation. The median of these reptitions
      is used to estimate and sample output strings (Default: 3).

    * ``extended_stabilizer_parallel_threshold`` (int): Set the minimum
      size of the extended stabilizer decomposition before we enable
      OpenMP parallelization. If parallel circuit or shot execution
      is enabled this will only use unallocated CPU cores up to
      max_parallel_threads (Default: 100).

    * ``extended_stabilizer_probabilities_snapshot_samples`` (int): If using
      the metropolis or resampled_metropolis sampling method, set the number of
      samples used to estimate probabilities in a probabilities snapshot
      (Default: 3000).

    These backend options only apply when using the ``matrix_product_state``
    simulation method:

    * ``matrix_product_state_max_bond_dimension`` (int): Sets a limit
      on the number of Schmidt coefficients retained at the end of
      the svd algorithm. Coefficients beyond this limit will be discarded.
      (Default: None, i.e., no limit on the bond dimension).

    * ``matrix_product_state_truncation_threshold`` (double):
      Discard the smallest coefficients for which the sum of
      their squares is smaller than this threshold.
      (Default: 1e-16).

    * ``mps_sample_measure_algorithm`` (str): Choose which algorithm to use for
      ``"sample_measure"`` (Default: "mps_apply_measure").

      - ``mps_probabilities``: This method first constructs the probability
        vector and then generates a sample per shot. It is more efficient for
        a large number of shots and a small number of qubits, with complexity
        O(2^n * n * D^2) to create the vector and O(1) per shot, where n is
        the number of qubits and D is the bond dimension.

      - ``mps_apply_measure``: This method creates a copy of the mps structure
        and measures directly on it. It is more efficient for a small number of
        shots, and a large number of qubits, with complexity around
        O(n * D^2) per shot.

    * ``mps_log_data`` (str): if True, output logging data of the MPS
      structure: bond dimensions and values discarded during approximation.
      (Default: False)

    * ``mps_swap_direction`` (str): Determine the direction of swapping the
      qubits when internal swaps are inserted for a 2-qubit gate.
      Possible values are "mps_swap_right" and "mps_swap_left".
      (Default: "mps_swap_left")

    These backend options apply in circuit optimization passes:

    * ``fusion_enable`` (bool): Enable fusion optimization in circuit
      optimization passes [Default: True]
    * ``fusion_verbose`` (bool): Output gates generated in fusion optimization
      into metadata [Default: False]
    * ``fusion_max_qubit`` (int): Maximum number of qubits for a operation generated
      in a fusion optimization [Default: 5]
    * ``fusion_threshold`` (int): Threshold that number of qubits must be greater
      than or equal to enable fusion optimization [Default: 14]
    """
<<<<<<< HEAD
    # Supported basis gates for each simulation method
    _BASIS_GATES = {
        'statevector': sorted([
            'u1', 'u2', 'u3', 'u', 'p', 'r', 'rx', 'ry', 'rz', 'id', 'x',
            'y', 'z', 'h', 's', 'sdg', 'sx', 't', 'tdg', 'swap', 'cx',
            'cy', 'cz', 'csx', 'cp', 'cu1', 'cu2', 'cu3', 'rxx', 'ryy',
            'rzz', 'rzx', 'ccx', 'cswap', 'mcx', 'mcy', 'mcz', 'mcsx',
            'mcphase', 'mcu1', 'mcu2', 'mcu3', 'mcrx', 'mcry', 'mcrz',
            'mcr', 'mcswap', 'unitary', 'diagonal', 'multiplexer',
            'initialize', 'delay', 'pauli', 'mcx_gray'
        ]),
        'density_matrix': sorted([
            'u1', 'u2', 'u3', 'u', 'p', 'r', 'rx', 'ry', 'rz', 'id', 'x',
            'y', 'z', 'h', 's', 'sdg', 'sx', 't', 'tdg', 'swap', 'cx',
            'cy', 'cz', 'cp', 'cu1', 'rxx', 'ryy', 'rzz', 'rzx', 'ccx',
            'unitary', 'diagonal', 'delay', 'pauli',
        ]),
        'matrix_product_state': sorted([
            'u1', 'u2', 'u3', 'u', 'p', 'cp', 'cx', 'cy', 'cz', 'id', 'x', 'y', 'z', 'h', 's',
            'sdg', 'sx', 't', 'tdg', 'swap', 'ccx', 'unitary', 'roerror', 'delay', 'pauli',
            'r', 'rx', 'ry', 'rz', 'rxx', 'ryy', 'rzz', 'rzx', 'csx', 'cswap', 'diagonal',
            'initialize'
        ]),
        'stabilizer': sorted([
            'id', 'x', 'y', 'z', 'h', 's', 'sdg', 'sx', 'cx', 'cy', 'cz',
            'swap', 'delay', 'pauli'
        ]),
        'extended_stabilizer': sorted([
            'cx', 'cz', 'id', 'x', 'y', 'z', 'h', 's', 'sdg', 'sx',
            'swap', 'u0', 't', 'tdg', 'u1', 'p', 'ccx', 'ccz', 'delay', 'pauli'
        ]),
        'clifford_phase_compute': sorted([
            'cx', 'cz', 'id', 'x', 'y', 'z', 'h', 's', 'sdg',
            'swap', 't', 'tdg', 'delay', 'p', 'u1', 'rz'
        ]),
        'unitary': sorted([
            'u1', 'u2', 'u3', 'u', 'p', 'r', 'rx', 'ry', 'rz', 'id', 'x',
            'y', 'z', 'h', 's', 'sdg', 'sx', 't', 'tdg', 'swap', 'cx',
            'cy', 'cz', 'csx', 'cp', 'cu1', 'cu2', 'cu3', 'rxx', 'ryy',
            'rzz', 'rzx', 'ccx', 'cswap', 'mcx', 'mcy', 'mcz', 'mcsx',
            'mcp', 'mcu1', 'mcu2', 'mcu3', 'mcrx', 'mcry', 'mcrz',
            'mcr', 'mcswap', 'unitary', 'diagonal', 'multiplexer', 'delay', 'pauli',
        ]),
        'superop': sorted([
            'u1', 'u2', 'u3', 'u', 'p', 'r', 'rx', 'ry', 'rz', 'id', 'x',
            'y', 'z', 'h', 's', 'sdg', 'sx', 't', 'tdg', 'swap', 'cx',
            'cy', 'cz', 'cp', 'cu1', 'rxx', 'ryy',
            'rzz', 'rzx', 'ccx', 'unitary', 'diagonal', 'delay', 'pauli'
        ])
    }
    # Automatic method basis gates are the union of statevector,
    # density matrix, and stabilizer methods
    _BASIS_GATES[None] = _BASIS_GATES['automatic'] = sorted(
        set(_BASIS_GATES['statevector']).union(
            _BASIS_GATES['stabilizer']).union(
                _BASIS_GATES['density_matrix']).union(
                    _BASIS_GATES['matrix_product_state']).union(
                        _BASIS_GATES['unitary']).union(
                            _BASIS_GATES['superop']))
=======
    _BASIS_GATES = BASIS_GATES
>>>>>>> 8ac51d88

    _CUSTOM_INSTR = {
        'statevector': sorted([
            'quantum_channel', 'qerror_loc', 'roerror', 'kraus',
            'snapshot', 'save_expval', 'save_expval_var',
            'save_probabilities', 'save_probabilities_dict',
            'save_amplitudes', 'save_amplitudes_sq',
            'save_density_matrix', 'save_state', 'save_statevector',
            'save_statevector_dict', 'set_statevector',
        ]),
        'density_matrix': sorted([
            'quantum_channel', 'qerror_loc', 'roerror', 'kraus', 'superop', 'snapshot',
            'save_state', 'save_expval', 'save_expval_var',
            'save_probabilities', 'save_probabilities_dict',
            'save_density_matrix', 'save_amplitudes_sq', 'set_density_matrix'
        ]),
        'matrix_product_state': sorted([
            'quantum_channel', 'qerror_loc', 'roerror', 'snapshot', 'kraus',
            'save_expval', 'save_expval_var',
            'save_probabilities', 'save_probabilities_dict',
            'save_state', 'save_matrix_product_state', 'save_statevector',
            'save_density_matrix', 'save_amplitudes', 'save_amplitudes_sq',
            'set_matrix_product_state',
        ]),
        'stabilizer': sorted([
            'quantum_channel', 'qerror_loc', 'roerror', 'snapshot',
            'save_expval', 'save_expval_var',
            'save_probabilities', 'save_probabilities_dict',
            'save_amplitudes_sq', 'save_state', 'save_stabilizer',
            'set_stabilizer'
        ]),
        'extended_stabilizer': sorted([
            'quantum_channel', 'qerror_loc', 'roerror', 'snapshot', 'save_statevector'
        ]),
        'clifford_phase_compute': sorted([
            'save_specific_probability'
        ]),
        'unitary': sorted([
            'snapshot', 'save_state', 'save_unitary', 'set_unitary'
        ]),
        'superop': sorted([
            'quantum_channel', 'qerror_loc', 'kraus', 'superop', 'save_state',
            'save_superop', 'set_superop'
        ])
    }

    # Automatic method custom instructions are the union of statevector,
    # density matrix, and stabilizer methods
    _CUSTOM_INSTR[None] = _CUSTOM_INSTR['automatic'] = sorted(
        set(_CUSTOM_INSTR['statevector']).union(
            _CUSTOM_INSTR['stabilizer']).union(
                _CUSTOM_INSTR['density_matrix']).union(
                    _CUSTOM_INSTR['matrix_product_state']).union(
                        _CUSTOM_INSTR['unitary']).union(
                            _CUSTOM_INSTR['superop']))

    _DEFAULT_CONFIGURATION = {
        'backend_name': 'aer_simulator',
        'backend_version': __version__,
        'n_qubits': MAX_QUBITS_STATEVECTOR,
        'url': 'https://github.com/Qiskit/qiskit-aer',
        'simulator': True,
        'local': True,
        'conditional': True,
        'open_pulse': False,
        'memory': True,
        'max_shots': int(1e6),
        'description': 'A C++ QasmQobj simulator with noise',
        'coupling_map': None,
        'basis_gates': BASIS_GATES['automatic'],
        'custom_instructions': _CUSTOM_INSTR['automatic'],
        'gates': []
    }

    _SIMULATION_METHODS = [
        'automatic', 'statevector', 'density_matrix',
        'stabilizer', 'matrix_product_state', 'extended_stabilizer',
        'unitary', 'superop', 'clifford_phase_compute'
    ]

    _AVAILABLE_METHODS = None

    _SIMULATION_DEVICES = ('CPU', 'GPU', 'Thrust')

    _AVAILABLE_DEVICES = None

    def __init__(self,
                 configuration=None,
                 properties=None,
                 provider=None,
                 **backend_options):

        self._controller = aer_controller_execute()

        # Update available methods and devices for class
        if AerSimulator._AVAILABLE_METHODS is None:
            AerSimulator._AVAILABLE_METHODS = available_methods(
                self._controller, AerSimulator._SIMULATION_METHODS)
        if AerSimulator._AVAILABLE_DEVICES is None:
            AerSimulator._AVAILABLE_DEVICES = available_devices(
                self._controller, AerSimulator._SIMULATION_DEVICES)

        # Default configuration
        if configuration is None:
            configuration = QasmBackendConfiguration.from_dict(
                AerSimulator._DEFAULT_CONFIGURATION)

        # Cache basis gates since computing the intersection
        # of noise model, method, and config gates is expensive.
        self._cached_basis_gates = self._BASIS_GATES['automatic']

        super().__init__(configuration,
                         properties=properties,
                         provider=provider,
                         backend_options=backend_options)

    @classmethod
    def _default_options(cls):
        return Options(
            # Global options
            shots=1024,
            method='automatic',
            device='CPU',
            precision="double",
            executor=None,
            max_job_size=None,
            enable_truncation=True,
            zero_threshold=1e-10,
            validation_threshold=None,
            max_parallel_threads=None,
            max_parallel_experiments=None,
            max_parallel_shots=None,
            max_memory_mb=None,
            fusion_enable=True,
            fusion_verbose=False,
            fusion_max_qubit=5,
            fusion_threshold=14,
            accept_distributed_results=None,
            blocking_qubits=None,
            blocking_enable=False,
            memory=None,
            noise_model=None,
            seed_simulator=None,
            # statevector options
            statevector_parallel_threshold=14,
            statevector_sample_measure_opt=10,
            # stabilizer options
            stabilizer_max_snapshot_probabilities=32,
            # extended stabilizer options
            extended_stabilizer_sampling_method='resampled_metropolis',
            extended_stabilizer_metropolis_mixing_time=5000,
            extended_stabilizer_approximation_error=0.05,
            extended_stabilizer_norm_estimation_samples=100,
            extended_stabilizer_norm_estimation_repetitions=3,
            extended_stabilizer_parallel_threshold=100,
            extended_stabilizer_probabilities_snapshot_samples=3000,
            # MPS options
            matrix_product_state_truncation_threshold=1e-16,
            matrix_product_state_max_bond_dimension=None,
            mps_sample_measure_algorithm='mps_heuristic',
            mps_log_data=False,
            mps_swap_direction='mps_swap_left',
            chop_threshold=1e-8,
            mps_parallel_threshold=14,
            mps_omp_threads=1)

    def __repr__(self):
        """String representation of an AerSimulator."""
        display = super().__repr__()
        noise_model = getattr(self.options, 'noise_model', None)
        if noise_model is None or noise_model.is_ideal():
            return display
        pad = ' ' * (len(self.__class__.__name__) + 1)
        return '{}\n{}noise_model={})'.format(display[:-1], pad, repr(noise_model))

    def name(self):
        """Format backend name string for simulator"""
        name = self._configuration.backend_name
        method = getattr(self.options, 'method', None)
        if method not in [None, 'automatic']:
            name += f'_{method}'
        device = getattr(self.options, 'device', None)
        if device not in [None, 'CPU']:
            name += f'_{device}'.lower()
        return name

    @classmethod
    def from_backend(cls, backend, **options):
        """Initialize simulator from backend."""
        # pylint: disable=import-outside-toplevel
        # Avoid cyclic import
        from ..noise.noise_model import NoiseModel

        # Get configuration and properties from backend
        configuration = copy.copy(backend.configuration())
        properties = copy.copy(backend.properties())

        # Customize configuration name
        name = configuration.backend_name
        configuration.backend_name = 'aer_simulator({})'.format(name)

        # Use automatic noise model if none is provided
        if 'noise_model' not in options:
            noise_model = NoiseModel.from_backend(backend)
            if not noise_model.is_ideal():
                options['noise_model'] = noise_model

        # Initialize simulator
        sim = cls(configuration=configuration,
                  properties=properties,
                  **options)
        return sim

    def available_methods(self):
        """Return the available simulation methods."""
        return copy.copy(self._AVAILABLE_METHODS)

    def available_devices(self):
        """Return the available simulation methods."""
        return copy.copy(self._AVAILABLE_DEVICES)

    def configuration(self):
        """Return the simulator backend configuration.

        Returns:
            BackendConfiguration: the configuration for the backend.
        """
        config = copy.copy(self._configuration)
        for key, val in self._options_configuration.items():
            setattr(config, key, val)
        # Update basis gates based on custom options, config, method,
        # and noise model
        config.custom_instructions = self._CUSTOM_INSTR[
            getattr(self.options, 'method', 'automatic')]
        config.basis_gates = self._cached_basis_gates + config.custom_instructions
        # Update simulator name
        config.backend_name = self.name()
        return config

    def _execute(self, qobj):
        """Execute a qobj on the backend.

        Args:
            qobj (QasmQobj): simulator input.

        Returns:
            dict: return a dictionary of results.
        """
        return cpp_execute(self._controller, qobj)

    def set_option(self, key, value):
        if key == "custom_instructions":
            self._set_configuration_option(key, value)
            return
        if key == "method":
            if (value is not None and value not in self.available_methods()):
                raise AerError(
                    "Invalid simulation method {}. Available methods"
                    " are: {}".format(value, self.available_methods()))
            self._set_method_config(value)
        super().set_option(key, value)
        if key in ["method", "noise_model", "basis_gates"]:
            self._cached_basis_gates = self._basis_gates()

    def _validate(self, qobj):
        """Semantic validations of the qobj which cannot be done via schemas.

        Warn if no measure or save instructions in run circuits.
        """
        for experiment in qobj.experiments:
            # If circuit does not contain measurement or save
            # instructions raise a warning
            no_data = True
            for op in experiment.instructions:
                if op.name == "measure" or op.name[:5] == "save_":
                    no_data = False
                    break
            if no_data:
                logger.warning(
                    'No measure or save instruction in circuit "%s": '
                    'results will be empty.',
                    experiment.header.name)

    def _basis_gates(self):
        """Return simualtor basis gates.

        This will be the option value of basis gates if it was set,
        otherwise it will be the intersection of the configuration, noise model
        and method supported basis gates.
        """
        # Use option value for basis gates if set
        if 'basis_gates' in self._options_configuration:
            return self._options_configuration['basis_gates']

        # Compute intersection with method basis gates
        method = getattr(self._options, 'method', 'automatic')
        method_gates = self._BASIS_GATES[method]
        config_gates = self._configuration.basis_gates
        if config_gates:
            basis_gates = set(config_gates).intersection(
                method_gates)
        else:
            basis_gates = method_gates

        # Compute intersection with noise model basis gates
        noise_model = getattr(self.options, 'noise_model', None)
        if noise_model:
            noise_gates = noise_model.basis_gates
            basis_gates = basis_gates.intersection(noise_gates)
        else:
            noise_gates = None

        if not basis_gates:
            logger.warning(
                "The intersection of configuration basis gates (%s), "
                "simulation method basis gates (%s), and "
                "noise model basis gates (%s) is empty",
                config_gates, method_gates, noise_gates)
        return sorted(basis_gates)

    def _set_method_config(self, method=None):
        """Set non-basis gate options when setting method"""
        # Update configuration description and number of qubits
        if method == 'statevector':
            description = 'A C++ statevector simulator with noise'
            n_qubits = MAX_QUBITS_STATEVECTOR
        elif method == 'density_matrix':
            description = 'A C++ density matrix simulator with noise'
            n_qubits = MAX_QUBITS_STATEVECTOR // 2
        elif method == 'unitary':
            description = 'A C++ unitary matrix simulator'
            n_qubits = MAX_QUBITS_STATEVECTOR // 2
        elif method == 'superop':
            description = 'A C++ superop matrix simulator with noise'
            n_qubits = MAX_QUBITS_STATEVECTOR // 4
        elif method == 'matrix_product_state':
            description = 'A C++ matrix product state simulator with noise'
            n_qubits = 63  # TODO: not sure what to put here?
        elif method == 'stabilizer':
            description = 'A C++ Clifford stabilizer simulator with noise'
            n_qubits = 10000  # TODO: estimate from memory
        elif method == 'extended_stabilizer':
            description = 'A C++ Clifford+T extended stabilizer simulator with noise'
            n_qubits = 63  # TODO: estimate from memory
        else:
            # Clear options to default
            description = None
            n_qubits = None
        self._set_configuration_option('description', description)
        self._set_configuration_option('n_qubits', n_qubits)<|MERGE_RESOLUTION|>--- conflicted
+++ resolved
@@ -334,69 +334,7 @@
     * ``fusion_threshold`` (int): Threshold that number of qubits must be greater
       than or equal to enable fusion optimization [Default: 14]
     """
-<<<<<<< HEAD
-    # Supported basis gates for each simulation method
-    _BASIS_GATES = {
-        'statevector': sorted([
-            'u1', 'u2', 'u3', 'u', 'p', 'r', 'rx', 'ry', 'rz', 'id', 'x',
-            'y', 'z', 'h', 's', 'sdg', 'sx', 't', 'tdg', 'swap', 'cx',
-            'cy', 'cz', 'csx', 'cp', 'cu1', 'cu2', 'cu3', 'rxx', 'ryy',
-            'rzz', 'rzx', 'ccx', 'cswap', 'mcx', 'mcy', 'mcz', 'mcsx',
-            'mcphase', 'mcu1', 'mcu2', 'mcu3', 'mcrx', 'mcry', 'mcrz',
-            'mcr', 'mcswap', 'unitary', 'diagonal', 'multiplexer',
-            'initialize', 'delay', 'pauli', 'mcx_gray'
-        ]),
-        'density_matrix': sorted([
-            'u1', 'u2', 'u3', 'u', 'p', 'r', 'rx', 'ry', 'rz', 'id', 'x',
-            'y', 'z', 'h', 's', 'sdg', 'sx', 't', 'tdg', 'swap', 'cx',
-            'cy', 'cz', 'cp', 'cu1', 'rxx', 'ryy', 'rzz', 'rzx', 'ccx',
-            'unitary', 'diagonal', 'delay', 'pauli',
-        ]),
-        'matrix_product_state': sorted([
-            'u1', 'u2', 'u3', 'u', 'p', 'cp', 'cx', 'cy', 'cz', 'id', 'x', 'y', 'z', 'h', 's',
-            'sdg', 'sx', 't', 'tdg', 'swap', 'ccx', 'unitary', 'roerror', 'delay', 'pauli',
-            'r', 'rx', 'ry', 'rz', 'rxx', 'ryy', 'rzz', 'rzx', 'csx', 'cswap', 'diagonal',
-            'initialize'
-        ]),
-        'stabilizer': sorted([
-            'id', 'x', 'y', 'z', 'h', 's', 'sdg', 'sx', 'cx', 'cy', 'cz',
-            'swap', 'delay', 'pauli'
-        ]),
-        'extended_stabilizer': sorted([
-            'cx', 'cz', 'id', 'x', 'y', 'z', 'h', 's', 'sdg', 'sx',
-            'swap', 'u0', 't', 'tdg', 'u1', 'p', 'ccx', 'ccz', 'delay', 'pauli'
-        ]),
-        'clifford_phase_compute': sorted([
-            'cx', 'cz', 'id', 'x', 'y', 'z', 'h', 's', 'sdg',
-            'swap', 't', 'tdg', 'delay', 'p', 'u1', 'rz'
-        ]),
-        'unitary': sorted([
-            'u1', 'u2', 'u3', 'u', 'p', 'r', 'rx', 'ry', 'rz', 'id', 'x',
-            'y', 'z', 'h', 's', 'sdg', 'sx', 't', 'tdg', 'swap', 'cx',
-            'cy', 'cz', 'csx', 'cp', 'cu1', 'cu2', 'cu3', 'rxx', 'ryy',
-            'rzz', 'rzx', 'ccx', 'cswap', 'mcx', 'mcy', 'mcz', 'mcsx',
-            'mcp', 'mcu1', 'mcu2', 'mcu3', 'mcrx', 'mcry', 'mcrz',
-            'mcr', 'mcswap', 'unitary', 'diagonal', 'multiplexer', 'delay', 'pauli',
-        ]),
-        'superop': sorted([
-            'u1', 'u2', 'u3', 'u', 'p', 'r', 'rx', 'ry', 'rz', 'id', 'x',
-            'y', 'z', 'h', 's', 'sdg', 'sx', 't', 'tdg', 'swap', 'cx',
-            'cy', 'cz', 'cp', 'cu1', 'rxx', 'ryy',
-            'rzz', 'rzx', 'ccx', 'unitary', 'diagonal', 'delay', 'pauli'
-        ])
-    }
-    # Automatic method basis gates are the union of statevector,
-    # density matrix, and stabilizer methods
-    _BASIS_GATES[None] = _BASIS_GATES['automatic'] = sorted(
-        set(_BASIS_GATES['statevector']).union(
-            _BASIS_GATES['stabilizer']).union(
-                _BASIS_GATES['density_matrix']).union(
-                    _BASIS_GATES['matrix_product_state']).union(
-                        _BASIS_GATES['unitary']).union(
-                            _BASIS_GATES['superop']))
-=======
     _BASIS_GATES = BASIS_GATES
->>>>>>> 8ac51d88
 
     _CUSTOM_INSTR = {
         'statevector': sorted([
