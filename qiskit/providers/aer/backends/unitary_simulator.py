--- conflicted
+++ resolved
@@ -106,14 +106,8 @@
     }
 
     def __init__(self, configuration=None, provider=None):
-<<<<<<< HEAD
         super().__init__(unitary_controller_execute(),
                          QasmBackendConfiguration.from_dict(self.DEFAULT_CONFIGURATION),
-=======
-        super().__init__(unitary_controller_execute,
-                         QasmBackendConfiguration.from_dict(
-                             self.DEFAULT_CONFIGURATION),
->>>>>>> 7d0ecf4d
                          provider=provider)
 
     def _validate(self, qobj, backend_options, noise_model):
