--- conflicted
+++ resolved
@@ -52,28 +52,6 @@
     aer_ctrl.def("__call__", &ControllerExecutor<AER::Controller>::operator());
     aer_ctrl.def("__reduce__", [aer_ctrl](const ControllerExecutor<AER::Controller> &self) {
         return py::make_tuple(aer_ctrl, py::tuple());
-    });
-<<<<<<< HEAD
-
-    py::class_<ControllerExecutor<AER::Simulator::QasmController> > qasm_ctrl (m, "qasm_controller_execute");
-    qasm_ctrl.def(py::init<>());
-    qasm_ctrl.def("__call__", &ControllerExecutor<AER::Simulator::QasmController>::operator());
-    qasm_ctrl.def("__reduce__", [qasm_ctrl](const ControllerExecutor<AER::Simulator::QasmController> &self) {
-        return py::make_tuple(qasm_ctrl, py::tuple());
-    });
-
-    py::class_<ControllerExecutor<AER::Simulator::StatevectorController> > statevec_ctrl (m, "statevector_controller_execute");
-    statevec_ctrl.def(py::init<>());
-    statevec_ctrl.def("__call__", &ControllerExecutor<AER::Simulator::StatevectorController>::operator());
-    statevec_ctrl.def("__reduce__", [statevec_ctrl](const ControllerExecutor<AER::Simulator::StatevectorController> &self) {
-        return py::make_tuple(statevec_ctrl, py::tuple());
-    });
-
-    py::class_<ControllerExecutor<AER::Simulator::UnitaryController> > unitary_ctrl (m, "unitary_controller_execute");
-    unitary_ctrl.def(py::init<>());
-    unitary_ctrl.def("__call__", &ControllerExecutor<AER::Simulator::UnitaryController>::operator());
-    unitary_ctrl.def("__reduce__", [unitary_ctrl](const ControllerExecutor<AER::Simulator::UnitaryController> &self) {
-        return py::make_tuple(unitary_ctrl, py::tuple());
     });
 
     py::class_<AER::Controller> aer_controller(m, "AerController");
@@ -192,6 +170,4 @@
       }
       return AER::Operations::make_unitary(qubits, mat);
     }, "return unitary op");
-=======
->>>>>>> 86f95894
 }