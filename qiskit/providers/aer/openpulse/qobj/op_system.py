--- conflicted
+++ resolved
@@ -55,10 +55,7 @@
         self.h_diag = None
         # eigenvalues of the time-independent hamiltonian
         self.evals = None
-<<<<<<< HEAD
         # Use C++ version of the function to pass to the ODE solver or the Cython one
         self.use_cpp_ode_func = False
-=======
         # eigenstates of the time-independent hamiltonian
-        self.estates = None
->>>>>>> 8fdfff29
+        self.estates = None