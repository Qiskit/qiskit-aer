--- conflicted
+++ resolved
@@ -93,41 +93,6 @@
         qubit_list = list(range(config_dict_sim['n_qubits']))
     else:
         config_dict_sim['n_qubits'] = len(qubit_list)
-<<<<<<< HEAD
-
-    config_keys_sim = config_dict_sim.keys()
-    config_keys = config_dict.keys()
-
-    # Look for config keys
-    out.global_data['shots'] = int(config_dict.get('shots', 1024))
-    out.global_data['meas_level'] = int(config_dict.get('meas_level', 1))
-    out.global_data['meas_return'] = config_dict.get('meas_return', 'avg')
-    out.global_data['seed'] = config_dict.get('seed', None)
-    if 'memory_slots' not in config_keys:
-        raise ValueError('Number of memory_slots must be specific in Qobj config')
-    out.global_data['memory_slots'] = config_dict['memory_slots']
-    out.global_data['memory'] = config_dict.get('memory', False)
-    out.global_data['n_registers'] = config_dict_sim.get('n_registers', 0)
-    out.global_data['q_level_meas'] = int(config_dict_sim.get('q_level_meas', 1))
-
-    # Attach the ODE options
-    allowed_ode_options = ['atol', 'rtol', 'nsteps', 'max_step',
-                           'num_cpus', 'norm_tol', 'norm_steps',
-                           'rhs_reuse', 'rhs_filename']
-    user_set_ode_options = {}
-    if 'ode_options' in config_keys_sim:
-        for key, val in config_dict_sim['ode_options'].items():
-            if key not in allowed_ode_options:
-                raise Exception('Invalid ode_option: {}'.format(key))
-            user_set_ode_options[key] = val
-    out.ode_options = OPoptions(**user_set_ode_options)
-
-    # Step #1: Parse hamiltonian representation
-    out.vars = OrderedDict(hamiltonian['vars'])
-    out.global_data['vars'] = list(out.vars.values())
-    # Need this info for evaluating the hamiltonian vars in the c++ solver
-    out.global_data['vars_names'] = list(out.vars.keys())
-=======
     qubit_lo_freq = config_dict_sim.get('qubit_lo_freq',
                                         config_dict['qubit_lo_freq'])
     u_channel_lo = config_dict_sim.get('u_channel_lo')
@@ -149,7 +114,6 @@
     out.initial_state = estates[0]
     out.global_data['vars'] = list(out.vars.values())
     out.global_data['freqs'] = list(out.freqs.values())
->>>>>>> 8fdfff29
 
     # Parse noise
     noise_dict = config_dict_sim.get('noise_model', {})
@@ -165,52 +129,7 @@
     else:
         out.noise = None
 
-<<<<<<< HEAD
-    # Step #2: Get Hamiltonian channels
-    out.channels = get_hamiltonian_channels(out.system)
-
-    h_diag, evals, estates = get_diag_hamiltonian(out.system,
-                                                  out.vars, out.channels)
-
-    # convert estates into a qobj
-    estates_qobj = []
-    for kk in range(len(estates[:, ])):
-        estates_qobj.append(op.state(estates[:, kk]))
-
-    out.h_diag = np.ascontiguousarray(h_diag.real)
-    out.evals = evals
-    out.estates = estates
-
-    # Set initial state
-    out.initial_state = 0 * op.basis(len(evals), 1)
-    for idx, estate_coef in enumerate(estates[:, 0]):
-        out.initial_state += estate_coef * op.basis(len(evals), idx)
-    # init_fock_state(dim_osc, dim_qub)
-
-    # Setup freqs for the channels
-    out.freqs = OrderedDict()
-    for key in out.channels.keys():
-        chidx = int(key[1:])
-        if key[0] == 'D':
-            out.freqs[key] = config_dict['qubit_lo_freq'][chidx]
-        elif key[0] == 'U':
-            out.freqs[key] = 0
-            for u_lo_idx in config_dict_sim['u_channel_lo'][chidx]:
-                if u_lo_idx['q'] < len(config_dict['qubit_lo_freq']):
-                    qfreq = config_dict['qubit_lo_freq'][u_lo_idx['q']]
-                    qscale = u_lo_idx['scale'][0]
-                    out.freqs[key] += qfreq * qscale
-        else:
-            raise ValueError("Channel is not D or U")
-
-    out.global_data['freqs'] = list(out.freqs.values())
-
-    # TODO: Here is the crash! pulses_idx is a list of indexes for
-    # pulses, but this is empty.
-    # Step #3: Build pulse arrays
-=======
     # Build pulse arrays
->>>>>>> 8fdfff29
     pulses, pulses_idx, pulse_dict = build_pulse_arrays(qobj)
 
     out.global_data['pulse_array'] = pulses
