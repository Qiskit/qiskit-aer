# This code is part of Qiskit.
#
# (C) Copyright IBM 2019.
#
# This code is licensed under the Apache License, Version 2.0. You may
# obtain a copy of this license in the LICENSE.txt file in the root directory
# of this source tree or at http://www.apache.org/licenses/LICENSE-2.0.
#
# Any modifications or derivative works of this code must retain this
# copyright notice, and modified files need to carry a notice indicating
# that they have been altered from the originals.
"""
Noise model inserter module
The goal of this module is to add QuantumError gates (Kraus gates) to a circuit
based on a given noise model. The resulting circuit cannot be ran on a quantum computer
but can be handled correctly by simulators
"""
import qiskit.compiler


def insert_noise(circuits, noise_model, transpile=False):
    """
        This function gets a circuit and a noise model and returns a new circuit
        with the noises from the noise model inserted as Kraus gates in the new circuit
        Args:
            circuits (QuantumCircuit or list[QuantumCircuit]): The circuits to add noises to
            noise_model (NoiseModel):  The noise model containing the errors to add
            transpile (Boolean): Should the circuit be transpiled into the noise model basis gates
        Returns:
            QuantumCircuit: The new circuit with the added Kraus gates
        """
    is_circuits_list = isinstance(circuits, (list, tuple))
    circuits = circuits if is_circuits_list else [circuits]
    result_circuits = []
<<<<<<< HEAD
    error_dict = noise_model._default_quantum_errors
=======
    errors = noise_model._default_quantum_errors
>>>>>>> 258c9f5d
    for circuit in circuits:
        if transpile:
            transpiled_circuit = qiskit.compiler.transpile(circuit,
                                                           basis_gates=noise_model.basis_gates)
        else:
            transpiled_circuit = circuit
        result_circuit = circuit.copy(name=transpiled_circuit.name + '_with_noise')
        result_circuit.data = []
        for inst, qargs, cargs in transpiled_circuit.data:
            result_circuit.data.append((inst, qargs, cargs))
            if inst.name in errors.keys():
                error = errors[inst.name]
                result_circuit.append(error.to_instruction(), qargs)
        result_circuits.append(result_circuit)
    return result_circuits if is_circuits_list else result_circuits[0]<|MERGE_RESOLUTION|>--- conflicted
+++ resolved
@@ -32,11 +32,7 @@
     is_circuits_list = isinstance(circuits, (list, tuple))
     circuits = circuits if is_circuits_list else [circuits]
     result_circuits = []
-<<<<<<< HEAD
-    error_dict = noise_model._default_quantum_errors
-=======
     errors = noise_model._default_quantum_errors
->>>>>>> 258c9f5d
     for circuit in circuits:
         if transpile:
             transpiled_circuit = qiskit.compiler.transpile(circuit,
