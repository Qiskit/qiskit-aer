--- conflicted
+++ resolved
@@ -324,19 +324,6 @@
     return None
 
 
-<<<<<<< HEAD
-def standard_instruction_operator(name, params=None):
-    """Return the Operator for a standard gate."""
-    mat = standard_gate_unitary(name)
-    if isinstance(mat, np.ndarray):
-        return Operator(mat)
-    # Check if standard parameterized waltz gates
-    if name is 'u1':
-        lam = params[0]
-        mat = np.diag([1, np.exp(1j * lam)])
-        return Operator(mat)
-    if name is 'u2':
-=======
 def reset_superop(num_qubits):
     """Return a N-qubit reset SuperOp."""
     reset = SuperOp(
@@ -368,45 +355,18 @@
         mat = np.diag([1, np.exp(1j * lam)])
         return Operator(mat)
     if name == 'u2':
->>>>>>> cf34bee5
         phi = params[0]
         lam = params[1]
         mat = np.array([[1, -np.exp(1j * lam)],
                         [np.exp(1j * phi),
                          np.exp(1j * (phi + lam))]]) / np.sqrt(2)
         return Operator(mat)
-<<<<<<< HEAD
-    if name is 'u3':
-=======
     if name == 'u3':
->>>>>>> cf34bee5
         theta = params[0]
         phi = params[1]
         lam = params[2]
         mat = np.array(
             [[np.cos(theta / 2), -np.exp(1j * lam) * np.sin(theta / 2)],
-<<<<<<< HEAD
-             [
-                 np.exp(1j * phi) * np.sin(theta / 2),
-                 np.exp(1j * (phi + lam)) * np.cos(theta / 2)
-             ]])
-        return Operator(mat)
-    if name is 'unitary':
-        return Operator(params)
-    raise NoiseError('Cannot convert instruction to Operator')
-
-
-def reset_superop(num_qubits):
-    """Return a N-qubit reset SuperOp."""
-    reset = SuperOp(
-        np.array([[1, 0, 0, 1], [0, 0, 0, 0], [0, 0, 0, 0], [0, 0, 0, 0]]))
-    if num_qubits == 1:
-        return reset
-    reset_n = reset
-    for _ in range(num_qubits - 1):
-        reset_n.tensor(reset)
-    return reset_n
-=======
              [np.exp(1j * phi) * np.sin(theta / 2), np.exp(1j * (phi + lam)) * np.cos(theta / 2)]])
         return Operator(mat)
 
@@ -441,7 +401,6 @@
         params = instr['params']
         return SuperOp(Kraus(params))
     return None
->>>>>>> cf34bee5
 
 
 def circuit2superop(circuit, min_qubits=1):
@@ -462,30 +421,6 @@
     superop = SuperOp(np.eye(4**num_qubits))
     # compose each circuit element with the superoperator
     for instr in circuit:
-<<<<<<< HEAD
-        name = None
-        qubits = None
-        params = None
-        if isinstance(instr, dict):
-            # Parse from plain dictionary qobj instruction
-            name = instr['name']
-            qubits = instr.get('qubits')
-            params = instr.get('params')
-        else:
-            # Parse from QasmQobjInstruction
-            if hasattr(instr, 'name'):
-                name = instr.name
-            if hasattr(instr, 'qubits'):
-                qubits = instr.qubits
-            if hasattr(instr, 'params'):
-                params = instr.params
-        if name is 'reset':
-            instr_op = reset_superop(len(qubits))
-        elif name is 'kraus':
-            instr_op = Kraus(params)
-        else:
-            instr_op = SuperOp(standard_instruction_operator(name, params))
-=======
         instr_op = standard_instruction_channel(instr)
         if instr_op is None:
             raise NoiseError('Cannot convert instruction {} to SuperOp'.format(instr))
@@ -493,7 +428,6 @@
             qubits = instr.qubits
         else:
             qubits = instr['qubits']
->>>>>>> cf34bee5
         superop = superop.compose(instr_op, qubits=qubits)
     return superop
 
