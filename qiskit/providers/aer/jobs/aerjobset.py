--- conflicted
+++ resolved
@@ -203,15 +203,9 @@
             result = aer_job.result(timeout=timeout)
             if result is None or not result.success:
                 if result:
-<<<<<<< HEAD
-                    logger.warning('ClusterJob %s Error: %s', aer_job.job_id(), result.header)
-                else:
-                    logger.warning('ClusterJob %s did not return a result', aer_job.job_id())
-=======
                     logger.warning('AerJobSet %s Error: %s', aer_job.name(), result.header)
                 else:
                     logger.warning('AerJobSet %s did not return a result', aer_job.name())
->>>>>>> daae9cf6
         except JobError:
             raise JobError(
                 'Timeout while waiting for the results of experiment {}'.format(
