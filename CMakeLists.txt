--- conflicted
+++ resolved
@@ -225,21 +225,12 @@
 
 message(STATUS "BLAS library found: ${BLAS_LIBRARIES}")
 
-<<<<<<< HEAD
-if(CMAKE_HOST_SYSTEM_PROCESSOR STREQUAL "x86_64" OR CMAKE_HOST_SYSTEM_PROCESSOR STREQUAL "AMD64")
-	if(APPLE OR UNIX)
-		if (NOT CMAKE_OSX_ARCHITECTURES STREQUAL "arm64")
-			set(SIMD_FLAGS_LIST "-mfma;-mavx2")
-			enable_cxx_compiler_flag_if_supported("-mpopcnt")
-		endif()
-=======
 if(CMAKE_HOST_SYSTEM_PROCESSOR STREQUAL "x86_64" OR CMAKE_HOST_SYSTEM_PROCESSOR STREQUAL "AMD64" OR CMAKE_HOST_SYSTEM_PROCESSOR STREQUAL "amd64")
     if(APPLE OR UNIX)
         if (NOT CMAKE_OSX_ARCHITECTURES STREQUAL "arm64")
             set(SIMD_FLAGS_LIST "-mfma;-mavx2")
 	        enable_cxx_compiler_flag_if_supported("-mpopcnt")
         endif()
->>>>>>> 6ca7aac1
 	elseif(MSVC)
 		set(SIMD_FLAGS_LIST "/arch:AVX2")
 	endif()
@@ -340,23 +331,13 @@
 	add_subdirectory(src/open_pulse)
 else() # Standalone build
 
-<<<<<<< HEAD
-	if(CMAKE_SYSTEM_PROCESSOR STREQUAL "x86_64" OR CMAKE_SYSTEM_PROCESSOR STREQUAL "AMD64")
+	if(CMAKE_SYSTEM_PROCESSOR STREQUAL "x86_64" OR CMAKE_SYSTEM_PROCESSOR STREQUAL "AMD64" OR CMAKE_HOST_SYSTEM_PROCESSOR STREQUAL "amd64")
 		if (NOT CMAKE_OSX_ARCHITECTURES STREQUAL "arm64")
 			# We build SIMD filed separately, because they will be reached only if the
 			# machine running the code has SIMD support
 			set(SIMD_SOURCE_FILE "${PROJECT_SOURCE_DIR}/src/simulators/statevector/qv_avx2.cpp")
 		endif()
 	endif()
-=======
-    if(CMAKE_SYSTEM_PROCESSOR STREQUAL "x86_64" OR CMAKE_SYSTEM_PROCESSOR STREQUAL "AMD64" OR CMAKE_HOST_SYSTEM_PROCESSOR STREQUAL "amd64")
-      if (NOT CMAKE_OSX_ARCHITECTURES STREQUAL "arm64")
-          # We build SIMD filed separately, because they will be reached only if the
-          # machine running the code has SIMD support
-          set(SIMD_SOURCE_FILE "${PROJECT_SOURCE_DIR}/src/simulators/statevector/qv_avx2.cpp")
-      endif()
-  endif()
->>>>>>> 6ca7aac1
 
 	set(AER_SIMULATOR_SOURCES "${PROJECT_SOURCE_DIR}/contrib/standalone/qasm_simulator.cpp")
 	set(CMAKE_INSTALL_RPATH_USE_LINK_PATH TRUE)
