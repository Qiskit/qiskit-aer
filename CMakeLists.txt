--- conflicted
+++ resolved
@@ -257,25 +257,8 @@
 			endif()
 		endif()
 		cuda_select_nvcc_arch_flags(AER_CUDA_ARCH_FLAGS ${AER_CUDA_ARCH})
-<<<<<<< HEAD
-		set(CUDA_NVCC_FLAGS "${CUDA_NVCC_FLAGS} -ccbin \"${CMAKE_CXX_COMPILER}\" ${AER_CUDA_ARCH_FLAGS} -DAER_THRUST_CUDA -std=c++14 -I${AER_SIMULATOR_CPP_SRC_DIR} -isystem ${AER_SIMULATOR_CPP_SRC_DIR}/third-party/headers -use_fast_math --expt-extended-lambda")
-		# We have to set SIMD flags globally because there seems to be a bug in FindCUDA which doesn't allow us to set per-file compilation flags.
-		# The implications is that users downloading the PyPi wheel package for the GPU, need to have a CPU with AVX2 support otherwise
-		# Aer will crash with: "Unknow instruction" exception.
-		# This will be fixed here: https://github.com/Qiskit/qiskit-aer/
-		if(CMAKE_HOST_SYSTEM_PROCESSOR STREQUAL "x86_64" OR CMAKE_HOST_SYSTEM_PROCESSOR STREQUAL "AMD64")
-			if(APPLE OR UNIX)
-				set(CMAKE_CXX_FLAGS "${CMAKE_CXX_FLAGS}; --compiler-options;-mfma,-mavx2")
-			elseif(MSVC)
-				set(CMAKE_CXX_FLAGS "${CMAKE_CXX_FLAGS} /arch:AVX2")
-			endif()
-		endif()
-=======
-
 		string(REPLACE ";" " "  AER_CUDA_ARCH_FLAGS_EXPAND "${AER_CUDA_ARCH_FLAGS}")
 		set(CUDA_NVCC_FLAGS "${CUDA_NVCC_FLAGS} -ccbin \"${CMAKE_CXX_COMPILER}\" ${AER_CUDA_ARCH_FLAGS_EXPAND} -DAER_THRUST_CUDA -I${AER_SIMULATOR_CPP_SRC_DIR} -isystem ${AER_SIMULATOR_CPP_SRC_DIR}/third-party/headers -use_fast_math --expt-extended-lambda")
-
->>>>>>> 796a12fc
 		set(AER_COMPILER_DEFINITIONS ${AER_COMPILER_DEFINITIONS} THRUST_DEVICE_SYSTEM=THRUST_DEVICE_SYSTEM_CUDA)
 		set(THRUST_DEPENDANT_LIBS "")
 		set(CUDA_VERBOSE_BUILD "ON")
