--- conflicted
+++ resolved
@@ -181,17 +181,10 @@
 message(STATUS "Looking for spdlog library...")
 find_package(spdlog)
 if(spdlog_FOUND)
-<<<<<<< HEAD
-	message(INFO "spdlog found.")
-	set(SPDLOG_LIB spdlog::spdlog)
-else()
-	message(INFO "spdlog not found.")
-=======
 	message(STATUS "spdlog found.")
 	set(SPDLOG_LIB spdlog::spdlog)
 else()
 	message(STATUS "spdlog not found.")
->>>>>>> 8852c056
 	set(SPDLOG_LIB "")
 endif()
 
