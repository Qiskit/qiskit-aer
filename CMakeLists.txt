--- conflicted
+++ resolved
@@ -225,24 +225,12 @@
 	endif()
 endif()
 
-<<<<<<< HEAD
 if(CMAKE_HOST_SYSTEM_PROCESSOR STREQUAL "x86_64" OR CMAKE_HOST_SYSTEM_PROCESSOR STREQUAL "AMD64")
 	if(APPLE OR UNIX)
 		set(SIMD_FLAGS_LIST "-mfma;-mavx2")
 	elseif(MSVC)
 		set(SIMD_FLAGS_LIST "/arch:AVX2")
 	endif()
-=======
-# GPU support through Thrust library (CPU fallbacks)
-# Defaults to TRUE, but if no Thrust backend has been defined, will set to FALSE
-if(NOT DEFINED AER_THRUST_BACKEND)
-    set(AER_THRUST_BACKEND $ENV{AER_THRUST_BACKEND})
-    if(DEFINED AER_THRUST_BACKEND)
-        set(AER_THRUST_SUPPORTED TRUE)
-    endif()
-else()
-	set(AER_THRUST_SUPPORTED TRUE)
->>>>>>> cf6b2f1a
 endif()
 
 if(AER_THRUST_SUPPORTED)
@@ -258,24 +246,11 @@
 			endif()
 		endif()
 		cuda_select_nvcc_arch_flags(AER_CUDA_ARCH_FLAGS ${AER_CUDA_ARCH})
-<<<<<<< HEAD
+
 		string(REPLACE ";" " "  AER_CUDA_ARCH_FLAGS_EXPAND "${AER_CUDA_ARCH_FLAGS}")
 		set(CUDA_NVCC_FLAGS "${CUDA_NVCC_FLAGS} -ccbin \"${CMAKE_CXX_COMPILER}\" ${AER_CUDA_ARCH_FLAGS_EXPAND} -DAER_THRUST_CUDA -std=c++14 -I${AER_SIMULATOR_CPP_SRC_DIR} -isystem ${AER_SIMULATOR_CPP_SRC_DIR}/third-party/headers -use_fast_math --expt-extended-lambda")
 		string(REPLACE "  " " " AER_COMPILER_FLAGS_NOSPACE ${AER_COMPILER_FLAGS})
-=======
-		set(CUDA_NVCC_FLAGS "${CUDA_NVCC_FLAGS} -ccbin \"${CMAKE_CXX_COMPILER}\" ${AER_CUDA_ARCH_FLAGS} -DAER_THRUST_CUDA -std=c++14 -I${AER_SIMULATOR_CPP_SRC_DIR} -isystem ${AER_SIMULATOR_CPP_SRC_DIR}/third-party/headers -use_fast_math --expt-extended-lambda")
-		# We have to set SIMD flags globally because there seems to be a bug in FindCUDA which doesn't allow us to set per-file compilation flags.
-		# The implications is that users downloading the PyPi wheel package for the GPU, need to have a CPU with AVX2 support otherwise
-		# Aer will crash with: "Unknow instruction" exception.
-		# This will be fixed here: https://github.com/Qiskit/qiskit-aer/
-		if(CMAKE_HOST_SYSTEM_PROCESSOR STREQUAL "x86_64" OR CMAKE_HOST_SYSTEM_PROCESSOR STREQUAL "AMD64")
-			if(APPLE OR UNIX)
-				set(CUDA_NVCC_FLAGS "${CUDA_NVCC_FLAGS}; --compiler-options;-mfma,-mavx2")
-			elseif(MSVC)
-				set(CUDA_NVCC_FLAGS "${CUDA_NVCC_FLAGS} /arch:AVX2")
-			endif()
-		endif()
->>>>>>> cf6b2f1a
+
 		set(AER_COMPILER_DEFINITIONS ${AER_COMPILER_DEFINITIONS} THRUST_DEVICE_SYSTEM=THRUST_DEVICE_SYSTEM_CUDA)
 		set(THRUST_DEPENDANT_LIBS "")
 	elseif(AER_THRUST_BACKEND STREQUAL "TBB")
@@ -324,28 +299,11 @@
 	add_subdirectory(src/open_pulse)
 else() # Standalone build
 
-<<<<<<< HEAD
 	if(CMAKE_HOST_SYSTEM_PROCESSOR STREQUAL "x86_64" OR CMAKE_HOST_SYSTEM_PROCESSOR STREQUAL "AMD64")
 	  # We build SIMD filed separately, because they will be reached only if the
 	  # machine running the code has SIMD support
 	  set(SIMD_SOURCE_FILE "${PROJECT_SOURCE_DIR}/src/simulators/statevector/qv_avx2.cpp")
-        endif()
-=======
-	# We build SIMD filed separately, because they will be reached only if the
-	# machine running the code has SIMD support
-	if(CMAKE_HOST_SYSTEM_PROCESSOR STREQUAL "x86_64" OR CMAKE_HOST_SYSTEM_PROCESSOR STREQUAL "AMD64")
-		set(SIMD_SOURCE_FILE "${PROJECT_SOURCE_DIR}/src/simulators/statevector/qv_avx2.cpp")
-		if(APPLE OR UNIX)
-			set_source_files_properties(${SIMD_SOURCE_FILE} PROPERTIES COMPILE_FLAGS "-mfma -mavx2")
-		elseif(MSVC)
-			set_source_files_properties(${SIMD_SOURCE_FILE} PROPERTIES COMPILE_FLAGS "/arch:AVX2")
-		endif()
-	endif()
-
-	set(AER_SIMULATOR_SOURCES "${PROJECT_SOURCE_DIR}/contrib/standalone/qasm_simulator.cpp"
-		"${SIMD_SOURCE_FILE}")
-	set_source_files_properties(${AER_SIMULATOR_SOURCES} PROPERTIES CUDA_SOURCE_PROPERTY_FORMAT OBJ)
->>>>>>> cf6b2f1a
+  endif()
 
 	set(AER_SIMULATOR_SOURCES "${PROJECT_SOURCE_DIR}/contrib/standalone/qasm_simulator.cpp")
 	set(CMAKE_INSTALL_RPATH_USE_LINK_PATH TRUE)
