--- conflicted
+++ resolved
@@ -249,12 +249,8 @@
 			endif()
 		endif()
 		set(AER_COMPILER_DEFINITIONS ${AER_COMPILER_DEFINITIONS} THRUST_DEVICE_SYSTEM=THRUST_DEVICE_SYSTEM_CUDA)
-<<<<<<< HEAD
 		set(THRUST_DEPENDANT_LIBS "")
 		set(CUDA_VERBOSE_BUILD "ON")
-=======
-		set(THRUST_DEPENDENT_LIBS "")
->>>>>>> 7ef7a44d
 	elseif(AER_THRUST_BACKEND STREQUAL "TBB")
 		message(STATUS "TBB Support found!")
 		set(THRUST_DEPENDENT_LIBS AER_DEPENDENCY_PKG::tbb)
@@ -303,12 +299,8 @@
 	AER_DEPENDENCY_PKG::spdlog
 	Threads::Threads
 	${DL_LIB}
-<<<<<<< HEAD
 	${THRUST_DEPENDANT_LIBS}
 	${MPI_DEPENDANT_LIBS})
-=======
-	${THRUST_DEPENDENT_LIBS})
->>>>>>> 7ef7a44d
 
 set(AER_COMPILER_DEFINITIONS ${AER_COMPILER_DEFINITIONS} ${CONAN_DEFINES})
 # Cython build is only enabled if building through scikit-build.
