/**
 * This code is part of Qiskit.
 *
 * (C) Copyright IBM 2018, 2019.
 *
 * This code is licensed under the Apache License, Version 2.0. You may
 * obtain a copy of this license in the LICENSE.txt file in the root directory
 * of this source tree or at http://www.apache.org/licenses/LICENSE-2.0.
 *
 * Any modifications or derivative works of this code must retain this
 * copyright notice, and modified files need to carry a notice indicating
 * that they have been altered from the originals.
 */

//#define DEBUG // Uncomment for verbose debugging output
#include <cstdio>
#include <iostream>
#include <string>
#ifdef AER_MPI
#include <mpi.h>
#endif

<<<<<<< HEAD
#ifdef _MSC_VER
#include <intrin.h>
#elif defined(__GNUC__)
#ifndef __PPC64__
#include <cpuid.h>
#endif
#endif

=======
>>>>>>> 7ef7a44d
#include "version.hpp"
// Simulator
#include "controllers/qasm_controller.hpp"

/*******************************************************************************
 *
 * EXIT CODES:
 * 
 * 0: The Qobj was succesfully executed.
 *    Returns full result JSON.
 * 
 * 1: Command line invalid or Qobj JSON cannot be loaded.
 *    Returns JSON:
 *    {"success": false, "status": "ERROR: Invalid input (error msg)"}
 * 
 * 2: Qobj failed to load or execute.
 *    Returns JSON:
 *    {"success": false, "status": "ERROR: Failed to execute qobj (error msg)"}
 * 
 * 3: At least one experiment in Qobj failed to execute successfully.
 *    Returns parial result JSON with failed experiments returning:
 *    "{"success": false, "status": "ERROR: error msg"}
 *
 ******************************************************************************/

enum class CmdArguments {
  SHOW_VERSION,
  INPUT_CONFIG,
  INPUT_DATA
};

inline CmdArguments parse_cmd_options(const std::string& argv){
  if(argv == "-v" || argv == "--version")
    return CmdArguments::SHOW_VERSION;

  if (argv == "-c" || argv == "--config")
    return CmdArguments::INPUT_CONFIG;

  return CmdArguments::INPUT_DATA;
}

inline void show_version(){
  std::cout << "Qiskit Aer: "
  << AER_MAJOR_VERSION << "."
  << AER_MINOR_VERSION << "."
  << AER_PATCH_VERSION << "\n";
}

inline void failed(const std::string &msg, std::ostream &o = std::cout,
            int indent = -1){
  json_t ret;
  ret["success"] = false;
  ret["status"] = std::string("ERROR: ") + msg;
  o << ret.dump(indent) << std::endl;
}

inline void usage(const std::string& command, std::ostream &out){
  failed("Invalid command line", out);
  // Print usage message
  std::cerr << "\n\n";
  show_version();
  std::cerr << "\n";
  std::cerr << "Usage: \n";
  std::cerr << command << " [-v] [-c <config>] <file>\n";
  std::cerr << "    -v          : Show version\n";
  std::cerr << "    -c <config> : Configuration file\n";;
  std::cerr << "    file        : qobj file\n";
}

int main(int argc, char **argv) {

  std::ostream &out = std::cout; // output stream
  int indent = 4;
  json_t qobj;
  json_t config;
  int myrank=0,nprocs=1;

#ifdef AER_MPI
  int prov;
  MPI_Init_thread(&argc,&argv,MPI_THREAD_MULTIPLE,&prov);
	MPI_Comm_size(MPI_COMM_WORLD,&nprocs);
	MPI_Comm_rank(MPI_COMM_WORLD,&myrank);
#endif

  if(argc == 1){ // NOLINT
    usage(std::string(argv[0]), out); // NOLINT
    return 1;
  }

  // Parse command line options
  for(auto pos = 1UL; pos < static_cast<unsigned int>(argc); ++pos){ // NOLINT
    auto option = parse_cmd_options(std::string(argv[pos])); // NOLINT
    switch(option){
      case CmdArguments::SHOW_VERSION:
        show_version();
        return 0;
      case CmdArguments::INPUT_CONFIG:
        if (++pos == static_cast<unsigned int>(argc)) {
          failed("Invalid config (no file is specified.)", out, indent);
          return 1;
        }
        try {
          config = JSON::load(std::string(argv[pos]));
        }catch(std::exception &e){
          std::string msg = "Invalid config (" +  std::string(e.what()) + ")";
          failed(msg, out, indent);
          return 1;
        }
        break;
      case CmdArguments::INPUT_DATA:
        try {
          qobj = JSON::load(std::string(argv[pos])); // NOLINT
          pos = argc; //Exit from the loop
        }catch(std::exception &e){
          std::string msg = "Invalid input (" +  std::string(e.what()) + ")";
          failed(msg, out, indent);
          return 1;
        }
        break;
    }
  }

  // Execute simulation
  try {

    // Check for command line config
    // and if present add to qobj config
    json_t& config_all = qobj["config"];
    if (!config.empty()) // NOLINT
      config_all.update(config.begin(), config.end());

    // Initialize simulator
    AER::Simulator::QasmController sim;
    auto result = sim.execute(qobj).to_json();
    if(myrank == 0){
      out << result.dump(4) << std::endl;
    }

    // Check if execution was successful.
    bool success = false;
    std::string status;
    JSON::get_value(success, "success", result);
    JSON::get_value(status, "status", result);
    if (!success) {
#ifdef AER_MPI
      MPI_Finalize();
#endif
      if(status == "COMPLETED")
        return 3; // The simulation was was completed unsuccesfully.
      return 2; // Failed to execute the Qobj
    }
  } catch (std::exception &e) {
    std::stringstream msg;
    msg << "Failed to execute qobj (" << e.what() << ")";
    failed(msg.str(), out, indent);
#ifdef AER_MPI
    MPI_Finalize();
#endif
    return 2;
  }
#ifdef AER_MPI
  MPI_Finalize();
#endif

  return 0;
} // end main<|MERGE_RESOLUTION|>--- conflicted
+++ resolved
@@ -20,17 +20,6 @@
 #include <mpi.h>
 #endif
 
-<<<<<<< HEAD
-#ifdef _MSC_VER
-#include <intrin.h>
-#elif defined(__GNUC__)
-#ifndef __PPC64__
-#include <cpuid.h>
-#endif
-#endif
-
-=======
->>>>>>> 7ef7a44d
 #include "version.hpp"
 // Simulator
 #include "controllers/qasm_controller.hpp"
