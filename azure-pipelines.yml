# Python package
# Create and test a Python package on multiple Python versions.
# Add steps that analyze code, save the dist with the build record, publish to a PyPI-compatible index, and more:
# https://docs.microsoft.com/azure/devops/pipelines/languages/python

trigger:
- master
- stable

jobs:
  - job: 'Docs'
    pool: {vmImage: 'ubuntu-16.04'}
    strategy:
      matrix:
        Python37:
          python.version: '3.7'
    steps:
     - checkout: self
     - task: UsePythonVersion@0
       inputs:
         versionSpec: '$(python.version)'
       displayName: 'Use Python $(python.version)'
     - bash: |
         set -e
         python -m pip install --upgrade pip virtualenv
         pip install -U tox
         sudo apt-get update
         sudo apt-get install -y build-essential libopenblas-dev
       displayName: 'Install dependencies'
     - bash: |
         tox -edocs -- -j auto
       displayName: 'Run Docs build'
     - task: PublishBuildArtifacts@1
       displayName: 'Publish docs'
       inputs:
         pathtoPublish: 'docs/_build/html'
         artifactName: 'html_docs'
  - job: 'Windows'
    pool: {vmImage: 'vs2017-win2016'}
    strategy:
      matrix:
        Python35:
          python.version: '3.5'
        Python36:
          python.version: '3.6'
        Python37:
          python.version: '3.7'
        Python38:
          python.version: '3.8'
    steps:
      - powershell: Write-Host "##vso[task.prependpath]$env:CONDA\Scripts"
        displayName: Add conda to PATH
      - script: conda create --yes --quiet --name qiskit-aer-$(Build.BuildNumber) python=%PYTHON_VERSION%
        displayName: Create Anaconda environment
      - script: |
          call activate qiskit-aer-$(Build.BuildNumber)
          conda install --yes --quiet --name qiskit-aer-$(Build.BuildNumber) python=%PYTHON_VERSION% numpy
        displayName: Install Anaconda packages
        condition: and(ne(variables['python.version'], '3.5'), ne(variables['python.version'], '3.8'))
      - script: |
          call activate qiskit-aer-$(Build.BuildNumber)
          conda install --yes --quiet --name qiskit-aer-$(Build.BuildNumber) python=%PYTHON_VERSION% mkl
          conda install -c conda-forge --yes --quiet --name qiskit-aer-$(Build.BuildNumber) python=%PYTHON_VERSION% openblas
        displayName: Install Anaconda packages
        condition: or(eq(variables['python.version'], '3.5'), eq(variables['python.version'], '3.8'))
      - bash: |
          set -e
          source activate qiskit-aer-$(Build.BuildNumber)
          python -m pip install -v --disable-pip-version-check pip==18
        condition: ne(variables['python.version'], '3.8')
      - bash: |
          set -e
          source activate qiskit-aer-$(Build.BuildNumber)
          git clean -fdX
          pip install -v cython
          pip install -v git+https://github.com/Qiskit/qiskit-terra.git
          pip install -v --ignore-installed -r requirements-dev.txt
          python setup.py bdist_wheel -- -G "Visual Studio 15 2017 Win64"
        displayName: 'Install Dependencies and Build Aer'
      - bash: |
          set -e
          source activate qiskit-aer-$(Build.BuildNumber)
<<<<<<< HEAD
          pip install -v dist/qiskit_aer*.whl
          python -m unittest discover -s test/terra -v
=======
          pip install dist/qiskit_aer*.whl
          stestr run --slowest
>>>>>>> fdc961d9
        displayName: 'Install Aer and Run Tests'<|MERGE_RESOLUTION|>--- conflicted
+++ resolved
@@ -80,11 +80,6 @@
       - bash: |
           set -e
           source activate qiskit-aer-$(Build.BuildNumber)
-<<<<<<< HEAD
           pip install -v dist/qiskit_aer*.whl
-          python -m unittest discover -s test/terra -v
-=======
-          pip install dist/qiskit_aer*.whl
           stestr run --slowest
->>>>>>> fdc961d9
         displayName: 'Install Aer and Run Tests'