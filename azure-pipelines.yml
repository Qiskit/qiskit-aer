--- conflicted
+++ resolved
@@ -72,16 +72,10 @@
           set -e
           source activate qiskit-aer-$(Build.BuildNumber)
           git clean -fdX
-<<<<<<< HEAD
-          pip install -v cython
-          pip install -v git+https://github.com/Qiskit/qiskit-terra.git
-          pip install -v --ignore-installed -r requirements-dev.txt
-=======
           python -m pip install -U pip virtualenv setuptools
           pip install cython
           pip install git+https://github.com/Qiskit/qiskit-terra.git
           pip install --ignore-installed -r requirements-dev.txt
->>>>>>> 4f4fea83
           python setup.py bdist_wheel -- -G "Visual Studio 15 2017 Win64"
         displayName: 'Install Dependencies and Build Aer'
       - bash: |
