--- conflicted
+++ resolved
@@ -60,12 +60,8 @@
       if [ ! "$(ls -A .stestr)" ]; then
         rm -rf .stestr
       fi
-<<<<<<< HEAD
-    - python setup.py bdist_wheel -- -DCMAKE_CXX_COMPILER=g++-7 -- -j4
-=======
     # Build with Thrust OpenMP CPU backend
     - python setup.py bdist_wheel -- -DCMAKE_CXX_COMPILER=g++-7 -DAER_THRUST_BACKEND=OMP -- -j4
->>>>>>> 4550206f
     - pip install dist/qiskit_aer*whl
   script:
     - stestr run --slowest
@@ -110,12 +106,8 @@
       if [ ! "$(ls -A .stestr)" ]; then
         rm -rf .stestr
       fi
-<<<<<<< HEAD
-    - python setup.py bdist_wheel -- -- -j4
-=======
     # Build with Thrust OpenMP CPU backend
     - python setup.py bdist_wheel -- -DAER_THRUST_BACKEND=OMP -- -j4
->>>>>>> 4550206f
     - pip install dist/qiskit_aer*whl
   script:
     - python setup.py bdist_wheel -- -- -j4
