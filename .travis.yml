--- conflicted
+++ resolved
@@ -154,8 +154,7 @@
       <<: *stage_linux
       before_script: true
       script:
-<<<<<<< HEAD
-        - python setup.py bdist_wheel -- -DCMAKE_CXX_COMPILER=g++-7 -- -j4
+        - python setup.py bdist_wheel -- -DCMAKE_CXX_COMPILER=g++-7 -DAER_THRUST_BACKEND=OMP -- -j4
     - stage: compile
       name: Python sdist Build Linux
       <<: *stage_linux
@@ -166,17 +165,13 @@
         - aer-test/bin/pip install git+https://github.com/Qiskit/qiskit-terra
         - aer-test/bin/pip install ../dist/*tar.gz
         - aer-test/bin/python ../tools/verify_wheels.py
-=======
-        - python setup.py bdist_wheel -- -DCMAKE_CXX_COMPILER=g++-7 -DAER_THRUST_BACKEND=OMP -- -j4
->>>>>>> d2ccea90
     # MacOS Wheel
     - stage: compile
       name: Python Wheel Build MacOS
       <<: *stage_osx
       before_script: true
       script:
-<<<<<<< HEAD
-        - python setup.py bdist_wheel -- -- -j4
+        - python setup.py bdist_wheel -- -DAER_THRUST_BACKEND=OMP -- -j4
     - stage: compile
       name: Python sdist Build MacOS
       <<: *stage_osx
@@ -187,9 +182,6 @@
         - aer-test/bin/pip install git+https://github.com/Qiskit/qiskit-terra
         - aer-test/bin/pip install ../dist/*tar.gz
         - aer-test/bin/python ../tools/verify_wheels.py
-=======
-        - python setup.py bdist_wheel -- -DAER_THRUST_BACKEND=OMP -- -j4
->>>>>>> d2ccea90
     # Linux Standalone
     - stage: compile
       name: Standalone Build Linux
