--- conflicted
+++ resolved
@@ -106,6 +106,7 @@
 
 # Define the order of the stages.
 stages:
+  - wheels
   - lint
   - compile
   - test
@@ -218,9 +219,8 @@
       env:
         - MPLBACKEND=ps
         - PYTHON_VERSION=3.5.6
-
-<<<<<<< HEAD
     - sudo: required
+      stage: wheels
       language: python
       python: 3.7
       os: linux
@@ -241,6 +241,7 @@
         - cibuildwheel --output-dir wheelhouse
 #        - twine upload wheelhouse/*
     - name: sdist upload
+      stage: wheels
 #      if: tag IS present
       <<: *stage_linux
       env:
@@ -250,6 +251,7 @@
         - python setup.py sdist
 #        - twine upload dist/*
     - os: osx
+      stage: wheels
 #      if: tag IS present
       env:
         - CIBW_BEFORE_BUILD="pip install -U Cython pip virtualenv pybind11"
@@ -266,7 +268,6 @@
         - sudo pip2 install cibuildwheel==1.1.0 'twine<2.0'
         - cibuildwheel --output-dir wheelhouse
 #        - twine upload wheelhouse/*
-=======
   # Power tests (currently failing)
   allow_failures:
     # Power Build test
@@ -292,5 +293,4 @@
       arch: ppc64le
       name: Python 3.7 Tests Linux (Power)
       <<: *stage_linux
-      python: 3.7
->>>>>>> 55fa4adb
+      python: 3.7