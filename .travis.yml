--- conflicted
+++ resolved
@@ -66,46 +66,6 @@
     pip: true
     directories:
       - ~/python-interpreters/
-<<<<<<< HEAD
-#  before_install:
-#    # Travis does not provide support for Python 3 under osx - it needs to be
-    # installed manually.
-#    - |
-#      if [ ${TRAVIS_OS_NAME} = "osx" ]; then
-#        if [[ ! -d ~/python-interpreters/$PYTHON_VERSION ]]; then
-#          git clone git://github.com/pyenv/pyenv.git
-#          cd pyenv/plugins/python-build
-#          ./install.sh
-#          cd ../../..
-#          python-build $PYTHON_VERSION ~/python-interpreters/$PYTHON_VERSION
-#        fi
-#        virtualenv --python ~/python-interpreters/$PYTHON_VERSION/bin/python venv
-#        source venv/bin/activate
-#      fi
-=======
-      - .stestr
-  before_install:
-    # Travis does not provide support for Python 3 under osx - it needs to be
-    # installed manually.
-    - |
-      if [ ${TRAVIS_OS_NAME} = "osx" ]; then
-        if [[ ! -d ~/python-interpreters/$PYTHON_VERSION ]]; then
-          git clone git://github.com/pyenv/pyenv.git
-          cd pyenv/plugins/python-build
-          ./install.sh
-          cd ../../..
-          python-build $PYTHON_VERSION ~/python-interpreters/$PYTHON_VERSION
-        fi
-        virtualenv --python ~/python-interpreters/$PYTHON_VERSION/bin/python venv
-        source venv/bin/activate
-      fi
-  before_script:
-    - |
-      if [ ! "$(ls -A .stestr)" ]; then
-        rm -rf .stestr
-      fi
-
->>>>>>> fdc961d9
   script:
     - python setup.py bdist_wheel -- -- -j4
     - pip install dist/qiskit_aer*whl
