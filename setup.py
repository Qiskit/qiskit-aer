--- conflicted
+++ resolved
@@ -39,7 +39,6 @@
         install_ver += '<' + max_version
 
     try:
-<<<<<<< HEAD
         mod = importlib.import_module(import_name)
         mod_ver = parse_version(mod.__version__)
         if ((min_version and mod_ver < parse_version(min_version))
@@ -58,25 +57,8 @@
 if not _DISABLE_CONAN:
     install_needed_req('conans', package_name='conan', min_version='1.31.2')
 
-install_needed_req('skbuild', package_name='scikit-build')
+install_needed_req('skbuild', package_name='scikit-build', min_version='0.11.0')
 install_needed_req('pybind11', min_version='2.6')
-=======
-        from conans import client
-    except ImportError:
-        subprocess.call([sys.executable, '-m', 'pip', 'install', 'conan>=1.31.2'])
-        from conans import client
-
-try:
-    from skbuild import setup
-except ImportError:
-    subprocess.call([sys.executable, '-m', 'pip', 'install', 'scikit-build>=0.11.0'])
-    from skbuild import setup
-
-try:
-    import pybind11
-except ImportError:
-    subprocess.call([sys.executable, '-m', 'pip', 'install', 'pybind11>=2.6'])
->>>>>>> 7a040f72
 
 from skbuild import setup
 
