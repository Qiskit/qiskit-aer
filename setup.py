--- conflicted
+++ resolved
@@ -10,11 +10,8 @@
 import setuptools
 import subprocess
 import sys
-<<<<<<< HEAD
 from pkg_resources import parse_version
-=======
 import platform
->>>>>>> b274872c
 
 
 PACKAGE_NAME = os.getenv('QISKIT_AER_PACKAGE_NAME', 'qiskit-aer')
@@ -28,7 +25,6 @@
     to_install_ver = to_install_ver + '<' + max_version if max_version else to_install_ver
 
     try:
-<<<<<<< HEAD
         mod = importlib.import_module(to_import)
         mod_ver = parse_version(mod.__version__)
         if ((min_version and mod_ver < parse_version(min_version))
@@ -49,24 +45,6 @@
 
 install_needed_req('skbuild', to_install='scikit-build')
 install_needed_req('pybind11', min_version='2.6')
-install_needed_req('numpy', min_version='1.16.3')
-=======
-        from conans import client
-    except ImportError:
-        subprocess.call([sys.executable, '-m', 'pip', 'install', 'conan>=1.31.2'])
-        from conans import client
-
-try:
-    from skbuild import setup
-except ImportError:
-    subprocess.call([sys.executable, '-m', 'pip', 'install', 'scikit-build'])
-    from skbuild import setup
-
-try:
-    import pybind11
-except ImportError:
-    subprocess.call([sys.executable, '-m', 'pip', 'install', 'pybind11>=2.6'])
->>>>>>> b274872c
 
 from skbuild import setup
 
