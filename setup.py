--- conflicted
+++ resolved
@@ -22,11 +22,7 @@
 extras_requirements = {"dask": ["dask", "distributed"]}
 
 requirements = [
-<<<<<<< HEAD
-    "qiskit>=1.1",
-=======
     "qiskit>=1.1.0",
->>>>>>> fb915345
     "numpy>=1.16.3",
     "scipy>=1.0",
     "psutil>=5",
