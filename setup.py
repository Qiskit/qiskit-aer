--- conflicted
+++ resolved
@@ -8,22 +8,10 @@
 import sys
 try:
     from skbuild import setup
-<<<<<<< HEAD
-    dummy_install = False
-except ImportError:
-    print(""" WARNING
-              =======
-              scikit-build package is needed to build Aer sources.
-              Please, install scikit-build and reinstall Aer:
-              pip install -I qiskit-aer """)
-    from setuptools import setup
-    dummy_install = True
-=======
 except ImportError:
     import subprocess, sys
     subprocess.call([sys.executable, '-m', 'pip', 'install', 'scikit-build'])
     from skbuild import setup
->>>>>>> c5f3ec01
 from setuptools import find_packages
 
 requirements = [
