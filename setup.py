# pylint: disable=invalid-name

"""
Main setup file for qiskit-aer
"""
import os
import platform

import setuptools
from skbuild import setup

PACKAGE_NAME = os.getenv("QISKIT_AER_PACKAGE_NAME", "qiskit-aer")
CUDA_MAJOR = os.getenv("QISKIT_AER_CUDA_MAJOR", "12")

# Allow build without the CUDA requirements. This is useful in case one intends to use a CUDA that exists in the host system.
ADD_CUDA_REQUIREMENTS = (
    False
    if os.getenv("QISKIT_ADD_CUDA_REQUIREMENTS", "true").lower() in ["false", "off", "no"]
    else True
)

extras_requirements = {"dask": ["dask", "distributed"]}

requirements = [
<<<<<<< HEAD
    "qiskit>=0.45.2",
    "numpy>=1.17",
=======
    "qiskit>=1.1.0",
    "numpy>=1.16.3",
>>>>>>> f8d20213
    "scipy>=1.0",
    "psutil>=5",
]

classifiers = [
    "Environment :: Console",
    "License :: OSI Approved :: Apache Software License",
    "Intended Audience :: Developers",
    "Intended Audience :: Science/Research",
    "Operating System :: Microsoft :: Windows",
    "Operating System :: MacOS",
    "Operating System :: POSIX :: Linux",
    "Programming Language :: C++",
    "Programming Language :: Python :: 3 :: Only",
    "Programming Language :: Python :: 3.7",
    "Programming Language :: Python :: 3.8",
    "Programming Language :: Python :: 3.9",
    "Programming Language :: Python :: 3.10",
    "Programming Language :: Python :: 3.11",
    "Programming Language :: Python :: 3.12",
    "Topic :: Scientific/Engineering",
]


# ROCm is expected to be available in the target system to enable CDNA GPUs, so no
# requirements to be loaded. Also, no ROCm related classifiers are in place that
# could be used here.
if ADD_CUDA_REQUIREMENTS and "gpu" in PACKAGE_NAME and "rocm" not in PACKAGE_NAME:
    if "11" in CUDA_MAJOR:
        requirements_cuda = [
            "nvidia-cuda-runtime-cu11>=11.8.89",
            "nvidia-cublas-cu11>=11.11.3.6",
            "nvidia-cusolver-cu11>=11.4.1.48",
            "nvidia-cusparse-cu11>=11.7.5.86",
            "cuquantum-cu11>=23.3.0",
        ]
        classifiers_cuda = [
            "Environment :: GPU :: NVIDIA CUDA :: 11",
        ]
    else:
        requirements_cuda = [
            "nvidia-cuda-runtime-cu12>=12.1.105",
            "nvidia-nvjitlink-cu12",
            "nvidia-cublas-cu12>=12.1.3.1",
            "nvidia-cusolver-cu12>=11.4.5.107",
            "nvidia-cusparse-cu12>=12.1.0.106",
            "cuquantum-cu12>=23.3.0",
        ]
        classifiers_cuda = [
            "Environment :: GPU :: NVIDIA CUDA :: 12",
        ]
    requirements.extend(requirements_cuda)
    classifiers.extend(classifiers_cuda)

VERSION_PATH = os.path.join(os.path.dirname(__file__), "qiskit_aer", "VERSION.txt")
with open(VERSION_PATH, "r") as version_file:
    VERSION = version_file.read().strip()

README_PATH = os.path.join(os.path.abspath(os.path.dirname(__file__)), "README.md")
with open(README_PATH) as readme_file:
    README = readme_file.read()


cmake_args = []
is_win_32_bit = platform.system() == "Windows" and platform.architecture()[0] == "32bit"
if is_win_32_bit:
    cmake_args.append("-DCMAKE_GENERATOR_PLATFORM=Win32")


setup(
    name=PACKAGE_NAME,
    version=VERSION,
    packages=setuptools.find_packages(exclude=["test*"]),
    cmake_source_dir=".",
    description="Aer - High performance simulators for Qiskit",
    long_description=README,
    long_description_content_type="text/markdown",
    url="https://github.com/Qiskit/qiskit-aer",
    author="AER Development Team",
    author_email="qiskit@us.ibm.com",
    license="Apache 2.0",
    classifiers=classifiers,
    python_requires=">=3.7",
    install_requires=requirements,
    include_package_data=False,
    package_data={"qiskit_aer": ["VERSION.txt"], "qiskit_aer.library": ["*.csv"]},
    extras_require=extras_requirements,
    cmake_args=cmake_args,
    keywords="qiskit, simulator, quantum computing, backend",
    zip_safe=False,
)<|MERGE_RESOLUTION|>--- conflicted
+++ resolved
@@ -22,13 +22,8 @@
 extras_requirements = {"dask": ["dask", "distributed"]}
 
 requirements = [
-<<<<<<< HEAD
-    "qiskit>=0.45.2",
+    "qiskit>=1.1.0",
     "numpy>=1.17",
-=======
-    "qiskit>=1.1.0",
-    "numpy>=1.16.3",
->>>>>>> f8d20213
     "scipy>=1.0",
     "psutil>=5",
 ]
