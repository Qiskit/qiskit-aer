# pylint: disable=invalid-name

"""
Main setup file for qiskit-aer
"""
import os
import platform

import setuptools
from skbuild import setup

PACKAGE_NAME = os.getenv("QISKIT_AER_PACKAGE_NAME", "qiskit-aer")
CUDA_MAJOR = os.getenv("QISKIT_AER_CUDA_MAJOR", "12")

# Allow build without the CUDA requirements. This is useful in case one intends to use a CUDA that exists in the host system.
ADD_CUDA_REQUIREMENTS = (
    False
    if os.getenv("QISKIT_ADD_CUDA_REQUIREMENTS", "true").lower() in ["false", "off", "no"]
    else True
)

extras_requirements = {"dask": ["dask", "distributed"]}

requirements = [
    "qiskit-terra>=0.21.0",
    "numpy>=1.16.3",
    "scipy>=1.0",
]

classifiers = [
    "Environment :: Console",
    "License :: OSI Approved :: Apache Software License",
    "Intended Audience :: Developers",
    "Intended Audience :: Science/Research",
    "Operating System :: Microsoft :: Windows",
    "Operating System :: MacOS",
    "Operating System :: POSIX :: Linux",
    "Programming Language :: C++",
    "Programming Language :: Python :: 3 :: Only",
    "Programming Language :: Python :: 3.7",
    "Programming Language :: Python :: 3.8",
    "Programming Language :: Python :: 3.9",
    "Programming Language :: Python :: 3.10",
    "Programming Language :: Python :: 3.11",
    "Topic :: Scientific/Engineering",
]


<<<<<<< HEAD
# ROCm is expected to be available in the target system to enable CDNA GPUs, so no 
# requirements to be loaded. Also, no ROCm related classifiers are in place that
# could be used here.
if "gpu" in PACKAGE_NAME and "rocm" not in PACKAGE_NAME:
=======
if ADD_CUDA_REQUIREMENTS and "gpu" in PACKAGE_NAME:
>>>>>>> fb6ab7c1
    if "11" in CUDA_MAJOR:
        requirements_cuda = [
            "nvidia-cuda-runtime-cu11>=11.8.89",
            "nvidia-cublas-cu11>=11.11.3.6",
            "nvidia-cusolver-cu11>=11.4.1.48",
            "nvidia-cusparse-cu11>=11.7.5.86",
            "cuquantum-cu11>=23.3.0",
        ]
        classifiers_cuda = [
            "Environment :: GPU :: NVIDIA CUDA :: 11",
        ]
    else:
        requirements_cuda = [
            "nvidia-cuda-runtime-cu12>=12.1.105",
            "nvidia-cublas-cu12>=12.1.3.1",
            "nvidia-cusolver-cu12>=11.4.5.107",
            "nvidia-cusparse-cu12>=12.1.0.106",
            "cuquantum-cu12>=23.3.0",
        ]
        classifiers_cuda = [
            "Environment :: GPU :: NVIDIA CUDA :: 12",
        ]
    requirements.extend(requirements_cuda)
    classifiers.extend(classifiers_cuda)

VERSION_PATH = os.path.join(os.path.dirname(__file__), "qiskit_aer", "VERSION.txt")
with open(VERSION_PATH, "r") as version_file:
    VERSION = version_file.read().strip()

README_PATH = os.path.join(os.path.abspath(os.path.dirname(__file__)), "README.md")
with open(README_PATH) as readme_file:
    README = readme_file.read()


cmake_args = []
is_win_32_bit = platform.system() == "Windows" and platform.architecture()[0] == "32bit"
if is_win_32_bit:
    cmake_args.append("-DCMAKE_GENERATOR_PLATFORM=Win32")

setup(
    name=PACKAGE_NAME,
    version=VERSION,
    packages=setuptools.find_packages(exclude=["test*"]),
    cmake_source_dir=".",
    description="Qiskit Aer - High performance simulators for Qiskit",
    long_description=README,
    long_description_content_type="text/markdown",
    url="https://github.com/Qiskit/qiskit-aer",
    author="AER Development Team",
    author_email="hello@qiskit.org",
    license="Apache 2.0",
    classifiers=classifiers,
    python_requires=">=3.7",
    install_requires=requirements,
    include_package_data=False,
    package_data={"qiskit_aer": ["VERSION.txt"], "qiskit_aer.library": ["*.csv"]},
    extras_require=extras_requirements,
    cmake_args=cmake_args,
    keywords="qiskit aer simulator quantum addon backend",
    zip_safe=False,
)<|MERGE_RESOLUTION|>--- conflicted
+++ resolved
@@ -46,14 +46,10 @@
 ]
 
 
-<<<<<<< HEAD
 # ROCm is expected to be available in the target system to enable CDNA GPUs, so no 
 # requirements to be loaded. Also, no ROCm related classifiers are in place that
 # could be used here.
-if "gpu" in PACKAGE_NAME and "rocm" not in PACKAGE_NAME:
-=======
-if ADD_CUDA_REQUIREMENTS and "gpu" in PACKAGE_NAME:
->>>>>>> fb6ab7c1
+if ADD_CUDA_REQUIREMENTS and "gpu" in PACKAGE_NAME and "rocm" not in PACKAGE_NAME:
     if "11" in CUDA_MAJOR:
         requirements_cuda = [
             "nvidia-cuda-runtime-cu11>=11.8.89",
