/**
 * This code is part of Qiskit.
 *
 * (C) Copyright IBM 2018, 2019.
 *
 * This code is licensed under the Apache License, Version 2.0. You may
 * obtain a copy of this license in the LICENSE.txt file in the root directory
 * of this source tree or at http://www.apache.org/licenses/LICENSE-2.0.
 *
 * Any modifications or derivative works of this code must retain this
 * copyright notice, and modified files need to carry a notice indicating
 * that they have been altered from the originals.
 */

#ifndef _aer_noise_model_hpp_
#define _aer_noise_model_hpp_

#define _USE_MATH_DEFINES
#include <math.h>

#include "framework/operations.hpp"
#include "framework/types.hpp"
#include "framework/rng.hpp"
#include "framework/circuit.hpp"
#include "noise/abstract_error.hpp"

// For JSON parsing of specific error types
#include "noise/quantum_error.hpp"
#include "noise/readout_error.hpp"

namespace AER {
namespace Noise {

//=========================================================================
// Noise Model class
//=========================================================================

// This allows specification of default and individual noise parameters for
// each circuit operation that may either be local (applied to the qubits
// in the operation) or nonlocal (applied to different qubits). The errors
// may each also be applied either before or after the operation as per
// the specification of the AbstractError subclass.

class NoiseModel {
public:

  using NoiseOps = std::vector<Operations::Op>;

  NoiseModel() = default;
  NoiseModel(const json_t &js) {load_from_json(js);}

  // Sample a noisy implementation of a full circuit
  // An RngEngine is passed in as a reference so that sampling
  // can be done in a thread-safe manner
  Circuit sample_noise(const Circuit &circ, RngEngine &rng) const;

  //-----------------------------------------------------------------------
  // Checking if errors types are in noise model
  //-----------------------------------------------------------------------

  // Return True if noise model contains readout errors
  inline bool has_readout_errors() const {
    return !readout_errors_.empty();
  }

  // Return True if noise model contains quantum errors
  inline bool has_quantum_errors() const {
    return local_quantum_errors_ || nonlocal_quantum_errors_;
  }

  // Return True if noise model contains nonlocal quantum errors
  inline bool has_nonlocal_quantum_errors() const {
    return nonlocal_quantum_errors_;
  }

  // Return True if noise model contains local quantum errors
  inline bool has_local_quantum_errors() const {
    return local_quantum_errors_;
  }

  // Return true if the noise model is ideal
  inline bool is_ideal() const {
    return !has_readout_errors() && !has_quantum_errors();
  }

  //-----------------------------------------------------------------------
  // Add errors to noise model
  //-----------------------------------------------------------------------

  // Load a noise model from JSON
  void load_from_json(const json_t &js);

  // Add a QuantumError to the noise model
  void add_quantum_error(const QuantumError &error,
                         const stringset_t &op_labels,
                         const std::vector<reg_t> &op_qubits = {},
                         const std::vector<reg_t> &noise_qubits = {});
  
  // Add a ReadoutError to the noise model
  void add_readout_error(const ReadoutError &error,
                         const std::vector<reg_t> &op_qubits = {});
  
<<<<<<< HEAD
  // Return true if the noise model is ideal
  inline bool ideal() const {
    return !(local_quantum_errors_ || nonlocal_quantum_errors_) && readout_errors_.empty();
  }

  inline bool has_readout_errors() const {
    return !readout_errors_.empty();
  }

  inline bool has_quantum_errors() const {
    return local_quantum_errors_ || nonlocal_quantum_errors_;
  }

  inline bool has_local_quantum_errors() const {
    return local_quantum_errors_;
  }

  inline bool has_nonlocal_quantum_errors() const {
    return nonlocal_quantum_errors_;
  }

=======
>>>>>>> d58dae50
  // Set which single qubit gates should use the X90 waltz error model
  inline void set_x90_gates(const stringset_t &x90_gates) {
    x90_gates_ = x90_gates;
  }

  //-----------------------------------------------------------------------
  // Utils
  //-----------------------------------------------------------------------

  // Remap the qubits in the noise model.
  // A remapping is entered as a map {old: new}
  // Any qubits not in the mapping are assumed to be mapped to themselves.
  // Hence the sets of all keys and all values of the map must be equal.
  void remap_qubits(const std::unordered_map<uint_t, uint_t> &mapping);

  // Return vector of noise qubits for non local error on specified label and qubits
  // If no nonlocal error exists an empty set is returned.
  std::set<uint_t> nonlocal_noise_qubits(const std::string label, const reg_t &qubits) const;

  // Set threshold for applying u1 rotation angles.
  // an Op for u1(theta) will only be added if |theta| > 0 and |theta - 2*pi| > 0
  inline void set_u1_threshold(double threshold) {
    u1_threshold_ = threshold;
  }

  // Return the opset for the noise model
  inline const Operations::OpSet& opset() const {return opset_;}

private:

  // Sample noise for the current operation
  NoiseOps sample_noise(const Operations::Op &op, RngEngine &rng) const;

  // Sample noise for the current operation
  void sample_readout_noise(const Operations::Op &op,
                            NoiseOps &noise_after,
                            RngEngine &rng)  const;

  void sample_local_quantum_noise(const Operations::Op &op,
                                  NoiseOps &noise_before,
                                  NoiseOps &noise_after,
                                  RngEngine &rng)  const;

  void sample_nonlocal_quantum_noise(const Operations::Op &op,
                                     NoiseOps &noise_before,
                                     NoiseOps &noise_after,
                                     RngEngine &rng)  const;

  // Sample noise for the current operation
  NoiseOps sample_noise_helper(const Operations::Op &op,
                               RngEngine &rng) const;

  // Sample a noisy implementation of a two-X90 pulse u3 gate
  NoiseOps sample_noise_x90_u3(uint_t qubit, complex_t theta,
                               complex_t phi, complex_t lamba,
                               RngEngine &rng) const;
  
  // Sample a noisy implementation of a single-X90 pulse u2 gate
  NoiseOps sample_noise_x90_u2(uint_t qubit, complex_t phi, complex_t lambda,
                               RngEngine &rng) const;

  // Add a local quantum error to the noise model for specific qubits
  void add_local_quantum_error(const QuantumError &error,
                               const stringset_t &op_labels,
                               const std::vector<reg_t> &op_qubits);

  // Add a non-local Error type to the model for specific qubits
  void add_nonlocal_quantum_error(const QuantumError &error,
                                  const stringset_t &op_labels,
                                  const std::vector<reg_t> &op_qubits,
                                  const std::vector<reg_t> &noise_qubits);

  // Flags which say whether the local or nonlocal error tables are used
  bool local_quantum_errors_ = false;
  bool nonlocal_quantum_errors_ = false;

  // List of quantum errors
  std::vector<QuantumError> quantum_errors_;

  // List of readout errors
  std::vector<ReadoutError> readout_errors_;

  // Set of qubits used in noise model
  std::set<uint_t> noise_qubits_;

  using inner_table_t = stringmap_t<std::vector<size_t>>;
  using outer_table_t = stringmap_t<inner_table_t>;

  // Table indexes a name with a vector of the position of noise operations
  inner_table_t readout_error_table_;
  outer_table_t local_quantum_error_table_;

  // Nonlocal noise lookup table. Things get messy here...
  // the outer map is a table from gate strings to gate qubit maps
  // the gate qubit map is a map from qubits to another map of target qubits
  // which is then the final qubit map from target qubits to error_ptr positions
  stringmap_t<outer_table_t> nonlocal_quantum_error_table_;

  // Helper function to convert reg to string for key of unordered maps/sets
  std::string reg2string(const reg_t &reg) const;
  reg_t string2reg(std::string s) const;
  std::string remap_string(const std::string key,
                           const std::unordered_map<uint_t, uint_t> &mapping) const;

  // Table of single-qubit gates to use a Waltz X90 based error model
  stringset_t x90_gates_;

  // Lookup table for gate strings to enum
  enum class WaltzGate {id, x, y, z, h, s, sdg, t, tdg, u0, u1, u2, u3};
  const static stringmap_t<WaltzGate> waltz_gate_table_;

  // waltz threshold for applying u1 rotations if |theta - 2n*pi | > threshold
  double u1_threshold_ = 1e-10;

  // Joint OpSet of all errors
  Operations::OpSet opset_;
};


//=========================================================================
// Noise Model class
//=========================================================================

NoiseModel::NoiseOps NoiseModel::sample_noise(const Operations::Op &op,
                                              RngEngine &rng) const {
  // Look to see if gate is a waltz gate for this error model
  auto it = x90_gates_.find(op.name);
  if (it == x90_gates_.end()) {
    // Non-X90 based gate, run according to base model
    return sample_noise_helper(op, rng);
  }
  // Decompose ops in terms of their waltz implementation
  auto gate = waltz_gate_table_.find(op.name);
  if (gate != waltz_gate_table_.end()) {
    switch (gate->second) {
      case WaltzGate::u3:
        return sample_noise_x90_u3(op.qubits[0], op.params[0], op.params[1], op.params[2], rng);
      case WaltzGate::u2:
        return sample_noise_x90_u2(op.qubits[0], op.params[0], op.params[1], rng);
      case WaltzGate::x:
        return sample_noise_x90_u3(op.qubits[0], M_PI, 0., M_PI, rng);
      case WaltzGate::y:
        return sample_noise_x90_u3(op.qubits[0],  M_PI, 0.5 * M_PI, 0.5 * M_PI, rng);
      case WaltzGate::h:
        return sample_noise_x90_u2(op.qubits[0], 0., M_PI, rng);
      default:
        // The rest of the Waltz operations are noise free (u1 only)
        return {op};
    }
  } else {
    // something went wrong if we end up here
    throw std::invalid_argument("Invalid waltz gate.");
  }
}


Circuit NoiseModel::sample_noise(const Circuit &circ, RngEngine &rng) const {
    bool noise_active = true; // set noise active to on-state
    Circuit noisy_circ = circ; // copy input circuit
    noisy_circ.measure_sampling_flag = false; // disable measurement opt flag
    noisy_circ.ops.clear(); // delete ops
    noisy_circ.ops.reserve(2 * circ.ops.size()); // just to be safe?
    // Sample a noisy realization of the circuit
    for (const auto &op: circ.ops) {
      switch (op.type) {
        // Operations that cannot have noise
        case Operations::OpType::barrier:
          noisy_circ.ops.push_back(op);
          break;
        case Operations::OpType::snapshot:
          noisy_circ.ops.push_back(op);
          break;
        case Operations::OpType::kraus:
          noisy_circ.ops.push_back(op);
          break;
        case Operations::OpType::roerror:
          noisy_circ.ops.push_back(op);
          break;
        case Operations::OpType::bfunc:
          noisy_circ.ops.push_back(op);
          break;
        // Switch noise on or off during current circuit sample
        case Operations::OpType::noise_switch:
          noise_active = static_cast<int>(std::real(op.params[0]));
          break;
        default:
          if (noise_active) {
            NoiseOps noisy_op = sample_noise(op, rng);
            noisy_circ.ops.insert(noisy_circ.ops.end(), noisy_op.begin(), noisy_op.end());
          }
          break;
      }
    }
    return noisy_circ;
}


void NoiseModel::add_readout_error(const ReadoutError &error,
                                         const std::vector<reg_t> &op_qubits) {
  // Add roerror to noise model ops
  opset_.optypes.insert(Operations::OpType::roerror);
  // Add error term as unique pointer
  readout_errors_.push_back(error);
  // Get position of error in error vector
  const auto error_pos = readout_errors_.size() - 1;

  // Add error index to the error table
  if (op_qubits.empty()) {
    readout_error_table_[""].push_back(error_pos);
  } else {
    for (const auto &qubits : op_qubits) {
      readout_error_table_[reg2string(qubits)].push_back(error_pos);
      for (const auto &qubit : qubits)
        noise_qubits_.insert(qubit);
    }
  }
}


void NoiseModel::add_quantum_error(const QuantumError &error,
                                   const stringset_t &op_labels,
                                   const std::vector<reg_t> &op_qubits,
                                   const std::vector<reg_t> &noise_qubits) {
  // Add error opset to noise model opset
  opset_.insert(error.opset());

  // Add error to noise model
  if (op_qubits.empty()) {
    // Add default local error
    add_local_quantum_error(error, op_labels, {reg_t()});
  } else if (noise_qubits.empty()) {
    // Add local error for specific qubits
    add_local_quantum_error(error, op_labels, op_qubits);
  } else {
    // Add non local error for specific qubits and target qubits
    add_nonlocal_quantum_error(error, op_labels, op_qubits, noise_qubits);
  }
}


void NoiseModel::add_local_quantum_error(const QuantumError &error,
                                         const stringset_t &op_labels,
                                         const std::vector<reg_t> &op_qubits) {
  // Turn on local error flag
  if (!op_labels.empty()) {
    local_quantum_errors_ = true;
  }
  // Add error term as unique pointer
  quantum_errors_.push_back(error);
  // Get position of error in error vector
  const auto error_pos = quantum_errors_.size() - 1;
  // Add error index to the error table
  for (const auto &gate: op_labels)
    for (const auto &qubits : op_qubits) {
      local_quantum_error_table_[gate][reg2string(qubits)].push_back(error_pos);
      for (const auto &qubit : qubits)
        noise_qubits_.insert(qubit);
    }
}


void NoiseModel::add_nonlocal_quantum_error(const QuantumError &error,
                                            const stringset_t &op_labels,
                                            const std::vector<reg_t> &op_qubits,
                                            const std::vector<reg_t> &noise_qubits) {

  // Turn on nonlocal error flag
  if (!op_labels.empty() && !op_qubits.empty() && !noise_qubits.empty()) {
    nonlocal_quantum_errors_ = true;
  }
  // Add error term as unique pointer
  quantum_errors_.push_back(error);
  // Get position of error in error vector
  const auto error_pos = quantum_errors_.size() - 1;
  // Add error index to the error table
  for (const auto &gate: op_labels)
    for (const auto &qubits_gate : op_qubits) {
      for (const auto &qubit : qubits_gate)
        noise_qubits_.insert(qubit);
      for (const auto &qubits_noise : noise_qubits) {
        nonlocal_quantum_error_table_[gate][reg2string(qubits_gate)][reg2string(qubits_noise)].push_back(error_pos);
        for (const auto &qubit : qubits_noise)
          noise_qubits_.insert(qubit);
      }
    }
}


NoiseModel::NoiseOps NoiseModel::sample_noise_helper(const Operations::Op &op,
                                                     RngEngine &rng) const {                                                
  // Return operator set
  NoiseOps noise_before;
  NoiseOps noise_after;
  // Apply local errors first
  sample_local_quantum_noise(op, noise_before, noise_after, rng);
  // Apply nonlocal errors second
  sample_nonlocal_quantum_noise(op, noise_before, noise_after, rng);
  // Apply readout error to measure ops
  if (op.type == Operations::OpType::measure) {
    sample_readout_noise(op, noise_after, rng);
  }

  // combine the original op with the noise ops before and after
  noise_before.reserve(noise_before.size() + noise_after.size() + 1);
  noise_before.push_back(op);
  noise_before.insert(noise_before.end(), noise_after.begin(), noise_after.end());
  return noise_before;
}


void NoiseModel::sample_readout_noise(const Operations::Op &op,
                                      NoiseOps &noise_after,
                                      RngEngine &rng) const {
  // If no readout errors are defined pass
  if (readout_errors_.empty()) {
    return;
  }
  // Check if measure op writes only to memory, or also to registers
  // We will use the same error model for both memory and registers
  bool has_registers = !op.registers.empty();
  
  //
  std::string op_qubits = reg2string(op.qubits);

  // Check if the qubits are listed in the readout error model
  auto iter_default = readout_error_table_.find(std::string());

  // Format qubit sets
  std::vector<std::string> qubit_keys;
  std::vector<reg_t> memory_sets, registers_sets;
  if (readout_error_table_.find(op_qubits) == readout_error_table_.end()) {
    // Since measure can be defined on multiple qubits
    // but error model may be specified only on single qubits we add
    // each one separately. If a multi-qubit model is found for specified
    // qubits however, that will be used instead.
    for (const auto &q : op.qubits) {
      qubit_keys.push_back(std::to_string(q));
    }
    // Add the classical register sets for measure ops
    for (const auto &q : op.memory) {
      memory_sets.push_back({q});
    }
    if (has_registers) {
      for (const auto &q : op.registers) {
        registers_sets.push_back({q});
      }
    }
  } else {
    // for gate operations we use the qubits as specified
    qubit_keys.push_back(op_qubits);
    memory_sets.push_back(op.memory);
    if (has_registers)
      registers_sets.push_back(op.registers);
  }
  // Iterate over qubits
  for (size_t qs=0; qs < qubit_keys.size(); ++qs) {
    auto iter_qubits = readout_error_table_.find(qubit_keys[qs]);
    if (iter_qubits != readout_error_table_.end() ||
        iter_default != readout_error_table_.end()) {
      auto &error_positions = (iter_qubits != readout_error_table_.end())
        ? iter_qubits->second
        : iter_default->second;
      for (auto &pos : error_positions) {
        // Sample Readout error
        auto noise_ops = readout_errors_[pos].sample_noise(memory_sets[qs], rng);
        if (has_registers) {
          for (auto& noise_op: noise_ops) {
            noise_op.registers = registers_sets[qs];
          }
        }
        // Add noise after the error 
        noise_after.insert(noise_after.end(), noise_ops.begin(), noise_ops.end());
      }
    }
  }
}


void NoiseModel::sample_local_quantum_noise(const Operations::Op &op,
                                            NoiseOps &noise_before,
                                            NoiseOps &noise_after,
                                            RngEngine &rng) const {
  
  // If no errors are defined pass
  if (local_quantum_errors_ == false)
    return;

  // Get op name, or label if it is a gate or unitary matrix
  std::string name = (op.type == Operations::OpType::matrix ||
                      op.type == Operations::OpType::gate)
    ? op.string_params[0]
    : op.name;

  // Check if op is a measure or reset
  bool is_measure_or_reset = (op.type == Operations::OpType::measure ||
                              op.type == Operations::OpType::reset);

  // Convert qubits to string for table lookup
  std::string op_qubits = reg2string(op.qubits);

  // Get the qubit error map for gate name
  auto iter = local_quantum_error_table_.find(name);
  if (iter != local_quantum_error_table_.end()) {
    // Check if the qubits are listed in the inner model
    const auto qubit_map = iter->second;
    // Get the default qubit model in case a specific qubit model is not found
    // The default model is stored under the empty key string ""
    auto iter_default = qubit_map.find(std::string());
    // Format qubit sets
    std::vector<std::string> qubit_keys;
    if (is_measure_or_reset && qubit_map.find(op_qubits) == qubit_map.end()) {
      // Since measure and reset ops can be defined on multiple qubits
      // but error model may be specified only on single qubits we add
      // each one separately. If a multi-qubit model is found for specified
      // qubits however, that will be used instead.
      for (const auto &q : op.qubits) {
        qubit_keys.push_back(std::to_string(q) + std::string(","));
      }
    } else {
      // for gate operations we use the qubits as specified
      qubit_keys.push_back(op_qubits);
    }
    for (size_t qs=0; qs < qubit_keys.size(); ++qs) {
      auto iter_qubits = qubit_map.find(qubit_keys[qs]);
      if (iter_qubits != qubit_map.end() ||
          iter_default != qubit_map.end()) {
        auto &error_positions = (iter_qubits != qubit_map.end())
          ? iter_qubits->second
          : iter_default->second;
        for (auto &pos : error_positions) {
          auto noise_ops = quantum_errors_[pos].sample_noise(string2reg(qubit_keys[qs]), rng);
          // Duplicate same sampled error operations
          if (quantum_errors_[pos].errors_after())
            noise_after.insert(noise_after.end(), noise_ops.begin(), noise_ops.end());
          else
            noise_before.insert(noise_before.end(), noise_ops.begin(), noise_ops.end());
        }
      }
    }
  }
}


void NoiseModel::sample_nonlocal_quantum_noise(const Operations::Op &op,
                                               NoiseOps &noise_before,
                                               NoiseOps &noise_after,
                                               RngEngine &rng) const {
  
  // If no errors are defined pass
  if (nonlocal_quantum_errors_ == false)
    return;
  
  // Get op name, or label if it is a gate or unitary matrix
  std::string name = (op.type == Operations::OpType::matrix ||
                      op.type == Operations::OpType::gate)
    ? op.string_params[0]
    : op.name;

  // Convert qubits to string for table lookup
  std::string qubits_str = reg2string(op.qubits);
  // Get the inner error map for  gate name
  auto iter = nonlocal_quantum_error_table_.find(name);
  if (iter != nonlocal_quantum_error_table_.end()) {
    const auto qubit_map = iter->second;
    // Format qubit sets
    std::vector<std::string> qubit_keys;

    if ((op.type == Operations::OpType::measure || op.type == Operations::OpType::reset)
        && qubit_map.find(qubits_str) == qubit_map.end()) {
      // Since measure and reset ops can be defined on multiple qubits
      // but error model may be specified only on single qubits we add
      // each one separately. If a multi-qubit model is found for specified
      // qubits however, that will be used instead.
      for (const auto &q : op.qubits)
        qubit_keys.push_back(std::to_string(q));
    } else {
      // for gate operations we use the qubits as specified
      qubit_keys.push_back(reg2string(op.qubits));
    }
    for (const auto &qubits: qubit_keys) {
      // Check if the qubits are listed in the inner model
      auto iter_qubits = qubit_map.find(qubits);
      if (iter_qubits != qubit_map.end()) {
        for (auto &target_pair : iter_qubits->second) {
          auto &target_qubits = target_pair.first;
          auto &error_positions = target_pair.second;
          for (auto &pos : error_positions) {
            auto ops = quantum_errors_[pos].sample_noise(string2reg(target_qubits), rng);
            if (quantum_errors_[pos].errors_after())
              noise_after.insert(noise_after.end(), ops.begin(), ops.end());
            else
              noise_before.insert(noise_before.end(), ops.begin(), ops.end());
          }
        }
      }
    }
  }
}


const stringmap_t<NoiseModel::WaltzGate>
NoiseModel::waltz_gate_table_ = {
  {"u3", WaltzGate::u3}, {"u2", WaltzGate::u2}, {"u1", WaltzGate::u1}, {"u0", WaltzGate::u0},
  {"id", WaltzGate::id}, {"x", WaltzGate::x}, {"y", WaltzGate::y}, {"z", WaltzGate::z},
  {"h", WaltzGate::h}, {"s", WaltzGate::s}, {"sdg", WaltzGate::sdg},
  {"t", WaltzGate::t}, {"tdg", WaltzGate::tdg}
};


NoiseModel::NoiseOps NoiseModel::sample_noise_x90_u3(uint_t qubit,
                                                       complex_t theta,
                                                       complex_t phi,
                                                       complex_t lambda,
                                                       RngEngine &rng) const {
  NoiseOps ret;
  const auto x90 = Operations::make_unitary({qubit}, Utils::Matrix::X90, "x90");
  if (std::abs(lambda) > u1_threshold_
      && std::abs(lambda - 2 * M_PI) > u1_threshold_
      && std::abs(lambda + 2 * M_PI) > u1_threshold_)
    ret.push_back(Operations::make_u1(qubit, lambda)); // add 1st U1
  auto sample = sample_noise_helper(x90, rng); // sample noise for 1st X90
  ret.insert(ret.end(), sample.begin(), sample.end()); // add 1st noisy X90
  if (std::abs(theta + M_PI) > u1_threshold_
      && std::abs(theta - M_PI) > u1_threshold_)
    ret.push_back(Operations::make_u1(qubit, theta + M_PI)); // add 2nd U1
  sample = sample_noise_helper(x90, rng); // sample noise for 2nd X90
  ret.insert(ret.end(), sample.begin(), sample.end()); // add 2nd noisy X90
  if (std::abs(phi + M_PI) > u1_threshold_
      && std::abs(phi - M_PI) > u1_threshold_)
    ret.push_back(Operations::make_u1(qubit, phi + M_PI)); // add 3rd U1
  return ret;
}


NoiseModel::NoiseOps NoiseModel::sample_noise_x90_u2(uint_t qubit,
                                                       complex_t phi,
                                                       complex_t lambda,
                                                       RngEngine &rng) const {
  NoiseOps ret;
  const auto x90 = Operations::make_unitary({qubit}, Utils::Matrix::X90, "x90");
  if (std::abs(lambda - 0.5 * M_PI) > u1_threshold_)
    ret.push_back(Operations::make_u1(qubit, lambda - 0.5 * M_PI)); // add 1st U1
  auto sample = sample_noise_helper(x90, rng); // sample noise for 1st X90
  ret.insert(ret.end(), sample.begin(), sample.end()); // add 1st noisy X90
  if (std::abs(phi + 0.5 * M_PI) > u1_threshold_)
    ret.push_back(Operations::make_u1(qubit, phi + 0.5 * M_PI)); // add 2nd U1
  return ret;
}


std::string NoiseModel::reg2string(const reg_t &reg) const {
  std::stringstream result;
  std::copy(reg.begin(), reg.end(), std::ostream_iterator<reg_t::value_type>(result, ","));
  return result.str();
}


reg_t NoiseModel::string2reg(std::string s) const {
  reg_t result;
  size_t pos = 0;
  while ((pos = s.find(",")) != std::string::npos) {
    result.push_back(std::stoi(s.substr(0, pos)));
    s.erase(0, pos + 1);
  }
  return result;
}


//=========================================================================
// Qubit Remapping
//=========================================================================

std::set<uint_t> NoiseModel::nonlocal_noise_qubits(const std::string label,
                                                   const reg_t& qubits) const {
  std::set<uint_t> all_noise_qubits;
  // Check if label has noise
  const auto outer_it = nonlocal_quantum_error_table_.find(label);
  if (outer_it != nonlocal_quantum_error_table_.end()) {
    const auto outer_table = outer_it->second;
    const auto it = outer_table.find(reg2string(qubits));
    // Check if label on specified qubits has noise
    if (it != outer_table.end()) {
      // Add all noise qubit errors to the return value
      const auto inner_table = it->second;
      for (const auto &pair : inner_table) {
        auto noise_qubits = string2reg(pair.first);
        for (const auto& qubit : noise_qubits) {
          all_noise_qubits.insert(qubit);
        }
      }
    }
  }
  return all_noise_qubits;
}


std::string NoiseModel::remap_string(const std::string key,
                                     const std::unordered_map<uint_t, uint_t> &mapping) const{
  reg_t qubits = string2reg(key);
  for (size_t j=0; j<qubits.size(); j++)
    qubits[j] = mapping.at(qubits[j]);
  return reg2string(qubits);
}


void NoiseModel::remap_qubits(const std::unordered_map<uint_t, uint_t> &mapping) {

  // If noise model is ideal we have no need to remap
  if (is_ideal())
    return;

  // We only need the mapping for qubits in the noise model.
  // We add qubits not specified in the mapping as trivial mapping to themselves
  // We also validate the mapping while building the full mapping
  std::unordered_map<uint_t, uint_t> full_mapping = mapping;
  // Add noise qubits not specified in mapping
  for (const auto &qubit : noise_qubits_) {
    if (full_mapping.find(qubit) == full_mapping.end()) {
      full_mapping[qubit] = qubit;
    }
  }

  // Check mapping is valid
  std::set<uint_t> qubits_in;
  std::set<uint_t> qubits_out;
  for (const auto& pair: full_mapping) {
    qubits_in.insert(pair.first);
    qubits_out.insert(pair.second);
  }
  if (qubits_in != qubits_out) {
    std::stringstream msg;
    msg << "NoiseModel: invalid qubit re-mapping " << full_mapping;
    throw std::invalid_argument(msg.str());
  }

  // Remap readout error
  if (has_readout_errors()) {
    inner_table_t new_readout_error_table;
    for (const auto& pair : readout_error_table_) {
      new_readout_error_table[remap_string(pair.first, full_mapping)] = pair.second;
    }
    readout_error_table_ = new_readout_error_table;
    new_readout_error_table.clear();
  }

  // Remap local quantum error
  if (has_local_quantum_errors()) {
    for (auto& outer_pair : local_quantum_error_table_) {
      // Get reference to the inner table we need to change the keys for
      auto& inner_table = outer_pair.second;
      // Make a temporary table to store remapped table
      inner_table_t new_table;
      for (const auto& inner_pair : inner_table) {
        new_table[remap_string(inner_pair.first, full_mapping)] = inner_pair.second;
      }
      // Replace inner table with the remapped table
      inner_table = new_table;
    }
  }

  // Remap nonlocal quantum error
  if (has_nonlocal_quantum_errors()) {
    for (auto& pair : nonlocal_quantum_error_table_) {
      // Get reference to the middle table we need to change the keys for
      auto& outer_table = pair.second;
      // Make a temporary table to store remapped outer table
      outer_table_t new_outer_table;
      for (auto& outer_pair : outer_table) {
        // Remap inner table
        auto& inner_table = outer_pair.second;
        inner_table_t new_inner_table;
        for (const auto& inner_pair : inner_table) {
          new_inner_table[remap_string(inner_pair.first, full_mapping)] = inner_pair.second;
        }
        // Update outer table with remapped inner table
        new_outer_table[remap_string(outer_pair.first, full_mapping)] = new_inner_table;
      }
      outer_table = new_outer_table;
    }
  }
}


//=========================================================================
// JSON Conversion
//=========================================================================

/*
  Schemas:
  {
    "error_model": {
      "errors": [error js],
      "x90_gates": which gates should be implemented as waltz gates and use the "x90" term
    }
  }

  Specific types additional parameters
  Quantum Error
  {
    "type": "qerror",
    "operations": ["x", "y", ...],  // ops to apply error to
    "gate_qubits": [[0], [1]]      // error only apples when op is on these qubits (blank for all)
    "noise_qubits": [[2], ...]     // error term will be applied to these qubits (blank for input qubits)
                                   // if false noise will be applied before op
    "probabilities": [p0, p1, ..],
    "instructions": [qobj_circuit_instrs0, qobj_circuit_instrs1, ...]
  }

  Readout Error (note: readout errors can only be local)
  {
    "type": "roerror",
    "operations": ["measure"],
    "probabilities": [[P(0|0), P(0|1)], [P(1|0), P(1|1)]]
    "gate_qubits": [[0]]  // error only apples when op is on these qubits (blank for all)
  }
*/

void NoiseModel::load_from_json(const json_t &js) {

  // If JSON is empty stop
  if (js.empty())
    return;

  // Check JSON is an object
  if (!js.is_object()) {
    throw std::invalid_argument("Invalid noise_params JSON: not an object.");
  }

  // See if any single qubit gates have a waltz error model applied to them
  if (JSON::check_key("x90_gates", js)) {
    set_x90_gates(js["x90_gates"]);
  }

  if (JSON::check_key("errors", js)) {
    if (!js["errors"].is_array()) {
      throw std::invalid_argument("Invalid noise_params JSON: \"error\" field is not a list");
    }
    for (const auto &gate_js : js["errors"]) {
      std::string type;
      JSON::get_value(type, "type", gate_js);
      stringset_t ops; // want set so ops are unique, and we can pull out measure
      JSON::get_value(ops, "operations", gate_js);
      std::vector<reg_t> gate_qubits;
      JSON::get_value(gate_qubits, "gate_qubits", gate_js);
      std::vector<reg_t> noise_qubits;
      JSON::get_value(noise_qubits, "noise_qubits", gate_js);

      // We treat measure as a separate error op so that it can be applied before
      // the measure operation, rather than after like the other gates
      if (ops.find("measure") != ops.end() && type != "roerror") {
        ops.erase("measure"); // remove measure from set of ops
        if (type != "qerror")
          throw std::invalid_argument("NoiseModel: Invalid noise type (" + type + ")");
        QuantumError error;
        error.load_from_json(gate_js);
        error.set_errors_before(); // set errors before the op
        add_quantum_error(error, {"measure"}, gate_qubits, noise_qubits);
      }
      // Load the remaining ops as errors that come after op
      if (type == "qerror") {
        QuantumError error;
        error.load_from_json(gate_js);
        add_quantum_error(error, ops, gate_qubits, noise_qubits);
      } else if (type == "roerror") {
        // We do not allow non-local readout errors
        if (!noise_qubits.empty()) {
          throw std::invalid_argument("Readout error must be a local error");
        }
        ReadoutError error; // readout error goes after
        error.load_from_json(gate_js);
        add_readout_error(error, gate_qubits);
      }else {
        throw std::invalid_argument("NoiseModel: Invalid noise type (" + type + ")");
      }
    }
  }
}

inline void from_json(const json_t &js, NoiseModel &model) {
  model = NoiseModel(js);
}

//-------------------------------------------------------------------------
} // end namespace Noise
//-------------------------------------------------------------------------
} // end namespace AER
//-------------------------------------------------------------------------
#endif<|MERGE_RESOLUTION|>--- conflicted
+++ resolved
@@ -100,30 +100,6 @@
   void add_readout_error(const ReadoutError &error,
                          const std::vector<reg_t> &op_qubits = {});
   
-<<<<<<< HEAD
-  // Return true if the noise model is ideal
-  inline bool ideal() const {
-    return !(local_quantum_errors_ || nonlocal_quantum_errors_) && readout_errors_.empty();
-  }
-
-  inline bool has_readout_errors() const {
-    return !readout_errors_.empty();
-  }
-
-  inline bool has_quantum_errors() const {
-    return local_quantum_errors_ || nonlocal_quantum_errors_;
-  }
-
-  inline bool has_local_quantum_errors() const {
-    return local_quantum_errors_;
-  }
-
-  inline bool has_nonlocal_quantum_errors() const {
-    return nonlocal_quantum_errors_;
-  }
-
-=======
->>>>>>> d58dae50
   // Set which single qubit gates should use the X90 waltz error model
   inline void set_x90_gates(const stringset_t &x90_gates) {
     x90_gates_ = x90_gates;
