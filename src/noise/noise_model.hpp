--- conflicted
+++ resolved
@@ -262,15 +262,11 @@
 
 Circuit NoiseModel::sample_noise(const Circuit &circ,
                                  RngEngine &rng,
-<<<<<<< HEAD
                                  const Method method,bool sample_at_runtime) const {
-=======
-                                 const Method method) const {
   // Check edge case of empty circuit
   if (circ.ops.empty()) {
     return circ;
   }
->>>>>>> a516653e
   // Check if sampling method is enabled
   if (enabled_methods_.find(method) == enabled_methods_.end()) {
     throw std::runtime_error(
