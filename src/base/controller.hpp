/**
 * This code is part of Qiskit.
 *
 * (C) Copyright IBM 2018, 2019.
 *
 * This code is licensed under the Apache License, Version 2.0. You may
 * obtain a copy of this license in the LICENSE.txt file in the root directory
 * of this source tree or at http://www.apache.org/licenses/LICENSE-2.0.
 *
 * Any modifications or derivative works of this code must retain this
 * copyright notice, and modified files need to carry a notice indicating
 * that they have been altered from the originals.
 */

#ifndef _aer_base_controller_hpp_
#define _aer_base_controller_hpp_

#include <chrono>
#include <cstdint>
#include <iostream>
#include <random>
#include <sstream>
#include <stdexcept>
#include <string>
#include <vector>

#if defined(__linux__) || defined(__APPLE__)
   #include <unistd.h>
#elif _WIN64
   // This is needed because windows.h redefine min()/max() so interferes with std::min/max
   #define NOMINMAX
   #include <windows.h>
#endif

// Base Controller
#include "framework/qobj.hpp"
#include "framework/data.hpp"
#include "framework/rng.hpp"
#include "framework/creg.hpp"
#include "transpile/circuitopt.hpp"
#include "noise/noise_model.hpp"

#ifdef _OPENMP
#include <omp.h>
#include "misc/hacks.hpp"
#endif

namespace AER {

//=========================================================================
// Controller Execute interface
//=========================================================================

// This is used to make wrapping Controller classes in Cython easier
// by handling the parsing of std::string input into JSON objects.
template <class controller_t>
std::string controller_execute(const std::string &qobj_str) {
  controller_t controller;
  auto qobj_js = json_t::parse(qobj_str);
  // Check for config
  if (JSON::check_key("config", qobj_js)) {
    controller.set_config(qobj_js["config"]);
  }
  return controller.execute(qobj_js).dump(-1);
}

namespace Base {

//=========================================================================
// Controller base class
//=========================================================================

// This is the top level controller for the Qiskit-Aer simulator
// It manages execution of all the circuits in a QOBJ, parallelization,
// noise sampling from a noise model, and circuit optimizations.

/**************************************************************************
 * ---------------
 * Parallelization
 * ---------------
 * Parallel execution uses the OpenMP library. It may happen at three levels:
 *
 *  1. Parallel execution of circuits in a QOBJ
 *  2. Parallel execution of shots in a Circuit
 *  3. Parallelization used by the State class for performing gates.
 *
 * Options 1 and 2 are mutually exclusive: enabling circuit parallelization
 * disables shot parallelization. Option 3 is available for both cases but
 * conservatively limits the number of threads since these are subthreads
 * spawned by the higher level threads. If no parallelization is used for
 * 1 and 2, all available threads will be used for 3.
 *
 * -------------------------
 * Config settings:
 *
 * - "noise_model" (json): A noise model to use for simulation [Default: null]
 * - "max_parallel_threads" (int): Set the maximum OpenMP threads that may
 *      be used across all levels of parallelization. Set to 0 for maximum
 *      available. [Default : 0]
 * - "max_parallel_experiments" (int): Set number of circuits that may be
 *      executed in parallel. Set to 0 to use the number of max parallel
 *      threads [Default: 1]
 * - "max_parallel_shots" (int): Set number of shots that maybe be executed
 *      in parallel for each circuit. Set to 0 to use the number of max
 *      parallel threads [Default: 1].
 * - "max_memory_mb" (int): Sets the maximum size of memory for a store.
 *      If a state needs more, an error is thrown. If set to 0, the maximum
 *      will be automatically set to the system memory size [Default: 0].
 *
 * Config settings from Data class:
 *
 * - "counts" (bool): Return counts objecy in circuit data [Default: True]
 * - "snapshots" (bool): Return snapshots object in circuit data [Default: True]
 * - "memory" (bool): Return memory array in circuit data [Default: False]
 * - "register" (bool): Return register array in circuit data [Default: False]
 * - "noise_model" (json): A noise model JSON dictionary for the simulator.
 *                         [Default: null]
 **************************************************************************/

class Controller {
public:

  Controller() {clear_parallelization();}

  //-----------------------------------------------------------------------
  // Execute qobj
  //-----------------------------------------------------------------------

  // Load a QOBJ from a JSON file and execute on the State type
  // class.
  virtual json_t execute(const json_t &qobj);

  //-----------------------------------------------------------------------
  // Config settings
  //-----------------------------------------------------------------------

  // Load Controller, State and Data config from a JSON
  // config settings will be passed to the State and Data classes
  virtual void set_config(const json_t &config);

  // Clear the current config
  void virtual clear_config();

  // Add circuit optimization
  template <typename Type>
  inline auto add_circuit_optimization(Type&& opt)-> typename std::enable_if_t<std::is_base_of<Transpile::CircuitOptimization, std::remove_const_t<std::remove_reference_t<Type>>>::value >
  {
      optimizations_.push_back(std::make_shared<std::remove_const_t<std::remove_reference_t<Type>>>(std::forward<Type>(opt)));
  }

protected:

  //-----------------------------------------------------------------------
  // Circuit Execution
  //-----------------------------------------------------------------------

  // Parallel execution of a circuit
  // This function manages parallel shot configuration and internally calls
  // the `run_circuit` method for each shot thread
  virtual json_t execute_circuit(Circuit &circ);

  // Abstract method for executing a circuit.
  // This method must initialize a state and return output data for
  // the required number of shots.
  virtual OutputData run_circuit(const Circuit &circ,
                                 uint_t shots,
                                 uint_t rng_seed) const = 0;

  //-------------------------------------------------------------------------
  // State validation
  //-------------------------------------------------------------------------

  // Return True if a given circuit (and internal noise model) are valid for
  // execution on the given state. Otherwise return false.
  // If throw_except is true an exception will be thrown on the return false
  // case listing the invalid instructions in the circuit or noise model.
  template <class state_t>
  static bool validate_state(const state_t &state,
                             const Circuit &circ,
                             const Noise::NoiseModel &noise,
                             bool throw_except = false);

  // Return True if a given circuit are valid for execution on the given state.
  // Otherwise return false. 
  // If throw_except is true an exception will be thrown directly.
  template <class state_t>
  bool validate_memory_requirements(state_t &state,
                                    const Circuit &circ,
                                    bool throw_except = false) const;

  //-------------------------------------------------------------------------
  // Circuit optimization
  //-------------------------------------------------------------------------

  // Generate an equivalent circuit with input_circ as output_circ.
  template <class state_t>
  Circuit optimize_circuit(const Circuit &input_circ,
                           state_t& state,
                           OutputData &data) const;

  //-----------------------------------------------------------------------
  // Config
  //-----------------------------------------------------------------------

  // Timer type
  using myclock_t = std::chrono::high_resolution_clock;

  // Controller config settings
  json_t config_;

  // Noise model
  Noise::NoiseModel noise_model_;

  // Circuit optimization
  std::vector<std::shared_ptr<Transpile::CircuitOptimization>> optimizations_;

  //-----------------------------------------------------------------------
  // Parallelization Config
  //-----------------------------------------------------------------------

  // Set OpenMP thread settings to default values
  void clear_parallelization();

  // Set parallelization for experiments
  virtual void set_parallelization_experiments(const std::vector<Circuit>& circuits);

  // Set parallelization for a circuit
  virtual void set_parallelization_circuit(const Circuit& circuit);

  // Return an estimate of the required memory for a circuit.
  virtual size_t required_memory_mb(const Circuit& circuit) const = 0;

  // Get system memory size
  size_t get_system_memory_mb();

  // The maximum number of threads to use for various levels of parallelization
  int max_parallel_threads_;

  // Parameters for parallelization management in configuration
  int max_parallel_experiments_;
  int max_parallel_shots_;
  int max_memory_mb_;

  // Parameters for parallelization management for experiments
  int parallel_experiments_;
  int parallel_shots_;
  int parallel_state_update_;
};


//=========================================================================
// Implementations
//=========================================================================

//-------------------------------------------------------------------------
// Config settings
//-------------------------------------------------------------------------

void Controller::set_config(const json_t &config) {
  // Save config for passing to State and Data classes
  config_ = config;

  // Load noise model
  if (JSON::check_key("noise_model", config))
    noise_model_ = Noise::NoiseModel(config["noise_model"]);

  // Load OpenMP maximum thread settings
  JSON::get_value(max_parallel_threads_, "max_parallel_threads", config);
  JSON::get_value(max_parallel_shots_, "max_parallel_shots", config);
  JSON::get_value(max_parallel_experiments_, "max_parallel_experiments", config);

  // Prevent using both parallel circuits and parallel shots
  // with preference given to parallel circuit execution
  if (max_parallel_experiments_ > 1)
    max_parallel_shots_ = 1;

  if (JSON::check_key("max_memory_mb", config)) {
    JSON::get_value(max_memory_mb_, "max_memory_mb", config);
  } else {
    auto system_memory_mb = get_system_memory_mb();
    max_memory_mb_ = system_memory_mb / 2;
  }

  for (std::shared_ptr<Transpile::CircuitOptimization> opt: optimizations_)
    opt->set_config(config_);

  std::string path;
  JSON::get_value(path, "library_dir", config);
  // Fix for MacOS and OpenMP library double initialization crash.
  // Issue: https://github.com/Qiskit/qiskit-aer/issues/1
  Hacks::maybe_load_openmp(path);
}

void Controller::clear_config() {
  config_ = json_t();
  noise_model_ = Noise::NoiseModel();
  clear_parallelization();
}

void Controller::clear_parallelization() {
  max_parallel_threads_ = 0;
  max_parallel_experiments_ = 1;
  max_parallel_shots_ = 1;

  parallel_experiments_ = 1;
  parallel_shots_ = 1;
  parallel_state_update_ = 1;
}

void Controller::set_parallelization_experiments(const std::vector<Circuit>& circuits) {

  if (max_parallel_experiments_ <= 0)
    return;
  // if memory allows, execute experiments in parallel
  std::vector<size_t> required_memory_mb_list;
  for (const Circuit &circ : circuits) {
    required_memory_mb_list.push_back(required_memory_mb(circ));
  }
  std::sort(required_memory_mb_list.begin(), required_memory_mb_list.end(), std::greater<size_t>());
  int total_memory = 0;
  parallel_experiments_ = 0;
  for (int required_memory_mb : required_memory_mb_list) {
    total_memory += required_memory_mb;
    if (total_memory > max_memory_mb_)
      break;
    ++parallel_experiments_;
  }

  if (parallel_experiments_ == 0) {
    throw std::runtime_error("a circuit requires more memory than max_memory_mb.");
  } else if (parallel_experiments_ != 1) {
    parallel_experiments_ = std::min<int> ({ parallel_experiments_,
                                             max_parallel_experiments_,
                                             max_parallel_threads_,
                                             static_cast<int>(circuits.size()) });
  }
}

<<<<<<< HEAD
void Controller::set_parallelization(const Circuit& circ) {
  if (max_parallel_threads_ < max_parallel_shots_)
    max_parallel_shots_ = max_parallel_threads_;
  auto circ_memory_mb = required_memory_mb(circ);
=======
void Controller::set_parallelization_circuit(const Circuit& circ) {

  if (max_parallel_threads_ < max_parallel_shots_)
    max_parallel_shots_ = max_parallel_threads_;

  int circ_memory_mb = required_memory_mb(circ);

>>>>>>> d8d77270
  if (max_memory_mb_ < circ_memory_mb)
    throw std::runtime_error("a circuit requires more memory than max_memory_mb.");
  if (circ_memory_mb == 0)
    parallel_shots_ = max_parallel_threads_;
  else
    parallel_shots_ = std::min<int> ({ static_cast<int>(max_memory_mb_ / circ_memory_mb),
                                       max_parallel_threads_,
                                       static_cast<int>(circ.shots) });
  if (max_parallel_shots_ < 1) { // no nested parallelization if max_parallel_shots is not configured
    if (parallel_shots_ == max_parallel_threads_) {
      parallel_state_update_ = 1;
    } else {
      parallel_shots_ = 1;
      parallel_state_update_ = max_parallel_threads_;
    }
  } else {
    parallel_state_update_ = max_parallel_threads_ / parallel_shots_;
  }
}


size_t Controller::get_system_memory_mb(void){
  size_t total_physical_memory = 0;
#if defined(__linux__) || defined(__APPLE__)
   auto pages = sysconf(_SC_PHYS_PAGES);
   auto page_size = sysconf(_SC_PAGE_SIZE);
   total_physical_memory = pages * page_size;
#elif _WIN64
   MEMORYSTATUSEX status;
   status.dwLength = sizeof(status);
   GlobalMemoryStatusEx(&status);
   total_physical_memory = status.ullTotalPhys;
#endif
   return total_physical_memory >> 20;
}

//-------------------------------------------------------------------------
// State validation
//-------------------------------------------------------------------------

template <class state_t>
bool Controller::validate_state(const state_t &state,
                                const Circuit &circ,
                                const Noise::NoiseModel &noise,
                                bool throw_except) {
  // First check if a noise model is valid a given state
  bool noise_valid = noise.ideal() || state.validate_opset(noise.opset());
  bool circ_valid = state.validate_opset(circ.opset());
  if (noise_valid && circ_valid)
  {
    return true;
  }

  // If we didn't return true then either noise model or circ has
  // invalid instructions.
  if (throw_except == false)
    return false;

  // If we are throwing an exception we include information
  // about the invalid operations
  std::stringstream msg;
  if (!noise_valid) {
    msg << "Noise model contains invalid instructions (";
    msg << state.invalid_opset_message(noise.opset()) << ")";
  }
  if (!circ_valid) {
    msg << "Circuit contains invalid instructions (";
    msg << state.invalid_opset_message(circ.opset()) << ")";
  }
  throw std::runtime_error(msg.str());
}

template <class state_t>
bool Controller::validate_memory_requirements(state_t &state,
                                  const Circuit &circ,
                                  bool throw_except) const {
  if (max_memory_mb_ == 0)
    return true;

  int required_mb = state.required_memory_mb(circ.num_qubits, circ.ops);
  if(max_memory_mb_ < required_mb) {
    if(throw_except) {
      std::string name = "";
      JSON::get_value(name, "name", circ.header);
      throw std::runtime_error("AER::Base::Controller: State " + state.name() +
                               " has insufficient memory to run the circuit " +
                               name);
    }
    return false;
  }
  return true;
}

//-------------------------------------------------------------------------
// Circuit optimization
//-------------------------------------------------------------------------
template <class state_t>
Circuit Controller::optimize_circuit(const Circuit &input_circ,
                                     state_t& state,
                                     OutputData &data) const {

  Circuit working_circ = input_circ;
  Operations::OpSet allowed_opset;
  allowed_opset.optypes = state.allowed_ops();
  allowed_opset.gates = state.allowed_gates();
  allowed_opset.snapshots = state.allowed_snapshots();

  for (std::shared_ptr<Transpile::CircuitOptimization> opt: optimizations_)
    opt->optimize_circuit(working_circ, allowed_opset, data);

  return working_circ;
}

//-------------------------------------------------------------------------
// Qobj and Circuit Execution to JSON output
//-------------------------------------------------------------------------

json_t Controller::execute(const json_t &qobj_js) {
  // Start QOBJ timer
  auto timer_start = myclock_t::now();

  // Generate empty return JSON that matches Result spec
  json_t result;
  result["qobj_id"] = nullptr;
  result["success"] = true;
  result["status"] = nullptr;
  result["backend_name"] = nullptr;
  result["backend_version"] = nullptr;
  result["date"] = nullptr;
  result["job_id"] = nullptr;

  // Load QOBJ in a try block so we can catch parsing errors and still return
  // a valid JSON output containing the error message.
  Qobj qobj;
  try {
    qobj.load_qobj_from_json(qobj_js);
  }

  catch (std::exception &e) {
    // qobj was invalid, return valid output containing error message
    result["success"] = false;
    result["status"] = std::string("ERROR: Failed to load qobj: ") + e.what();
    return result;
  }

  // Get QOBJ id and pass through header to result
  result["qobj_id"] = qobj.id;
  if (!qobj.header.empty())
      result["header"] = qobj.header;

  // Qobj was loaded successfully, now we proceed
  try {

    // Set max_parallel_threads_
    if (max_parallel_threads_ < 1)
    #ifdef _OPENMP
      max_parallel_threads_ = std::max(1, omp_get_max_threads());
    #else
      max_parallel_threads_ = 1;
    #endif
    // set parallelization for experiments
    set_parallelization_experiments(qobj.circuits);

  #ifdef _OPENMP
    result["metadata"]["omp_enabled"] = true;
  #else
    result["metadata"]["omp_enabled"] = false;
  #endif
    result["metadata"]["parallel_experiments"] = parallel_experiments_;
    result["metadata"]["max_memory_mb"] = max_memory_mb_;
    const int num_circuits = qobj.circuits.size();

  #ifdef _OPENMP
    if (parallel_shots_ > 1 || parallel_state_update_ > 1)
      omp_set_nested(1);
  #endif
    // Initialize container to store parallel circuit output
    result["results"] = std::vector<json_t>(num_circuits);
    if (parallel_experiments_ > 1) {
      // Parallel circuit execution
      #pragma omp parallel for num_threads(parallel_experiments_)
      for (int j = 0; j < num_circuits; ++j) {
        result["results"][j] = execute_circuit(qobj.circuits[j]);
      }
    } else {
      // Serial circuit execution
      for (int j = 0; j < num_circuits; ++j) {
        result["results"][j] = execute_circuit(qobj.circuits[j]);
      }
    }

    // check success
    for (const auto& experiment: result["results"]) {
      if (experiment["success"].get<bool>() == false) {
        result["success"] = false;
        break;
      }
    }
    // Set status to completed
    result["status"] = std::string("COMPLETED");

    // Stop the timer and add total timing data
    auto timer_stop = myclock_t::now();
    result["metadata"]["time_taken"] = std::chrono::duration<double>(timer_stop - timer_start).count();
  }
  // If execution failed return valid output reporting error
  catch (std::exception &e) {
    result["success"] = false;
    result["status"] = std::string("ERROR: ") + e.what();
  }
  return result;
}


json_t Controller::execute_circuit(Circuit &circ) {

  // Start individual circuit timer
  auto timer_start = myclock_t::now(); // state circuit timer

  // Initialize circuit json return
  json_t result;

  // Execute in try block so we can catch errors and return the error message
  // for individual circuit failures.
  try {
    // set parallelization for this circuit
    if (parallel_experiments_ == 1)
      set_parallelization_circuit(circ);
    // Single shot thread execution
    if (parallel_shots_ <= 1) {
      result["data"] = run_circuit(circ, circ.shots, circ.seed);
    // Parallel shot thread execution
    } else {
      // Calculate shots per thread
      std::vector<unsigned int> subshots;
      for (int j = 0; j < parallel_shots_; ++j) {
        subshots.push_back(circ.shots / parallel_shots_);
      }
      // If shots is not perfectly divisible by threads, assign the remaineder
      for (int j=0; j < int(circ.shots % parallel_shots_); ++j) {
        subshots[j] += 1;
      }

      // Vector to store parallel thread output data
      std::vector<OutputData> data(parallel_shots_);
      std::vector<std::string> error_msgs(parallel_shots_);
      #pragma omp parallel for if (parallel_shots_ > 1) num_threads(parallel_shots_)
      for (int i = 0; i < parallel_shots_; i++) {
        try {
          data[i] = run_circuit(circ, subshots[i], circ.seed + i);
        } catch (std::runtime_error &error) {
          error_msgs[i] = error.what();
        }
      }

      for (std::string error_msg: error_msgs)
        if (error_msg != "")
          throw std::runtime_error(error_msg);

      // Accumulate results across shots
      for (uint_t j=1; j<data.size(); j++) {
        data[0].combine(data[j]);
      }
      // Update output
      result["data"] = data[0];
    }
    // Report success
    result["success"] = true;
    result["status"] = std::string("DONE");

    // Pass through circuit header and add metadata
    result["header"] = circ.header;
    result["shots"] = circ.shots;
    result["seed"] = circ.seed;
    // Move any metadata from the subclass run_circuit data
    // to the experiment resultmetadata field
    if (JSON::check_key("metadata", result["data"])) {

      for(auto& metadata: result["data"]["metadata"].items()) {
        result["metadata"][metadata.key()] = metadata.value();
      }
      // Remove the metatdata field from data
      result["data"].erase("metadata");
    }
    result["metadata"]["parallel_shots"] = parallel_shots_;
    result["metadata"]["parallel_state_update"] = parallel_state_update_;
    // Add timer data
    auto timer_stop = myclock_t::now(); // stop timer
    double time_taken = std::chrono::duration<double>(timer_stop - timer_start).count();
    result["time_taken"] = time_taken;
  }
  // If an exception occurs during execution, catch it and pass it to the output
  catch (std::exception &e) {
    result["success"] = false;
    result["status"] = std::string("ERROR: ") + e.what();
  }
  return result;
}

//-------------------------------------------------------------------------
} // end namespace Base
//-------------------------------------------------------------------------
} // end namespace AER
//-------------------------------------------------------------------------
#endif<|MERGE_RESOLUTION|>--- conflicted
+++ resolved
@@ -336,20 +336,14 @@
   }
 }
 
-<<<<<<< HEAD
-void Controller::set_parallelization(const Circuit& circ) {
+void Controller::set_parallelization_circuit(const Circuit& circ) {
+
+
   if (max_parallel_threads_ < max_parallel_shots_)
     max_parallel_shots_ = max_parallel_threads_;
-  auto circ_memory_mb = required_memory_mb(circ);
-=======
-void Controller::set_parallelization_circuit(const Circuit& circ) {
-
-  if (max_parallel_threads_ < max_parallel_shots_)
-    max_parallel_shots_ = max_parallel_threads_;
 
   int circ_memory_mb = required_memory_mb(circ);
 
->>>>>>> d8d77270
   if (max_memory_mb_ < circ_memory_mb)
     throw std::runtime_error("a circuit requires more memory than max_memory_mb.");
   if (circ_memory_mb == 0)
