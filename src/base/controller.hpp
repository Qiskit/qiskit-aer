/**
 * Copyright 2018, IBM.
 *
 * This source code is licensed under the Apache License, Version 2.0 found in
 * the LICENSE.txt file in the root directory of this source tree.
 */

#ifndef _aer_base_controller_hpp_
#define _aer_base_controller_hpp_

#include <chrono>
#include <cstdint>
#include <iostream>
#include <random>
#include <sstream>
#include <stdexcept>
#include <string>
#include <vector>

// Base Controller
#include "framework/qobj.hpp"
#include "framework/data.hpp"
#include "framework/rng.hpp"
#include "framework/creg.hpp"
#include "noise/noise_model.hpp"

#ifdef _OPENMP
#include <omp.h>
#include "misc/hacks.hpp"
#endif

namespace AER {

//=========================================================================
// Controller Execute interface
//=========================================================================

// This is used to make wrapping Controller classes in Cython easier
// by handling the parsing of std::string input into JSON objects.
template <class controller_t>
std::string controller_execute(const std::string &qobj_str) {
  controller_t controller;
  auto qobj_js = json_t::parse(qobj_str);
  // Check for config
  if (JSON::check_key("config", qobj_js)) {
    controller.set_config(qobj_js["config"]);
  }
  return controller.execute(qobj_js).dump(-1);
}

namespace Base {

//=========================================================================
// Controller base class
//=========================================================================

// This is the top level controller for the Qiskit-Aer simulator
// It manages execution of all the circuits in a QOBJ, parallelization,
// noise sampling from a noise model, and circuit optimizations.

/**************************************************************************
 * ---------------
 * Parallelization
 * ---------------
 * Parallel execution uses the OpenMP library. It may happen at three levels:
 *
 *  1. Parallel execution of circuits in a QOBJ
 *  2. Parallel execution of shots in a Circuit
 *  3. Parallelization used by the State class for performing gates.
 *
 * Options 1 and 2 are mutually exclusive: enabling circuit parallelization
 * disables shot parallelization. Option 3 is available for both cases but
 * conservatively limits the number of threads since these are subthreads
 * spawned by the higher level threads. If no parallelization is used for
 * 1 and 2, all available threads will be used for 3.
 *
 * -------------------------
 * Config settings:
 *
 * - "noise_model" (json): A noise model to use for simulation [Default: null]
 * - "max_parallel_threads" (int): Set the maximum OpenMP threads that may
 *      be used across all levels of parallelization. Set to 0 for maximum
 *      available. [Default : 0]
 * - "max_parallel_experiments" (int): Set number of circuits that may be
 *      executed in parallel. Set to 0 to use the number of max parallel
 *      threads [Default: 1]
 * - "max_parallel_shots" (int): Set number of shots that maybe be executed
 *      in parallel for each circuit. Sset to 0 to use the number of max
 *      parallel threads [Default: 1].
 *
 * Config settings from Data class:
 *
 * - "counts" (bool): Return counts objecy in circuit data [Default: True]
 * - "snapshots" (bool): Return snapshots object in circuit data [Default: True]
 * - "memory" (bool): Return memory array in circuit data [Default: False]
 * - "register" (bool): Return register array in circuit data [Default: False]
 * - "noise_model" (json): A noise model JSON dictionary for the simulator.
 *                         [Default: null]
 **************************************************************************/

class Controller {
public:

<<<<<<< HEAD
  Controller() {
    set_threads_default();
  }
=======
  Controller() {clear_parallelization();}
>>>>>>> cdc66103

  //-----------------------------------------------------------------------
  // Execute qobj
  //-----------------------------------------------------------------------

  // Load a QOBJ from a JSON file and execute on the State type
  // class.
  virtual json_t execute(const json_t &qobj);

  //-----------------------------------------------------------------------
  // Config settings
  //-----------------------------------------------------------------------

  // Load Controller, State and Data config from a JSON
  // config settings will be passed to the State and Data classes
  virtual void set_config(const json_t &config);

  // Clear the current config
  void virtual clear_config();

protected:

  //-----------------------------------------------------------------------
  // Circuit Execution
  //-----------------------------------------------------------------------

  // Parallel execution of a circuit
  // This function manages parallel shot configuration and internally calls
  // the `run_circuit` method for each shot thread
  virtual json_t execute_circuit(Circuit &circ);

  // Abstract method for executing a circuit.
  // This method must initialize a state and return output data for
  // the required number of shots.
  virtual OutputData run_circuit(const Circuit &circ,
                                 uint_t shots,
                                 uint_t rng_seed) const = 0;

  //-------------------------------------------------------------------------
  // State validation
  //-------------------------------------------------------------------------

  // Return True if a given circuit (and internal noise model) are valid for
  // execution on the given state. Otherwise return false.
  // If throw_except is true an exception will be thrown on the return false
  // case listing the invalid instructions in the circuit or noise model.
  template <class state_t>
  static bool validate_state(const state_t &state,
                             const Circuit &circ,
                             const Noise::NoiseModel &noise,
                             bool throw_except = false);

  //-----------------------------------------------------------------------
  // Config
  //-----------------------------------------------------------------------

  // Timer type
  using myclock_t = std::chrono::high_resolution_clock;

  // Controller config settings
  json_t config_;

  // Noise model
  Noise::NoiseModel noise_model_;

  //-----------------------------------------------------------------------
  // Parallelization Config
  //-----------------------------------------------------------------------

  // Set OpenMP thread settings to default values
  void clear_parallelization();

  // Set OpenMP thread settings for experiments
  virtual void set_parallelization(Qobj& qobj);

  // The maximum number of threads to use for various levels of parallelization
<<<<<<< HEAD
  // set to 0 for maximum available
  int max_threads_total_;
  int max_threads_circuit_;
  int max_threads_shot_;
  int max_threads_state_;
=======
  int max_parallel_threads_;

  // Parameters for parallelization management in configuration
  int max_parallel_experiments_;
  int max_parallel_shots_;

  // Parameters for parallelization management for experiments
  int parallel_experiments_;
  int parallel_shots_;
  int parallel_state_update_;
>>>>>>> cdc66103
};


//=========================================================================
// Implementations
//=========================================================================

//-------------------------------------------------------------------------
// Config settings
//-------------------------------------------------------------------------

void Controller::set_config(const json_t &config) {
  // Save config for passing to State and Data classes
  config_ = config;

  // Load noise model
  if (JSON::check_key("noise_model", config))
    noise_model_ = Noise::NoiseModel(config["noise_model"]);

  // Load OpenMP maximum thread settings
  JSON::get_value(max_parallel_threads_, "max_parallel_threads", config);
  JSON::get_value(max_parallel_shots_, "max_parallel_shots", config);
  JSON::get_value(max_parallel_experiments_, "max_parallel_experiments", config);

  // Prevent using both parallel circuits and parallel shots
  // with preference given to parallel circuit execution
<<<<<<< HEAD
  if (max_threads_circuit_ > 1)
    max_threads_shot_ = 1;

  std::string path;
  JSON::get_value(path, "library_dir", config);
  // Fix for MacOS and OpenMP library double initialization crash.
  // Issue: https://github.com/Qiskit/qiskit-aer/issues/1
  Hacks::maybe_load_openmp(path);
=======
  if (max_parallel_experiments_ > 1)
    max_parallel_shots_ = 1;
>>>>>>> cdc66103
}

void Controller::clear_config() {
  config_ = json_t();
  noise_model_ = Noise::NoiseModel();
  clear_parallelization();
}

void Controller::clear_parallelization() {
  max_parallel_threads_ = 0;
  max_parallel_experiments_ = 1;
  max_parallel_shots_ = 1;

  parallel_experiments_ = 1;
  parallel_shots_ = 1;
  parallel_state_update_ = 1;
}

void Controller::set_parallelization(Qobj& qobj) {

  // Set max_parallel_threads_
  if (max_parallel_threads_ < 1)
  #ifdef _OPENMP
    max_parallel_threads_ = std::max(1, omp_get_max_threads());
  #else
    max_parallel_threads_ = 1;
  #endif

  // Set max_parallel_experiments_
  parallel_experiments_ = (max_parallel_experiments_ < 1)?
      std::min<int>({ (int) qobj.circuits.size(), max_parallel_threads_}):
      std::min<int>({ (int) qobj.circuits.size(), max_parallel_threads_, max_parallel_experiments_});

  int max_num_shots = 0;
  for (Circuit &circ: qobj.circuits)
    max_num_shots = std::max<int>({ max_num_shots, (int) circ.shots});

  parallel_shots_ = (max_parallel_shots_ < 1)?
      std::min<int>({max_num_shots, max_parallel_threads_/parallel_experiments_}):
      std::min<int>({max_num_shots, max_parallel_threads_/parallel_experiments_, max_parallel_shots_});
  parallel_shots_ = std::max<int>({1, parallel_shots_});

  parallel_state_update_ = std::max<int>({1, max_parallel_threads_/(parallel_experiments_*parallel_shots_)});
}

//-------------------------------------------------------------------------
// State validation
//-------------------------------------------------------------------------

template <class state_t>
bool Controller::validate_state(const state_t &state,
                                const Circuit &circ,
                                const Noise::NoiseModel &noise,
                                bool throw_except) {
  // First check if a noise model is valid a given state
  bool noise_valid = noise.ideal() || state.validate_opset(noise.opset());
  bool circ_valid = state.validate_opset(circ.opset());
  if (noise_valid && circ_valid)
    return true;

  // If we didn't return true then either noise model or circ has
  // invalid instructions.
  if (throw_except == false)
    return false;

  // If we are throwing an exception we include information
  // about the invalid operations
  std::stringstream msg;
  if (!noise_valid) {
    msg << "Noise model contains invalid instructions (";
    msg << state.invalid_opset_message(noise.opset()) << ")";
  }
  if (!circ_valid) {
    msg << "Circuit contains invalid instructions (";
    msg << state.invalid_opset_message(circ.opset()) << ")";
  }
  throw std::runtime_error(msg.str());
}

//-------------------------------------------------------------------------
// Qobj and Circuit Execution to JSON output
//-------------------------------------------------------------------------

json_t Controller::execute(const json_t &qobj_js) {

  // Start QOBJ timer
  auto timer_start = myclock_t::now();

  // Generate empty return JSON that matches Result spec
  json_t result;
  result["qobj_id"] = nullptr;
  result["success"] = true;
  result["status"] = nullptr;
  result["backend_name"] = nullptr;
  result["backend_version"] = nullptr;
  result["date"] = nullptr;
  result["job_id"] = nullptr;

  // Load QOBJ in a try block so we can catch parsing errors and still return
  // a valid JSON output containing the error message.
  Qobj qobj;
  try {
    qobj.load_qobj_from_json(qobj_js);
  }
  catch (std::exception &e) {
    // qobj was invalid, return valid output containing error message
    result["success"] = false;
    result["status"] = std::string("ERROR: Failed to load qobj: ") + e.what();
    return result;
  }

  // Get QOBJ id and pass through header to result
  result["qobj_id"] = qobj.id;
  if (!qobj.header.empty())
      result["header"] = qobj.header;

  // Qobj was loaded successfully, now we proceed
  try {

    // set parallelization
    set_parallelization(qobj);

  #ifdef _OPENMP
<<<<<<< HEAD
    int omp_nthreads = std::max(1, omp_get_max_threads());
    omp_set_nested(1); // allow nested parallel threads for states
    available_threads_ = omp_nthreads;
    if (max_threads_total_ < 1)
      max_threads_total_ = available_threads_;

    // Calculate threads for parallel circuit execution
    // TODO: add memory checking for limiting thread number
    num_threads_circuit = (max_threads_circuit_ < 1)
      ? std::min<int>({num_circuits, available_threads_ , max_threads_total_})
      : std::min<int>({num_circuits, available_threads_ , max_threads_total_, max_threads_circuit_});

    // Since threads can spawn subthreads, divide available threads by circuit threads to
    // get the number of sub threads each can spawn
    available_threads_ /= num_threads_circuit;

    // Add thread metatdata to output
=======
>>>>>>> cdc66103
    result["metadata"]["omp_enabled"] = true;
  #else
    result["metadata"]["omp_enabled"] = false;
  #endif
    result["metadata"]["parallel_experiments"] = parallel_experiments_;
    result["metadata"]["parallel_shots"] = parallel_shots_;
    result["metadata"]["parallel_state_update"] = parallel_state_update_;

    const int num_circuits = qobj.circuits.size();

    // Initialize container to store parallel circuit output
    result["results"] = std::vector<json_t>(num_circuits);
<<<<<<< HEAD

    if (num_threads_circuit > 1) {
=======
    
    if (parallel_experiments_ > 1) {
>>>>>>> cdc66103
      // Parallel circuit execution
      #pragma omp parallel for num_threads(parallel_experiments_)
      for (int j = 0; j < num_circuits; ++j) {
        result["results"][j] = execute_circuit(qobj.circuits[j]);
      }
    } else {
      // Serial circuit execution
      for (int j = 0; j < num_circuits; ++j) {
        result["results"][j] = execute_circuit(qobj.circuits[j]);
      }
    }

    // check success
    for (const auto& experiment: result["results"]) {
      if (experiment["success"].get<bool>() == false) {
        result["success"] = false;
        break;
      }
    }
    // Set status to completed
    result["status"] = std::string("COMPLETED");

    // Stop the timer and add total timing data
    auto timer_stop = myclock_t::now();
    result["metadata"]["time_taken"] = std::chrono::duration<double>(timer_stop - timer_start).count();
  }
  // If execution failed return valid output reporting error
  catch (std::exception &e) {
    result["success"] = false;
    result["status"] = std::string("ERROR: ") + e.what();
  }
  return result;
}


json_t Controller::execute_circuit(Circuit &circ) {

  // Start individual circuit timer
  auto timer_start = myclock_t::now(); // state circuit timer

  // Initialize circuit json return
  json_t result;

  // Execute in try block so we can catch errors and return the error message
  // for individual circuit failures.
  try {
    // Single shot thread execution
    if (parallel_shots_ <= 1) {
      result["data"] = run_circuit(circ, circ.shots, circ.seed);
    // Parallel shot thread execution
    } else {
      // Calculate shots per thread
      std::vector<unsigned int> subshots;
      for (int j = 0; j < parallel_shots_; ++j) {
        subshots.push_back(circ.shots / parallel_shots_);
      }
      // If shots is not perfectly divisible by threads, assign the remaineder
      for (int j=0; j < int(circ.shots % parallel_shots_); ++j) {
        subshots[j] += 1;
      }

      // Vector to store parallel thread output data
      std::vector<OutputData> data(parallel_shots_);
      #pragma omp parallel for if (parallel_shots_ > 1) num_threads(parallel_shots_)
        for (int j = 0; j < parallel_shots_; j++) {
          data[j] = run_circuit(circ, subshots[j], circ.seed + j);
        }
      // Accumulate results across shots
      for (size_t j=1; j<data.size(); j++) {
        data[0].combine(data[j]);
      }
      // Update output
      result["data"] = data[0];
    }
    // Report success
    result["success"] = true;
    result["status"] = std::string("DONE");

    // Pass through circuit header and add metadata
    result["header"] = circ.header;
    result["shots"] = circ.shots;
    result["seed"] = circ.seed;
    // Move any metadata from the subclass run_circuit data
    // to the experiment resultmetadata field
    if (JSON::check_key("metadata", result["data"])) {

      for(auto& metadata: result["data"]["metadata"].items()) {
        result["metadata"][metadata.key()] = metadata.value();
      }
      // Remove the metatdata field from data
      result["data"].erase("metadata");
    }
    // Add timer data
    auto timer_stop = myclock_t::now(); // stop timer
    double time_taken = std::chrono::duration<double>(timer_stop - timer_start).count();
    result["time_taken"] = time_taken;
  }
  // If an exception occurs during execution, catch it and pass it to the output
  catch (std::exception &e) {
    result["success"] = false;
    result["status"] = std::string("ERROR: ") + e.what();
  }
  return result;
}

//-------------------------------------------------------------------------
} // end namespace Base
//-------------------------------------------------------------------------
} // end namespace AER
//-------------------------------------------------------------------------
#endif<|MERGE_RESOLUTION|>--- conflicted
+++ resolved
@@ -101,13 +101,7 @@
 class Controller {
 public:
 
-<<<<<<< HEAD
-  Controller() {
-    set_threads_default();
-  }
-=======
   Controller() {clear_parallelization();}
->>>>>>> cdc66103
 
   //-----------------------------------------------------------------------
   // Execute qobj
@@ -184,13 +178,6 @@
   virtual void set_parallelization(Qobj& qobj);
 
   // The maximum number of threads to use for various levels of parallelization
-<<<<<<< HEAD
-  // set to 0 for maximum available
-  int max_threads_total_;
-  int max_threads_circuit_;
-  int max_threads_shot_;
-  int max_threads_state_;
-=======
   int max_parallel_threads_;
 
   // Parameters for parallelization management in configuration
@@ -201,7 +188,6 @@
   int parallel_experiments_;
   int parallel_shots_;
   int parallel_state_update_;
->>>>>>> cdc66103
 };
 
 
@@ -228,19 +214,14 @@
 
   // Prevent using both parallel circuits and parallel shots
   // with preference given to parallel circuit execution
-<<<<<<< HEAD
-  if (max_threads_circuit_ > 1)
-    max_threads_shot_ = 1;
-
+  if (max_parallel_experiments_ > 1)
+    max_parallel_shots_ = 1;
+ 
   std::string path;
   JSON::get_value(path, "library_dir", config);
   // Fix for MacOS and OpenMP library double initialization crash.
   // Issue: https://github.com/Qiskit/qiskit-aer/issues/1
   Hacks::maybe_load_openmp(path);
-=======
-  if (max_parallel_experiments_ > 1)
-    max_parallel_shots_ = 1;
->>>>>>> cdc66103
 }
 
 void Controller::clear_config() {
@@ -364,26 +345,6 @@
     set_parallelization(qobj);
 
   #ifdef _OPENMP
-<<<<<<< HEAD
-    int omp_nthreads = std::max(1, omp_get_max_threads());
-    omp_set_nested(1); // allow nested parallel threads for states
-    available_threads_ = omp_nthreads;
-    if (max_threads_total_ < 1)
-      max_threads_total_ = available_threads_;
-
-    // Calculate threads for parallel circuit execution
-    // TODO: add memory checking for limiting thread number
-    num_threads_circuit = (max_threads_circuit_ < 1)
-      ? std::min<int>({num_circuits, available_threads_ , max_threads_total_})
-      : std::min<int>({num_circuits, available_threads_ , max_threads_total_, max_threads_circuit_});
-
-    // Since threads can spawn subthreads, divide available threads by circuit threads to
-    // get the number of sub threads each can spawn
-    available_threads_ /= num_threads_circuit;
-
-    // Add thread metatdata to output
-=======
->>>>>>> cdc66103
     result["metadata"]["omp_enabled"] = true;
   #else
     result["metadata"]["omp_enabled"] = false;
@@ -396,13 +357,7 @@
 
     // Initialize container to store parallel circuit output
     result["results"] = std::vector<json_t>(num_circuits);
-<<<<<<< HEAD
-
-    if (num_threads_circuit > 1) {
-=======
-    
     if (parallel_experiments_ > 1) {
->>>>>>> cdc66103
       // Parallel circuit execution
       #pragma omp parallel for num_threads(parallel_experiments_)
       for (int j = 0; j < num_circuits; ++j) {
