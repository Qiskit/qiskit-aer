/**
 * This code is part of Qiskit.
 *
 * (C) Copyright IBM 2018, 2019.
 *
 * This code is licensed under the Apache License, Version 2.0. You may
 * obtain a copy of this license in the LICENSE.txt file in the root directory
 * of this source tree or at http://www.apache.org/licenses/LICENSE-2.0.
 *
 * Any modifications or derivative works of this code must retain this
 * copyright notice, and modified files need to carry a notice indicating
 * that they have been altered from the originals.
 */


/*

The input 3 qubits circuit is transpiled with cache blocking 2 qbuits

0 --H--.--H-----------O--H--
       |              |   
1 -----O--H--.--H--O--.--H--
             |     |
2------------O--H--.--------

The output circuit, 2 (noiseless) swap gates are inserted and there is no gate on qubit 2

0 --H--.--H--x--O--H--.--x--O--H--
       |     |  |     |  |     |   
1 -----O--H--|--.--H--O--|--.--H--
             |           |
2------------x-----------x--------

*/


#ifndef _aer_cache_blocking_hpp_
#define _aer_cache_blocking_hpp_

#include "transpile/circuitopt.hpp"
#include "framework/utils.hpp"


namespace AER {
namespace Transpile {

class CacheBlocking : public CircuitOptimization {
public:
  CacheBlocking() : block_bits_(22), blocking_enabled_(false), gpu_blocking_bits_(0) {}
  ~CacheBlocking(){}

  void optimize_circuit(Circuit& circ,
                        Noise::NoiseModel& noise,
                        const opset_t &allowed_opset,
                        ExperimentResult &result) const override;

  void set_config(const json_t &config) override;
  bool enabled()
  {
    return blocking_enabled_;
  }
  int block_bits()
  {
    return block_bits_;
  }

  void set_sample_measure(bool enabled)
  {
    sample_measure_ = enabled;
  }
<<<<<<< HEAD
  void set_save_state(bool enabled)
  {
    save_state_ = enabled;
  }
=======
>>>>>>> 507f68b7

  //setting blocking parameters automatically
  void set_blocking(int bits, size_t min_memory, uint_t n_place, const size_t complex_size, bool is_matrix = false);

protected:
  mutable int block_bits_;    //qubits less than this will be blocked
  mutable int qubits_;
  mutable reg_t qubitMap_;
  mutable reg_t qubitSwapped_;
  mutable bool blocking_enabled_;
  mutable bool sample_measure_ = false;
<<<<<<< HEAD
  mutable bool save_state_ = false;
=======
>>>>>>> 507f68b7
  int gpu_blocking_bits_;

  bool block_circuit(Circuit& circ,bool doSwap) const;

  void put_nongate_ops(std::vector<Operations::Op>& out,std::vector<Operations::Op>& queue,std::vector<Operations::Op>& input,bool doSwap) const;

  uint_t add_ops(std::vector<Operations::Op>& ops,std::vector<Operations::Op>& out,std::vector<Operations::Op>& queue,bool doSwap,bool first) const;

  void restore_qubits_order(std::vector<Operations::Op>& ops) const;

  bool is_cross_qubits_op(Operations::Op& op) const;

  bool is_diagonal_op(Operations::Op& op) const;

  void insert_swap(std::vector<Operations::Op>& ops,uint_t bit0,uint_t bit1,bool chunk) const;
  void insert_sim_op(std::vector<Operations::Op>& ops,char* name,const reg_t& qubits) const;
  void insert_pauli(std::vector<Operations::Op>& ops,reg_t& qubits,std::string& pauli) const;

  void define_blocked_qubits(std::vector<Operations::Op>& ops,reg_t& blockedQubits,bool crossQubitOnly) const;

  bool can_block(Operations::Op& ops,reg_t& blockedQubits) const;
  bool can_reorder(Operations::Op& ops,std::vector<Operations::Op>& waiting_ops) const;

  bool split_pauli(const Operations::Op& op, const reg_t blockedQubits, std::vector<Operations::Op>& out,std::vector<Operations::Op>& queue) const;

  bool is_blockable_operation(Operations::Op& op) const;
};

void CacheBlocking::set_config(const json_t &config)
{
  CircuitOptimization::set_config(config);

  if (JSON::check_key("blocking_enable", config_))
    JSON::get_value(blocking_enabled_, "blocking_enable", config_);

  if (JSON::check_key("blocking_qubits", config_))
    JSON::get_value(block_bits_, "blocking_qubits", config_);

  if (JSON::check_key("gpu_blocking_bits", config_)){
    JSON::get_value(gpu_blocking_bits_, "gpu_blocking_bits", config_);
    if(gpu_blocking_bits_ >= 10){   //blocking qubit should be <=10
      gpu_blocking_bits_ = 10;
    }
  }
}


void CacheBlocking::set_blocking(int bits, size_t min_memory, uint_t n_place, size_t complex_size, bool is_matrix)
{
  int chunk_bits = bits;
  uint_t scale = is_matrix ? 2 : 1;
  size_t size;

  //get largest possible chunk bits
  while((complex_size << (scale*chunk_bits)) > min_memory){
    chunk_bits--;
    if(chunk_bits < 1){
      break;
    }
  }

  if(chunk_bits == 0){
    throw std::runtime_error("CacheBlocking : Auto blocking configure failed");
  }

  //divide chunks so that chunks can be distributed on all memory space
  while( (1ull << (bits - chunk_bits)) < n_place){
    chunk_bits--;
    if(chunk_bits < 1){
      break;
    }
  }

  if(chunk_bits == 0){
    throw std::runtime_error("CacheBlocking : Auto blocking configure failed");
  }

  blocking_enabled_ = true;
  block_bits_ = chunk_bits;
}

void CacheBlocking::insert_swap(std::vector<Operations::Op>& ops,uint_t bit0,uint_t bit1,bool chunk) const
{
  Operations::Op sgate;
  sgate.type = Operations::OpType::gate;
  if(chunk)
    sgate.name = "swap_chunk";
  else
    sgate.name = "swap";
  sgate.qubits = {bit0,bit1};
  sgate.string_params = {sgate.name};
  ops.push_back(sgate);
}

void CacheBlocking::insert_sim_op(std::vector<Operations::Op>& ops,char* name,const reg_t& qubits) const
{
  Operations::Op op;
  op.type = Operations::OpType::sim_op;
  op.name = name;
  op.string_params = {op.name};
  op.qubits = qubits;
  ops.push_back(op);
}


void CacheBlocking::optimize_circuit(Circuit& circ,
                                Noise::NoiseModel& noise,
                                const opset_t &allowed_opset,
                                ExperimentResult &result) const 
{
  if(!blocking_enabled_ && gpu_blocking_bits_ == 0){
    return;
  }

  if(blocking_enabled_){
    qubits_ = circ.num_qubits;
    if(block_bits_ >= qubits_ || block_bits_ < 2){
      blocking_enabled_ = false;
      return;
    }

    result.metadata.add(true, "cacheblocking", "enabled");
    result.metadata.add(block_bits_, "cacheblocking", "block_bits");

    qubitMap_.resize(qubits_);
    qubitSwapped_.resize(qubits_);

    for(uint_t i=0;i<qubits_;i++){
      qubitMap_[i] = i;
      qubitSwapped_[i] = i;
    }

    blocking_enabled_ = block_circuit(circ,true);
  }

  if(gpu_blocking_bits_ > 0){
    block_circuit(circ,false);
  }

  circ.set_params();
}

void CacheBlocking::define_blocked_qubits(std::vector<Operations::Op>& ops,reg_t& blockedQubits,bool crossQubitOnly) const
{
  uint_t i,j,iq;
  int nq,nb;
  bool exist;
  for(i=0;i<ops.size();i++){
    if(blockedQubits.size() >= block_bits_)
      break;

    if(is_cross_qubits_op(ops[i])){
      reg_t blockedQubits_add;

      nq = blockedQubits.size();
      for(iq=0;iq<ops[i].qubits.size();iq++){
        exist = false;
        for(j=0;j<nq;j++){
          if(ops[i].qubits[iq] == blockedQubits[j]){
            exist = true;
            break;
          }
        }
        if(!exist)
          blockedQubits_add.push_back(ops[i].qubits[iq]);
      }
      //only if all the qubits of gate can be added
      if(blockedQubits_add.size() + nq <= block_bits_){
        blockedQubits.insert(blockedQubits.end(),blockedQubits_add.begin(),blockedQubits_add.end());
      }
    }
    else if(!crossQubitOnly){
      for(j=0;j<ops[i].qubits.size();j++){
        blockedQubits.push_back(ops[i].qubits[j]);
        if(blockedQubits.size() >= block_bits_)
          break;
      }
    }
  }
}


bool CacheBlocking::can_block(Operations::Op& op,reg_t& blockedQubits) const
{
  //check if the operation can be blocked in cache
  if(op.qubits.size() > block_bits_){
    return false;
  }

  uint_t j,iq,nq,nb;
  nq = blockedQubits.size();
  nb = 0;
  for(iq=0;iq<op.qubits.size();iq++){
    for(j=0;j<nq;j++){
      if(op.qubits[iq] == blockedQubits[j]){
        nb++;
        break;
      }
    }
  }
  if(nb == op.qubits.size())
    return true;
  return false;
}

bool CacheBlocking::can_reorder(Operations::Op& op,std::vector<Operations::Op>& waiting_ops) const
{
  //check if the operation can be reordered in front of waiting queue
  uint_t j,iq,jq;

  //only gate and matrix can be reordered
  if(op.type != Operations::OpType::gate && op.type != Operations::OpType::matrix){
    return false;
  }

  for(j=0;j<waiting_ops.size();j++){
    if(is_blockable_operation(waiting_ops[j])){
      for(iq=0;iq<op.qubits.size();iq++){
        for(jq=0;jq<waiting_ops[j].qubits.size();jq++){
          if(op.qubits[iq] == waiting_ops[j].qubits[jq]){
            return false;
          }
        }
      }
    }
    else{
      return false;
    }
  }
  return true;
}

bool CacheBlocking::block_circuit(Circuit& circ,bool doSwap) const
{
  uint_t i,n;
  std::vector<Operations::Op> out;
  std::vector<Operations::Op> queue;
  std::vector<Operations::Op> queue_next;

  n = add_ops(circ.ops,out,queue,doSwap,true);
<<<<<<< HEAD
=======
//  put_nongate_ops(out,queue_next,queue,doSwap);
//  queue.clear();
>>>>>>> 507f68b7
  while(queue.size() > 0){
    n = add_ops(queue,out,queue_next,doSwap,false);
    queue = queue_next;
    queue_next.clear();
<<<<<<< HEAD
    if(n == 0){
      break;
    }
=======
//    put_nongate_ops(out,queue_next,queue,doSwap);
    if(n == 0){
      break;
    }
//    queue.clear();
>>>>>>> 507f68b7
  }

  if(queue.size() > 0)
    return false;
<<<<<<< HEAD
=======

//  restore_qubits_order(out);

  circ.ops = out;
  return true;
}

void CacheBlocking::put_nongate_ops(std::vector<Operations::Op>& out,std::vector<Operations::Op>& queue,std::vector<Operations::Op>& input,bool doSwap) const
{
  uint_t i;
  for(i=0;i<input.size();i++){
    if(input[i].type == Operations::OpType::gate || input[i].type == Operations::OpType::matrix || 
       input[i].type == Operations::OpType::diagonal_matrix || input[i].type == Operations::OpType::multiplexer){
      for(uint_t j =i;j<input.size();j++){
        queue.push_back(input[j]);
      }
      return;   //there are still gates operations remaining in queue
    }
>>>>>>> 507f68b7

  if(save_state_)
    restore_qubits_order(out);

  circ.ops = out;
  return true;
}

void CacheBlocking::restore_qubits_order(std::vector<Operations::Op>& ops) const
{
  uint_t i,j,t;

  //insert swap gates to restore original qubit order
  int nInBlock = 0;
  //at first, find pair of qubits can be swapped in the cache block
  for(i=0;i<block_bits_;i++){
    if(qubitMap_[i] != i && qubitMap_[i] < block_bits_){
      if(nInBlock == 0){
        uint_t last = ops.size() - 1;
        if(ops[last].type == Operations::OpType::sim_op && ops[last].name == "end_blocking"){
          ops.pop_back();
          nInBlock = 1;
        }
        else{
          insert_sim_op(ops,"begin_blocking",qubitMap_);
        }
      }
      insert_swap(ops,i,qubitMap_[i],false);

      j = qubitMap_[i];
      qubitMap_[qubitSwapped_[i]] = j;
      qubitMap_[i] = i;

      qubitSwapped_[j] = qubitSwapped_[i];
      qubitSwapped_[i] = i;

      nInBlock++;
    }
  }

  //second, find pair of qubits inside cache block
  for(i=0;i<block_bits_;i++){
    if(qubitMap_[i] != i){
      j = qubitMap_[qubitMap_[i]];
      if(j != i && j < block_bits_){
        if(nInBlock == 0){
          uint_t last = ops.size() - 1;
          if(ops[last].type == Operations::OpType::sim_op && ops[last].name == "end_blocking"){
            ops.pop_back();
            nInBlock = 1;
          }
          else{
            insert_sim_op(ops,"begin_blocking",qubitMap_);
          }
        }
        insert_swap(ops,i,j,false);

        qubitMap_[qubitSwapped_[i]] = j;
        qubitMap_[qubitSwapped_[j]] = i;

        t = qubitSwapped_[j];
        qubitSwapped_[j] = qubitSwapped_[i];
        qubitSwapped_[i] = t;

        nInBlock++;
      }
    }
  }
  if(nInBlock > 0){
    insert_sim_op(ops,"end_blocking",qubitMap_);
  }

  //finally find all pair of remaining qubits so that we can restore initial qubits
  uint_t count;
  do{
    count = 0;
    for(i=0;i<qubits_;i++){
      if(qubitMap_[i] != i){
        insert_swap(ops,i,qubitMap_[i],true);

        j = qubitMap_[i];
        qubitMap_[qubitSwapped_[i]] = j;
        qubitMap_[i] = i;

        qubitSwapped_[j] = qubitSwapped_[i];
        qubitSwapped_[i] = i;
        count++;
      }
    }
  }while(count != 0);
}

bool CacheBlocking::is_blockable_operation(Operations::Op& op) const
{
  if(op.type == Operations::OpType::gate || op.type == Operations::OpType::matrix || 
     op.type == Operations::OpType::diagonal_matrix || op.type == Operations::OpType::multiplexer){
    return true;
  }
  return false;
}

uint_t CacheBlocking::add_ops(std::vector<Operations::Op>& ops,std::vector<Operations::Op>& out,std::vector<Operations::Op>& queue,bool doSwap,bool first) const
{
  uint_t i,j,iq;

  int nqubitUsed = 0;
  reg_t blockedQubits;
  int nq;
  bool exist;
  uint_t pos_begin,num_gates_added;
  bool end_block_inserted;

  pos_begin = out.size();
  num_gates_added = 0;

  if(doSwap){
    //find qubits to be blocked
    if(first){
      //use lower bits for initialization
      for(i=0;i<block_bits_;i++){
        blockedQubits.push_back(i);
      }
    }
    else{
      //add multi-qubits gate at first
      define_blocked_qubits(ops,blockedQubits,true);

      //not enough qubits are blocked, then add one qubit gate
      if(blockedQubits.size() < block_bits_)
        define_blocked_qubits(ops,blockedQubits,false);
    }

    pos_begin = out.size();
    num_gates_added = 0;

    //insert swap gates to block operations
    reg_t swap(block_bits_);
    std::vector<bool> mapped(block_bits_,false);
    nq = blockedQubits.size();
    for(i=0;i<nq;i++){
      swap[i] = qubits_;  //not defined
      for(j=0;j<block_bits_;j++){
        if(blockedQubits[i] == qubitSwapped_[j]){
          swap[i] = j;
          mapped[j] = true;
          break;
        }
      }
    }
    for(i=0;i<nq;i++){
      if(swap[i] == qubits_){
        for(j=0;j<block_bits_;j++){
          if(!mapped[j]){
            swap[i] = j;
            mapped[j] = true;
            break;
          }
        }
      }
    }
    for(i=0;i<nq;i++){
      if(qubitSwapped_[swap[i]] != blockedQubits[i]){ //need swap gate
        if(!first){   //swap gate is not required for initial state
          insert_swap(out,swap[i],qubitMap_[blockedQubits[i]],true);
        }

        //swap map
        j = qubitMap_[blockedQubits[i]];
        qubitMap_[qubitSwapped_[swap[i]]] = j;
        qubitMap_[blockedQubits[i]] = swap[i];

        qubitSwapped_[j] = qubitSwapped_[swap[i]];
        qubitSwapped_[swap[i]] = blockedQubits[i];
      }
    }

    insert_sim_op(out,"begin_blocking",blockedQubits);
    end_block_inserted = false;

    //gather blocked gates
    for(i=0;i<ops.size();i++){
      if(is_blockable_operation(ops[i])){
        if(!end_block_inserted){
          if(is_diagonal_op(ops[i]) || can_block(ops[i],blockedQubits)){
            if(can_reorder(ops[i],queue)){
              //mapping swapped qubits
              for(iq=0;iq<ops[i].qubits.size();iq++){
                ops[i].qubits[iq] = qubitMap_[ops[i].qubits[iq]];
              }
              out.push_back(ops[i]);
              num_gates_added++;
              continue;
            }
          }
          else if(ops[i].name == "pauli"){
            if(can_reorder(ops[i],queue)){
              if(split_pauli(ops[i],blockedQubits,out,queue))
                num_gates_added++;
              continue;
            }
          }
        }
      }
      else{
        if(queue.size() == 0){          //if queue is empty, apply op here
          if(num_gates_added > 0 && !end_block_inserted){  //insert end of block to synchronize chunks
            insert_sim_op(out,"end_blocking",blockedQubits);
          }
          else if(!end_block_inserted){
            out.pop_back();
          }
          if(ops[i].type == Operations::OpType::kraus){
            if(ops[i].qubits.size() >= block_bits_){
              throw std::runtime_error("CacheBlocking : kraus number of qubits should be smaller than chunk qubit size");
              break;
            }
            if(!can_block(ops[i],blockedQubits)){  //if some qubits are out of chunk, queued for next step
              queue.push_back(ops[i]);
              continue;
            }
<<<<<<< HEAD
          }
          if(sample_measure_ && ops[i].type == Operations::OpType::measure){
            //currently sampling should be done with original qubit mapping (TO DO : sampling without inserting swaps)
            restore_qubits_order(out);
          }
          else if(ops[i].type == Operations::OpType::save_state || ops[i].type == Operations::OpType::save_statevec || 
                  ops[i].type == Operations::OpType::save_statevec_dict || ops[i].type == Operations::OpType::save_densmat || 
                  ops[i].type == Operations::OpType::save_unitary){
            restore_qubits_order(out);
          }
          //mapping swapped qubits
          for(iq=0;iq<ops[i].qubits.size();iq++){
            ops[i].qubits[iq] = qubitMap_[ops[i].qubits[iq]];
          }
=======
          }
          if(sample_measure_ && ops[i].type == Operations::OpType::measure){
            //currently sampling should be done with original qubit mapping (TO DO : sampling without inserting swaps)
            restore_qubits_order(out);
          }
          else if(ops[i].type == Operations::OpType::save_state || ops[i].type == Operations::OpType::save_statevec || 
                  ops[i].type == Operations::OpType::save_statevec_dict || ops[i].type == Operations::OpType::save_densmat || 
                  ops[i].type == Operations::OpType::save_unitary){
            restore_qubits_order(out);
          }
          //mapping swapped qubits
          for(iq=0;iq<ops[i].qubits.size();iq++){
            ops[i].qubits[iq] = qubitMap_[ops[i].qubits[iq]];
          }
>>>>>>> 507f68b7

          out.push_back(ops[i]);
          num_gates_added++;

          end_block_inserted = true;
          continue;
        }
      }
      queue.push_back(ops[i]);
    }

    if(!end_block_inserted){
      if(num_gates_added > 0){
        insert_sim_op(out,"end_blocking",blockedQubits);
      }
      else{
        //pop unnecessary operations
        while(out.size() > pos_begin){
          out.pop_back();
        }
      }
    }
  }
  else{
    i = 0;
    //add chunk swap and block ops (if blocking is enabled)
    if(blocking_enabled_){
      while(i <ops.size()){
        if(ops[i].type == Operations::OpType::sim_op){
          out.push_back(ops[i]);
        }
        else if(ops[i].type == Operations::OpType::gate && ops[i].name == "swap_chunk"){
          out.push_back(ops[i]);
        }
        else{
          break;
        }
        i++;
      }
    }

    insert_sim_op(out,"begin_register_blocking",blockedQubits);
    //gather blocked gates
    while(i < ops.size()){
      if(ops[i].type == Operations::OpType::gate || ops[i].type == Operations::OpType::matrix){
        if((ops[i].qubits.size() > 1 && ops[i].type == Operations::OpType::matrix) || ops[i].name == "pauli"){
          queue.push_back(ops[i]);
        }
        else{
          if(can_reorder(ops[i],queue)){
            if(is_diagonal_op(ops[i])){
              //diagonal gate can be applied
              out.push_back(ops[i]);
              num_gates_added++;
            }
            else{
              exist = false;
              iq = ops[i].qubits[ops[i].qubits.size()-1]; //block target bit
              nq = blockedQubits.size();
              for(j=0;j<nq;j++){
                if(iq == blockedQubits[j]){
                  exist = true;
                  break;
                }
              }
              if(exist){
                out.push_back(ops[i]);
                num_gates_added++;
              }
              else{
                if(nq == gpu_blocking_bits_){
                  queue.push_back(ops[i]);
                }
                else{
                  blockedQubits.push_back(iq);
                  out.push_back(ops[i]);
                  num_gates_added++;
                }
              }
            }
          }
          else{
            queue.push_back(ops[i]);
          }
        }
      }
      else{
        queue.push_back(ops[i]);
      }
      i++;
    }

    if(out.size() > pos_begin + 1){
      out[pos_begin].qubits = blockedQubits;  //store qubits to be blocked in the sim_op::begin_register_blocking
      insert_sim_op(out,"end_register_blocking",blockedQubits);
    }
    else{
      out.pop_back();
    }
  }

  return num_gates_added;
}


bool CacheBlocking::is_cross_qubits_op(Operations::Op& op) const
{
  if(is_diagonal_op(op)){
    return false;
  }

  if(op.type == Operations::OpType::gate){
    if(op.name == "swap")
      return true;
    else if(op.name == "pauli")
      return false;   //pauli operation can be splited into non-cross-qubit ops
    else if(op.qubits.size() > 1)
      return true;
  }
  else if(op.type == Operations::OpType::matrix){ //fusion
    if(op.qubits.size() > 1)
      return true;
  }
  if(op.type == Operations::OpType::kraus){
    return true;
  }

  return false;
}

bool CacheBlocking::is_diagonal_op(Operations::Op& op) const
{
  if(op.type == Operations::OpType::gate){
    if(op.name == "u1")
      return true;
    else if(op.name == "z")
      return true;
    else if(op.name == "s" || op.name == "sdg")
      return true;
    else if(op.name == "t" || op.name == "tdg")
      return true;
  }
  else if(op.type == Operations::OpType::matrix){
    if (Utils::is_diagonal(op.mats[0], .0)){
      return true;
    }
  }
  else if(op.type == Operations::OpType::diagonal_matrix){
    return true;
  }
  return false;
}

void CacheBlocking::insert_pauli(std::vector<Operations::Op>& ops,reg_t& qubits,std::string& pauli) const
{
  Operations::Op op;
  op.type = Operations::OpType::gate;
  op.name = "pauli";
  op.qubits = qubits;
  op.string_params = {pauli};
  ops.push_back(op);
}

//split 1 pauli gate to 2 pauli gates (inside and outside)
bool CacheBlocking::split_pauli(const Operations::Op& op,const reg_t blockedQubits,std::vector<Operations::Op>& out,std::vector<Operations::Op>& queue) const
{
  reg_t qubits_in_chunk;
  reg_t qubits_out_chunk;
  std::string pauli_in_chunk;
  std::string pauli_out_chunk;
  int_t i,j,n;
  bool inside;

  //get inner/outer chunk pauli string
  n = op.qubits.size();
  for(i=0;i<n;i++){
    if(op.string_params[0][n - 1 - i] == 'I')
      continue;   //remove I

    inside = false;
    for(j=0;j<blockedQubits.size();j++){
      if(op.qubits[i] == blockedQubits[j]){
        inside = true;
        break;
      }
    }
    if(inside){
      qubits_in_chunk.push_back(op.qubits[i]);
      pauli_in_chunk.push_back(op.string_params[0][n-i-1]);
    }
    else{
      qubits_out_chunk.push_back(op.qubits[i]);
      pauli_out_chunk.push_back(op.string_params[0][n-i-1]);
    }
  }

  if(qubits_out_chunk.size() > 0){  //save in queue
    std::reverse(pauli_out_chunk.begin(),pauli_out_chunk.end());
    insert_pauli(queue,qubits_out_chunk,pauli_out_chunk);
  }

  if(qubits_in_chunk.size() > 0){
    std::reverse(pauli_in_chunk.begin(),pauli_in_chunk.end());
    //mapping swapped qubits
    for(i=0;i<qubits_in_chunk.size();i++){
      qubits_in_chunk[i] = qubitMap_[qubits_in_chunk[i]];
    }
    insert_pauli(out,qubits_in_chunk,pauli_in_chunk);
    return true;
  }

  return false;
}


//-------------------------------------------------------------------------
} // end namespace Transpile
} // end namespace AER
//-------------------------------------------------------------------------
#endif<|MERGE_RESOLUTION|>--- conflicted
+++ resolved
@@ -68,13 +68,11 @@
   {
     sample_measure_ = enabled;
   }
-<<<<<<< HEAD
+
   void set_save_state(bool enabled)
   {
     save_state_ = enabled;
   }
-=======
->>>>>>> 507f68b7
 
   //setting blocking parameters automatically
   void set_blocking(int bits, size_t min_memory, uint_t n_place, const size_t complex_size, bool is_matrix = false);
@@ -86,10 +84,7 @@
   mutable reg_t qubitSwapped_;
   mutable bool blocking_enabled_;
   mutable bool sample_measure_ = false;
-<<<<<<< HEAD
   mutable bool save_state_ = false;
-=======
->>>>>>> 507f68b7
   int gpu_blocking_bits_;
 
   bool block_circuit(Circuit& circ,bool doSwap) const;
@@ -330,51 +325,17 @@
   std::vector<Operations::Op> queue_next;
 
   n = add_ops(circ.ops,out,queue,doSwap,true);
-<<<<<<< HEAD
-=======
-//  put_nongate_ops(out,queue_next,queue,doSwap);
-//  queue.clear();
->>>>>>> 507f68b7
   while(queue.size() > 0){
     n = add_ops(queue,out,queue_next,doSwap,false);
     queue = queue_next;
     queue_next.clear();
-<<<<<<< HEAD
     if(n == 0){
       break;
     }
-=======
-//    put_nongate_ops(out,queue_next,queue,doSwap);
-    if(n == 0){
-      break;
-    }
-//    queue.clear();
->>>>>>> 507f68b7
   }
 
   if(queue.size() > 0)
     return false;
-<<<<<<< HEAD
-=======
-
-//  restore_qubits_order(out);
-
-  circ.ops = out;
-  return true;
-}
-
-void CacheBlocking::put_nongate_ops(std::vector<Operations::Op>& out,std::vector<Operations::Op>& queue,std::vector<Operations::Op>& input,bool doSwap) const
-{
-  uint_t i;
-  for(i=0;i<input.size();i++){
-    if(input[i].type == Operations::OpType::gate || input[i].type == Operations::OpType::matrix || 
-       input[i].type == Operations::OpType::diagonal_matrix || input[i].type == Operations::OpType::multiplexer){
-      for(uint_t j =i;j<input.size();j++){
-        queue.push_back(input[j]);
-      }
-      return;   //there are still gates operations remaining in queue
-    }
->>>>>>> 507f68b7
 
   if(save_state_)
     restore_qubits_order(out);
@@ -595,7 +556,6 @@
               queue.push_back(ops[i]);
               continue;
             }
-<<<<<<< HEAD
           }
           if(sample_measure_ && ops[i].type == Operations::OpType::measure){
             //currently sampling should be done with original qubit mapping (TO DO : sampling without inserting swaps)
@@ -610,23 +570,6 @@
           for(iq=0;iq<ops[i].qubits.size();iq++){
             ops[i].qubits[iq] = qubitMap_[ops[i].qubits[iq]];
           }
-=======
-          }
-          if(sample_measure_ && ops[i].type == Operations::OpType::measure){
-            //currently sampling should be done with original qubit mapping (TO DO : sampling without inserting swaps)
-            restore_qubits_order(out);
-          }
-          else if(ops[i].type == Operations::OpType::save_state || ops[i].type == Operations::OpType::save_statevec || 
-                  ops[i].type == Operations::OpType::save_statevec_dict || ops[i].type == Operations::OpType::save_densmat || 
-                  ops[i].type == Operations::OpType::save_unitary){
-            restore_qubits_order(out);
-          }
-          //mapping swapped qubits
-          for(iq=0;iq<ops[i].qubits.size();iq++){
-            ops[i].qubits[iq] = qubitMap_[ops[i].qubits[iq]];
-          }
->>>>>>> 507f68b7
-
           out.push_back(ops[i]);
           num_gates_added++;
 
