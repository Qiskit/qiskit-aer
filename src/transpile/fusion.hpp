/**
 * This code is part of Qiskit.
 *
 * (C) Copyright IBM 2018, 2019.
 *
 * This code is licensed under the Apache License, Version 2.0. You may
 * obtain a copy of this license in the LICENSE.txt file in the root directory
 * of this source tree or at http://www.apache.org/licenses/LICENSE-2.0.
 *
 * Any modifications or derivative works of this code must retain this
 * copyright notice, and modified files need to carry a notice indicating
 * that they have been altered from the originals.
 */

#ifndef _aer_transpile_fusion_hpp_
#define _aer_transpile_fusion_hpp_

#include "transpile/circuitopt.hpp"
#include "framework/avx2_detect.hpp"

namespace AER {
namespace Transpile {

using uint_t = uint_t;
using op_t = Operations::Op;
using optype_t = Operations::OpType;
using oplist_t = std::vector<op_t>;
using opset_t = Operations::OpSet;
using reg_t = std::vector<uint_t>;

class Fusion : public CircuitOptimization {
public:
  // constructor
  Fusion(uint_t max_qubit = 5, uint_t threshold = 20, double cost_factor = 1.8);

  /*
   * Fusion optimization uses following configuration options
   * - fusion_enable (bool): Enable fusion optimization in circuit optimization
   *       passes [Default: True]
   * - fusion_verbose (bool): Output gates generated in fusion optimization
   *       into metadata [Default: False]
   * - fusion_max_qubit (int): Maximum number of qubits for a operation generated
   *       in a fusion optimization [Default: 5]
   * - fusion_threshold (int): Threshold that number of qubits must be greater
   *       than to enable fusion optimization [Default: 20]
   * - fusion_cost_factor (double): a cost function to estimate an aggregate
   *       gate [Default: 1.8]
   */
  void set_config(const json_t &config) override;

  void optimize_circuit(Circuit& circ,
                        Noise::NoiseModel& noise,
                        const opset_t &allowed_opset,
                        ExperimentData &data) const override;

  // Qubit threshold for activating fusion pass
  uint_t threshold;
  uint_t max_qubit;
  double cost_factor;
  bool verbose = false;
  bool active = true;

private:
  bool can_ignore(const op_t& op) const;

  bool can_apply_fusion(const op_t& op) const;

  double get_cost(const op_t& op) const;

  bool aggregate_operations(oplist_t& ops, const int fusion_start, const int fusion_end) const;

  op_t generate_fusion_operation(const std::vector<op_t>& fusioned_ops) const;

  void swap_cols_and_rows(const uint_t idx1,
                          const uint_t idx2,
                          cmatrix_t &mat,
                          uint_t dim) const;

  cmatrix_t sort_matrix(const reg_t &src,
                        const reg_t &sorted,
                        const cmatrix_t &mat) const;

  cmatrix_t expand_matrix(const reg_t& src_qubits,
                          const reg_t& dst_sorted_qubits,
                          const cmatrix_t& mat) const;

  bool is_diagonal(const oplist_t& ops,
                   const uint_t from,
                   const uint_t until) const;

  double estimate_cost(const oplist_t& ops,
                       const uint_t from,
                       const uint_t until) const;

  void add_fusion_qubits(reg_t& fusion_qubits, const op_t& op) const;

  cmatrix_t matrix(const op_t& op) const;

#ifdef DEBUG
  void dump(const Circuit& circuit) const;
#endif

  const static std::vector<std::string> supported_gates;
};

const std::vector<std::string> Fusion::supported_gates({
  "id",   // Pauli-Identity gate
  "x",    // Pauli-X gate
  "y",    // Pauli-Y gate
  "z",    // Pauli-Z gate
  "s",    // Phase gate (aka sqrt(Z) gate)
  "sdg",  // Conjugate-transpose of Phase gate
  "h",    // Hadamard gate (X + Z / sqrt(2))
  "t",    // T-gate (sqrt(S))
  "tdg",  // Conjguate-transpose of T gate
  // Waltz Gates
  "u0",   // idle gate in multiples of X90
  "u1",   // zero-X90 pulse waltz gate
  "u2",   // single-X90 pulse waltz gate
  "u3",   // two X90 pulse waltz gate
  "U",    // two X90 pulse waltz gate
  // Two-qubit gates
  "CX",   // Controlled-X gate (CNOT)
  "cx",   // Controlled-X gate (CNOT)
  "cu1",  // Controlled-U1 gate
  "cz",   // Controlled-Z gate
  "swap" // SWAP gate
  // Three-qubit gates
  //"ccx"   // Controlled-CX gate (Toffoli): TODO
});

Fusion::Fusion(uint_t _max_qubit, uint_t _threshold, double _cost_factor):
    threshold(_threshold), max_qubit(_max_qubit), cost_factor(_cost_factor) {
}

void Fusion::set_config(const json_t &config) {

  CircuitOptimization::set_config(config);

  if (JSON::check_key("fusion_verbose", config_))
    JSON::get_value(verbose, "fusion_verbose", config_);

  if (JSON::check_key("fusion_enable", config_))
    JSON::get_value(active, "fusion_enable", config_);

  if (JSON::check_key("fusion_max_qubit", config_))
    JSON::get_value(max_qubit, "fusion_max_qubit", config_);

  if (JSON::check_key("fusion_threshold", config_))
    JSON::get_value(threshold, "fusion_threshold", config_);

  if (JSON::check_key("fusion_cost_factor", config_))
    JSON::get_value(cost_factor, "fusion_cost_factor", config_);
}


#ifdef DEBUG
void Fusion::dump(const Circuit& circuit) const {
  int idx = 0;
  for (const op_t& op : circuit.ops) {
    std::cout << "  " << idx++ << ":\t" << op.name << " " << op.qubits << std::endl;
    for (const cmatrix_t&  mat: op.mats) {
      const uint_t row = mat.GetRows();
      const uint_t column = mat.GetColumns();
      for (uint_t i = 0; i < row; ++i) {
        for (uint_t j = 0; j < column; ++j) {
          if (j == 0) std::cout << "      ";
          else std::cout << ", ";
          std::cout << mat(i, j);
        }
        std::cout << std::endl;
      }
    }
  }
}
#endif

void Fusion::optimize_circuit(Circuit& circ,
                              Noise::NoiseModel& noise,
                              const opset_t &allowed_opset,
                              ExperimentData &data) const {
  // Check if fusion should be skipped
  if (!active || circ.num_qubits < threshold
      || !allowed_opset.contains(optype_t::matrix))
    return;

  bool applied = false;

  uint_t fusion_start = 0;
  for (uint_t op_idx = 0; op_idx < circ.ops.size(); ++op_idx) {
    if (can_ignore(circ.ops[op_idx]))
      continue;
    if (!can_apply_fusion(circ.ops[op_idx])) {
      applied |= fusion_start != op_idx && aggregate_operations(circ.ops, fusion_start, op_idx);
      fusion_start = op_idx + 1;
    }
  }

  if (fusion_start < circ.ops.size() && aggregate_operations(circ.ops, fusion_start, circ.ops.size()))
      applied = true;

  if (applied) {

    size_t idx = 0;
    for (size_t i = 0; i < circ.ops.size(); ++i) {
      if (circ.ops[i].name != "nop") {
        if (i != idx)
          circ.ops[idx] = circ.ops[i];
        ++idx;
      }
    }

    if (idx != circ.ops.size())
      circ.ops.erase(circ.ops.begin() + idx, circ.ops.end());

    if (verbose)
      data.add_metadata("fusion_verbose", circ.ops);
  }

#ifdef DEBUG
  dump(circ.ops);
#endif
}

bool Fusion::can_ignore(const op_t& op) const {
  switch (op.type) {
  case optype_t::barrier:
    return true;
  case optype_t::gate:
    return op.name == "id" || op.name == "u0";
  default:
    return false;
  }
}

bool Fusion::can_apply_fusion(const op_t& op) const {
  if (op.conditional)
    return false;
  switch (op.type) {
  case optype_t::matrix:
    return op.mats.size() == 1 && op.mats[0].size() <= 4;
  case optype_t::gate:
    return (std::find(supported_gates.begin(), supported_gates.end(), op.name) != supported_gates.end());
  case optype_t::reset:
  case optype_t::measure:
  case optype_t::bfunc:
  case optype_t::roerror:
  case optype_t::snapshot:
  case optype_t::kraus:
  case optype_t::barrier:
  default:
    return false;
  }
}

double Fusion::get_cost(const op_t& op) const {
  if (can_ignore(op))
    return .0;
  else
    return cost_factor;
}

bool Fusion::aggregate_operations(oplist_t& ops, const int fusion_start, const int fusion_end) const {

  // costs[i]: estimated cost to execute from 0-th to i-th in original.ops
  std::vector<double> costs;
  // fusion_to[i]: best path to i-th in original.ops
  std::vector<int> fusion_to;

  // set costs and fusion_to of fusion_start
  fusion_to.push_back(fusion_start);
  costs.push_back(get_cost(ops[fusion_start]));

  bool applied = false;
  // calculate the minimal path to each operation in the circuit
  for (int i = fusion_start + 1; i < fusion_end; ++i) {
    // init with fusion from i-th to i-th
    fusion_to.push_back(i);
    costs.push_back(costs[i - fusion_start - 1] + get_cost(ops[i]));

    for (int num_fusion = 2; num_fusion <=  static_cast<int> (max_qubit); ++num_fusion) {
      // calculate cost if {num_fusion}-qubit fusion is applied
      reg_t fusion_qubits;
      add_fusion_qubits(fusion_qubits, ops[i]);

      for (int j = i - 1; j >= fusion_start; --j) {
        add_fusion_qubits(fusion_qubits, ops[j]);

        if (static_cast<int> (fusion_qubits.size()) > num_fusion) // exceed the limit of fusion
          break;

        // calculate a new cost of (i-th) by adding
        double estimated_cost = estimate_cost(ops, (uint_t) j, i) // fusion gate from j-th to i-th, and
            + (j == 0 ? 0.0 : costs[j - 1 - fusion_start]); // cost of (j-1)-th

        // update cost
        if (estimated_cost <= costs[i - fusion_start]) {
          costs[i - fusion_start] = estimated_cost;
          fusion_to[i - fusion_start] = j;
          applied = true;
        }
      }
    }
  }

  if (!applied)
    return false;

  // generate a new circuit with the minimal path to the last operation in the circuit
  for (int i = fusion_end - 1; i >= fusion_start;) {

    int to = fusion_to[i - fusion_start];

    if (to != i) {
      std::vector<op_t> fusioned_ops;
      for (int j = to; j <= i; ++j) {
        fusioned_ops.push_back(ops[j]);
        ops[j].name = "nop";
      }
      if (!fusioned_ops.empty())
        ops[i] = generate_fusion_operation(fusioned_ops);
    }
    i = to - 1;
  }

  return true;
}

op_t Fusion::generate_fusion_operation(const std::vector<op_t>& fusioned_ops) const {

  std::vector<reg_t> regs;
  std::vector<cmatrix_t> mats;

  for (const op_t& fusioned_op: fusioned_ops) {
    regs.push_back(fusioned_op.qubits);
    mats.push_back(matrix(fusioned_op));
  }

  reg_t sorted_qubits;
  for (const reg_t& reg: regs)
    for (const uint_t qubit: reg)
      if (std::find(sorted_qubits.begin(), sorted_qubits.end(), qubit) == sorted_qubits.end())
        sorted_qubits.push_back(qubit);

  std::sort(sorted_qubits.begin(), sorted_qubits.end());

  std::vector<cmatrix_t> sorted_mats;

  for (size_t i = 0; i < regs.size(); ++i) {
    const reg_t& reg = regs[i];
    const cmatrix_t& mat = mats[i];
    sorted_mats.push_back(expand_matrix(reg, sorted_qubits, mat));
  }

  auto U = sorted_mats[0];
  const auto dim = 1ULL << sorted_qubits.size();

  for (size_t m = 1; m < sorted_mats.size(); m++) {

    cmatrix_t u_tmp(U.GetRows(), U.GetColumns());
    const cmatrix_t& u = sorted_mats[m];

    for (size_t i = 0; i < dim; ++i)
      for (size_t j = 0; j < dim; ++j)
        for (size_t k = 0; k < dim; ++k)
          u_tmp(i, j) += u(i, k) * U(k, j);

    U = u_tmp;
  }

  return Operations::make_unitary(sorted_qubits, U, std::string("fusion"));
}

cmatrix_t Fusion::expand_matrix(const reg_t& src_qubits, const reg_t& dst_sorted_qubits, const cmatrix_t& mat) const {

  const auto dst_dim = 1ULL << dst_sorted_qubits.size();

  // generate a matrix for op
  cmatrix_t u(dst_dim, dst_dim);
  std::vector<bool> filled(dst_dim, false);

  if (src_qubits.size() == 1) { //1-qubit operation
    // 1. identify delta
    const auto index = std::distance(dst_sorted_qubits.begin(),
                               std::find(dst_sorted_qubits.begin(), dst_sorted_qubits.end(), src_qubits[0]));

    const auto delta = 1ULL << index;

    // 2. find vmat(0, 0) position in U
    for (uint_t i = 0; i < dst_dim; ++i) {

      if (filled[i])
        continue;

      //  3. allocate op.u to u based on u(i, i) and delta
      u(i          , (i + 0)    ) = mat(0, 0);
      u(i          , (i + delta)) = mat(0, 1);
      u((i + delta), (i + 0)    ) = mat(1, 0);
      u((i + delta), (i + delta)) = mat(1, 1);
      filled[i] = filled[i + delta] = true;
    }
  } else if (src_qubits.size() == 2) { //2-qubit operation

    reg_t sorted_src_qubits = src_qubits;
    std::sort(sorted_src_qubits.begin(), sorted_src_qubits.end());
    const cmatrix_t sorted_mat = sort_matrix(src_qubits, sorted_src_qubits, mat);

    // 1. identify low and high delta
    auto low = std::distance(dst_sorted_qubits.begin(),
                               std::find(dst_sorted_qubits.begin(), dst_sorted_qubits.end(), sorted_src_qubits[0]));

    auto high = std::distance(dst_sorted_qubits.begin(),
                                std::find(dst_sorted_qubits.begin(), dst_sorted_qubits.end(), sorted_src_qubits[1]));

    auto low_delta = 1UL << low;
    auto high_delta = 1UL << high;

    // 2. find op.u(0, 0) position in U
    for (uint_t i = 0; i < dst_dim; ++i) {
      if (filled[i])
        continue;

      //  3. allocate vmat to u based on u(i, i) and delta
      u(i                           , (i + 0)                     ) = sorted_mat(0, 0);
      u(i                           , (i + low_delta)             ) = sorted_mat(0, 1);
      u(i                           , (i + high_delta)            ) = sorted_mat(0, 2);
      u(i                           , (i + low_delta + high_delta)) = sorted_mat(0, 3);
      u((i + low_delta)             , (i + 0)                     ) = sorted_mat(1, 0);
      u((i + low_delta)             , (i + low_delta)             ) = sorted_mat(1, 1);
      u((i + low_delta)             , (i + high_delta)            ) = sorted_mat(1, 2);
      u((i + low_delta)             , (i + low_delta + high_delta)) = sorted_mat(1, 3);
      u((i + high_delta)            , (i + 0)                     ) = sorted_mat(2, 0);
      u((i + high_delta)            , (i + low_delta)             ) = sorted_mat(2, 1);
      u((i + high_delta)            , (i + high_delta)            ) = sorted_mat(2, 2);
      u((i + high_delta)            , (i + low_delta + high_delta)) = sorted_mat(2, 3);
      u((i + low_delta + high_delta), (i + 0)                     ) = sorted_mat(3, 0);
      u((i + low_delta + high_delta), (i + low_delta)             ) = sorted_mat(3, 1);
      u((i + low_delta + high_delta), (i + high_delta)            ) = sorted_mat(3, 2);
      u((i + low_delta + high_delta), (i + low_delta + high_delta)) = sorted_mat(3, 3);

      filled[i] = true;
      filled[i + low_delta] = true;
      filled[i + high_delta] = true;
      filled[i + low_delta + high_delta] = true;
    }
    //TODO: } else if (src_qubits.size() == 3) {
  } else {
    throw std::runtime_error("Fusion::illegal qubit number: " + std::to_string(src_qubits.size()));
  }

  return u;
}

//------------------------------------------------------------------------------
// Gate-swap optimized helper functions
//------------------------------------------------------------------------------
void Fusion::swap_cols_and_rows(const uint_t idx1, const uint_t idx2,
                                cmatrix_t &mat, uint_t dim) const {

  uint_t mask1 = (1UL << idx1);
  uint_t mask2 = (1UL << idx2);

  for (uint_t first = 0; first < dim; ++first) {
    if ((first & mask1) && !(first & mask2)) {
      uint_t second = (first ^ mask1) | mask2;

      for (uint_t i = 0; i < dim; ++i) {
        complex_t cache = mat(first, i);
        mat(first, i) = mat(second, i);
        mat(second, i) = cache;
      }
      for (uint_t i = 0; i < dim; ++i) {
        complex_t cache = mat(i, first);
        mat(i, first) = mat(i, second);
        mat(i, second) = cache;
      }
    }
  }
}

cmatrix_t Fusion::sort_matrix(const reg_t &src,
                              const reg_t &sorted,
                              const cmatrix_t &mat) const {

  const uint_t dim = mat.GetRows();
  auto ret = mat;
  auto current = src;

  while (current != sorted) {
    uint_t from;
    uint_t to;
    for (from = 0; from < current.size(); ++from)
      if (current[from] != sorted[from])
        break;
    if (from == current.size())
      break;
    for (to = from + 1; to < current.size(); ++to)
      if (current[from] == sorted[to])
        break;
    if (to == current.size()) {
      std::stringstream ss;
      ss << "Fusion::sort_matrix we should not reach here";
      throw std::runtime_error(ss.str());
    }
    swap_cols_and_rows(from, to, ret, dim);

    uint_t cache = current[from];
    current[from] = current[to];
    current[to] = cache;
  }

  return ret;
}

bool Fusion::is_diagonal(const std::vector<op_t>& ops,
                         const uint_t from,
                         const uint_t until) const {

  // check unitary matrix of ops between "from" and "to" is a diagonal matrix

  for (uint_t i = from; i <= until; ++i) {
    //   ┌───┐┌────┐┌───┐
    //  ─┤ X ├┤ U1 ├┤ X ├
    //   └─┬─┘└────┘└─┬─┘
    //  ───■──────────■─-
    if ((i + 2) <= until
        && ops[i + 0].name == "cx"
        && ops[i + 1].name == "u1"
        && ops[i + 2].name == "cx"
        && ops[i + 0].qubits[1] == ops[i + 1].qubits[0]
        && ops[i + 1].qubits[0] == ops[i + 2].qubits[1]
        && ops[i + 0].qubits[0] == ops[i + 2].qubits[0] )
    {
      i += 2;
      continue;
    }
    if (ops[i].name == "u1" || ops[i].name == "cu1")
      continue;
    return false;
  }
  return true;
}

double Fusion::estimate_cost(const std::vector<op_t>& ops,
                             const uint_t from,
                             const uint_t until) const {
  if (is_diagonal(ops, from, until))
    return cost_factor;

  reg_t fusion_qubits;
  for (uint_t i = from; i <= until; ++i)
    add_fusion_qubits(fusion_qubits, ops[i]);

<<<<<<< HEAD
  if(is_avx2_supported()){
    switch (fusion_qubits.size()) {
      case 1:
        // [[ falling through :) ]]
      case 2:
        return cost_factor_;
      case 3:
        return cost_factor_ * 1.1;
      case 4:
        return cost_factor_ * 3;
      default:
        return pow(cost_factor_, (double) std::max(fusion_qubits.size() - 1, size_t(1)));
    }
  }
  return pow(cost_factor_, (double) std::max(fusion_qubits.size() - 1, size_t(1)));
=======
#ifdef __AVX2__
  switch (fusion_qubits.size()) {
  case 1:
    return cost_factor;
  case 2:
    return cost_factor;
  case 3:
    return cost_factor * 1.1;
  case 4:
    return cost_factor * 3;
  default:
    return pow(cost_factor, (double) std::max(fusion_qubits.size() - 1, size_t(1)));
  }
#else
  return pow(cost_factor, (double) std::max(fusion_qubits.size() - 1, size_t(1)));
#endif
>>>>>>> f5312ab8
}

void Fusion::add_fusion_qubits(reg_t& fusion_qubits, const op_t& op) const {
  for (const auto qubit: op.qubits){
    if (find(fusion_qubits.begin(), fusion_qubits.end(), qubit) == fusion_qubits.end()){
      fusion_qubits.push_back(qubit);
    }
  }
}

cmatrix_t Fusion::matrix(const op_t& op) const {
  if (op.type == optype_t::gate) {
    if (op.name == "id") {   // Pauli-Identity gate
      return Utils::Matrix::I;
    } else if (op.name == "x") {    // Pauli-X gate
      return Utils::Matrix::X;
    } else if (op.name == "y") {    // Pauli-Y gate
      return Utils::Matrix::Y;
    } else if (op.name == "z") {    // Pauli-Z gate
      return Utils::Matrix::Z;
    } else if (op.name == "s") {    // Phase gate (aka sqrt(Z) gate)
      return Utils::Matrix::S;
    } else if (op.name == "sdg") {  // Conjugate-transpose of Phase gate
      return Utils::Matrix::SDG;
    } else if (op.name == "h") {    // Hadamard gate (X + Z / sqrt(2))
      return Utils::Matrix::H;
    } else if (op.name == "t") {    // T-gate (sqrt(S))
      return Utils::Matrix::T;
    } else if (op.name == "tdg") {  // Conjguate-transpose of T gate
      return Utils::Matrix::TDG;
    } else if (op.name == "u0") {   // idle gate in multiples of X90
      return Utils::Matrix::I;
    } else if (op.name == "u1") {   // zero-X90 pulse waltz gate
      return Utils::make_matrix<complex_t>( {
        { {1, 0}, {0, 0} },
        { {0, 0}, std::exp( complex_t(0, 1.) * std::real(op.params[0])) }}
      );
    } else if (op.name == "cu1") {   // zero-X90 pulse waltz gate
      return Utils::make_matrix<complex_t>( {
        { {1, 0}, {0, 0}, {0, 0}, {0, 0} },
        { {0, 0}, {1, 0}, {0, 0}, {0, 0} },
        { {0, 0}, {0, 0}, {1, 0}, {0, 0} },
        { {0, 0}, {0, 0}, {0, 0}, std::exp( complex_t(0, 1.) * std::real(op.params[0])) }}
      );
    } else if (op.name == "u2") {   // single-X90 pulse waltz gate
      return Utils::Matrix::u3( M_PI / 2., std::real(op.params[0]), std::real(op.params[1]));
    } else if (op.name == "u3" || op.name == "U") {   // two X90 pulse waltz gate
      return Utils::Matrix::u3( std::real(op.params[0]), std::real(op.params[1]), std::real(op.params[2]));
    // Two-qubit gates
    } else if (op.name == "CX" || op.name == "cx") {   // Controlled-X gate (CNOT)
      return Utils::Matrix::CX;
    } else if (op.name == "cz") {   // Controlled-Z gate
      return Utils::Matrix::CZ;
    } else if (op.name == "swap") { // SWAP gate
      return Utils::Matrix::SWAP;
    // Three-qubit gates
//    } else if (op.name == "ccx") {   // Controlled-CX gate (Toffoli)
//      return Utils::Matrix::CCX;
    } else {
      std::stringstream msg;
      msg << "invalid operation:" << op.name << "\'.matrix()";
      throw std::runtime_error(msg.str());
    }
  } else if (op.type == optype_t::matrix) {
    return op.mats[0];
  } else {
    std::stringstream msg;
    msg << "Fusion: unexpected operation type:" << op.type;
    throw std::runtime_error(msg.str());
  }
}

//-------------------------------------------------------------------------
} // end namespace Transpile
} // end namespace AER
//-------------------------------------------------------------------------


#endif<|MERGE_RESOLUTION|>--- conflicted
+++ resolved
@@ -551,40 +551,21 @@
   for (uint_t i = from; i <= until; ++i)
     add_fusion_qubits(fusion_qubits, ops[i]);
 
-<<<<<<< HEAD
   if(is_avx2_supported()){
     switch (fusion_qubits.size()) {
       case 1:
         // [[ falling through :) ]]
       case 2:
-        return cost_factor_;
+        return cost_factor;
       case 3:
-        return cost_factor_ * 1.1;
+        return cost_factor * 1.1;
       case 4:
-        return cost_factor_ * 3;
+        return cost_factor * 3;
       default:
-        return pow(cost_factor_, (double) std::max(fusion_qubits.size() - 1, size_t(1)));
-    }
-  }
-  return pow(cost_factor_, (double) std::max(fusion_qubits.size() - 1, size_t(1)));
-=======
-#ifdef __AVX2__
-  switch (fusion_qubits.size()) {
-  case 1:
-    return cost_factor;
-  case 2:
-    return cost_factor;
-  case 3:
-    return cost_factor * 1.1;
-  case 4:
-    return cost_factor * 3;
-  default:
-    return pow(cost_factor, (double) std::max(fusion_qubits.size() - 1, size_t(1)));
-  }
-#else
+        return pow(cost_factor, (double) std::max(fusion_qubits.size() - 1, size_t(1)));
+    }
+  }
   return pow(cost_factor, (double) std::max(fusion_qubits.size() - 1, size_t(1)));
-#endif
->>>>>>> f5312ab8
 }
 
 void Fusion::add_fusion_qubits(reg_t& fusion_qubits, const op_t& op) const {
