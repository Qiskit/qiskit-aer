--- conflicted
+++ resolved
@@ -24,13 +24,7 @@
 inline void ccpuid(int cpu_info[4], int function_id){
 #if defined(_MSC_VER)
   __cpuid(cpu_info, function_id);
-<<<<<<< HEAD
-#elif defined (__PPC64__)
-  cpu_info[0] = cpu_info[1] = cpu_info[2] = cpu_info[3] = 0;
-#elif defined(__GNUC__)
-=======
 #elif defined(GNUC_AVX2)
->>>>>>> 96e5a84e
   __cpuid(function_id,
     cpu_info[0],
     cpu_info[1],
@@ -44,13 +38,7 @@
 inline void cpuidex(int cpu_info[4], int function_id, int subfunction_id){
 #if defined(_MSC_VER)
   __cpuidex(cpu_info, function_id, subfunction_id);
-<<<<<<< HEAD
-#elif defined (__PPC64__)
-  cpu_info[0] = cpu_info[1] = cpu_info[2] = cpu_info[3] = 0;
-#elif defined(__GNUC__)
-=======
 #elif defined(GNUC_AVX2)
->>>>>>> 96e5a84e
   __cpuid_count(function_id, subfunction_id, cpu_info[0], cpu_info[1], cpu_info[2], cpu_info[3]);
 #else // We don't support this platform intrinsics
    cpu_info[0] = cpu_info[1] = cpu_info[2] = cpu_info[3] = 0;
