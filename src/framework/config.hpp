--- conflicted
+++ resolved
@@ -171,11 +171,7 @@
   optional<uint_t> memory_blocking_bits;
   optional<uint_t> extended_stabilizer_norm_estimation_default_samples;
   optional<reg_t> target_gpus;
-<<<<<<< HEAD
-
   optional<bool> runtime_parameter_bind_enable;
-=======
->>>>>>> 9999dfbe
 
   void clear() {
     shots = 1024;
@@ -275,13 +271,9 @@
     unitary_parallel_threshold.clear();
     memory_blocking_bits.clear();
     extended_stabilizer_norm_estimation_default_samples.clear();
-<<<<<<< HEAD
 
     target_gpus.clear();
     runtime_parameter_bind_enable.clear();
-=======
-    target_gpus.clear();
->>>>>>> 9999dfbe
   }
 
   void merge(const Config &other) {
@@ -423,17 +415,12 @@
     if (other.extended_stabilizer_norm_estimation_default_samples.has_value())
       extended_stabilizer_norm_estimation_default_samples.value(
           other.extended_stabilizer_norm_estimation_default_samples.value());
-<<<<<<< HEAD
 
     if (other.target_gpus.has_value())
       target_gpus.value(other.target_gpus.value());
     if (other.runtime_parameter_bind_enable.has_value())
       runtime_parameter_bind_enable.value(
           other.runtime_parameter_bind_enable.value());
-=======
-    if (other.target_gpus.has_value())
-      target_gpus.value(other.target_gpus.value());
->>>>>>> 9999dfbe
   }
 };
 
@@ -549,11 +536,8 @@
   get_value(config.extended_stabilizer_norm_estimation_default_samples,
             "extended_stabilizer_norm_estimation_default_samples", js);
   get_value(config.target_gpus, "target_gpus", js);
-<<<<<<< HEAD
   get_value(config.runtime_parameter_bind_enable,
             "runtime_parameter_bind_enable", js);
-=======
->>>>>>> 9999dfbe
 }
 
 } // namespace AER
