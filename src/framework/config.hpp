/**
 * This code is part of Qiskit.
 *
 * (C) Copyright IBM 2018, 2019.
 *
 * This code is licensed under the Apache License, Version 2.0. You may
 * obtain a copy of this license in the LICENSE.txt file in the root directory
 * of this source tree or at http://www.apache.org/licenses/LICENSE-2.0.
 *
 * Any modifications or derivative works of this code must retain this
 * copyright notice, and modified files need to carry a notice indicating
 * that they have been altered from the originals.
 */

#ifndef _aer_framework_config_hpp_
#define _aer_framework_config_hpp_

#include "json.hpp"
#include "types.hpp"
#include <optional>
#include <string>

namespace AER {

// very simple mimic of std::optional of C++-17
template <typename T>
struct optional {
  T val;
  bool exist = false;

  T value() const {
    if (!exist)
      throw std::runtime_error("value does not exist.");
    return val;
  }

  void value(const T &input) {
    exist = true;
    val = input;
  }

  void clear() { exist = false; }

  // operator bool() const {
  //   return exist;
  // }

  bool has_value() const { return exist; }
};

template <typename T>
bool get_value(optional<T> &var, const std::string &key, const json_t &js) {
  if (JSON::check_key(key, js)) {
    var.value(js[key].get<T>());
    return true;
  } else {
    var.exist = false;
    return false;
  }
}

template <typename T>
bool get_value(T &var, const std::string &key, const json_t &js) {
  return JSON::get_value(var, key, js);
}

// Configuration of Aer simulation
// This class is corresponding to `AerSimulator._default_options()`.
struct Config {
  // # Global options
  uint_t shots = 1024;
  std::string method = "automatic";
  std::string device = "CPU";
  std::string precision = "double";
  // executor=None,
  // max_job_size=None,
  // max_shot_size=None,
  bool enable_truncation = true;
  double zero_threshold = 1e-10;
  double validation_threshold = 1e-8;
  optional<uint_t> max_parallel_threads;
  optional<uint_t> max_parallel_experiments;
  optional<uint_t> max_parallel_shots;
  optional<uint_t> max_memory_mb;
  bool fusion_enable = true;
  bool fusion_verbose = false;
  optional<uint_t> fusion_max_qubit;
  optional<uint_t> fusion_threshold;
  optional<bool> accept_distributed_results;
  optional<bool> memory;
  // noise_model=None,
  optional<int_t> seed_simulator;
  // # cuStateVec (cuQuantum) option
  optional<bool> cuStateVec_enable;
  // # cache blocking for multi-GPUs/MPI options
  optional<uint_t> blocking_qubits;
  bool blocking_enable = false;
  optional<uint_t> chunk_swap_buffer_qubits;
  // # multi-shots optimization options (GPU only)
  bool batched_shots_gpu = false;
  uint_t batched_shots_gpu_max_qubits = 16;
  optional<uint_t> num_threads_per_device;
  // # multi-shot branching
<<<<<<< HEAD
  bool shot_branching_enable = true;
  bool runtime_noise_sampling_enable = false;
=======
  bool shot_branching_enable = false;
  bool shot_branching_sampling_enable = false;
>>>>>>> f54f1477
  // # statevector options
  uint_t statevector_parallel_threshold = 14;
  uint_t statevector_sample_measure_opt = 10;
  // # stabilizer options
  uint_t stabilizer_max_snapshot_probabilities = 32;
  // # extended stabilizer options
  std::string extended_stabilizer_sampling_method = "resampled_metropolis";
  uint_t extended_stabilizer_metropolis_mixing_time = 5000;
  double extended_stabilizer_approximation_error = 0.05;
  uint_t extended_stabilizer_norm_estimation_samples = 100;
  uint_t extended_stabilizer_norm_estimation_repetitions = 3;
  uint_t extended_stabilizer_parallel_threshold = 100;
  uint_t extended_stabilizer_probabilities_snapshot_samples = 3000;
  // # MPS options
  double matrix_product_state_truncation_threshold = 1e-16;
  optional<uint_t> matrix_product_state_max_bond_dimension;
  std::string mps_sample_measure_algorithm = "mps_heuristic";
  bool mps_log_data = false;
  std::string mps_swap_direction = "mps_swap_left";
  double chop_threshold = 1e-8;
  uint_t mps_parallel_threshold = 14;
  uint_t mps_omp_threads = 1;
  // # tensor network options
  uint_t tensor_network_num_sampling_qubits = 10;
  bool use_cuTensorNet_autotuning = false;

  // system configurations
  std::string library_dir = "";
  const static int_t GLOBAL_PHASE_POS =
      -1; // special param position for global phase
  using pos_t = std::pair<int_t, int_t>;
  using exp_params_t = std::vector<std::pair<pos_t, std::vector<double>>>;
  std::vector<exp_params_t> param_table;
  optional<uint_t> n_qubits;
  double global_phase = 0.0;
  uint_t memory_slots = 0;
  optional<uint_t> _parallel_experiments;
  optional<uint_t> _parallel_shots;
  optional<uint_t> _parallel_state_update;
  optional<bool> fusion_allow_kraus;
  optional<bool> fusion_allow_superop;
  optional<uint_t> fusion_parallelization_threshold;
  optional<bool> _fusion_enable_n_qubits;
  optional<uint_t> _fusion_enable_n_qubits_1;
  optional<uint_t> _fusion_enable_n_qubits_2;
  optional<uint_t> _fusion_enable_n_qubits_3;
  optional<uint_t> _fusion_enable_n_qubits_4;
  optional<uint_t> _fusion_enable_n_qubits_5;
  optional<bool> _fusion_enable_diagonal;
  optional<uint_t> _fusion_min_qubit;
  optional<double> fusion_cost_factor;
  optional<bool> _fusion_enable_cost_based;
  optional<uint_t> _fusion_cost_1;
  optional<uint_t> _fusion_cost_2;
  optional<uint_t> _fusion_cost_3;
  optional<uint_t> _fusion_cost_4;
  optional<uint_t> _fusion_cost_5;
  optional<uint_t> _fusion_cost_6;
  optional<uint_t> _fusion_cost_7;
  optional<uint_t> _fusion_cost_8;
  optional<uint_t> _fusion_cost_9;
  optional<uint_t> _fusion_cost_10;

  optional<uint_t> superoperator_parallel_threshold;
  optional<uint_t> unitary_parallel_threshold;
  optional<uint_t> memory_blocking_bits;
  optional<uint_t> extended_stabilizer_norm_estimation_default_samples;
  optional<reg_t> target_gpus;

  optional<bool> runtime_parameter_bind_enable;

  void clear() {
    shots = 1024;
    method = "automatic";
    device = "CPU";
    precision = "double";
    // executor=None,
    // max_job_size=None,
    // max_shot_size=None,
    enable_truncation = true;
    zero_threshold = 1e-10;
    validation_threshold = 1e-8;
    max_parallel_threads.clear();
    max_parallel_experiments.clear();
    max_parallel_shots.clear();
    max_memory_mb.clear();
    fusion_enable = true;
    fusion_verbose = false;
    fusion_max_qubit.clear();
    fusion_threshold.clear();
    accept_distributed_results.clear();
    memory.clear();
    // noise_model=None,
    seed_simulator.clear();
    // # cuStateVec (cuQuantum) option
    cuStateVec_enable.clear();
    // # cache blocking for multi-GPUs/MPI options
    blocking_qubits.clear();
    blocking_enable = false;
    chunk_swap_buffer_qubits.clear();
    // # multi-shots optimization options (GPU only)
    batched_shots_gpu = false;
    batched_shots_gpu_max_qubits = 16;
    num_threads_per_device.clear();
    // # multi-shot branching
<<<<<<< HEAD
    shot_branching_enable = true;
    runtime_noise_sampling_enable = false;
=======
    shot_branching_enable = false;
    shot_branching_sampling_enable = false;
>>>>>>> f54f1477
    // # statevector options
    statevector_parallel_threshold = 14;
    statevector_sample_measure_opt = 10;
    // # stabilizer options
    stabilizer_max_snapshot_probabilities = 32;
    // # extended stabilizer options
    extended_stabilizer_sampling_method = "resampled_metropolis";
    extended_stabilizer_metropolis_mixing_time = 5000;
    extended_stabilizer_approximation_error = 0.05;
    extended_stabilizer_norm_estimation_samples = 100;
    extended_stabilizer_norm_estimation_repetitions = 3;
    extended_stabilizer_parallel_threshold = 100;
    extended_stabilizer_probabilities_snapshot_samples = 3000;
    // # MPS options
    matrix_product_state_truncation_threshold = 1e-16;
    matrix_product_state_max_bond_dimension.clear();
    mps_sample_measure_algorithm = "mps_heuristic";
    mps_log_data = false;
    mps_swap_direction = "mps_swap_left";
    chop_threshold = 1e-8;
    mps_parallel_threshold = 14;
    mps_omp_threads = 1;
    // # tensor network options
    tensor_network_num_sampling_qubits = 10;
    use_cuTensorNet_autotuning = false;

    // system configurations
    param_table.clear();
    library_dir = "";
    n_qubits.clear();
    global_phase = 0.0;
    memory_slots = 0;
    _parallel_experiments.clear();
    _parallel_shots.clear();
    _parallel_state_update.clear();
    fusion_allow_kraus.clear();
    fusion_allow_superop.clear();
    fusion_parallelization_threshold.clear();
    _fusion_enable_n_qubits.clear();
    _fusion_enable_n_qubits_1.clear();
    _fusion_enable_n_qubits_2.clear();
    _fusion_enable_n_qubits_3.clear();
    _fusion_enable_n_qubits_4.clear();
    _fusion_enable_n_qubits_5.clear();
    _fusion_min_qubit.clear();
    fusion_cost_factor.clear();
    _fusion_enable_cost_based.clear();
    _fusion_cost_1.clear();
    _fusion_cost_2.clear();
    _fusion_cost_3.clear();
    _fusion_cost_4.clear();
    _fusion_cost_5.clear();
    _fusion_cost_6.clear();
    _fusion_cost_7.clear();
    _fusion_cost_8.clear();
    _fusion_cost_9.clear();
    _fusion_cost_10.clear();

    superoperator_parallel_threshold.clear();
    unitary_parallel_threshold.clear();
    memory_blocking_bits.clear();
    extended_stabilizer_norm_estimation_default_samples.clear();
<<<<<<< HEAD

    runtime_parameter_bind_enable.clear();
=======
    target_gpus.clear();
>>>>>>> f54f1477
  }

  void merge(const Config &other) {
    shots = other.shots;
    method = other.method;
    device = other.device;
    precision = other.precision;
    // executor=None,
    // max_job_size=None,
    // max_shot_size=None,
    enable_truncation = other.enable_truncation;
    zero_threshold = other.zero_threshold;
    validation_threshold = other.validation_threshold;
    if (other.max_parallel_threads.has_value())
      max_parallel_threads.value(other.max_parallel_threads.value());
    if (other.max_parallel_experiments.has_value())
      max_parallel_experiments.value(other.max_parallel_experiments.value());
    if (other.max_parallel_shots.has_value())
      max_parallel_shots.value(other.max_parallel_shots.value());
    if (other.max_memory_mb.has_value())
      max_memory_mb.value(other.max_memory_mb.value());
    fusion_enable = other.fusion_enable;
    fusion_verbose = other.fusion_verbose;
    if (other.fusion_max_qubit.has_value())
      fusion_max_qubit.value(other.fusion_max_qubit.value());
    if (other.fusion_threshold.has_value())
      fusion_threshold.value(other.fusion_threshold.value());
    if (other.accept_distributed_results.has_value())
      accept_distributed_results.value(
          other.accept_distributed_results.value());
    if (other.memory.has_value())
      memory.value(other.memory.value());
    // noise_model=None,
    if (other.seed_simulator.has_value())
      seed_simulator.value(other.seed_simulator.value());
    // # cuStateVec (cuQuantum) option
    if (other.cuStateVec_enable.has_value())
      cuStateVec_enable.value(other.cuStateVec_enable.value());
    // # cache blocking for multi-GPUs/MPI options
    if (other.blocking_qubits.has_value())
      blocking_qubits.value(other.blocking_qubits.value());
    blocking_enable = other.blocking_enable;
    if (other.chunk_swap_buffer_qubits.has_value())
      chunk_swap_buffer_qubits.value(other.chunk_swap_buffer_qubits.value());
    // # multi-shots optimization options (GPU only)
    batched_shots_gpu = other.batched_shots_gpu;
    batched_shots_gpu_max_qubits = other.batched_shots_gpu_max_qubits;
    if (other.num_threads_per_device.has_value())
      num_threads_per_device.value(other.num_threads_per_device.value());
    // # multi-shot branching
    shot_branching_enable = other.shot_branching_enable;
<<<<<<< HEAD
    runtime_noise_sampling_enable = other.runtime_noise_sampling_enable;
=======
    shot_branching_sampling_enable = other.shot_branching_sampling_enable;
>>>>>>> f54f1477
    // # statevector options
    statevector_parallel_threshold = other.statevector_parallel_threshold;
    statevector_sample_measure_opt = other.statevector_sample_measure_opt;
    // # stabilizer options
    stabilizer_max_snapshot_probabilities =
        other.stabilizer_max_snapshot_probabilities;
    // # extended stabilizer options
    extended_stabilizer_sampling_method =
        other.extended_stabilizer_sampling_method;
    extended_stabilizer_metropolis_mixing_time =
        other.extended_stabilizer_metropolis_mixing_time;
    extended_stabilizer_approximation_error =
        other.extended_stabilizer_approximation_error;
    extended_stabilizer_norm_estimation_samples =
        other.extended_stabilizer_norm_estimation_samples;
    extended_stabilizer_norm_estimation_repetitions =
        other.extended_stabilizer_norm_estimation_repetitions;
    extended_stabilizer_parallel_threshold =
        other.extended_stabilizer_parallel_threshold;
    extended_stabilizer_probabilities_snapshot_samples =
        other.extended_stabilizer_probabilities_snapshot_samples;
    // # MPS options
    matrix_product_state_truncation_threshold =
        other.matrix_product_state_truncation_threshold;
    if (other.matrix_product_state_max_bond_dimension.has_value())
      matrix_product_state_max_bond_dimension.value(
          other.matrix_product_state_max_bond_dimension.value());
    mps_sample_measure_algorithm = other.mps_sample_measure_algorithm;
    mps_log_data = other.mps_log_data;
    mps_swap_direction = other.mps_swap_direction;
    chop_threshold = other.chop_threshold;
    mps_parallel_threshold = other.mps_parallel_threshold;
    mps_omp_threads = other.mps_omp_threads;
    // # tensor network options
    tensor_network_num_sampling_qubits =
        other.tensor_network_num_sampling_qubits;
    use_cuTensorNet_autotuning = other.use_cuTensorNet_autotuning;
    // system configurations
    param_table = other.param_table;
    library_dir = other.library_dir;
    if (other.n_qubits.has_value())
      n_qubits.value(other.n_qubits.value());
    global_phase = other.global_phase;
    memory_slots = other.memory_slots;
    if (other._parallel_experiments.has_value())
      _parallel_experiments.value(other._parallel_experiments.value());
    if (other._parallel_shots.has_value())
      _parallel_shots.value(other._parallel_shots.value());
    if (other._parallel_state_update.has_value())
      _parallel_state_update.value(other._parallel_state_update.value());
    if (other._parallel_experiments.has_value())
      _parallel_experiments.value(other._parallel_experiments.value());
    if (other.fusion_allow_kraus.has_value())
      fusion_allow_kraus.value(other.fusion_allow_kraus.value());
    if (other.fusion_allow_superop.has_value())
      fusion_allow_superop.value(other.fusion_allow_superop.value());
    if (other.fusion_parallelization_threshold.has_value())
      fusion_parallelization_threshold.value(
          other.fusion_parallelization_threshold.value());
    if (other._fusion_enable_n_qubits.has_value())
      _fusion_enable_n_qubits.value(other._fusion_enable_n_qubits.value());
    if (other._fusion_enable_n_qubits_1.has_value())
      _fusion_enable_n_qubits_1.value(other._fusion_enable_n_qubits_1.value());
    if (other._fusion_enable_n_qubits_2.has_value())
      _fusion_enable_n_qubits_2.value(other._fusion_enable_n_qubits_2.value());
    if (other._fusion_enable_n_qubits_3.has_value())
      _fusion_enable_n_qubits_3.value(other._fusion_enable_n_qubits_3.value());
    if (other._fusion_enable_n_qubits_4.has_value())
      _fusion_enable_n_qubits_4.value(other._fusion_enable_n_qubits_4.value());
    if (other._fusion_enable_n_qubits_5.has_value())
      _fusion_enable_n_qubits_5.value(other._fusion_enable_n_qubits_5.value());
    if (other._fusion_enable_diagonal.has_value())
      _fusion_enable_diagonal.value(other._fusion_enable_diagonal.value());
    if (other._fusion_min_qubit.has_value())
      _fusion_min_qubit.value(other._fusion_min_qubit.value());
    if (other.fusion_cost_factor.has_value())
      fusion_cost_factor.value(other.fusion_cost_factor.value());

    if (other.superoperator_parallel_threshold.has_value())
      superoperator_parallel_threshold.value(
          other.superoperator_parallel_threshold.value());
    if (other.unitary_parallel_threshold.has_value())
      unitary_parallel_threshold.value(
          other.unitary_parallel_threshold.value());
    if (other.memory_blocking_bits.has_value())
      memory_blocking_bits.value(other.memory_blocking_bits.value());
    if (other.extended_stabilizer_norm_estimation_default_samples.has_value())
      extended_stabilizer_norm_estimation_default_samples.value(
          other.extended_stabilizer_norm_estimation_default_samples.value());
<<<<<<< HEAD

    if (other.runtime_parameter_bind_enable.has_value())
      runtime_parameter_bind_enable.value(
          other.runtime_parameter_bind_enable.value());
=======
    if (other.target_gpus.has_value())
      target_gpus.value(other.target_gpus.value());
>>>>>>> f54f1477
  }
};

// Json conversion function
inline void from_json(const json_t &js, Config &config) {
  get_value(config.shots, "shots", js);
  get_value(config.method, "method", js);
  get_value(config.device, "device", js);
  get_value(config.precision, "precision", js);
  // executor=None,
  // max_job_size=None,
  // max_shot_size=None,
  get_value(config.enable_truncation, "enable_truncation", js);
  get_value(config.zero_threshold, "zero_threshold", js);
  get_value(config.validation_threshold, "validation_threshold", js);
  get_value(config.max_parallel_threads, "max_parallel_threads", js);
  get_value(config.max_parallel_experiments, "max_parallel_experiments", js);
  get_value(config.max_parallel_shots, "max_parallel_shots", js);
  get_value(config.max_parallel_shots, "max_parallel_shots", js);
  get_value(config.fusion_enable, "fusion_enable", js);
  get_value(config.fusion_verbose, "fusion_verbose", js);
  get_value(config.fusion_max_qubit, "fusion_max_qubit", js);
  get_value(config.fusion_threshold, "fusion_threshold", js);
  get_value(config.accept_distributed_results, "accept_distributed_results",
            js);
  get_value(config.memory, "memory", js);
  // noise_model=None,
  get_value(config.seed_simulator, "seed_simulator", js);
  // # cuStateVec (cuQuantum) option
  get_value(config.cuStateVec_enable, "cuStateVec_enable", js);
  // # cache blocking for multi-GPUs/MPI options
  get_value(config.blocking_qubits, "blocking_qubits", js);
  get_value(config.blocking_enable, "blocking_enable", js);
  get_value(config.chunk_swap_buffer_qubits, "chunk_swap_buffer_qubits", js);
  // # multi-shots optimization options (GPU only)
  get_value(config.batched_shots_gpu, "batched_shots_gpu", js);
  get_value(config.batched_shots_gpu_max_qubits, "batched_shots_gpu_max_qubits",
            js);
  get_value(config.num_threads_per_device, "num_threads_per_device", js);
  // # multi-shot branching
  get_value(config.shot_branching_enable, "shot_branching_enable", js);
<<<<<<< HEAD
  get_value(config.runtime_noise_sampling_enable,
            "runtime_noise_sampling_enable", js);
=======
  get_value(config.shot_branching_sampling_enable,
            "shot_branching_sampling_enable", js);
>>>>>>> f54f1477
  // # statevector options
  get_value(config.statevector_parallel_threshold,
            "statevector_parallel_threshold", js);
  get_value(config.statevector_sample_measure_opt,
            "statevector_sample_measure_opt", js);
  // # stabilizer options
  get_value(config.stabilizer_max_snapshot_probabilities,
            "stabilizer_max_snapshot_probabilities", js);
  // # extended stabilizer options
  get_value(config.extended_stabilizer_sampling_method,
            "extended_stabilizer_sampling_method", js);
  get_value(config.extended_stabilizer_metropolis_mixing_time,
            "extended_stabilizer_metropolis_mixing_time", js);
  get_value(config.extended_stabilizer_approximation_error,
            "extended_stabilizer_approximation_error", js);
  get_value(config.extended_stabilizer_norm_estimation_samples,
            "extended_stabilizer_norm_estimation_samples", js);
  get_value(config.extended_stabilizer_norm_estimation_repetitions,
            "extended_stabilizer_norm_estimation_repetitions", js);
  get_value(config.extended_stabilizer_parallel_threshold,
            "extended_stabilizer_parallel_threshold", js);
  get_value(config.extended_stabilizer_probabilities_snapshot_samples,
            "extended_stabilizer_probabilities_snapshot_samples", js);
  // # MPS options
  get_value(config.matrix_product_state_truncation_threshold,
            "matrix_product_state_truncation_threshold", js);
  get_value(config.matrix_product_state_max_bond_dimension,
            "matrix_product_state_max_bond_dimension", js);
  get_value(config.mps_sample_measure_algorithm, "mps_sample_measure_algorithm",
            js);
  get_value(config.mps_log_data, "mps_log_data", js);
  get_value(config.mps_swap_direction, "mps_swap_direction", js);
  get_value(config.chop_threshold, "chop_threshold", js);
  get_value(config.mps_parallel_threshold, "mps_parallel_threshold", js);
  get_value(config.mps_omp_threads, "mps_omp_threads", js);
  // # tensor network options
  get_value(config.tensor_network_num_sampling_qubits,
            "tensor_network_num_sampling_qubits", js);
  get_value(config.use_cuTensorNet_autotuning, "use_cuTensorNet_autotuning",
            js);
  // system configurations
  get_value(config.param_table, "parameterizations", js);
  get_value(config.library_dir, "library_dir", js);
  get_value(config.global_phase, "global_phase", js);
  get_value(config.memory_slots, "memory_slots", js);

  get_value(config.memory_slots, "_parallel_experiments", js);
  get_value(config.memory_slots, "_parallel_shots", js);
  get_value(config.memory_slots, "_parallel_state_update", js);

  get_value(config.fusion_allow_kraus, "fusion_allow_kraus", js);
  get_value(config.fusion_allow_superop, "fusion_allow_superop", js);
  get_value(config.fusion_parallelization_threshold,
            "fusion_parallelization_threshold", js);
  get_value(config._fusion_enable_n_qubits, "_fusion_enable_n_qubits", js);
  get_value(config._fusion_enable_n_qubits_1, "_fusion_enable_n_qubits_1", js);
  get_value(config._fusion_enable_n_qubits_2, "_fusion_enable_n_qubits_2", js);
  get_value(config._fusion_enable_n_qubits_3, "_fusion_enable_n_qubits_3", js);
  get_value(config._fusion_enable_n_qubits_4, "_fusion_enable_n_qubits_4", js);
  get_value(config._fusion_enable_n_qubits_5, "_fusion_enable_n_qubits_5", js);
  get_value(config._fusion_enable_diagonal, "_fusion_enable_diagonal", js);
  get_value(config._fusion_min_qubit, "_fusion_min_qubit", js);
  get_value(config.fusion_cost_factor, "fusion_cost_factor", js);

  get_value(config.superoperator_parallel_threshold,
            "superoperator_parallel_threshold", js);
  get_value(config.unitary_parallel_threshold, "unitary_parallel_threshold",
            js);
  get_value(config.memory_blocking_bits, "memory_blocking_bits", js);
  get_value(config.extended_stabilizer_norm_estimation_default_samples,
            "extended_stabilizer_norm_estimation_default_samples", js);
<<<<<<< HEAD
  get_value(config.runtime_parameter_bind_enable,
            "runtime_parameter_bind_enable", js);
=======
  get_value(config.target_gpus, "target_gpus", js);
>>>>>>> f54f1477
}

} // namespace AER

#endif<|MERGE_RESOLUTION|>--- conflicted
+++ resolved
@@ -101,13 +101,8 @@
   uint_t batched_shots_gpu_max_qubits = 16;
   optional<uint_t> num_threads_per_device;
   // # multi-shot branching
-<<<<<<< HEAD
-  bool shot_branching_enable = true;
-  bool runtime_noise_sampling_enable = false;
-=======
   bool shot_branching_enable = false;
   bool shot_branching_sampling_enable = false;
->>>>>>> f54f1477
   // # statevector options
   uint_t statevector_parallel_threshold = 14;
   uint_t statevector_sample_measure_opt = 10;
@@ -213,13 +208,8 @@
     batched_shots_gpu_max_qubits = 16;
     num_threads_per_device.clear();
     // # multi-shot branching
-<<<<<<< HEAD
-    shot_branching_enable = true;
-    runtime_noise_sampling_enable = false;
-=======
     shot_branching_enable = false;
     shot_branching_sampling_enable = false;
->>>>>>> f54f1477
     // # statevector options
     statevector_parallel_threshold = 14;
     statevector_sample_measure_opt = 10;
@@ -282,12 +272,9 @@
     unitary_parallel_threshold.clear();
     memory_blocking_bits.clear();
     extended_stabilizer_norm_estimation_default_samples.clear();
-<<<<<<< HEAD
-
+
+    target_gpus.clear();
     runtime_parameter_bind_enable.clear();
-=======
-    target_gpus.clear();
->>>>>>> f54f1477
   }
 
   void merge(const Config &other) {
@@ -339,11 +326,7 @@
       num_threads_per_device.value(other.num_threads_per_device.value());
     // # multi-shot branching
     shot_branching_enable = other.shot_branching_enable;
-<<<<<<< HEAD
-    runtime_noise_sampling_enable = other.runtime_noise_sampling_enable;
-=======
     shot_branching_sampling_enable = other.shot_branching_sampling_enable;
->>>>>>> f54f1477
     // # statevector options
     statevector_parallel_threshold = other.statevector_parallel_threshold;
     statevector_sample_measure_opt = other.statevector_sample_measure_opt;
@@ -433,15 +416,12 @@
     if (other.extended_stabilizer_norm_estimation_default_samples.has_value())
       extended_stabilizer_norm_estimation_default_samples.value(
           other.extended_stabilizer_norm_estimation_default_samples.value());
-<<<<<<< HEAD
-
+
+    if (other.target_gpus.has_value())
+      target_gpus.value(other.target_gpus.value());
     if (other.runtime_parameter_bind_enable.has_value())
       runtime_parameter_bind_enable.value(
           other.runtime_parameter_bind_enable.value());
-=======
-    if (other.target_gpus.has_value())
-      target_gpus.value(other.target_gpus.value());
->>>>>>> f54f1477
   }
 };
 
@@ -483,13 +463,8 @@
   get_value(config.num_threads_per_device, "num_threads_per_device", js);
   // # multi-shot branching
   get_value(config.shot_branching_enable, "shot_branching_enable", js);
-<<<<<<< HEAD
-  get_value(config.runtime_noise_sampling_enable,
-            "runtime_noise_sampling_enable", js);
-=======
   get_value(config.shot_branching_sampling_enable,
             "shot_branching_sampling_enable", js);
->>>>>>> f54f1477
   // # statevector options
   get_value(config.statevector_parallel_threshold,
             "statevector_parallel_threshold", js);
@@ -561,12 +536,9 @@
   get_value(config.memory_blocking_bits, "memory_blocking_bits", js);
   get_value(config.extended_stabilizer_norm_estimation_default_samples,
             "extended_stabilizer_norm_estimation_default_samples", js);
-<<<<<<< HEAD
+  get_value(config.target_gpus, "target_gpus", js);
   get_value(config.runtime_parameter_bind_enable,
             "runtime_parameter_bind_enable", js);
-=======
-  get_value(config.target_gpus, "target_gpus", js);
->>>>>>> f54f1477
 }
 
 } // namespace AER
