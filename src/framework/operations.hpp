/**
 * This code is part of Qiskit.
 *
 * (C) Copyright IBM 2018, 2019.
 *
 * This code is licensed under the Apache License, Version 2.0. You may
 * obtain a copy of this license in the LICENSE.txt file in the root directory
 * of this source tree or at http://www.apache.org/licenses/LICENSE-2.0.
 *
 * Any modifications or derivative works of this code must retain this
 * copyright notice, and modified files need to carry a notice indicating
 * that they have been altered from the originals.
 */

#ifndef _aer_framework_operations_hpp_
#define _aer_framework_operations_hpp_

#include <algorithm>
#include <iostream>
#include <sstream>
#include <stdexcept>
#include <tuple>

#include "framework/json_parser.hpp"
#include "framework/linalg/almost_equal.hpp"
#include "framework/types.hpp"
#include "framework/utils.hpp"
#include "simulators/stabilizer/clifford.hpp"

namespace AER {
namespace Operations {

// Comparisons enum class used for Boolean function operation.
// these are used to compare two hexadecimal strings and return a bool
// for now we only have one comparison Equal, but others will be added
enum class RegComparison {
  Equal,
  NotEqual,
  Less,
  LessEqual,
  Greater,
  GreaterEqual
};

// Enum class for operation types
enum class OpType {
  gate,
  measure,
  reset,
  bfunc,
  barrier,
  qerror_loc,
  matrix,
  diagonal_matrix,
  multiplexer,
  initialize,
  sim_op,
  nop,
  // Noise instructions
<<<<<<< HEAD
  kraus, superop, roerror, noise_switch, sample_noise, 
=======
  kraus,
  superop,
  roerror,
  noise_switch,
>>>>>>> 7b3ab205
  // Save instructions
  save_state,
  save_expval,
  save_expval_var,
  save_statevec,
  save_statevec_dict,
  save_densmat,
  save_probs,
  save_probs_ket,
  save_amps,
  save_amps_sq,
  save_stabilizer,
  save_clifford,
  save_unitary,
  save_mps,
  save_superop,
  // Set instructions
  set_statevec,
  set_densmat,
  set_unitary,
  set_superop,
  set_stabilizer,
  set_mps,
  // Control Flow
  jump,
  mark
};

enum class DataSubType {
  single,
  c_single,
  list,
  c_list,
  accum,
  c_accum,
  average,
  c_average
};

static const std::unordered_set<OpType> SAVE_TYPES = {
    OpType::save_state,    OpType::save_expval,        OpType::save_expval_var,
    OpType::save_statevec, OpType::save_statevec_dict, OpType::save_densmat,
    OpType::save_probs,    OpType::save_probs_ket,     OpType::save_amps,
    OpType::save_amps_sq,  OpType::save_stabilizer,    OpType::save_clifford,
    OpType::save_unitary,  OpType::save_mps,           OpType::save_superop};

inline std::ostream &operator<<(std::ostream &stream, const OpType &type) {
  switch (type) {
  case OpType::gate:
    stream << "gate";
    break;
  case OpType::measure:
    stream << "measure";
    break;
  case OpType::reset:
    stream << "reset";
    break;
  case OpType::bfunc:
    stream << "bfunc";
    break;
  case OpType::barrier:
    stream << "barrier";
    break;
  case OpType::save_state:
    stream << "save_state";
    break;
  case OpType::save_expval:
    stream << "save_expval";
    break;
  case OpType::save_expval_var:
    stream << "save_expval_var";
  case OpType::save_statevec:
    stream << "save_statevector";
    break;
  case OpType::save_statevec_dict:
    stream << "save_statevector_dict";
    break;
  case OpType::save_mps:
    stream << "save_matrix_product_state";
    break;
  case OpType::save_densmat:
    stream << "save_density_matrix";
    break;
  case OpType::save_probs:
    stream << "save_probabilities";
    break;
  case OpType::save_probs_ket:
    stream << "save_probabilities_dict";
    break;
  case OpType::save_amps:
    stream << "save_amplitudes";
    break;
  case OpType::save_amps_sq:
    stream << "save_amplitudes_sq";
    break;
  case OpType::save_stabilizer:
    stream << "save_stabilizer";
    break;
  case OpType::save_clifford:
    stream << "save_clifford";
    break;
  case OpType::save_unitary:
    stream << "save_unitary";
    break;
  case OpType::save_superop:
    stream << "save_superop";
    break;
  case OpType::set_statevec:
    stream << "set_statevector";
    break;
  case OpType::set_densmat:
    stream << "set_density_matrix";
    break;
  case OpType::set_unitary:
    stream << "set_unitary";
    break;
  case OpType::set_superop:
    stream << "set_superop";
    break;
  case OpType::set_stabilizer:
    stream << "set_stabilizer";
    break;
  case OpType::set_mps:
    stream << "set_matrix_product_state";
    break;
  case OpType::matrix:
    stream << "unitary";
    break;
  case OpType::diagonal_matrix:
    stream << "diagonal";
    break;
  case OpType::multiplexer:
    stream << "multiplexer";
    break;
  case OpType::kraus:
    stream << "kraus";
    break;
  case OpType::superop:
    stream << "superop";
    break;
  case OpType::roerror:
    stream << "roerror";
    break;
  case OpType::qerror_loc:
    stream << "qerror_loc";
    break;
  case OpType::sample_noise:
    stream << "sample_noise";
    break;
  case OpType::noise_switch:
    stream << "noise_switch";
    break;
  case OpType::initialize:
    stream << "initialize";
    break;
  case OpType::sim_op:
    stream << "sim_op";
    break;
  case OpType::nop:
    stream << "nop";
    break;
  case OpType::mark:
    stream << "mark";
    break;
  case OpType::jump:
    stream << "jump";
    break;
  default:
    stream << "unknown";
  }
  return stream;
}

inline std::ostream &operator<<(std::ostream &stream,
                                const DataSubType &subtype) {
  switch (subtype) {
  case DataSubType::single:
    stream << "single";
    break;
  case DataSubType::c_single:
    stream << "c_single";
    break;
  case DataSubType::list:
    stream << "list";
    break;
  case DataSubType::c_list:
    stream << "c_list";
    break;
  case DataSubType::accum:
    stream << "accum";
    break;
  case DataSubType::c_accum:
    stream << "c_accum";
    break;
  case DataSubType::average:
    stream << "average";
    break;
  case DataSubType::c_average:
    stream << "c_average";
    break;
  default:
    stream << "unknown";
  }
  return stream;
}

//------------------------------------------------------------------------------
// Op Class
//------------------------------------------------------------------------------

struct Op {
  // General Operations
  OpType type;                    // operation type identifier
  std::string name;               // operation name
  reg_t qubits;                   //  qubits operation acts on
  std::vector<reg_t> regs;        //  list of qubits for matrixes
  std::vector<complex_t> params;  // real or complex params for gates
  std::vector<uint_t> int_params; // integer parameters
  std::vector<std::string>
      string_params; // used for label, control-flow, and boolean functions

  // Conditional Operations
  bool conditional = false; // is gate conditional gate
  uint_t conditional_reg; // (opt) the (single) register location to look up for
                          // conditional
  RegComparison bfunc;    // (opt) boolean function relation

  // Measurement
  reg_t memory;    // (opt) register operation it acts on (measure)
  reg_t registers; // (opt) register locations it acts on (measure, conditional)

  // Mat and Kraus
  std::vector<cmatrix_t> mats;

  // Readout error
  std::vector<rvector_t> probs;

  // Expvals
  std::vector<std::tuple<std::string, double, double>> expval_params;

  // Set states
  Clifford::Clifford clifford;
  mps_container_t mps;

  // Save
  DataSubType save_type = DataSubType::single;
};

inline std::ostream &operator<<(std::ostream &s, const Op &op) {
  s << op.name << "[";
  bool first = true;
  for (size_t qubit : op.qubits) {
    if (!first)
      s << ",";
    s << qubit;
    first = false;
  }
  s << "],[";
  first = true;
  for (reg_t reg : op.regs) {
    if (!first)
      s << ",";
    s << "[";
    bool first0 = true;
    for (size_t qubit : reg) {
      if (!first0)
        s << ",";
      s << qubit;
      first0 = false;
    }
    s << "]";
    first = false;
  }
  s << "]";
  return s;
}

//------------------------------------------------------------------------------
// Error Checking
//------------------------------------------------------------------------------

// Raise an exception if name string is empty
inline void check_empty_name(const Op &op) {
  if (op.name.empty())
    throw std::invalid_argument(
        R"(Invalid qobj instruction ("name" is empty).)");
}

// Raise an exception if qubits list is empty
inline void check_empty_qubits(const Op &op) {
  if (op.qubits.empty())
    throw std::invalid_argument(R"(Invalid qobj ")" + op.name +
                                R"(" instruction ("qubits" is empty).)");
}

// Raise an exception if params is empty
inline void check_empty_params(const Op &op) {
  if (op.params.empty())
    throw std::invalid_argument(R"(Invalid qobj ")" + op.name +
                                R"(" instruction ("params" is empty).)");
}

// Raise an exception if params is empty
inline void check_length_params(const Op &op, const size_t size) {
  if (op.params.size() != size)
    throw std::invalid_argument(
        R"(Invalid qobj ")" + op.name +
        R"(" instruction ("params" is incorrect length).)");
}

// Raise an exception if qubits list contains duplications
inline void check_duplicate_qubits(const Op &op) {
  auto cpy = op.qubits;
  std::unique(cpy.begin(), cpy.end());
  if (cpy != op.qubits)
    throw std::invalid_argument(R"(Invalid qobj ")" + op.name +
                                R"(" instruction ("qubits" are not unique).)");
}

//------------------------------------------------------------------------------
// Generator functions
//------------------------------------------------------------------------------

inline Op make_initialize(const reg_t &qubits,
                          const std::vector<complex_t> &init_data) {
  Op op;
  op.type = OpType::initialize;
  op.name = "initialize";
  op.qubits = qubits;
  op.params = init_data;
  return op;
}

inline Op make_unitary(const reg_t &qubits, const cmatrix_t &mat,
                       const int_t conditional = -1, std::string label = "") {
  Op op;
  op.type = OpType::matrix;
  op.name = "unitary";
  op.qubits = qubits;
  op.mats = {mat};
  if (conditional >= 0) {
    op.conditional = true;
    op.conditional_reg = conditional;
  }
  if (label != "")
    op.string_params = {label};
  return op;
}

inline Op make_unitary(const reg_t &qubits, cmatrix_t &&mat,
                       std::string label = "") {
  Op op;
  op.type = OpType::matrix;
  op.name = "unitary";
  op.qubits = qubits;
  op.mats.resize(1);
  op.mats[0] = std::move(mat);
  if (label != "")
    op.string_params = {label};
  return op;
}

inline Op make_diagonal(const reg_t &qubits, const cvector_t &vec,
                        const std::string label = "") {
  Op op;
  op.type = OpType::diagonal_matrix;
  op.name = "diagonal";
  op.qubits = qubits;
  op.params = vec;

  if (label != "")
    op.string_params = {label};

  return op;
}

inline Op make_diagonal(const reg_t &qubits, cvector_t &&vec,
                        const std::string label = "") {
  Op op;
  op.type = OpType::diagonal_matrix;
  op.name = "diagonal";
  op.qubits = qubits;
  op.params = std::move(vec);

  if (label != "")
    op.string_params = {label};

  return op;
}

inline Op make_superop(const reg_t &qubits, const cmatrix_t &mat,
                       const int_t conditional = -1) {
  Op op;
  op.type = OpType::superop;
  op.name = "superop";
  op.qubits = qubits;
  op.mats = {mat};
  if (conditional >= 0) {
    op.conditional = true;
    op.conditional_reg = conditional;
  }
  return op;
}

inline Op make_superop(const reg_t &qubits, cmatrix_t &&mat) {
  Op op;
  op.type = OpType::superop;
  op.name = "superop";
  op.qubits = qubits;
  op.mats.resize(1);
  op.mats[0] = std::move(mat);
  return op;
}

inline Op make_kraus(const reg_t &qubits, const std::vector<cmatrix_t> &mats,
                     const int_t conditional = -1) {
  Op op;
  op.type = OpType::kraus;
  op.name = "kraus";
  op.qubits = qubits;
  op.mats = mats;
  if (conditional >= 0) {
    op.conditional = true;
    op.conditional_reg = conditional;
  }
  return op;
}

inline Op make_kraus(const reg_t &qubits, std::vector<cmatrix_t> &&mats) {
  Op op;
  op.type = OpType::kraus;
  op.name = "kraus";
  op.qubits = qubits;
  op.mats = std::move(mats);
  return op;
}

inline Op make_roerror(const reg_t &memory,
                       const std::vector<rvector_t> &probs) {
  Op op;
  op.type = OpType::roerror;
  op.name = "roerror";
  op.memory = memory;
  op.probs = probs;
  return op;
}

inline Op make_roerror(const reg_t &memory, std::vector<rvector_t> &&probs) {
  Op op;
  op.type = OpType::roerror;
  op.name = "roerror";
  op.memory = memory;
  op.probs = std::move(probs);
  return op;
}

inline Op make_bfunc(const std::string &mask, const std::string &val,
                     const std::string &relation, const uint_t regidx) {
  Op op;
  op.type = OpType::bfunc;
  op.name = "bfunc";

  op.string_params.resize(2);
  op.string_params[0] = mask;
  op.string_params[1] = val;

  // Load single register
  op.registers.push_back(regidx);

  // Format hex strings
  Utils::format_hex_inplace(op.string_params[0]);
  Utils::format_hex_inplace(op.string_params[1]);

  const stringmap_t<RegComparison> comp_table({
      {"==", RegComparison::Equal},
      {"!=", RegComparison::NotEqual},
      {"<", RegComparison::Less},
      {"<=", RegComparison::LessEqual},
      {">", RegComparison::Greater},
      {">=", RegComparison::GreaterEqual},
  });

  auto it = comp_table.find(relation);
  if (it == comp_table.end()) {
    std::stringstream msg;
    msg << "Invalid bfunc relation string :\"" << it->first << "\"."
        << std::endl;
    throw std::invalid_argument(msg.str());
  } else {
    op.bfunc = it->second;
  }

  return op;
}

Op make_gate(const std::string &name, const reg_t &qubits,
             const std::vector<complex_t> &params,
             const std::vector<std::string> &string_params,
             const int_t conditional, const std::string &label) {
  Op op;
  op.type = OpType::gate;
  op.name = name;
  op.qubits = qubits;
  op.params = params;

  if (string_params.size() > 0)
    op.string_params = string_params;
  else if (label != "")
    op.string_params = {label};
  else
    op.string_params = {op.name};

  if (conditional >= 0) {
    op.conditional = true;
    op.conditional_reg = conditional;
  }

  return op;
}

template <typename T> // real or complex numeric type
inline Op make_u1(uint_t qubit, T lam) {
  Op op;
  op.type = OpType::gate;
  op.name = "u1";
  op.qubits = {qubit};
  op.params = {lam};
  op.string_params = {op.name};
  return op;
}

template <typename T> // real or complex numeric type
inline Op make_u2(uint_t qubit, T phi, T lam) {
  Op op;
  op.type = OpType::gate;
  op.name = "u2";
  op.qubits = {qubit};
  op.params = {phi, lam};
  op.string_params = {op.name};
  return op;
}

template <typename T> // real or complex numeric type
inline Op make_u3(uint_t qubit, T theta, T phi, T lam) {
  Op op;
  op.type = OpType::gate;
  op.name = "u3";
  op.qubits = {qubit};
  op.params = {theta, phi, lam};
  op.string_params = {op.name};
  return op;
}

inline Op make_reset(const reg_t &qubits, uint_t state = 0) {
  Op op;
  op.type = OpType::reset;
  op.name = "reset";
  op.qubits = qubits;
  return op;
}

inline Op make_multiplexer(const reg_t &qubits,
                           const std::vector<cmatrix_t> &mats,
                           const int_t conditional = -1,
                           std::string label = "") {

  // Check matrices are N-qubit
  auto dim = mats[0].GetRows();
  auto num_targets = static_cast<uint_t>(std::log2(dim));
  if (1ULL << num_targets != dim) {
    throw std::invalid_argument("invalid multiplexer matrix dimension.");
  }
  // Check number of matrix compents is power of 2.
  size_t num_mats = mats.size();
  auto num_controls = static_cast<uint_t>(std::log2(num_mats));
  if (1ULL << num_controls != num_mats) {
    throw std::invalid_argument("invalid number of multiplexer matrices.");
  }
  if (num_controls == 0) { // mats.size() must be 1
    return make_unitary(qubits, mats[0]);
  }
  // Check number of targets and controls matches qubits
  if (num_controls + num_targets != qubits.size()) {
    throw std::invalid_argument("multiplexer qubits don't match parameters.");
  }
  // Check each matrix component is unitary and same size
  for (const auto &mat : mats) {
    if (!Utils::is_unitary(mat, 1e-7))
      throw std::invalid_argument("multiplexer matrix is not unitary.");
    if (mat.GetRows() != dim) {
      throw std::invalid_argument("multiplexer matrices are different size.");
    }
  }
  // Get lists of controls and targets
  reg_t controls(num_controls), targets(num_targets);
  std::copy_n(qubits.begin(), num_targets, targets.begin());
  std::copy_n(qubits.begin() + num_targets, num_controls, controls.begin());

  // Construct the Op
  Op op;
  op.type = OpType::multiplexer;
  op.name = "multiplexer";
  op.qubits = qubits;
  op.mats = mats;
  op.regs = std::vector<reg_t>({controls, targets});
  if (label != "")
    op.string_params = {label};

  if (conditional >= 0) {
    op.conditional = true;
    op.conditional_reg = conditional;
  }

  // Validate qubits are unique.
  check_empty_qubits(op);
  check_duplicate_qubits(op);

  return op;
}

inline Op make_save_state(const reg_t &qubits, const std::string &name,
                          const std::string &snapshot_type,
                          const std::string &label) {
  Op op;
  op.name = name;

  // Get subtype
  static const std::unordered_map<std::string, OpType> types{
      {"save_state", OpType::save_state},
      {"save_statevector", OpType::save_statevec},
      {"save_statevector_dict", OpType::save_statevec_dict},
      {"save_amplitudes", OpType::save_amps},
      {"save_amplitudes_sq", OpType::save_amps_sq},
      {"save_clifford", OpType::save_clifford},
      {"save_probabilities", OpType::save_probs},
      {"save_probabilities_dict", OpType::save_probs_ket},
      {"save_matrix_product_state", OpType::save_mps},
      {"save_unitary", OpType::save_unitary},
      {"save_superop", OpType::save_superop},
      {"save_density_matrix", OpType::save_densmat},
      {"save_stabilizer", OpType::save_stabilizer},
      {"save_expval", OpType::save_expval},
      {"save_expval_var", OpType::save_expval_var}};

  auto type_it = types.find(name);
  if (type_it == types.end()) {
    throw std::runtime_error("Invalid data type \"" + name +
                             "\" in save data instruction.");
  }
  op.type = type_it->second;

  // Get subtype
  static const std::unordered_map<std::string, DataSubType> subtypes{
      {"single", DataSubType::single},   {"c_single", DataSubType::c_single},
      {"average", DataSubType::average}, {"c_average", DataSubType::c_average},
      {"list", DataSubType::list},       {"c_list", DataSubType::c_list},
      {"accum", DataSubType::accum},     {"c_accum", DataSubType::c_accum},
  };

  auto subtype_it = subtypes.find(snapshot_type);
  if (subtype_it == subtypes.end()) {
    throw std::runtime_error("Invalid data subtype \"" + snapshot_type +
                             "\" in save data instruction.");
  }
  op.save_type = subtype_it->second;

  op.string_params.emplace_back(label);

  op.qubits = qubits;

  return op;
}

inline Op make_save_amplitudes(const reg_t &qubits, const std::string &name,
                               const std::vector<uint_t> &base_type,
                               const std::string &snapshot_type,
                               const std::string &label) {
  auto op = make_save_state(qubits, name, snapshot_type, label);
  op.int_params = base_type;
  return op;
}

inline Op make_save_expval(const reg_t &qubits, const std::string &name,
                           const std::vector<std::string> pauli_strings,
                           const std::vector<double> coeff_reals,
                           const std::vector<double> coeff_imags,
                           const std::string &snapshot_type,
                           const std::string &label) {

  assert(pauli_strings.size() == coeff_reals.size());
  assert(pauli_strings.size() == coeff_imags.size());

  auto op = make_save_state(qubits, name, snapshot_type, label);

  for (uint_t i = 0; i < pauli_strings.size(); ++i)
    op.expval_params.emplace_back(pauli_strings[i], coeff_reals[i],
                                  coeff_imags[i]);

  if (op.expval_params.empty()) {
    std::string pauli(op.qubits.size(), 'I');
    op.expval_params.emplace_back(pauli, 0., 0.);
  }
  return op;
}

template <typename inputdata_t>
inline Op make_set_vector(const reg_t &qubits, const std::string &name,
                          const inputdata_t &params) {
  Op op;
  // Get type
  static const std::unordered_map<std::string, OpType> types{
      {"set_statevector", OpType::set_statevec},
  };
  auto type_it = types.find(name);
  if (type_it == types.end()) {
    throw std::runtime_error("Invalid data type \"" + name +
                             "\" in set data instruction.");
  }
  op.type = type_it->second;
  op.name = name;
  op.qubits = qubits;
  op.params =
      Parser<inputdata_t>::template get_list_elem<std::vector<complex_t>>(
          params, 0);
  return op;
}

template <typename inputdata_t>
inline Op make_set_matrix(const reg_t &qubits, const std::string &name,
                          const inputdata_t &params) {
  Op op;
  // Get type
  static const std::unordered_map<std::string, OpType> types{
      {"set_density_matrix", OpType::set_densmat},
      {"set_unitary", OpType::set_unitary},
      {"set_superop", OpType::set_superop}};
  auto type_it = types.find(name);
  if (type_it == types.end()) {
    throw std::runtime_error("Invalid data type \"" + name +
                             "\" in set data instruction.");
  }
  op.type = type_it->second;
  op.name = name;
  op.qubits = qubits;
  op.mats.push_back(
      Parser<inputdata_t>::template get_list_elem<cmatrix_t>(params, 0));
  return op;
}

template <typename inputdata_t>
inline Op make_set_mps(const reg_t &qubits, const std::string &name,
                       const inputdata_t &params) {
  Op op;
  op.type = OpType::set_mps;
  op.name = name;
  op.qubits = qubits;
  op.mps =
      Parser<inputdata_t>::template get_list_elem<mps_container_t>(params, 0);
  return op;
}

template <typename inputdata_t>
inline Op make_set_clifford(const reg_t &qubits, const std::string &name,
                            const inputdata_t &params) {
  Op op;
  op.type = OpType::set_stabilizer;
  op.name = name;
  op.qubits = qubits;
  op.clifford = Parser<inputdata_t>::template get_list_elem<Clifford::Clifford>(
      params, 0);
  return op;
}

inline Op make_jump(const reg_t &qubits, const std::vector<std::string> &params,
                    const int_t conditional) {
  Op op;
  op.type = OpType::jump;
  op.name = "jump";
  op.qubits = qubits;
  op.string_params = params;
  if (op.string_params.empty())
    throw std::invalid_argument(
        std::string("Invalid jump (\"params\" field missing)."));

  if (conditional >= 0) {
    op.conditional = true;
    op.conditional_reg = conditional;
  }

  return op;
}

inline Op make_mark(const reg_t &qubits,
                    const std::vector<std::string> &params) {
  Op op;
  op.type = OpType::mark;
  op.name = "mark";
  op.qubits = qubits;
  op.string_params = params;
  if (op.string_params.empty())
    throw std::invalid_argument(
        std::string("Invalid mark (\"params\" field missing)."));

  return op;
}

inline Op make_measure(const reg_t &qubits, const reg_t &memory,
                       const reg_t &registers) {
  Op op;
  op.type = OpType::measure;
  op.name = "measure";
  op.qubits = qubits;
  op.memory = memory;
  op.registers = registers;
  return op;
}

inline Op make_qerror_loc(const reg_t &qubits, const std::string &label,
                          const int_t conditional = -1) {
  Op op;
  op.type = OpType::qerror_loc;
  op.name = label;
  op.qubits = qubits;
  if (conditional >= 0) {
    op.conditional = true;
    op.conditional_reg = conditional;
  }
  return op;
}

//------------------------------------------------------------------------------
// JSON conversion
//------------------------------------------------------------------------------

// Main deserialization functions
template <typename inputdata_t>
Op input_to_op(const inputdata_t &input); // Partial TODO
json_t op_to_json(const Op &op);          // Partial TODO

inline void from_json(const json_t &js, Op &op) { op = input_to_op(js); }

inline void to_json(json_t &js, const Op &op) { js = op_to_json(op); }

void to_json(json_t &js, const DataSubType &type);

// Standard operations
template <typename inputdata_t>
Op input_to_op_gate(const inputdata_t &input);
template <typename inputdata_t>
Op input_to_op_barrier(const inputdata_t &input);
template <typename inputdata_t>
Op input_to_op_measure(const inputdata_t &input);
template <typename inputdata_t>
Op input_to_op_reset(const inputdata_t &input);
template <typename inputdata_t>
Op input_to_op_bfunc(const inputdata_t &input);
template <typename inputdata_t>
Op input_to_op_initialize(const inputdata_t &input);
template <typename inputdata_t>
Op input_to_op_pauli(const inputdata_t &input);

// Set state
template <typename inputdata_t>
Op input_to_op_set_vector(const inputdata_t &input, OpType op_type);

template <typename inputdata_t>
Op input_to_op_set_matrix(const inputdata_t &input, OpType op_type);

template <typename inputdata_t>
Op input_to_op_set_clifford(const inputdata_t &input, OpType op_type);

template <typename inputdata_t>
Op input_to_op_set_mps(const inputdata_t &input, OpType op_type);

// Save data
template <typename inputdata_t>
Op input_to_op_save_default(const inputdata_t &input, OpType op_type);
template <typename inputdata_t>
Op input_to_op_save_expval(const inputdata_t &input, bool variance);
template <typename inputdata_t>
Op input_to_op_save_amps(const inputdata_t &input, bool squared);

// Control-Flow
template <typename inputdata_t>
Op input_to_op_jump(const inputdata_t &input);
template <typename inputdata_t>
Op input_to_op_mark(const inputdata_t &input);

// Matrices
template <typename inputdata_t>
Op input_to_op_unitary(const inputdata_t &input);
template <typename inputdata_t>
Op input_to_op_diagonal(const inputdata_t &input);
template <typename inputdata_t>
Op input_to_op_superop(const inputdata_t &input);
template <typename inputdata_t>
Op input_to_op_multiplexer(const inputdata_t &input);
template <typename inputdata_t>
Op input_to_op_kraus(const inputdata_t &input);
template <typename inputdata_t>
Op input_to_op_noise_switch(const inputdata_t &input);
template <typename inputdata_t>
Op input_to_op_qerror_loc(const inputdata_t &input);

// Classical bits
template <typename inputdata_t>
Op input_to_op_roerror(const inputdata_t &input);

// Optional instruction parameters
enum class Allowed { Yes, No };

template <typename inputdata_t>
void add_conditional(const Allowed val, Op &op, const inputdata_t &input);

//------------------------------------------------------------------------------
// Implementation: JSON deserialization
//------------------------------------------------------------------------------

// TODO: convert if-else to switch
template <typename inputdata_t>
Op input_to_op(const inputdata_t &input) {
  // load operation identifier
  std::string name;
  Parser<inputdata_t>::get_value(name, "name", input);
  // Barrier
  if (name == "barrier")
    return input_to_op_barrier(input);
  // Measure & Reset
  if (name == "measure")
    return input_to_op_measure(input);
  if (name == "reset")
    return input_to_op_reset(input);
  if (name == "initialize")
    return input_to_op_initialize(input);
  // Arbitrary matrix gates
  if (name == "unitary")
    return input_to_op_unitary(input);
  if (name == "diagonal" || name == "diag")
    return input_to_op_diagonal(input);
  if (name == "superop")
    return input_to_op_superop(input);
  // Save
  if (name == "save_state")
    return input_to_op_save_default(input, OpType::save_state);
  if (name == "save_expval")
    return input_to_op_save_expval(input, false);
  if (name == "save_expval_var")
    return input_to_op_save_expval(input, true);
  if (name == "save_statevector")
    return input_to_op_save_default(input, OpType::save_statevec);
  if (name == "save_statevector_dict")
    return input_to_op_save_default(input, OpType::save_statevec_dict);
  if (name == "save_stabilizer")
    return input_to_op_save_default(input, OpType::save_stabilizer);
  if (name == "save_clifford")
    return input_to_op_save_default(input, OpType::save_clifford);
  if (name == "save_unitary")
    return input_to_op_save_default(input, OpType::save_unitary);
  if (name == "save_superop")
    return input_to_op_save_default(input, OpType::save_superop);
  if (name == "save_density_matrix")
    return input_to_op_save_default(input, OpType::save_densmat);
  if (name == "save_probabilities")
    return input_to_op_save_default(input, OpType::save_probs);
  if (name == "save_matrix_product_state")
    return input_to_op_save_default(input, OpType::save_mps);
  if (name == "save_probabilities_dict")
    return input_to_op_save_default(input, OpType::save_probs_ket);
  if (name == "save_amplitudes")
    return input_to_op_save_amps(input, false);
  if (name == "save_amplitudes_sq")
    return input_to_op_save_amps(input, true);
  // Set
  if (name == "set_statevector")
    return input_to_op_set_vector(input, OpType::set_statevec);
  if (name == "set_density_matrix")
    return input_to_op_set_matrix(input, OpType::set_densmat);
  if (name == "set_unitary")
    return input_to_op_set_matrix(input, OpType::set_unitary);
  if (name == "set_superop")
    return input_to_op_set_matrix(input, OpType::set_superop);
  if (name == "set_stabilizer")
    return input_to_op_set_clifford(input, OpType::set_stabilizer);
  if (name == "set_matrix_product_state")
    return input_to_op_set_mps(input, OpType::set_mps);

  // Bit functions
  if (name == "bfunc")
    return input_to_op_bfunc(input);
  // Noise functions
  if (name == "noise_switch")
    return input_to_op_noise_switch(input);
  if (name == "qerror_loc")
    return input_to_op_qerror_loc(input);
  if (name == "multiplexer")
    return input_to_op_multiplexer(input);
  if (name == "kraus")
    return input_to_op_kraus(input);
  if (name == "roerror")
    return input_to_op_roerror(input);
  if (name == "pauli")
    return input_to_op_pauli(input);

  // Control-flow
  if (name == "jump")
    return input_to_op_jump(input);
  if (name == "mark")
    return input_to_op_mark(input);
  // Default assume gate
  return input_to_op_gate(input);
}

json_t op_to_json(const Op &op) {
  json_t ret;
  ret["name"] = op.name;
  if (!op.qubits.empty())
    ret["qubits"] = op.qubits;
  if (!op.regs.empty())
    ret["regs"] = op.regs;
  if (!op.params.empty())
    ret["params"] = op.params;
  else if (!op.int_params.empty())
    ret["params"] = op.int_params;
  if (op.conditional)
    ret["conditional"] = op.conditional_reg;
  if (!op.memory.empty())
    ret["memory"] = op.memory;
  if (!op.registers.empty())
    ret["register"] = op.registers;
  if (!op.mats.empty())
    ret["mats"] = op.mats;
  return ret;
}

void to_json(json_t &js, const OpType &type) {
  std::stringstream ss;
  ss << type;
  js = ss.str();
}

void to_json(json_t &js, const DataSubType &subtype) {
  std::stringstream ss;
  ss << subtype;
  js = ss.str();
}

//------------------------------------------------------------------------------
// Implementation: Gates, measure, reset deserialization
//------------------------------------------------------------------------------

template <typename inputdata_t>
void add_conditional(const Allowed allowed, Op &op, const inputdata_t &input) {
  // Check conditional
  if (Parser<inputdata_t>::check_key("conditional", input)) {
    // If instruction isn't allow to be conditional throw an exception
    if (allowed == Allowed::No) {
      throw std::invalid_argument("Invalid instruction: \"" + op.name +
                                  "\" cannot be conditional.");
    }
    // If instruction is allowed to be conditional add parameters
    Parser<inputdata_t>::get_value(op.conditional_reg, "conditional", input);
    op.conditional = true;
  }
}

template <typename inputdata_t>
Op input_to_op_gate(const inputdata_t &input) {
  Op op;
  op.type = OpType::gate;
  Parser<inputdata_t>::get_value(op.name, "name", input);
  Parser<inputdata_t>::get_value(op.qubits, "qubits", input);
  Parser<inputdata_t>::get_value(op.params, "params", input);

  // Check for optional label
  // If label is not specified record the gate name as the label
  std::string label;
  Parser<inputdata_t>::get_value(label, "label", input);
  if (label != "")
    op.string_params = {label};
  else
    op.string_params = {op.name};

  // Conditional
  add_conditional(Allowed::Yes, op, input);

  // Validation
  check_empty_name(op);
  check_empty_qubits(op);
  check_duplicate_qubits(op);
  if (op.name == "u1")
    check_length_params(op, 1);
  else if (op.name == "u2")
    check_length_params(op, 2);
  else if (op.name == "u3")
    check_length_params(op, 3);
  return op;
}

template <typename inputdata_t>
Op input_to_op_qerror_loc(const inputdata_t &input) {
  Op op;
  op.type = OpType::qerror_loc;
  Parser<inputdata_t>::get_value(op.name, "label", input);
  Parser<inputdata_t>::get_value(op.qubits, "qubits", input);
  add_conditional(Allowed::Yes, op, input);
  return op;
}

template <typename inputdata_t>
Op input_to_op_barrier(const inputdata_t &input) {
  Op op;
  op.type = OpType::barrier;
  op.name = "barrier";
  Parser<inputdata_t>::get_value(op.qubits, "qubits", input);
  // Check conditional
  add_conditional(Allowed::No, op, input);
  return op;
}

template <typename inputdata_t>
Op input_to_op_measure(const inputdata_t &input) {
  Op op;
  op.type = OpType::measure;
  op.name = "measure";
  Parser<inputdata_t>::get_value(op.qubits, "qubits", input);
  Parser<inputdata_t>::get_value(op.memory, "memory", input);
  Parser<inputdata_t>::get_value(op.registers, "register", input);

  // Conditional
  add_conditional(Allowed::No, op, input);

  // Validation
  check_empty_qubits(op);
  check_duplicate_qubits(op);
  if (op.memory.empty() == false && op.memory.size() != op.qubits.size()) {
    throw std::invalid_argument(
        R"(Invalid measure operation: "memory" and "qubits" are different lengths.)");
  }
  if (op.registers.empty() == false &&
      op.registers.size() != op.qubits.size()) {
    throw std::invalid_argument(
        R"(Invalid measure operation: "register" and "qubits" are different lengths.)");
  }
  return op;
}

template <typename inputdata_t>
Op input_to_op_reset(const inputdata_t &input) {
  Op op;
  op.type = OpType::reset;
  op.name = "reset";
  Parser<inputdata_t>::get_value(op.qubits, "qubits", input);

  // Conditional
  add_conditional(Allowed::No, op, input);

  // Validation
  check_empty_qubits(op);
  check_duplicate_qubits(op);
  return op;
}

template <typename inputdata_t>
Op input_to_op_initialize(const inputdata_t &input) {
  Op op;
  op.type = OpType::initialize;
  op.name = "initialize";
  Parser<inputdata_t>::get_value(op.qubits, "qubits", input);
  Parser<inputdata_t>::get_value(op.params, "params", input);

  // Conditional
  add_conditional(Allowed::No, op, input);

  // Validation
  check_empty_qubits(op);
  check_duplicate_qubits(op);
  check_length_params(op, 1ULL << op.qubits.size());
  return op;
}
template <typename inputdata_t>
Op input_to_op_pauli(const inputdata_t &input) {
  Op op;
  op.type = OpType::gate;
  op.name = "pauli";
  Parser<inputdata_t>::get_value(op.qubits, "qubits", input);
  Parser<inputdata_t>::get_value(op.string_params, "params", input);

  // Check for optional label
  // If label is not specified record the gate name as the label
  std::string label;
  Parser<inputdata_t>::get_value(label, "label", input);
  if (label != "")
    op.string_params.push_back(label);
  else
    op.string_params.push_back(op.name);

  // Conditional
  add_conditional(Allowed::No, op, input);

  // Validation
  check_empty_qubits(op);
  check_duplicate_qubits(op);

  return op;
}

//------------------------------------------------------------------------------
// Implementation: Boolean Functions
//------------------------------------------------------------------------------
template <typename inputdata_t>
Op input_to_op_bfunc(const inputdata_t &input) {
  Op op;
  op.type = OpType::bfunc;
  op.name = "bfunc";
  op.string_params.resize(2);
  std::string relation;
  Parser<inputdata_t>::get_value(op.string_params[0], "mask",
                                 input); // mask hexadecimal string
  Parser<inputdata_t>::get_value(op.string_params[1], "val",
                                 input); // value hexadecimal string
  Parser<inputdata_t>::get_value(relation, "relation",
                                 input); // relation string
  // Load single register / memory bit for storing result
  uint_t tmp;
  if (Parser<inputdata_t>::get_value(tmp, "register", input)) {
    op.registers.push_back(tmp);
  }
  if (Parser<inputdata_t>::get_value(tmp, "memory", input)) {
    op.memory.push_back(tmp);
  }

  // Format hex strings
  Utils::format_hex_inplace(op.string_params[0]);
  Utils::format_hex_inplace(op.string_params[1]);

  const stringmap_t<RegComparison> comp_table({
      {"==", RegComparison::Equal},
      {"!=", RegComparison::NotEqual},
      {"<", RegComparison::Less},
      {"<=", RegComparison::LessEqual},
      {">", RegComparison::Greater},
      {">=", RegComparison::GreaterEqual},
  });

  auto it = comp_table.find(relation);
  if (it == comp_table.end()) {
    std::stringstream msg;
    msg << "Invalid bfunc relation string :\"" << it->first << "\"."
        << std::endl;
    throw std::invalid_argument(msg.str());
  } else {
    op.bfunc = it->second;
  }

  // Conditional
  add_conditional(Allowed::No, op, input);

  // Validation
  if (op.registers.empty()) {
    throw std::invalid_argument(
        "Invalid measure operation: \"register\" is empty.");
  }
  return op;
}

template <typename inputdata_t>
Op input_to_op_roerror(const inputdata_t &input) {
  Op op;
  op.type = OpType::roerror;
  op.name = "roerror";
  Parser<inputdata_t>::get_value(op.memory, "memory", input);
  Parser<inputdata_t>::get_value(op.registers, "register", input);
  Parser<inputdata_t>::get_value(op.probs, "params", input);
  // Conditional
  add_conditional(Allowed::No, op, input);
  return op;
}

//------------------------------------------------------------------------------
// Implementation: Matrix and Kraus deserialization
//------------------------------------------------------------------------------
template <typename inputdata_t>
Op input_to_op_unitary(const inputdata_t &input) {
  Op op;
  op.type = OpType::matrix;
  op.name = "unitary";
  Parser<inputdata_t>::get_value(op.qubits, "qubits", input);
  Parser<inputdata_t>::get_value(op.mats, "params", input);
  // Validation
  check_empty_qubits(op);
  check_duplicate_qubits(op);
  if (op.mats.size() != 1) {
    throw std::invalid_argument("\"unitary\" params must be a single matrix.");
  }
  for (const auto &mat : op.mats) {
    if (!Utils::is_unitary(mat, 1e-7)) {
      throw std::invalid_argument("\"unitary\" matrix is not unitary.");
    }
  }
  // Check for a label
  std::string label;
  Parser<inputdata_t>::get_value(label, "label", input);
  op.string_params.push_back(label);

  // Conditional
  add_conditional(Allowed::Yes, op, input);
  return op;
}
template <typename inputdata_t>
Op input_to_op_diagonal(const inputdata_t &input) {
  Op op;
  op.type = OpType::diagonal_matrix;
  op.name = "diagonal";
  Parser<inputdata_t>::get_value(op.qubits, "qubits", input);
  Parser<inputdata_t>::get_value(op.params, "params", input);

  // Validation
  check_empty_qubits(op);
  check_duplicate_qubits(op);
  if (op.params.size() != 1ULL << op.qubits.size()) {
    throw std::invalid_argument("\"diagonal\" matrix is wrong size.");
  }
  for (const auto &val : op.params) {
    if (!Linalg::almost_equal(std::abs(val), 1.0, 1e-7)) {
      throw std::invalid_argument("\"diagonal\" matrix is not unitary.");
    }
  }

  // Check for a label
  std::string label;
  Parser<inputdata_t>::get_value(label, "label", input);
  op.string_params.push_back(label);

  // Conditional
  add_conditional(Allowed::Yes, op, input);
  return op;
}
template <typename inputdata_t>
Op input_to_op_superop(const inputdata_t &input) {
  // Warning: we don't check superoperator is valid!
  Op op;
  op.type = OpType::superop;
  op.name = "superop";
  Parser<inputdata_t>::get_value(op.qubits, "qubits", input);
  Parser<inputdata_t>::get_value(op.mats, "params", input);
  // Check conditional
  add_conditional(Allowed::Yes, op, input);
  // Validation
  check_empty_qubits(op);
  check_duplicate_qubits(op);
  if (op.mats.size() != 1) {
    throw std::invalid_argument("\"superop\" params must be a single matrix.");
  }
  return op;
}
template <typename inputdata_t>
Op input_to_op_multiplexer(const inputdata_t &input) {
  // Parse parameters
  reg_t qubits;
  std::vector<cmatrix_t> mats;
  std::string label;
  Parser<inputdata_t>::get_value(qubits, "qubits", input);
  Parser<inputdata_t>::get_value(mats, "params", input);
  Parser<inputdata_t>::get_value(label, "label", input);
  // Construct op
  auto op = make_multiplexer(qubits, mats, -1, label);
  // Conditional
  add_conditional(Allowed::Yes, op, input);
  return op;
}
template <typename inputdata_t>
Op input_to_op_kraus(const inputdata_t &input) {
  Op op;
  op.type = OpType::kraus;
  op.name = "kraus";
  Parser<inputdata_t>::get_value(op.qubits, "qubits", input);
  Parser<inputdata_t>::get_value(op.mats, "params", input);

  // Validation
  check_empty_qubits(op);
  check_duplicate_qubits(op);
  // Conditional
  add_conditional(Allowed::Yes, op, input);
  return op;
}

template <typename inputdata_t>
Op input_to_op_noise_switch(const inputdata_t &input) {
  Op op;
  op.type = OpType::noise_switch;
  op.name = "noise_switch";
  Parser<inputdata_t>::get_value(op.params, "params", input);
  // Conditional
  add_conditional(Allowed::No, op, input);
  return op;
}

//------------------------------------------------------------------------------
// Implementation: Set state
//------------------------------------------------------------------------------
template <typename inputdata_t>
Op input_to_op_set_vector(const inputdata_t &input, OpType op_type) {
  Op op;
  op.type = op_type;
  const inputdata_t &params = Parser<inputdata_t>::get_value("params", input);
  op.params =
      Parser<inputdata_t>::template get_list_elem<std::vector<complex_t>>(
          params, 0);
  Parser<inputdata_t>::get_value(op.name, "name", input);
  Parser<inputdata_t>::get_value(op.qubits, "qubits", input);
  add_conditional(Allowed::No, op, input);
  return op;
}

template <typename inputdata_t>
Op input_to_op_set_matrix(const inputdata_t &input, OpType op_type) {
  Op op;
  op.type = op_type;
  const inputdata_t &params = Parser<inputdata_t>::get_value("params", input);
  op.mats.push_back(
      Parser<inputdata_t>::template get_list_elem<cmatrix_t>(params, 0));
  Parser<inputdata_t>::get_value(op.name, "name", input);
  Parser<inputdata_t>::get_value(op.qubits, "qubits", input);
  add_conditional(Allowed::No, op, input);
  return op;
}

template <typename inputdata_t>
Op input_to_op_set_clifford(const inputdata_t &input, OpType op_type) {
  Op op;
  op.type = op_type;
  const inputdata_t &params = Parser<inputdata_t>::get_value("params", input);
  op.clifford = Parser<inputdata_t>::template get_list_elem<Clifford::Clifford>(
      params, 0);
  Parser<inputdata_t>::get_value(op.name, "name", input);
  Parser<inputdata_t>::get_value(op.qubits, "qubits", input);
  add_conditional(Allowed::No, op, input);
  return op;
}

template <typename inputdata_t>
Op input_to_op_set_mps(const inputdata_t &input, OpType op_type) {
  Op op;
  op.type = op_type;
  const inputdata_t &params = Parser<inputdata_t>::get_value("params", input);
  op.mps =
      Parser<inputdata_t>::template get_list_elem<mps_container_t>(params, 0);

  Parser<inputdata_t>::get_value(op.name, "name", input);
  Parser<inputdata_t>::get_value(op.qubits, "qubits", input);
  add_conditional(Allowed::No, op, input);
  return op;
}

//------------------------------------------------------------------------------
// Implementation: Save data deserialization
//------------------------------------------------------------------------------
template <typename inputdata_t>
Op input_to_op_save_default(const inputdata_t &input, OpType op_type) {
  Op op;
  op.type = op_type;
  Parser<inputdata_t>::get_value(op.name, "name", input);

  // Get subtype
  static const std::unordered_map<std::string, DataSubType> subtypes{
      {"single", DataSubType::single},   {"c_single", DataSubType::c_single},
      {"average", DataSubType::average}, {"c_average", DataSubType::c_average},
      {"list", DataSubType::list},       {"c_list", DataSubType::c_list},
      {"accum", DataSubType::accum},     {"c_accum", DataSubType::c_accum},
  };
  std::string subtype;
  Parser<inputdata_t>::get_value(subtype, "snapshot_type", input);
  auto subtype_it = subtypes.find(subtype);
  if (subtype_it == subtypes.end()) {
    throw std::runtime_error("Invalid data subtype \"" + subtype +
                             "\" in save data instruction.");
  }
  op.save_type = subtype_it->second;

  // Get data key
  op.string_params.emplace_back("");
  Parser<inputdata_t>::get_value(op.string_params[0], "label", input);

  // Add optional qubits field
  Parser<inputdata_t>::get_value(op.qubits, "qubits", input);
  return op;
}
template <typename inputdata_t>
Op input_to_op_save_expval(const inputdata_t &input, bool variance) {
  // Initialized default save instruction params
  auto op_type = (variance) ? OpType::save_expval_var : OpType::save_expval;
  Op op = input_to_op_save_default(input, op_type);

  // Parse Pauli operator components
  const auto threshold = 1e-12; // drop small components
  // Get components
  if (Parser<inputdata_t>::check_key("params", input) &&
      Parser<inputdata_t>::is_array("params", input)) {
    for (const auto &comp_ : Parser<inputdata_t>::get_value("params", input)) {
      const auto &comp = Parser<inputdata_t>::get_as_list(comp_);
      // Get complex coefficient
      std::vector<double> coeffs =
          Parser<inputdata_t>::template get_list_elem<std::vector<double>>(comp,
                                                                           1);
      if (std::abs(coeffs[0]) > threshold || std::abs(coeffs[1]) > threshold) {
        std::string pauli =
            Parser<inputdata_t>::template get_list_elem<std::string>(comp, 0);
        if (pauli.size() != op.qubits.size()) {
          throw std::invalid_argument(
              std::string("Invalid expectation value save instruction ") +
              "(Pauli label does not match qubit number.).");
        }
        op.expval_params.emplace_back(pauli, coeffs[0], coeffs[1]);
      }
    }
  } else {
    throw std::invalid_argument("Invalid save expectation value \"params\".");
  }

  // Check edge case of all coefficients being empty
  // In this case the operator had all coefficients zero, or sufficiently close
  // to zero that they were all truncated.
  if (op.expval_params.empty()) {
    std::string pauli(op.qubits.size(), 'I');
    op.expval_params.emplace_back(pauli, 0., 0.);
  }

  return op;
}
template <typename inputdata_t>
Op input_to_op_save_amps(const inputdata_t &input, bool squared) {
  // Initialized default save instruction params
  auto op_type = (squared) ? OpType::save_amps_sq : OpType::save_amps;
  Op op = input_to_op_save_default(input, op_type);
  Parser<inputdata_t>::get_value(op.int_params, "params", input);
  return op;
}

template <typename inputdata_t>
Op input_to_op_jump(const inputdata_t &input) {
  Op op;
  op.type = OpType::jump;
  op.name = "jump";
  Parser<inputdata_t>::get_value(op.qubits, "qubits", input);
  Parser<inputdata_t>::get_value(op.string_params, "params", input);
  if (op.string_params.empty())
    throw std::invalid_argument(
        std::string("Invalid jump (\"params\" field missing)."));

  // Conditional
  add_conditional(Allowed::Yes, op, input);

  return op;
}

template <typename inputdata_t>
Op input_to_op_mark(const inputdata_t &input) {
  Op op;
  op.type = OpType::mark;
  op.name = "mark";
  Parser<inputdata_t>::get_value(op.qubits, "qubits", input);
  Parser<inputdata_t>::get_value(op.string_params, "params", input);
  if (op.string_params.empty())
    throw std::invalid_argument(
        std::string("Invalid mark (\"params\" field missing)."));

  // Conditional
  add_conditional(Allowed::No, op, input);

  return op;
}

//------------------------------------------------------------------------------
} // end namespace Operations
//------------------------------------------------------------------------------
} // end namespace AER
//------------------------------------------------------------------------------
#endif<|MERGE_RESOLUTION|>--- conflicted
+++ resolved
@@ -57,14 +57,11 @@
   sim_op,
   nop,
   // Noise instructions
-<<<<<<< HEAD
-  kraus, superop, roerror, noise_switch, sample_noise, 
-=======
   kraus,
   superop,
   roerror,
   noise_switch,
->>>>>>> 7b3ab205
+  sample_noise,
   // Save instructions
   save_state,
   save_expval,
