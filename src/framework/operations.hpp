/**
 * This code is part of Qiskit.
 *
 * (C) Copyright IBM 2018, 2019.
 *
 * This code is licensed under the Apache License, Version 2.0. You may
 * obtain a copy of this license in the LICENSE.txt file in the root directory
 * of this source tree or at http://www.apache.org/licenses/LICENSE-2.0.
 *
 * Any modifications or derivative works of this code must retain this
 * copyright notice, and modified files need to carry a notice indicating
 * that they have been altered from the originals.
 */

#ifndef _aer_framework_operations_hpp_
#define _aer_framework_operations_hpp_

#include <algorithm>
#include <stdexcept>
#include <iostream>
#include <sstream>
#include <tuple>

#include "framework/types.hpp"
#include "framework/json_parser.hpp"
#include "framework/utils.hpp"
#include "framework/linalg/almost_equal.hpp"
#include "simulators/stabilizer/clifford.hpp"

namespace AER {
namespace Operations {

// Comparisons enum class used for Boolean function operation.
// these are used to compare two hexadecimal strings and return a bool
// for now we only have one comparison Equal, but others will be added
enum class RegComparison {Equal, NotEqual, Less, LessEqual, Greater, GreaterEqual};

// Enum class for operation types
enum class OpType {
  gate, measure, reset, bfunc, barrier, snapshot,
  matrix, diagonal_matrix, multiplexer, initialize, sim_op, nop,
  // Noise instructions
  kraus, superop, roerror, noise_switch,
  // Save instructions
  save_state, save_expval, save_expval_var, save_statevec, save_statevec_dict,
  save_densmat, save_probs, save_probs_ket, save_amps, save_amps_sq,
  save_stabilizer, save_unitary, save_mps, save_superop,
  // Set instructions
  set_statevec, set_densmat, set_unitary, set_superop,
    set_stabilizer, set_mps
};

enum class DataSubType {
  single, c_single, list, c_list, accum, c_accum, average, c_average
};

static const std::unordered_set<OpType> SAVE_TYPES = {
  OpType::save_state, OpType::save_expval, OpType::save_expval_var,
  OpType::save_statevec, OpType::save_statevec_dict,
  OpType::save_densmat, OpType::save_probs, OpType::save_probs_ket,
  OpType::save_amps, OpType::save_amps_sq, OpType::save_stabilizer,
  OpType::save_unitary, OpType::save_mps, OpType::save_superop
};

inline std::ostream& operator<<(std::ostream& stream, const OpType& type) {
  switch (type) {
  case OpType::gate:
    stream << "gate";
    break;
  case OpType::measure:
    stream << "measure";
    break;
  case OpType::reset:
    stream << "reset";
    break;
  case OpType::bfunc:
    stream << "bfunc";
    break;
  case OpType::barrier:
    stream << "barrier";
    break;
  case OpType::save_state:
    stream << "save_state";
    break;
  case OpType::save_expval:
    stream << "save_expval";
    break;
  case OpType::save_expval_var:
    stream << "save_expval_var";
  case OpType::save_statevec:
    stream << "save_statevector";
    break;
  case OpType::save_statevec_dict:
    stream << "save_statevector_dict";
    break;
  case OpType::save_mps:
    stream << "save_matrix_product_state";
    break;
  case OpType::save_densmat:
    stream << "save_density_matrix";
    break;
  case OpType::save_probs:
    stream << "save_probabilities";
    break;
  case OpType::save_probs_ket:
    stream << "save_probabilities_dict";
    break;
  case OpType::save_amps:
    stream << "save_amplitudes";
    break;
  case OpType::save_amps_sq:
    stream << "save_amplitudes_sq";
    break;
  case OpType::save_stabilizer:
    stream << "save_stabilizer";
    break;
  case OpType::save_unitary:
    stream << "save_unitary";
    break;
  case OpType::save_superop:
    stream << "save_superop";
    break;
  case OpType::set_statevec:
    stream << "set_statevector";
    break;
  case OpType::set_densmat:
    stream << "set_density_matrix";
    break;
  case OpType::set_unitary:
    stream << "set_unitary";
    break;
  case OpType::set_superop:
    stream << "set_superop";
    break;
  case OpType::set_stabilizer:
    stream << "set_stabilizer";
    break;
  case OpType::set_mps:
    stream << "set_matrix_product_state";
    break;
  case OpType::snapshot:
    stream << "snapshot";
    break;
  case OpType::matrix:
    stream << "unitary";
    break;
  case OpType::diagonal_matrix:
    stream << "diagonal";
    break;
  case OpType::multiplexer:
    stream << "multiplexer";
    break;
  case OpType::kraus:
    stream << "kraus";
    break;
  case OpType::superop:
    stream << "superop";
    break;
  case OpType::roerror:
    stream << "roerror";
    break;
  case OpType::noise_switch:
    stream << "noise_switch";
    break;
  case OpType::initialize:
    stream << "initialize";
    break;
  case OpType::sim_op:
    stream << "sim_op";
    break;
  case OpType::nop:
    stream << "nop";
    break;
  default:
    stream << "unknown";
  }
  return stream;
}


//------------------------------------------------------------------------------
// Op Class
//------------------------------------------------------------------------------

struct Op {
  // General Operations
  OpType type;                    // operation type identifier
  std::string name;               // operation name
  reg_t qubits;                   //  qubits operation acts on
  std::vector<reg_t> regs;        //  list of qubits for matrixes
  std::vector<complex_t> params;  // real or complex params for gates
  std::vector<uint_t> int_params;  // integer parameters 
  std::vector<std::string> string_params; // used for snapshot label, and boolean functions

  // Conditional Operations
  bool conditional = false; // is gate conditional gate
  uint_t conditional_reg;   // (opt) the (single) register location to look up for conditional
  RegComparison bfunc;      // (opt) boolean function relation

  // Measurement
  reg_t memory;             // (opt) register operation it acts on (measure)
  reg_t registers;          // (opt) register locations it acts on (measure, conditional)

  // Mat and Kraus
  std::vector<cmatrix_t> mats;

  // Readout error
  std::vector<rvector_t> probs;

  // Expvals
  std::vector<std::tuple<std::string, double, double>> expval_params;

  // Set states
  Clifford::Clifford clifford;
  mps_container_t mps;

  // Legacy Snapshots
  DataSubType save_type = DataSubType::single;
  using pauli_component_t = std::pair<complex_t, std::string>; // Pair (coeff, label_string)
  using matrix_component_t = std::pair<complex_t, std::vector<std::pair<reg_t, cmatrix_t>>>; // vector of Pair(qubits, matrix), combined with coefficient
  std::vector<pauli_component_t> params_expval_pauli;
  std::vector<matrix_component_t> params_expval_matrix; // note that diagonal matrices are stored as
                                                        // 1 x M row-matrices
                                                        // Projector vectors are stored as
                                                        // M x 1 column-matrices
};

inline std::ostream& operator<<(std::ostream& s, const Op& op) {
  s << op.name << "[";
  bool first = true;
  for (size_t qubit: op.qubits) {
    if (!first) s << ",";
    s << qubit;
    first = false;
  }
  s << "],[";
  first = true;
  for (reg_t reg: op.regs) {
    if (!first) s << ",";
    s << "[";
    bool first0 = true;
    for (size_t qubit: reg) {
      if (!first0) s << ",";
      s << qubit;
      first0 = false;
    }
    s << "]";
    first = false;
  }
  s << "]";
  return s;
}

//------------------------------------------------------------------------------
// Error Checking
//------------------------------------------------------------------------------

// Raise an exception if name string is empty
inline void check_empty_name(const Op &op) {
  if (op.name.empty())
    throw std::invalid_argument(R"(Invalid qobj instruction ("name" is empty).)");
}

// Raise an exception if qubits list is empty
inline void check_empty_qubits(const Op &op) {
  if (op.qubits.empty())
    throw std::invalid_argument(R"(Invalid qobj ")" + op.name +
                                R"(" instruction ("qubits" is empty).)");
}

// Raise an exception if params is empty
inline void check_empty_params(const Op &op) {
  if (op.params.empty())
    throw std::invalid_argument(R"(Invalid qobj ")" + op.name +
                                R"(" instruction ("params" is empty).)");
}

// Raise an exception if params is empty
inline void check_length_params(const Op &op, const size_t size) {
  if (op.params.size() != size)
    throw std::invalid_argument(R"(Invalid qobj ")" + op.name +
                                R"(" instruction ("params" is incorrect length).)");
}

// Raise an exception if qubits list contains duplications
inline void check_duplicate_qubits(const Op &op) {
  auto cpy = op.qubits;
  std::unique(cpy.begin(), cpy.end());
  if (cpy != op.qubits)
    throw std::invalid_argument(R"(Invalid qobj ")" + op.name +
                                R"(" instruction ("qubits" are not unique).)");
}

//------------------------------------------------------------------------------
// Generator functions
//------------------------------------------------------------------------------

inline Op make_unitary(const reg_t &qubits, const cmatrix_t &mat, std::string label = "") {
  Op op;
  op.type = OpType::matrix;
  op.name = "unitary";
  op.qubits = qubits;
  op.mats = {mat};
  if (label != "")
    op.string_params = {label};
  return op;
}

inline Op make_unitary(const reg_t &qubits, cmatrix_t &&mat, std::string label = "") {
  Op op;
  op.type = OpType::matrix;
  op.name = "unitary";
  op.qubits = qubits;
  op.mats.resize(1);
  op.mats[0] = std::move(mat);
  if (label != "")
    op.string_params = {label};
  return op;
}

inline Op make_diagonal(const reg_t &qubits, cvector_t &&vec, std::string label = "") {
  Op op;
  op.type = OpType::diagonal_matrix;
  op.name = "diagonal";
  op.qubits = qubits;
  op.params = std::move(vec);

  if (label != "")
    op.string_params = {label};

  return op;
}

inline Op make_superop(const reg_t &qubits, const cmatrix_t &mat) {
  Op op;
  op.type = OpType::superop;
  op.name = "superop";
  op.qubits = qubits;
  op.mats = {mat};
  return op;
}

inline Op make_superop(const reg_t &qubits, cmatrix_t &&mat) {
  Op op;
  op.type = OpType::superop;
  op.name = "superop";
  op.qubits = qubits;
  op.mats.resize(1);
  op.mats[0] = std::move(mat);
  return op;
}

inline Op make_kraus(const reg_t &qubits, const std::vector<cmatrix_t> &mats) {
  Op op;
  op.type = OpType::kraus;
  op.name = "kraus";
  op.qubits = qubits;
  op.mats = mats;
  return op;
}

inline Op make_kraus(const reg_t &qubits, std::vector<cmatrix_t> &&mats) {
  Op op;
  op.type = OpType::kraus;
  op.name = "kraus";
  op.qubits = qubits;
  op.mats = std::move(mats);
  return op;
}

inline Op make_roerror(const reg_t &memory, const std::vector<rvector_t> &probs) {
  Op op;
  op.type = OpType::roerror;
  op.name = "roerror";
  op.memory = memory;
  op.probs = probs;
  return op;
}

inline Op make_roerror(const reg_t &memory, std::vector<rvector_t> &&probs) {
  Op op;
  op.type = OpType::roerror;
  op.name = "roerror";
  op.memory = memory;
  op.probs = std::move(probs);
  return op;
}

template <typename T> // real or complex numeric type
inline Op make_u1(uint_t qubit, T lam) {
  Op op;
  op.type = OpType::gate;
  op.name = "u1";
  op.qubits = {qubit};
  op.params = {lam};
  op.string_params = {op.name};
  return op;
}

template <typename T> // real or complex numeric type
inline Op make_u2(uint_t qubit, T phi, T lam) {
  Op op;
  op.type = OpType::gate;
  op.name = "u2";
  op.qubits = {qubit};
  op.params = {phi, lam};
  op.string_params = {op.name};
  return op;
}

template <typename T> // real or complex numeric type
inline Op make_u3(uint_t qubit, T theta, T phi, T lam) {
  Op op;
  op.type = OpType::gate;
  op.name = "u3";
  op.qubits = {qubit};
  op.params = {theta, phi, lam};
  op.string_params = {op.name};
  return op;
}

inline Op make_reset(const reg_t & qubits, uint_t state = 0) {
  Op op;
  op.type = OpType::reset;
  op.name = "reset";
  op.qubits = qubits;
  return op;
}

inline Op make_multiplexer(const reg_t &qubits,
                           const std::vector<cmatrix_t> &mats,
                           std::string label = "") {

  // Check matrices are N-qubit
  auto dim = mats[0].GetRows();
  auto num_targets = static_cast<uint_t>(std::log2(dim));
  if (1ULL << num_targets != dim) {
    throw std::invalid_argument("invalid multiplexer matrix dimension.");
  }
  // Check number of matrix compents is power of 2.
  size_t num_mats = mats.size();
  auto num_controls = static_cast<uint_t>(std::log2(num_mats));
  if (1ULL << num_controls != num_mats) {
    throw std::invalid_argument("invalid number of multiplexer matrices.");
  }
  // Check number of targets and controls matches qubits
  if (num_controls + num_targets != qubits.size()) {
    throw std::invalid_argument("multiplexer qubits don't match parameters.");
  }
  // Check each matrix component is unitary and same size
  for (const auto &mat : mats) {
    if (!Utils::is_unitary(mat, 1e-7))
      throw std::invalid_argument("multiplexer matrix is not unitary.");
    if (mat.GetRows() != dim) {
      throw std::invalid_argument("multiplexer matrices are different size.");
    }
  }
  // Get lists of controls and targets
  reg_t controls(num_controls), targets(num_targets);
  std::copy_n(qubits.begin(), num_controls, controls.begin());
  std::copy_n(qubits.begin() + num_controls, num_targets, targets.begin());

  // Construct the Op
  Op op;
  op.type = OpType::multiplexer;
  op.name = "multiplexer";
  op.qubits = qubits;
  op.mats = mats;
  op.regs = std::vector<reg_t>({controls, targets});
  if (label != "")
    op.string_params = {label};

  // Validate qubits are unique.
  check_empty_qubits(op);
  check_duplicate_qubits(op);

  return op;
}

//------------------------------------------------------------------------------
// JSON conversion
//------------------------------------------------------------------------------

// Main deserialization functions
template<typename inputdata_t>
Op input_to_op(const inputdata_t& input); // Partial TODO
json_t op_to_json(const Op &op); // Partial TODO

inline void from_json(const json_t &js, Op &op) {op = input_to_op(js);}

inline void to_json(json_t &js, const Op &op) { js = op_to_json(op);}

// Standard operations
template<typename inputdata_t>
Op input_to_op_gate(const inputdata_t& input);
template<typename inputdata_t>
Op input_to_op_barrier(const inputdata_t& input);
template<typename inputdata_t>
Op input_to_op_measure(const inputdata_t& input);
template<typename inputdata_t>
Op input_to_op_reset(const inputdata_t& input);
template<typename inputdata_t>
Op input_to_op_bfunc(const inputdata_t& input);
template<typename inputdata_t>
Op input_to_op_initialize(const inputdata_t& input);
template<typename inputdata_t>
Op input_to_op_pauli(const inputdata_t& input);

// Set state
<<<<<<< HEAD
Op json_to_op_set_vector(const json_t& js, OpType op_type);
Op json_to_op_set_matrix(const json_t& js, OpType op_type);
Op json_to_op_set_clifford(const json_t& js, OpType op_type);
Op json_to_op_set_mps(const json_t &js, OpType op_type);
=======
template<typename inputdata_t>
Op input_to_op_set_vector(const inputdata_t& input, OpType op_type);

template<typename inputdata_t>
Op input_to_op_set_matrix(const inputdata_t& input, OpType op_type);

template<typename inputdata_t>
Op input_to_op_set_clifford(const inputdata_t& input, OpType op_type);
>>>>>>> 1911221a

// Save data
template<typename inputdata_t>
Op input_to_op_save_default(const inputdata_t& input, OpType op_type);
template<typename inputdata_t>
Op input_to_op_save_expval(const inputdata_t& input, bool variance);
template<typename inputdata_t>
Op input_to_op_save_amps(const inputdata_t& input, bool squared);

// Snapshots
template<typename inputdata_t>
Op input_to_op_snapshot(const inputdata_t& input);
template<typename inputdata_t>
Op input_to_op_snapshot_default(const inputdata_t& input);
template<typename inputdata_t>
Op input_to_op_snapshot_matrix(const inputdata_t& input);
template<typename inputdata_t>
Op input_to_op_snapshot_pauli(const inputdata_t& input);

// Matrices
template<typename inputdata_t>
Op input_to_op_unitary(const inputdata_t& input);
template<typename inputdata_t>
Op input_to_op_diagonal(const inputdata_t& input);
template<typename inputdata_t>
Op input_to_op_superop(const inputdata_t& input);
template<typename inputdata_t>
Op input_to_op_multiplexer(const inputdata_t& input);
template<typename inputdata_t>
Op input_to_op_kraus(const inputdata_t& input);
template<typename inputdata_t>
Op input_to_op_noise_switch(const inputdata_t& input);

// Classical bits
template<typename inputdata_t>
Op input_to_op_roerror(const inputdata_t& input);

// Optional instruction parameters
enum class Allowed {Yes, No};

template<typename inputdata_t>
void add_conditional(const Allowed val, Op& op, const inputdata_t& input);


//------------------------------------------------------------------------------
// Implementation: JSON deserialization
//------------------------------------------------------------------------------

// TODO: convert if-else to switch
template<typename inputdata_t>
Op input_to_op(const inputdata_t& input) {
  // load operation identifier
  std::string name;
  Parser<inputdata_t>::get_value(name, "name", input);
  // Barrier
  if (name == "barrier")
    return input_to_op_barrier(input);
  // Measure & Reset
  if (name == "measure")
    return input_to_op_measure(input);
  if (name == "reset")
    return input_to_op_reset(input);
  if (name == "initialize")
    return input_to_op_initialize(input);
  // Arbitrary matrix gates
  if (name == "unitary")
    return input_to_op_unitary(input);
  if (name == "diagonal" || name == "diag")
    return input_to_op_diagonal(input);
  if (name == "superop")
    return input_to_op_superop(input);
  // Save
  if (name == "save_state")
    return input_to_op_save_default(input, OpType::save_state);
  if (name == "save_expval")
    return input_to_op_save_expval(input, false);
  if (name == "save_expval_var")
    return input_to_op_save_expval(input, true);
  if (name == "save_statevector")
    return input_to_op_save_default(input, OpType::save_statevec);
  if (name == "save_statevector_dict")
    return input_to_op_save_default(input, OpType::save_statevec_dict);
  if (name == "save_stabilizer")
    return input_to_op_save_default(input, OpType::save_stabilizer);
  if (name == "save_unitary")
    return input_to_op_save_default(input, OpType::save_unitary);
  if (name == "save_superop")
    return input_to_op_save_default(input, OpType::save_superop);
  if (name == "save_density_matrix")
    return input_to_op_save_default(input, OpType::save_densmat);
  if (name == "save_probabilities")
    return input_to_op_save_default(input, OpType::save_probs);
  if (name == "save_matrix_product_state")
    return input_to_op_save_default(input, OpType::save_mps);
  if (name == "save_probabilities_dict")
    return input_to_op_save_default(input, OpType::save_probs_ket);
  if (name == "save_amplitudes")
    return input_to_op_save_amps(input, false);
  if (name == "save_amplitudes_sq")
    return input_to_op_save_amps(input, true);
  // Set
  if (name == "set_statevector")
    return input_to_op_set_vector(input, OpType::set_statevec);
  if (name == "set_density_matrix")
    return input_to_op_set_matrix(input, OpType::set_densmat);
  if (name == "set_unitary")
    return input_to_op_set_matrix(input, OpType::set_unitary);
  if (name == "set_superop")
    return input_to_op_set_matrix(input, OpType::set_superop);
  if (name == "set_stabilizer")
<<<<<<< HEAD
    return json_to_op_set_clifford(js, OpType::set_stabilizer);
  if (name == "set_matrix_product_state")
    return json_to_op_set_mps(js, OpType::set_mps);
=======
    return input_to_op_set_clifford(input, OpType::set_stabilizer);
>>>>>>> 1911221a
  // Snapshot
  if (name == "snapshot")
    return input_to_op_snapshot(input);
  // Bit functions
  if (name == "bfunc")
    return input_to_op_bfunc(input);
  // Noise functions
  if (name == "noise_switch")
    return input_to_op_noise_switch(input);
  if (name == "multiplexer")
    return input_to_op_multiplexer(input);
  if (name == "kraus")
    return input_to_op_kraus(input);
  if (name == "roerror")
    return input_to_op_roerror(input);
   if (name == "pauli")
    return input_to_op_pauli(input);
  // Default assume gate
  return input_to_op_gate(input);
}

json_t op_to_json(const Op &op) {
  json_t ret;
  ret["name"] = op.name;
  if (!op.qubits.empty())
    ret["qubits"] = op.qubits;
  if (!op.regs.empty())
    ret["regs"] = op.regs;
  if (!op.params.empty())
    ret["params"] = op.params;
  else if (!op.int_params.empty())
    ret["params"] = op.int_params;
  if (op.conditional)
    ret["conditional"] = op.conditional_reg;
  if (!op.memory.empty())
    ret["memory"] = op.memory;
  if (!op.registers.empty())
    ret["register"] = op.registers;
  if (!op.mats.empty())
    ret["mats"] = op.mats;
  return ret;
}


//------------------------------------------------------------------------------
// Implementation: Gates, measure, reset deserialization
//------------------------------------------------------------------------------

template<typename inputdata_t>
void add_conditional(const Allowed allowed, Op& op, const inputdata_t& input) {
  // Check conditional
  if (Parser<inputdata_t>::check_key("conditional", input)) {
    // If instruction isn't allow to be conditional throw an exception
    if (allowed == Allowed::No) {
      throw std::invalid_argument("Invalid instruction: \"" + op.name + "\" cannot be conditional.");
    }
    // If instruction is allowed to be conditional add parameters
    Parser<inputdata_t>::get_value(op.conditional_reg, "conditional", input);
    op.conditional = true;
  }
}

template<typename inputdata_t>
Op input_to_op_gate(const inputdata_t& input) {
  Op op;
  op.type = OpType::gate;
  Parser<inputdata_t>::get_value(op.name, "name", input);
  Parser<inputdata_t>::get_value(op.qubits, "qubits", input);
  Parser<inputdata_t>::get_value(op.params, "params", input);

  // Check for optional label
  // If label is not specified record the gate name as the label
  std::string label;
  Parser<inputdata_t>::get_value(label, "label", input);
  if  (label != "") 
    op.string_params = {label};
  else
    op.string_params = {op.name};

  // Conditional
  add_conditional(Allowed::Yes, op, input);

  // Validation
  check_empty_name(op);
  check_empty_qubits(op);
  check_duplicate_qubits(op);
  if (op.name == "u1")
    check_length_params(op, 1);
  else if (op.name == "u2")
    check_length_params(op, 2);
  else if (op.name == "u3")
    check_length_params(op, 3);
  return op;
}

template<typename inputdata_t>
Op input_to_op_barrier(const inputdata_t &input) {
  Op op;
  op.type = OpType::barrier;
  op.name = "barrier";
  Parser<inputdata_t>::get_value(op.qubits, "qubits", input);
  // Check conditional
  add_conditional(Allowed::No, op, input);
  return op;
}

template<typename inputdata_t>
Op input_to_op_measure(const inputdata_t& input) {
  Op op;
  op.type = OpType::measure;
  op.name = "measure";
  Parser<inputdata_t>::get_value(op.qubits, "qubits", input);
  Parser<inputdata_t>::get_value(op.memory, "memory", input);
  Parser<inputdata_t>::get_value(op.registers, "register", input);

  // Conditional
  add_conditional(Allowed::No, op, input);

  // Validation
  check_empty_qubits(op);
  check_duplicate_qubits(op);
  if (op.memory.empty() == false && op.memory.size() != op.qubits.size()) {
    throw std::invalid_argument(R"(Invalid measure operation: "memory" and "qubits" are different lengths.)");
  }
  if (op.registers.empty() == false && op.registers.size() != op.qubits.size()) {
    throw std::invalid_argument(R"(Invalid measure operation: "register" and "qubits" are different lengths.)");
  }
  return op;
}

template<typename inputdata_t>
Op input_to_op_reset(const inputdata_t& input) {
  Op op;
  op.type = OpType::reset;
  op.name = "reset";
  Parser<inputdata_t>::get_value(op.qubits, "qubits", input);

  // Conditional
  add_conditional(Allowed::No, op, input);

  // Validation
  check_empty_qubits(op);
  check_duplicate_qubits(op);
  return op;
}

template<typename inputdata_t>
Op input_to_op_initialize(const inputdata_t& input) {
  Op op;
  op.type = OpType::initialize;
  op.name = "initialize";
  Parser<inputdata_t>::get_value(op.qubits, "qubits", input);
  Parser<inputdata_t>::get_value(op.params, "params", input);

  // Conditional
  add_conditional(Allowed::No, op, input);

  // Validation
  check_empty_qubits(op);
  check_duplicate_qubits(op);
  check_length_params(op, 1ULL << op.qubits.size());
  return op;
}
template<typename inputdata_t>
Op input_to_op_pauli(const inputdata_t& input){
  Op op;
  op.type = OpType::gate;
  op.name = "pauli";
  Parser<inputdata_t>::get_value(op.qubits, "qubits", input);
  Parser<inputdata_t>::get_value(op.string_params, "params", input);

  // Check for optional label
  // If label is not specified record the gate name as the label
  std::string label;
  Parser<inputdata_t>::get_value(label, "label", input);
  if  (label != "")
    op.string_params.push_back(label);
  else
    op.string_params.push_back(op.name);

  // Conditional
  add_conditional(Allowed::No, op, input);

  // Validation
  check_empty_qubits(op);
  check_duplicate_qubits(op);

  return op;
}

//------------------------------------------------------------------------------
// Implementation: Boolean Functions
//------------------------------------------------------------------------------
template<typename inputdata_t>
Op input_to_op_bfunc(const inputdata_t& input) {
  Op op;
  op.type = OpType::bfunc;
  op.name = "bfunc";
  op.string_params.resize(2);
  std::string relation;
  Parser<inputdata_t>::get_value(op.string_params[0], "mask", input); // mask hexadecimal string
  Parser<inputdata_t>::get_value(op.string_params[1], "val", input);  // value hexadecimal string
  Parser<inputdata_t>::get_value(relation, "relation", input); // relation string
  // Load single register / memory bit for storing result
  uint_t tmp;
  if (Parser<inputdata_t>::get_value(tmp, "register", input)) {
    op.registers.push_back(tmp);
  }
  if (Parser<inputdata_t>::get_value(tmp, "memory", input)) {
    op.memory.push_back(tmp);
  }
  
  // Format hex strings
  Utils::format_hex_inplace(op.string_params[0]);
  Utils::format_hex_inplace(op.string_params[1]);

  const stringmap_t<RegComparison> comp_table({
    {"==", RegComparison::Equal},
    {"!=", RegComparison::NotEqual},
    {"<", RegComparison::Less},
    {"<=", RegComparison::LessEqual},
    {">", RegComparison::Greater},
    {">=", RegComparison::GreaterEqual},
  });

  auto it = comp_table.find(relation);
  if (it == comp_table.end()) {
    std::stringstream msg;
    msg << "Invalid bfunc relation string :\"" << it->first << "\"." << std::endl;
    throw std::invalid_argument(msg.str());
  } else {
    op.bfunc = it->second;
  }

  // Conditional
  add_conditional(Allowed::No, op, input);

  // Validation
  if (op.registers.empty()) {
    throw std::invalid_argument("Invalid measure operation: \"register\" is empty.");
  }
  return op;
}

template<typename inputdata_t>
Op input_to_op_roerror(const inputdata_t& input) {
  Op op;
  op.type = OpType::roerror;
  op.name = "roerror";
  Parser<inputdata_t>::get_value(op.memory, "memory", input);
  Parser<inputdata_t>::get_value(op.registers, "register", input);
  Parser<inputdata_t>::get_value(op.probs, "params", input);
  // Conditional
  add_conditional(Allowed::No, op, input);
  return op;
}

//------------------------------------------------------------------------------
// Implementation: Matrix and Kraus deserialization
//------------------------------------------------------------------------------
template<typename inputdata_t>
Op input_to_op_unitary(const inputdata_t& input) {
  Op op;
  op.type = OpType::matrix;
  op.name = "unitary";
  Parser<inputdata_t>::get_value(op.qubits, "qubits", input);
  Parser<inputdata_t>::get_value(op.mats, "params", input);
  // Validation
  check_empty_qubits(op);
  check_duplicate_qubits(op);
  if (op.mats.size() != 1) {
    throw std::invalid_argument("\"unitary\" params must be a single matrix.");
  }
  for (const auto &mat : op.mats) {
    if (!Utils::is_unitary(mat, 1e-7)) {
      throw std::invalid_argument("\"unitary\" matrix is not unitary.");
    }
  }
  // Check for a label
  std::string label;
  Parser<inputdata_t>::get_value(label, "label", input);
  op.string_params.push_back(label);

  // Conditional
  add_conditional(Allowed::Yes, op, input);
  return op;
}
template<typename inputdata_t>
Op input_to_op_diagonal(const inputdata_t& input) {
  Op op;
  op.type = OpType::diagonal_matrix;
  op.name = "diagonal";
  Parser<inputdata_t>::get_value(op.qubits, "qubits", input);
  Parser<inputdata_t>::get_value(op.params, "params", input);

  // Validation
  check_empty_qubits(op);
  check_duplicate_qubits(op);
  if (op.params.size() != 1ULL << op.qubits.size()) {
    throw std::invalid_argument("\"diagonal\" matrix is wrong size.");
  }
  for (const auto &val : op.params) {
    if (!Linalg::almost_equal(std::abs(val), 1.0, 1e-7)) {
      throw std::invalid_argument("\"diagonal\" matrix is not unitary.");
    }
  }

  // Check for a label
  std::string label;
  Parser<inputdata_t>::get_value(label, "label", input);
  op.string_params.push_back(label);

  // Conditional
  add_conditional(Allowed::Yes, op, input);
  return op;
}
template<typename inputdata_t>
Op input_to_op_superop(const inputdata_t& input) {
  // Warning: we don't check superoperator is valid!
  Op op;
  op.type = OpType::superop;
  op.name = "superop";
  Parser<inputdata_t>::get_value(op.qubits, "qubits", input);
  Parser<inputdata_t>::get_value(op.mats, "params", input);
  // Check conditional
  add_conditional(Allowed::Yes, op, input);
  // Validation
  check_empty_qubits(op);
  check_duplicate_qubits(op);
  if (op.mats.size() != 1) {
    throw std::invalid_argument("\"superop\" params must be a single matrix.");
  }
  return op;
}
template<typename inputdata_t>
Op input_to_op_multiplexer(const inputdata_t& input) {
  // Parse parameters
  reg_t qubits;
  std::vector<cmatrix_t> mats;
  std::string label;
  Parser<inputdata_t>::get_value(qubits, "qubits", input);
  Parser<inputdata_t>::get_value(mats, "params", input);
  Parser<inputdata_t>::get_value(label, "label", input);
  // Construct op
  auto op = make_multiplexer(qubits, mats, label);
  // Conditional
  add_conditional(Allowed::Yes, op, input);
  return op;
}
template<typename inputdata_t>
Op input_to_op_kraus(const inputdata_t& input) {
  Op op;
  op.type = OpType::kraus;
  op.name = "kraus";
  Parser<inputdata_t>::get_value(op.qubits, "qubits", input);
  Parser<inputdata_t>::get_value(op.mats, "params", input);

  // Validation
  check_empty_qubits(op);
  check_duplicate_qubits(op);
  // Conditional
  add_conditional(Allowed::Yes, op, input);
  return op;
}

template<typename inputdata_t>
Op input_to_op_noise_switch(const inputdata_t& input) {
  Op op;
  op.type = OpType::noise_switch;
  op.name = "noise_switch";
  Parser<inputdata_t>::get_value(op.params, "params", input);
  // Conditional
  add_conditional(Allowed::No, op, input);
  return op;
}

//------------------------------------------------------------------------------
// Implementation: Set state
//------------------------------------------------------------------------------
template<typename inputdata_t>
Op input_to_op_set_vector(const inputdata_t &input, OpType op_type) {
  Op op;
  op.type = op_type;
  const inputdata_t& params = Parser<inputdata_t>::get_value("params", input);
  op.params = Parser<inputdata_t>::template get_list_elem<std::vector<complex_t>>(params, 0);
  Parser<inputdata_t>::get_value(op.name, "name", input);
  Parser<inputdata_t>::get_value(op.qubits, "qubits", input);
  add_conditional(Allowed::No, op, input);
  return op;
}

template<typename inputdata_t>
Op input_to_op_set_matrix(const inputdata_t &input, OpType op_type) {
  Op op;
  op.type = op_type;
  const inputdata_t& params = Parser<inputdata_t>::get_value("params", input);
  op.mats.push_back(Parser<inputdata_t>::template get_list_elem<cmatrix_t>(params, 0));
  Parser<inputdata_t>::get_value(op.name, "name", input);
  Parser<inputdata_t>::get_value(op.qubits, "qubits", input);
  add_conditional(Allowed::No, op, input);
  return op;
}

template<typename inputdata_t>
Op input_to_op_set_clifford(const inputdata_t &input, OpType op_type) {
  Op op;
  op.type = op_type;
  const inputdata_t& params = Parser<inputdata_t>::get_value("params", input);
  op.clifford = Parser<inputdata_t>::template get_list_elem<Clifford::Clifford>(params, 0);
  Parser<inputdata_t>::get_value(op.name, "name", input);
  Parser<inputdata_t>::get_value(op.qubits, "qubits", input);
  add_conditional(Allowed::No, op, input);
  return op;
}

Op json_to_op_set_mps(const json_t &js, OpType op_type) {
  Op op;
  op.type = op_type;
  op.mps = js["params"][0].get<mps_container_t>();
  JSON::get_value(op.name, "name", js);
  JSON::get_value(op.qubits, "qubits", js);
  add_conditional(Allowed::No, op, js);
  std::cout << "op = " << op << std::endl;
  return op;
}

//------------------------------------------------------------------------------
// Implementation: Save data deserialization
//------------------------------------------------------------------------------
template<typename inputdata_t>
Op input_to_op_save_default(const inputdata_t& input, OpType op_type) {
  Op op;
  op.type = op_type;
  Parser<inputdata_t>::get_value(op.name, "name", input);

  // Get subtype
  static const std::unordered_map<std::string, DataSubType> subtypes {
    {"single", DataSubType::single},
    {"c_single", DataSubType::c_single},
    {"average", DataSubType::average},
    {"c_average", DataSubType::c_average},
    {"list", DataSubType::list},
    {"c_list", DataSubType::c_list},
    {"accum", DataSubType::accum},
    {"c_accum", DataSubType::c_accum},
  };
  std::string subtype;
  Parser<inputdata_t>::get_value(subtype, "snapshot_type", input);
  auto subtype_it = subtypes.find(subtype);
  if (subtype_it == subtypes.end()) {
    throw std::runtime_error("Invalid data subtype \"" + subtype +
                             "\" in save data instruction.");
  }
  op.save_type = subtype_it->second;
 
  // Get data key
  op.string_params.emplace_back("");
  Parser<inputdata_t>::get_value(op.string_params[0], "label", input);

  // Add optional qubits field
  Parser<inputdata_t>::get_value(op.qubits, "qubits", input);
  return op;
}
template<typename inputdata_t>
Op input_to_op_save_expval(const inputdata_t& input, bool variance) {
  // Initialized default save instruction params
  auto op_type = (variance) ? OpType::save_expval_var
                            : OpType::save_expval;
  Op op = input_to_op_save_default(input, op_type);

  // Parse Pauli operator components
  const auto threshold = 1e-12; // drop small components
  // Get components
  if (Parser<inputdata_t>::check_key("params", input) && Parser<inputdata_t>::is_array("params", input)) {
    for (const auto &comp_ : Parser<inputdata_t>::get_value("params", input)) {
      const auto& comp = Parser<inputdata_t>::get_as_list(comp_);
      // Get complex coefficient
      std::vector<double> coeffs = Parser<inputdata_t>::template get_list_elem<std::vector<double>>(comp, 1);
      if (std::abs(coeffs[0]) > threshold || std::abs(coeffs[1]) > threshold) {
        std::string pauli = Parser<inputdata_t>::template get_list_elem<std::string>(comp, 0);
        if (pauli.size() != op.qubits.size()) {
          throw std::invalid_argument(std::string("Invalid expectation value save instruction ") +
                                      "(Pauli label does not match qubit number.).");
        }
        op.expval_params.emplace_back(pauli, coeffs[0], coeffs[1]);
      }
    }
  } else {
    throw std::invalid_argument("Invalid save expectation value \"params\".");
  }

  // Check edge case of all coefficients being empty
  // In this case the operator had all coefficients zero, or sufficiently close
  // to zero that they were all truncated.
  if (op.expval_params.empty()) {
    std::string pauli(op.qubits.size(), 'I');
    op.expval_params.emplace_back(pauli, 0., 0.);
  }

  return op;
}
template<typename inputdata_t>
Op input_to_op_save_amps(const inputdata_t& input, bool squared) {
  // Initialized default save instruction params
  auto op_type = (squared) ? OpType::save_amps_sq
                           : OpType::save_amps;
  Op op = input_to_op_save_default(input, op_type);
  Parser<inputdata_t>::get_value(op.int_params, "params", input);
  return op;
}

//------------------------------------------------------------------------------
// Implementation: Snapshot deserialization
//------------------------------------------------------------------------------
template<typename inputdata_t>
Op input_to_op_snapshot(const inputdata_t& input) {
  std::string snapshot_type;
  Parser<inputdata_t>::get_value(snapshot_type, "snapshot_type", input); // LEGACY: to remove in 0.3
  Parser<inputdata_t>::get_value(snapshot_type, "type", input);
  if (snapshot_type.find("expectation_value_pauli") != std::string::npos)
    return input_to_op_snapshot_pauli(input);
  if (snapshot_type.find("expectation_value_matrix") != std::string::npos)
    return input_to_op_snapshot_matrix(input);
  // Default snapshot: has "type", "label", "qubits"
  auto op = input_to_op_snapshot_default(input);
  // Conditional
  add_conditional(Allowed::No, op, input);
  return op;
}

template<typename inputdata_t>
Op input_to_op_snapshot_default(const inputdata_t& input) {
  Op op;
  op.type = OpType::snapshot;
  Parser<inputdata_t>::get_value(op.name, "type", input); // LEGACY: to remove in 0.3
  Parser<inputdata_t>::get_value(op.name, "snapshot_type", input);
  // If missing use "default" for label
  op.string_params.emplace_back("default");
  Parser<inputdata_t>::get_value(op.string_params[0], "label", input);
  // Add optional qubits field
  Parser<inputdata_t>::get_value(op.qubits, "qubits", input);
  // If qubits is not empty, check for duplicates
  check_duplicate_qubits(op);
  return op;
}

template<typename inputdata_t>
Op input_to_op_snapshot_pauli(const inputdata_t& input) {
  Op op = input_to_op_snapshot_default(input);

  const auto threshold = 1e-15; // drop small components
  // Get components
  if (Parser<inputdata_t>::check_key("params", input) && Parser<inputdata_t>::is_array("params", input)) {
    for (const auto &comp_ : Parser<inputdata_t>::get_value("params", input)) {
      // Check component is length-2 array
      const auto& comp = Parser<inputdata_t>::get_as_list(comp_);
      if (comp.size() != 2)
        throw std::invalid_argument("Invalid Pauli expval params (param component " + 
                                    Parser<inputdata_t>::dump(comp) + " invalid).");
      // Get complex coefficient
      complex_t coeff = Parser<inputdata_t>::template get_list_elem<complex_t>(comp, 0);
      // If coefficient is above threshold, get the Pauli operator string
      // This string may contain I, X, Y, Z
      // qubits are stored as a list where position is qubit number:
      // eq op.qubits = [a, b, c], a is qubit-0, b is qubit-1, c is qubit-2
      // Pauli string labels are stored in little-endian ordering:
      // eg label = "CBA", A is the Pauli for qubit-0, B for qubit-1, C for qubit-2
      if (std::abs(coeff) > threshold) {
        std::string pauli = Parser<inputdata_t>::template get_list_elem<std::string>(comp, 1);
        if (pauli.size() != op.qubits.size()) {
          throw std::invalid_argument(std::string("Invalid Pauli expectation value snapshot ") +
                                      "(Pauli label does not match qubit number.).");
        }
        // make tuple and add to components
        op.params_expval_pauli.emplace_back(coeff, pauli);
      } // end if > threshold
    } // end component loop
  } else {
    throw std::invalid_argument("Invalid Pauli expectation value value snapshot \"params\".");
  }
  // Check edge case of all coefficients being empty
  // In this case the operator had all coefficients zero, or sufficiently close
  // to zero that they were all truncated.
  if (op.params_expval_pauli.empty()) {
    // Add a single identity op with zero coefficient
    std::string pauli(op.qubits.size(), 'I');
    complex_t coeff(0);
    op.params_expval_pauli.emplace_back(coeff, pauli);
  }

  return op;
}

template<typename inputdata_t>
Op input_to_op_snapshot_matrix(const inputdata_t& input) {
  // Load default snapshot parameters
  Op op = input_to_op_snapshot_default(input);

  const auto threshold = 1e-10; // drop small components
  // Get matrix operator components
  // TODO: fix repeated throw string
  if (Parser<inputdata_t>::check_key("params", input) && Parser<inputdata_t>::is_array("params", input)) {
    for (const auto &comp_ : Parser<inputdata_t>::get_value("params", input)) {
      const auto& comp = Parser<inputdata_t>::get_as_list(comp_);
      // Check component is length-2 array
      if (comp.size() != 2) {
        throw std::invalid_argument("Invalid matrix expval snapshot (param component " +
                                        Parser<inputdata_t>::dump(comp) + " invalid).");
      }
      // Get complex coefficient
      complex_t coeff = Parser<inputdata_t>::template get_list_elem<complex_t>(comp, 0);
      std::vector<std::pair<reg_t, cmatrix_t>> mats;
      if (std::abs(coeff) > threshold) {
        const inputdata_t& comp_list = comp[1];
        if (!Parser<inputdata_t>::is_array(comp_list)) {
          throw std::invalid_argument("Invalid matrix expval snapshot (param component " +
                                          Parser<inputdata_t>::dump(comp) + " invalid).");
        }
        for (const auto &subcomp_ : comp_list) {
          const auto& subcomp = Parser<inputdata_t>::get_as_list(subcomp_);
          if (subcomp.size() != 2) {
            throw std::invalid_argument("Invalid matrix expval snapshot (param component " +
                                            Parser<inputdata_t>::dump(comp) + " invalid).");
          }
          reg_t comp_qubits = Parser<inputdata_t>::template get_list_elem<reg_t>(subcomp, 0);
          cmatrix_t comp_matrix = Parser<inputdata_t>::template get_list_elem<cmatrix_t>(subcomp, 1);
          // Check qubits are ok
          // TODO: check that qubits are in range from 0 to Num of Qubits - 1 for instr
          std::unordered_set<uint_t> unique = {comp_qubits.begin(), comp_qubits.end()};
          if (unique.size() != comp_qubits.size()) {
            throw std::invalid_argument("Invalid matrix expval snapshot (param component " +
                                            Parser<inputdata_t>::dump(comp) + " invalid).");
          }
          mats.emplace_back(comp_qubits, comp_matrix);
        }
        op.params_expval_matrix.emplace_back(coeff, mats);
      }
    } // end component loop
  } else {
    throw std::invalid_argument(std::string("Invalid matrix expectation value snapshot ") +
                                "(\"params\" field missing).");
  }
  return op;
}

//------------------------------------------------------------------------------
} // end namespace Operations
//------------------------------------------------------------------------------
} // end namespace AER
//------------------------------------------------------------------------------
#endif<|MERGE_RESOLUTION|>--- conflicted
+++ resolved
@@ -507,12 +507,6 @@
 Op input_to_op_pauli(const inputdata_t& input);
 
 // Set state
-<<<<<<< HEAD
-Op json_to_op_set_vector(const json_t& js, OpType op_type);
-Op json_to_op_set_matrix(const json_t& js, OpType op_type);
-Op json_to_op_set_clifford(const json_t& js, OpType op_type);
-Op json_to_op_set_mps(const json_t &js, OpType op_type);
-=======
 template<typename inputdata_t>
 Op input_to_op_set_vector(const inputdata_t& input, OpType op_type);
 
@@ -521,7 +515,9 @@
 
 template<typename inputdata_t>
 Op input_to_op_set_clifford(const inputdata_t& input, OpType op_type);
->>>>>>> 1911221a
+
+template<typename inputdata_t>
+Op json_to_op_set_mps(const inputdata_t& input, OpType op_type);
 
 // Save data
 template<typename inputdata_t>
@@ -632,13 +628,10 @@
   if (name == "set_superop")
     return input_to_op_set_matrix(input, OpType::set_superop);
   if (name == "set_stabilizer")
-<<<<<<< HEAD
-    return json_to_op_set_clifford(js, OpType::set_stabilizer);
+    return input_to_op_set_clifford(input, OpType::set_stabilizer);
   if (name == "set_matrix_product_state")
-    return json_to_op_set_mps(js, OpType::set_mps);
-=======
-    return input_to_op_set_clifford(input, OpType::set_stabilizer);
->>>>>>> 1911221a
+    return input_to_op_set_mps(input, OpType::set_mps);
+
   // Snapshot
   if (name == "snapshot")
     return input_to_op_snapshot(input);
