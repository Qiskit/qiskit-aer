--- conflicted
+++ resolved
@@ -110,10 +110,6 @@
 // Tensor product
 template <class T> matrix<T> tensor_product(const matrix<T> &A, const matrix<T> &B);
 
-<<<<<<< HEAD
-// Matrix concatenate and split.
-template <class T> matrix<T> concatenate (const matrix<T> &A, const matrix<T> &B, uint_t axis);
-=======
 // concatenate
 // Returns a matrix that is the concatenation of two matrices A, B
 // The matrices must have the same dimensions
@@ -125,7 +121,6 @@
 // Splits A into 2 matrices B and C equal in dimensions
 // If axis == 0, split A by rows. A must have an even number of rows.
 // If axis == 1, split A by columns. A must have an even number of columns.
->>>>>>> 3fa0206d
 template <class T> void split (const matrix<T> &A, matrix<T> &B, matrix<T> &C, uint_t axis);
 
 //Elementwise matrix multiplication
@@ -723,12 +718,6 @@
 
 template <class T>
 matrix<T> concatenate (const matrix<T> &A, const matrix<T> &B, uint_t axis) {
-<<<<<<< HEAD
-  // Works out a concatenate of two matrices A, B
-  // To add B as new rows axis == 0 (vertical)
-  // To add A as new cols axis == 1 (horizontal)
-=======
->>>>>>> 3fa0206d
   if (axis != 0 && axis!= 1) {
     throw std::invalid_argument("Utils::concatenate: axis must be 0 or 1");
   }
@@ -757,12 +746,6 @@
 
 template <class T>
 void split (const matrix<T> &A, matrix<T> &B, matrix<T> &C, uint_t axis) {
-<<<<<<< HEAD
-  // Works out a split of matrix A to two matrices B, C, with the same dimensions
-  // To split by rows, axis == 0 (Only when A rows divide by 2)
-  // To split by cols, axis == 1 (Only when A cols divide by 2)
-=======
->>>>>>> 3fa0206d
   if (axis != 0 && axis != 1) {
     throw std::invalid_argument("Utils::split: axis must be 0 or 1");
   }
