/**
 * This code is part of Qiskit.
 *
 * (C) Copyright IBM 2018, 2019, 2020.
 *
 * This code is licensed under the Apache License, Version 2.0. You may
 * obtain a copy of this license in the LICENSE.txt file in the root directory
 * of this source tree or at http://www.apache.org/licenses/LICENSE-2.0.
 *
 * Any modifications or derivative works of this code must retain this
 * copyright notice, and modified files need to carry a notice indicating
 * that they have been altered from the originals.
 */

#ifndef _aer_qasm_controller_hpp_
#define _aer_qasm_controller_hpp_

#include "controller.hpp"
#include "simulators/density_matrix/densitymatrix_state.hpp"
#include "simulators/density_matrix/densitymatrix_state_chunk.hpp"
#include "simulators/extended_stabilizer/extended_stabilizer_state.hpp"
#include "simulators/matrix_product_state/matrix_product_state.hpp"
#include "simulators/stabilizer/stabilizer_state.hpp"
#include "simulators/statevector/qubitvector.hpp"
#include "simulators/statevector/statevector_state.hpp"
#include "simulators/statevector/statevector_state_chunk.hpp"
#include "simulators/superoperator/superoperator_state.hpp"
#include "transpile/delay_measure.hpp"
#include "transpile/fusion.hpp"
#include "transpile/cacheblocking.hpp"

namespace AER {
namespace Simulator {

//=========================================================================
// QasmController class
//=========================================================================

/**************************************************************************
 * Config settings:
 * - "optimize_ideal_threshold" (int): Qubit threshold for running circuit
 *   optimizations passes for an ideal circuit [Default: 0].
 * - "optimize_noise_threshold" (int): Qubit threshold for running circuit
 *   optimizations passes for a noisy circuit [Default: 12].
 *
 * From Statevector::State class
 *
 * - "initial_statevector" (json complex vector): Use a custom initial
 *      statevector for the simulation [Default: null].
 * - "zero_threshold" (double): Threshold for truncating small values to
 *      zero in result data [Default: 1e-10]
 * - "statevector_parallel_threshold" (int): Threshold that number of qubits
 *      must be greater than to enable OpenMP parallelization at State
 *      level [Default: 14]
 * - "statevector_sample_measure_opt" (int): Threshold that number of qubits
 *      must be greater than to enable indexing optimization during
 *      measure sampling [Default: 10]
 *
 * From ExtendedStabilizer::State class
 * - "extended_stabilizer_approximation_error" (double): Set the error in the
 *     approximation for the ch method. A smaller error needs more
 *     memory and computational time. [Default: 0.05]
 *
 * - "extended_stabilizer_disable_measurement_opt" (bool): Force the simulator
 *to re-run the monte-carlo step for every measurement. Enabling this will
 *improve the sampling accuracy if the output distribution is strongly peaked,
 *but requires more computational time. [Default: True]
 *
 * - "extended_stabilizer_mixing_time" (int): Set how long the monte-carlo
 *method runs before performing measurements. If the output distribution is
 *strongly peaked, this can be decreased alongside setting
 *extended_stabilizer_disable_measurement_opt to True. [Default: 5000]
 *
 * - "extended_stabilizer_norm_estimation_samples" (int): Number of samples used
 *to compute the correct normalisation for a statevector snapshot. [Default:
 *100]
 *
 * - "extended_stabilizer_parallel_threshold" (int): Set the minimum size of the
 *ch decomposition before we enable OpenMP parallelisation. If parallel circuit
 *or shot execution is enabled this will only use unallocated CPU cores up to
 *max_parallel_threads. [Default: 100]
 *
 * From MatrixProductState::State class
 *  - "matrix_product_state_bond_truncation_threshold" (double):
 *     Discard the smallest coefficients for which the sum of
 *     their squares is smaller than this threshold.
 *     [Default: 1e-16]
 *
 * - "matrix_product_state_max_bond_dimension" (uint): Set the cutoff value for
 *the number of Schmidt coefficients. If there are more than this number of
 *coefficient, the smallest values will be discarded. [Default: none] Note that
 *if the approximation reduces the number of coefficients to 0, we will not
 *perform any approximation.
 *
 * From BaseController Class
 *
 * - "noise_model" (json): A noise model to use for simulation [Default: null]
 * - "max_parallel_threads" (int): Set the maximum OpenMP threads that may
 *      be used across all levels of parallelization. Set to 0 for maximum
 *      available. [Default : 0]
 * - "max_parallel_experiments" (int): Set number of circuits that may be
 *      executed in parallel. Set to 0 to use the number of max parallel
 *      threads [Default: 1]
 * - "max_parallel_shots" (int): Set number of shots that maybe be executed
 *      in parallel for each circuit. Sset to 0 to use the number of max
 *      parallel threads [Default: 1].
 * - "counts" (bool): Return counts object in circuit data [Default: True]
 * - "snapshots" (bool): Return snapshots object in circuit data [Default: True]
 * - "memory" (bool): Return memory array in circuit data [Default: False]
 * - "register" (bool): Return register array in circuit data [Default: False]
 * - "max_memory_mb" (int): Memory in MB available to the state class.
 *      If specified, is divided by the number of parallel shots/experiments.
 *      [Default: 0]
 *
 * From Transpile:Fusion Class
 * - fusion_enable (bool): Enable fusion optimization in circuit optimization
 *       passes [Default: True]
 * - fusion_verbose (bool): Output gates generated in fusion optimization
 *       into metadata [Default: False]
 * - fusion_max_qubit (int): Maximum number of qubits for a operation generated
 *       in a fusion optimization [Default: 5]
 * - fusion_threshold (int): Threshold that number of qubits must be greater
 *       than or equal to enable fusion optimization [Default: 14]
 *
 **************************************************************************/

class QasmController : public Base::Controller {
 public:
  //-----------------------------------------------------------------------
  // Constructor
  //-----------------------------------------------------------------------
  QasmController() = default;

  //-----------------------------------------------------------------------
  // Base class config override
  //-----------------------------------------------------------------------

  // Load Controller, State and Data config from a JSON
  // config settings will be passed to the State and Data classes
  // Allowed config options:
  // - "initial_statevector: complex_vector"
  // Plus Base Controller config options
  virtual void set_config(const json_t& config) override;

  // Clear the current config
  void virtual clear_config() override;

 protected:
  //-----------------------------------------------------------------------
  // Simulation types
  //-----------------------------------------------------------------------

  // Simulation methods for the Qasm Controller
  enum class Method {
    automatic,
    statevector,
    statevector_thrust_gpu,
    statevector_thrust_cpu,
    density_matrix,
    density_matrix_thrust_gpu,
    density_matrix_thrust_cpu,
    stabilizer,
    extended_stabilizer,
    matrix_product_state
  };

  // Simulation precision
  enum class Precision { double_precision, single_precision };

  //-----------------------------------------------------------------------
  // Base class abstract method override
  //-----------------------------------------------------------------------

  // Abstract method for executing a circuit.
  // This method must initialize a state and return output data for
  // the required number of shots.
  virtual void run_circuit(const Circuit& circ,
                           const Noise::NoiseModel& noise,
                           const json_t& config,
                           uint_t shots,
                           uint_t rng_seed,
                           ExperimentResult& result) const override;

  //----------------------------------------------------------------
  // Utility functions
  //----------------------------------------------------------------

  // Return the simulation method to use for the input circuit
  // If a custom method is specified in the config this will be
  // used. If the default automatic method is set this will choose
  // the appropriate method based on the input circuit.
  Method simulation_method(const Circuit& circ,
                           const Noise::NoiseModel& noise,
                           bool validate = false) const;

  // Initialize a State subclass to a given initial state
  template <class State_t, class Initstate_t>
  void initialize_state(const Circuit& circ,
                        State_t& state,
                        const Initstate_t& initial_state) const;

  // Set parallelization for qasm simulator
  virtual void set_parallelization_circuit(
      const Circuit& circ,
      const Noise::NoiseModel& noise) override;

  // Return a fusion transpilation pass configured for the current
  // method, circuit and config
  Transpile::Fusion transpile_fusion(Method method,
                                     const Operations::OpSet &opset,
                                     const json_t& config) const;

  //----------------------------------------------------------------
  // Run circuit helpers
  //----------------------------------------------------------------

  // Execute n-shots of a circuit on the input state
  template <class State_t, class Initstate_t>
  void run_circuit_helper(const Circuit& circ,
                          const Noise::NoiseModel& noise,
                          const json_t& config,
                          uint_t shots,
                          uint_t rng_seed,
                          const Initstate_t& initial_state,
                          const Method method,
                          ExperimentResult& result) const;

  // Execute a single shot a of circuit by initializing the state vector
  // to initial_state, running all ops in circ, and updating data with
  // simulation output.
  template <class State_t, class Initstate_t>
  void run_single_shot(const Circuit& circ,
                       State_t& state,
                       const Initstate_t& initial_state,
                       ExperimentResult& result,
                       RngEngine& rng) const;

  // Execute multiple shots a of circuit by initializing the state vector
  // to initial_state, running all ops in circ, and updating data with
  // simulation output. Will use measurement sampling if possible
  template <class State_t, class Initstate_t>
  void run_multi_shot(const Circuit& circ,
                      uint_t shots,
                      State_t& state,
                      const Initstate_t& initial_state,
                      const Method method,
                      ExperimentResult& result,
                      RngEngine& rng) const;

  template <class State_t, class Initstate_t>
  void run_circuit_with_sampled_noise(const Circuit& circ,
                                      const Noise::NoiseModel& noise,
                                      const json_t& config,
                                      uint_t shots,
                                      State_t& state,
                                      const Initstate_t& initial_state,
                                      const Method method,
                                      ExperimentResult& result,
                                      RngEngine& rng) const;

  //----------------------------------------------------------------
  // Measure sampling optimization
  //----------------------------------------------------------------

  // Sample measurement outcomes for the input measure ops from the
  // current state of the input State_t
  template <class State_t>
  void measure_sampler(const std::vector<Operations::Op>& meas_ops,
                       uint_t shots,
                       State_t& state,
                       ExperimentResult& result,
                       RngEngine& rng) const;

  // Check if measure sampling optimization is valid for the input circuit
  // for the given method. This checks if operation types before
  // the first measurement in the circuit prevent sampling
  bool check_measure_sampling_opt(const Circuit& circ,
                                  const Method method) const;

  //-----------------------------------------------------------------------
  // Config
  //-----------------------------------------------------------------------
  size_t required_memory_mb(const Circuit& circ,
                            const Noise::NoiseModel& noise) const override;

  // Simulation method
  Method simulation_method_ = Method::automatic;

  // Simulation precision
  Precision simulation_precision_ = Precision::double_precision;

  // Initial statevector for Statevector simulation method
  cvector_t initial_statevector_;

  // TODO: initial stabilizer state

  // Controller-level parameter for CH method
  bool extended_stabilizer_measure_sampling_ = false;

  //using multiple chunks
  bool multiple_qregs_ = false;

  //apply cache block before fusion
  bool cache_block_before_fusion_ = false;
};

//=========================================================================
// Implementations
//=========================================================================

//-------------------------------------------------------------------------
// Config
//-------------------------------------------------------------------------

void QasmController::set_config(const json_t& config) {
  // Set base controller config
  Base::Controller::set_config(config);

  // Override automatic simulation method with a fixed method
  std::string method;
  if (JSON::get_value(method, "method", config)) {
    if (method == "statevector" || method == "statevector_cpu") {
      simulation_method_ = Method::statevector;
    } else if (method == "statevector_gpu") {
      simulation_method_ = Method::statevector_thrust_gpu;
    } else if (method == "statevector_thrust") {
      simulation_method_ = Method::statevector_thrust_cpu;
    } else if (method == "density_matrix" || method == "density_matrix_cpu") {
      simulation_method_ = Method::density_matrix;
    } else if (method == "density_matrix_gpu") {
      simulation_method_ = Method::density_matrix_thrust_gpu;
    } else if (method == "density_matrix_thrust") {
      simulation_method_ = Method::density_matrix_thrust_cpu;
    } else if (method == "stabilizer") {
      simulation_method_ = Method::stabilizer;
    } else if (method == "extended_stabilizer") {
      simulation_method_ = Method::extended_stabilizer;
    } else if (method == "matrix_product_state") {
      simulation_method_ = Method::matrix_product_state;
    } else if (method != "automatic") {
      throw std::runtime_error(
          std::string("QasmController: Invalid simulation method (") + method +
          std::string(")."));
    }
  }

  std::string precision;
  if (JSON::get_value(precision, "precision", config)) {
    if (precision == "double") {
      simulation_precision_ = Precision::double_precision;
    } else if (precision == "single") {
      simulation_precision_ = Precision::single_precision;
    }
  }

  // Check for extended stabilizer measure sampling
  JSON::get_value(extended_stabilizer_measure_sampling_,
                  "extended_stabilizer_measure_sampling", config);

  // DEPRECATED: Add custom initial state
  if (JSON::get_value(initial_statevector_, "initial_statevector", config)) {
    // Raise error if method is set to stabilizer or ch
    if (simulation_method_ == Method::stabilizer) {
      throw std::runtime_error(
          std::string("QasmController: Using an initial statevector") +
          std::string(" is not valid with stabilizer simulation method.") +
          method);
    } else if (simulation_method_ == Method::extended_stabilizer) {
      throw std::runtime_error(
          std::string("QasmController: Using an initial statevector") +
          std::string(" is not valid with the CH simulation method.") + method);
    }
    // Override simulator method to statevector
    simulation_method_ = Method::statevector;
    // Check initial state is normalized
    if (!Utils::is_unit_vector(initial_statevector_, validation_threshold_)) {
      throw std::runtime_error(
          "QasmController: initial_statevector is not a unit vector");
    }
  }

  //enable multiple qregs if cache blocking is enabled
  if (JSON::check_key("blocking_qubits", config))
    multiple_qregs_ = true;

  JSON::get_value(cache_block_before_fusion_,
                  "cache_block_before_fusion", config);
}

void QasmController::clear_config() {
  Base::Controller::clear_config();
  simulation_method_ = Method::automatic;
  initial_statevector_ = cvector_t();
}

//-------------------------------------------------------------------------
// Base class override
//-------------------------------------------------------------------------

void QasmController::run_circuit(const Circuit& circ,
                                 const Noise::NoiseModel& noise,
                                 const json_t& config,
                                 uint_t shots,
                                 uint_t rng_seed,
                                 ExperimentResult& result) const {
  // Validate circuit for simulation method
  switch (simulation_method(circ, noise, true)) {
    case Method::statevector: {
<<<<<<< HEAD
      if(multiple_qregs_){
        if (simulation_precision_ == Precision::double_precision) {
          // Double-precision Statevector simulation
          return run_circuit_helper<StatevectorChunk::State<QV::QubitVector<double>>>(
              circ, noise, config, shots, rng_seed, initial_statevector_,
              Method::statevector, data);
        } else {
          // Single-precision Statevector simulation
          return run_circuit_helper<StatevectorChunk::State<QV::QubitVector<float>>>(
              circ, noise, config, shots, rng_seed, initial_statevector_,
              Method::statevector, data);
        }
      }
      else{
        if (simulation_precision_ == Precision::double_precision) {
          // Double-precision Statevector simulation
          return run_circuit_helper<Statevector::State<QV::QubitVector<double>>>(
              circ, noise, config, shots, rng_seed, initial_statevector_,
              Method::statevector, data);
        } else {
          // Single-precision Statevector simulation
          return run_circuit_helper<Statevector::State<QV::QubitVector<float>>>(
              circ, noise, config, shots, rng_seed, initial_statevector_,
              Method::statevector, data);
        }
=======
      if (simulation_precision_ == Precision::double_precision) {
        // Double-precision Statevector simulation
        return run_circuit_helper<Statevector::State<QV::QubitVector<double>>>(
            circ, noise, config, shots, rng_seed, initial_statevector_,
            Method::statevector, result);
      } else {
        // Single-precision Statevector simulation
        return run_circuit_helper<Statevector::State<QV::QubitVector<float>>>(
            circ, noise, config, shots, rng_seed, initial_statevector_,
            Method::statevector, result);
>>>>>>> cb5f4140
      }
    }
    case Method::statevector_thrust_gpu: {
#ifndef AER_THRUST_CUDA
      throw std::runtime_error(
          "QasmController: method statevector_gpu is not supported on this "
          "system");
#else
<<<<<<< HEAD
      if(multiple_qregs_ || (parallel_shots_ > 1 || parallel_experiments_ > 1)){
        if (simulation_precision_ == Precision::double_precision) {
          // Double-precision Statevector simulation
          return run_circuit_helper<
              StatevectorChunk::State<QV::QubitVectorThrust<double>>>(
              circ, noise, config, shots, rng_seed, initial_statevector_,
              Method::statevector_thrust_gpu,data);
        } else {
          // Single-precision Statevector simulation
          return run_circuit_helper<
              StatevectorChunk::State<QV::QubitVectorThrust<float>>>(
              circ, noise, config, shots, rng_seed, initial_statevector_,
              Method::statevector_thrust_gpu,data);
        }
      }
      else{ 
        if (simulation_precision_ == Precision::double_precision) {
          // Double-precision Statevector simulation
          return run_circuit_helper<
              Statevector::State<QV::QubitVectorThrust<double>>>(
              circ, noise, config, shots, rng_seed, initial_statevector_,
              Method::statevector_thrust_gpu,data);
        } else {
          // Single-precision Statevector simulation
          return run_circuit_helper<
              Statevector::State<QV::QubitVectorThrust<float>>>(
              circ, noise, config, shots, rng_seed, initial_statevector_,
              Method::statevector_thrust_gpu,data);
        }
=======
      if (simulation_precision_ == Precision::double_precision) {
        // Double-precision Statevector simulation
        return run_circuit_helper<
            Statevector::State<QV::QubitVectorThrust<double>>>(
            circ, noise, config, shots, rng_seed, initial_statevector_,
            Method::statevector_thrust_gpu, result);
      } else {
        // Single-precision Statevector simulation
        return run_circuit_helper<
            Statevector::State<QV::QubitVectorThrust<float>>>(
            circ, noise, config, shots, rng_seed, initial_statevector_,
            Method::statevector_thrust_gpu, result);
>>>>>>> cb5f4140
      }
#endif
    }
    case Method::statevector_thrust_cpu: {
#ifndef AER_THRUST_CPU
      throw std::runtime_error(
          "QasmController: method statevector_thrust is not supported on this "
          "system");
#else
<<<<<<< HEAD
      if(multiple_qregs_){
        if (simulation_precision_ == Precision::double_precision) {
          // Double-precision Statevector simulation
          return run_circuit_helper<
              StatevectorChunk::State<QV::QubitVectorThrust<double>>>(
              circ, noise, config, shots, rng_seed, initial_statevector_,
              Method::statevector_thrust_cpu,data);
        } else {
          // Single-precision Statevector simulation
          return run_circuit_helper<
              StatevectorChunk::State<QV::QubitVectorThrust<float>>>(
              circ, noise, config, shots, rng_seed, initial_statevector_,
              Method::statevector_thrust_cpu,data);
        }
      }
      else{
        if (simulation_precision_ == Precision::double_precision) {
          // Double-precision Statevector simulation
          return run_circuit_helper<
              Statevector::State<QV::QubitVectorThrust<double>>>(
              circ, noise, config, shots, rng_seed, initial_statevector_,
              Method::statevector_thrust_cpu,data);
        } else {
          // Single-precision Statevector simulation
          return run_circuit_helper<
              Statevector::State<QV::QubitVectorThrust<float>>>(
              circ, noise, config, shots, rng_seed, initial_statevector_,
              Method::statevector_thrust_cpu,data);
        }
=======
      if (simulation_precision_ == Precision::double_precision) {
        // Double-precision Statevector simulation
        return run_circuit_helper<
            Statevector::State<QV::QubitVectorThrust<double>>>(
            circ, noise, config, shots, rng_seed, initial_statevector_,
            Method::statevector_thrust_cpu, result);
      } else {
        // Single-precision Statevector simulation
        return run_circuit_helper<
            Statevector::State<QV::QubitVectorThrust<float>>>(
            circ, noise, config, shots, rng_seed, initial_statevector_,
            Method::statevector_thrust_cpu, result);
>>>>>>> cb5f4140
      }
#endif
    }
    case Method::density_matrix: {
<<<<<<< HEAD
      if(multiple_qregs_){
        if (simulation_precision_ == Precision::double_precision) {
          // Double-precision density matrix simulation
          return run_circuit_helper<
              DensityMatrixChunk::State<QV::DensityMatrix<double>>>(
              circ, noise, config, shots, rng_seed, cvector_t(),
              Method::density_matrix, data);
        } else {
          // Single-precision density matrix simulation
          return run_circuit_helper<
              DensityMatrixChunk::State<QV::DensityMatrix<float>>>(
              circ, noise, config, shots, rng_seed, cvector_t(),
              Method::density_matrix, data);
        }
      }
      else{
        if (simulation_precision_ == Precision::double_precision) {
          // Double-precision density matrix simulation
          return run_circuit_helper<
              DensityMatrix::State<QV::DensityMatrix<double>>>(
              circ, noise, config, shots, rng_seed, cvector_t(),
              Method::density_matrix, data);
        } else {
          // Single-precision density matrix simulation
          return run_circuit_helper<
              DensityMatrix::State<QV::DensityMatrix<float>>>(
              circ, noise, config, shots, rng_seed, cvector_t(),
              Method::density_matrix, data);
        }
=======
      if (simulation_precision_ == Precision::double_precision) {
        // Double-precision density matrix simulation
        return run_circuit_helper<
            DensityMatrix::State<QV::DensityMatrix<double>>>(
            circ, noise, config, shots, rng_seed, cvector_t(),
            Method::density_matrix, result);
      } else {
        // Single-precision density matrix simulation
        return run_circuit_helper<
            DensityMatrix::State<QV::DensityMatrix<float>>>(
            circ, noise, config, shots, rng_seed, cvector_t(),
            Method::density_matrix, result);
>>>>>>> cb5f4140
      }
    }
    case Method::density_matrix_thrust_gpu: {
#ifndef AER_THRUST_CUDA
      throw std::runtime_error(
          "QasmController: method density_matrix_gpu is not supported on this "
          "system");
#else
<<<<<<< HEAD
      if(multiple_qregs_ || (parallel_shots_ > 1 || parallel_experiments_ > 1)){
        if (simulation_precision_ == Precision::double_precision) {
          // Double-precision density matrix simulation
          return run_circuit_helper<
              DensityMatrixChunk::State<QV::DensityMatrixThrust<double>>>(
              circ, noise, config, shots, rng_seed, cvector_t(),
              Method::density_matrix_thrust_gpu,data);
        } else {
          // Single-precision density matrix simulation
          return run_circuit_helper<
              DensityMatrixChunk::State<QV::DensityMatrixThrust<float>>>(
              circ, noise, config, shots, rng_seed, cvector_t(),
              Method::density_matrix_thrust_gpu,data);
        }
      }
      else{
        if (simulation_precision_ == Precision::double_precision) {
          // Double-precision density matrix simulation
          return run_circuit_helper<
              DensityMatrix::State<QV::DensityMatrixThrust<double>>>(
              circ, noise, config, shots, rng_seed, cvector_t(),
              Method::density_matrix_thrust_gpu,data);
        } else {
          // Single-precision density matrix simulation
          return run_circuit_helper<
              DensityMatrix::State<QV::DensityMatrixThrust<float>>>(
              circ, noise, config, shots, rng_seed, cvector_t(),
              Method::density_matrix_thrust_gpu,data);
        }
=======
      if (simulation_precision_ == Precision::double_precision) {
        // Double-precision density matrix simulation
        return run_circuit_helper<
            DensityMatrix::State<QV::DensityMatrixThrust<double>>>(
            circ, noise, config, shots, rng_seed, cvector_t(),
            Method::density_matrix_thrust_gpu, result);
      } else {
        // Single-precision density matrix simulation
        return run_circuit_helper<
            DensityMatrix::State<QV::DensityMatrixThrust<float>>>(
            circ, noise, config, shots, rng_seed, cvector_t(),
            Method::density_matrix_thrust_gpu, result);
>>>>>>> cb5f4140
      }
#endif
      case Method::density_matrix_thrust_cpu:
#ifndef AER_THRUST_CPU
        throw std::runtime_error(
            "QasmController: method density_matrix_thrust is not supported on "
            "this "
            "system");
#else
      if(multiple_qregs_){
        if (simulation_precision_ == Precision::double_precision) {
          // Double-precision density matrix simulation
          return run_circuit_helper<
              DensityMatrixChunk::State<QV::DensityMatrixThrust<double>>>(
              circ, noise, config, shots, rng_seed, cvector_t(),
              Method::density_matrix_thrust_cpu,data);
        } else {
          // Single-precision density matrix simulation
          return run_circuit_helper<
              DensityMatrixChunk::State<QV::DensityMatrixThrust<float>>>(
              circ, noise, config, shots, rng_seed, cvector_t(),
              Method::density_matrix_thrust_cpu,data);
        }
      }
      else{
        if (simulation_precision_ == Precision::double_precision) {
          // Double-precision density matrix simulation
          return run_circuit_helper<
              DensityMatrix::State<QV::DensityMatrixThrust<double>>>(
              circ, noise, config, shots, rng_seed, cvector_t(),
              Method::density_matrix_thrust_cpu, result);
        } else {
          // Single-precision density matrix simulation
          return run_circuit_helper<
              DensityMatrix::State<QV::DensityMatrixThrust<float>>>(
              circ, noise, config, shots, rng_seed, cvector_t(),
              Method::density_matrix_thrust_cpu, result);
        }
      }
#endif
    }
    case Method::stabilizer: {
      // Stabilizer simulation
      // TODO: Stabilizer doesn't yet support custom state initialization
      return run_circuit_helper<Stabilizer::State>(
          circ, noise, config, shots, rng_seed, Clifford::Clifford(),
          Method::stabilizer, result);
      case Method::extended_stabilizer:
        return run_circuit_helper<ExtendedStabilizer::State>(
            circ, noise, config, shots, rng_seed, CHSimulator::Runner(),
            Method::extended_stabilizer, result);

      case Method::matrix_product_state:
        return run_circuit_helper<MatrixProductState::State>(
            circ, noise, config, shots, rng_seed, MatrixProductState::MPS(),
            Method::matrix_product_state, result);

      default:
        throw std::runtime_error("QasmController:Invalid simulation method");
    }
  }
}

//-------------------------------------------------------------------------
// Utility methods
//-------------------------------------------------------------------------

QasmController::Method QasmController::simulation_method(
    const Circuit& circ,
    const Noise::NoiseModel& noise_model,
    bool validate) const {
  // Check simulation method and validate state
  switch (simulation_method_) {
    case Method::statevector: {
      if (validate) {
        if (simulation_precision_ == Precision::single_precision) {
          Statevector::State<QV::QubitVector<float>> state;
          validate_state(state, circ, noise_model, true);
          validate_memory_requirements(state, circ, true);
        } else {
          Statevector::State<QV::QubitVector<double>> state;
          validate_state(state, circ, noise_model, true);
          validate_memory_requirements(state, circ, true);
        }
      }
      return Method::statevector;
    }
    case Method::statevector_thrust_gpu: {
#ifndef AER_THRUST_CUDA
      throw std::runtime_error(
          "QasmController: method statevector_gpu is not supported on this "
          "system");
#else
      if (validate) {
        if (simulation_precision_ == Precision::single_precision) {
          Statevector::State<QV::QubitVectorThrust<float>> state;
          validate_state(state, circ, noise_model, true);
          validate_memory_requirements(state, circ, true);
        } else {
          Statevector::State<QV::QubitVectorThrust<>> state;
          validate_state(state, circ, noise_model, true);
          validate_memory_requirements(state, circ, true);
        }
      }
      return Method::statevector_thrust_gpu;
#endif
    }
    case Method::statevector_thrust_cpu: {
#ifndef AER_THRUST_CPU
      throw std::runtime_error(
          "QasmController: method statevector_thrust is not supported on this "
          "system");
#else
      if (validate) {
        if (simulation_precision_ == Precision::single_precision) {
          Statevector::State<QV::QubitVectorThrust<float>> state;
          validate_state(state, circ, noise_model, true);
          validate_memory_requirements(state, circ, true);
        } else {
          Statevector::State<QV::QubitVectorThrust<>> state;
          validate_state(state, circ, noise_model, true);
          validate_memory_requirements(state, circ, true);
        }
      }
      return Method::statevector_thrust_cpu;
#endif
    }
    case Method::density_matrix: {
      if (validate) {
        if (simulation_precision_ == Precision::single_precision) {
          DensityMatrix::State<QV::DensityMatrix<float>> state;
          validate_state(state, circ, noise_model, true);
          validate_memory_requirements(state, circ, true);
        } else {
          DensityMatrix::State<QV::DensityMatrix<double>> state;
          validate_state(state, circ, noise_model, true);
          validate_memory_requirements(state, circ, true);
        }
      }
      return Method::density_matrix;
    }
    case Method::density_matrix_thrust_gpu: {
#ifndef AER_THRUST_SUPPORTED
      throw std::runtime_error(
          "QasmController: method density_matrix_gpu is not supported on this "
          "system");
#else
      if (validate) {
        if (simulation_precision_ == Precision::single_precision) {
          DensityMatrix::State<QV::DensityMatrixThrust<float>> state;
          validate_state(state, circ, noise_model, true);
          validate_memory_requirements(state, circ, true);
        } else {
          DensityMatrix::State<QV::DensityMatrixThrust<double>> state;
          validate_state(state, circ, noise_model, true);
          validate_memory_requirements(state, circ, true);
        }
      }
      return Method::density_matrix_thrust_gpu;
#endif
    }
    case Method::density_matrix_thrust_cpu: {
#ifndef AER_THRUST_SUPPORTED
      throw std::runtime_error(
          "QasmController: method density_matrix_thrust is not supported on "
          "this "
          "system");
#else
      if (validate) {
        if (simulation_precision_ == Precision::single_precision) {
          DensityMatrix::State<QV::DensityMatrixThrust<float>> state;
          validate_state(state, circ, noise_model, true);
          validate_memory_requirements(state, circ, true);
        } else {
          DensityMatrix::State<QV::DensityMatrixThrust<double>> state;
          validate_state(state, circ, noise_model, true);
          validate_memory_requirements(state, circ, true);
        }
      }
      return Method::density_matrix_thrust_cpu;
#endif
    }
    case Method::stabilizer: {
      if (validate) {
        Stabilizer::State state;
        validate_state(Stabilizer::State(), circ, noise_model, true);
        validate_memory_requirements(state, circ, true);
      }
      return Method::stabilizer;
    }
    case Method::extended_stabilizer: {
      if (validate) {
        ExtendedStabilizer::State state;
        validate_state(state, circ, noise_model, true);
        validate_memory_requirements(ExtendedStabilizer::State(), circ, true);
      }
      return Method::extended_stabilizer;
    }
    case Method::matrix_product_state: {
      if (validate) {
        MatrixProductState::State state;
        validate_state(state, circ, noise_model, true);
        validate_memory_requirements(state, circ, true);
      }
      return Method::matrix_product_state;
    }
    case Method::automatic: {
      // If circuit and noise model are Clifford run on Stabilizer simulator
      if (validate_state(Stabilizer::State(), circ, noise_model, false)) {
        return Method::stabilizer;
      }
      // For noisy simulations we enable the density matrix method if
      // shots > 2 ** num_qubits. This is based on a rough estimate that
      // a single shot of the density matrix simulator is approx 2 ** nq
      // times slower than a single shot of statevector due the increased
      // dimension
      if (noise_model.has_quantum_errors() &&
          circ.shots > (1ULL << circ.num_qubits) &&
          validate_memory_requirements(DensityMatrix::State<>(), circ, false) &&
          validate_state(DensityMatrix::State<>(), circ, noise_model, false) &&
          check_measure_sampling_opt(circ, Method::density_matrix)) {
        return Method::density_matrix;
      }
      // Finally we check the statevector memory requirement for the
      // current number of qubits. If it fits in available memory we
      // default to the Statevector method. Otherwise we raise an exception
      // and suggest using one of the other simulation methods.
      bool enough_memory = true;
      if (simulation_precision_ == Precision::single_precision) {
        Statevector::State<QV::QubitVector<float>> sv_state;
        enough_memory = validate_memory_requirements(sv_state, circ, false);
      } else {
        Statevector::State<> sv_state;
        enough_memory = validate_memory_requirements(sv_state, circ, false);
      }
      if (!enough_memory) {
        throw std::runtime_error(
            "QasmSimulator: Insufficient memory for " +
            std::to_string(circ.num_qubits) +
            "-qubit"
            R"( circuit using "statevector" method. You could try using the)"
            R"( "matrix_product_state" or "extended_stabilizer" method instead.)");
      }
    }
    // If we didn't select extended stabilizer above proceed to the default
    // switch clause
    default: {
      // For default we use statevector followed by density matrix (for the case
      // when the circuit contains invalid instructions for statevector)
      if (validate_state(Statevector::State<>(), circ, noise_model, false)) {
        return Method::statevector;
      }
      // If circuit contains invalid instructions for statevector throw a hail
      // mary and try for density matrix.
      if (validate)
        validate_state(DensityMatrix::State<>(), circ, noise_model, true);
      return Method::density_matrix;
    }
  }
}

template <class State_t, class Initstate_t>
void QasmController::initialize_state(const Circuit& circ,
                                      State_t& state,
                                      const Initstate_t& initial_state) const {
  if (initial_state.empty()) {
    state.initialize_qreg(circ.num_qubits);
  } else {
    state.initialize_qreg(circ.num_qubits, initial_state);
  }
  state.initialize_creg(circ.num_memory, circ.num_registers);
}

size_t QasmController::required_memory_mb(
    const Circuit& circ,
    const Noise::NoiseModel& noise) const {
  switch (simulation_method(circ, noise, false)) {
    case Method::statevector:
    case Method::statevector_thrust_cpu:
    case Method::statevector_thrust_gpu: {
      if (simulation_precision_ == Precision::single_precision) {
        Statevector::State<QV::QubitVector<float>> state;
        return state.required_memory_mb(circ.num_qubits, circ.ops);
      } else {
        Statevector::State<> state;
        return state.required_memory_mb(circ.num_qubits, circ.ops);
      }
    }
    case Method::density_matrix:
    case Method::density_matrix_thrust_cpu:
    case Method::density_matrix_thrust_gpu: {
      if (simulation_precision_ == Precision::single_precision) {
        DensityMatrix::State<QV::DensityMatrix<float>> state;
        return state.required_memory_mb(circ.num_qubits, circ.ops);
      } else {
        DensityMatrix::State<> state;
        return state.required_memory_mb(circ.num_qubits, circ.ops);
      }
    }
    case Method::stabilizer: {
      Stabilizer::State state;
      return state.required_memory_mb(circ.num_qubits, circ.ops);
    }
    case Method::extended_stabilizer: {
      ExtendedStabilizer::State state;
      return state.required_memory_mb(circ.num_qubits, circ.ops);
    }
    case Method::matrix_product_state: {
      MatrixProductState::State state;
      return state.required_memory_mb(circ.num_qubits, circ.ops);
    }
    default:
      // We shouldn't get here, so throw an exception if we do
      throw std::runtime_error("QasmController: Invalid simulation method");
  }
}

Transpile::Fusion QasmController::transpile_fusion(Method method,
                                                   const Operations::OpSet &opset,
                                                   const json_t& config) const {
  Transpile::Fusion fusion_pass;
  if (opset.contains(Operations::OpType::superop)) {
    fusion_pass.allow_superop = true;
  }
  if (opset.contains(Operations::OpType::kraus)) {
    fusion_pass.allow_kraus = true;
  }
  switch (method) {
    case Method::density_matrix:
    case Method::density_matrix_thrust_gpu:
    case Method::density_matrix_thrust_cpu: {
      // Halve the default threshold and max fused qubits for density matrix
      fusion_pass.threshold /= 2;
      fusion_pass.max_qubit /= 2;
      break;
    }
    case Method::matrix_product_state: {
      // Disable fusion by default, but allow it to be enabled by config settings
      fusion_pass.active = false;
    }
    case Method::statevector:
    case Method::statevector_thrust_gpu:
    case Method::statevector_thrust_cpu: {
      if (fusion_pass.allow_kraus) {
        // Halve default max fused qubits for Kraus noise fusion
        fusion_pass.max_qubit /= 2;
      }
      break;
    }
    default: {
      fusion_pass.active = false;
      return fusion_pass;
    }
  }
  // Override default fusion settings with custom config
  fusion_pass.set_config(config);
  return fusion_pass;
}

void QasmController::set_parallelization_circuit(
    const Circuit& circ,
    const Noise::NoiseModel& noise_model) {
  const auto method = simulation_method(circ, noise_model, false);
  switch (method) {
    case Method::statevector:
    case Method::statevector_thrust_gpu:
    case Method::statevector_thrust_cpu:
    case Method::stabilizer:
    case Method::matrix_product_state: {
      if (circ.shots == 1 ||
          (!noise_model.has_quantum_errors() &&
           check_measure_sampling_opt(circ, Method::statevector))) {
        parallel_shots_ = 1;
        parallel_state_update_ =
            std::max<int>({1, max_parallel_threads_ / parallel_experiments_});
        return;
      }
      Base::Controller::set_parallelization_circuit(circ, noise_model);
      break;
    }
    case Method::density_matrix:
    case Method::density_matrix_thrust_gpu:
    case Method::density_matrix_thrust_cpu: {
      if (circ.shots == 1 ||
          check_measure_sampling_opt(circ, Method::density_matrix)) {
        parallel_shots_ = 1;
        parallel_state_update_ =
            std::max<int>({1, max_parallel_threads_ / parallel_experiments_});
        return;
      }
      Base::Controller::set_parallelization_circuit(circ, noise_model);
      break;
    }
    default: {
      Base::Controller::set_parallelization_circuit(circ, noise_model);
    }
  }
}

//-------------------------------------------------------------------------
// Run circuit helpers
//-------------------------------------------------------------------------

template <class State_t, class Initstate_t>
void QasmController::run_circuit_helper(const Circuit& circ,
                                        const Noise::NoiseModel& noise,
                                        const json_t& config,
                                        uint_t shots,
                                        uint_t rng_seed,
                                        const Initstate_t& initial_state,
                                        const Method method,
                                        ExperimentResult& result) const {
  // Initialize new state object
  State_t state;

  // Check memory requirements, raise exception if they're exceeded
  validate_memory_requirements(state, circ, true);

  // Set state config
  state.set_config(config);
  state.set_parallalization(parallel_state_update_);
  state.set_global_phase(circ.global_phase_angle);

  // Rng engine
  RngEngine rng;
  rng.set_seed(rng_seed);

  // Output data container
  result.set_config(config);
  result.add_metadata("method", state.name());
  state.add_metadata(result);

  // Add measure sampling to metadata
  // Note: this will set to `true` if sampling is enabled for the circuit
  result.add_metadata("measure_sampling", false);

  // Choose execution method based on noise and method
  Circuit opt_circ;

  // Ideal circuit
  if (noise.is_ideal()) {
    opt_circ = circ;
  }
  // Readout error only
  else if (noise.has_quantum_errors() == false) {
    opt_circ = noise.sample_noise(circ, rng);
  }
  // Superop noise sampling
  else if (method == Method::density_matrix ||
           method == Method::density_matrix_thrust_gpu ||
           method == Method::density_matrix_thrust_cpu) {
    // Sample noise using SuperOp method
    auto noise_superop = noise;
    noise_superop.activate_superop_method();
    opt_circ = noise_superop.sample_noise(circ, rng);
  }
  // Kraus noise sampling
  else if (noise.opset().contains(Operations::OpType::kraus) ||
           noise.opset().contains(Operations::OpType::superop)) {
    auto noise_kraus = noise;
    noise_kraus.activate_kraus_method();
    opt_circ = noise_kraus.sample_noise(circ, rng);
  }
  // General circuit noise sampling
  else {
    run_circuit_with_sampled_noise(circ, noise, config, shots, state,
                                   initial_state, method, result, rng);
    return;
  }

  // Optimize circuit
  Noise::NoiseModel dummy_noise;
  Transpile::DelayMeasure measure_pass;
  Transpile::CacheBlocking cache_block_pass;
  measure_pass.set_config(config);
<<<<<<< HEAD
  measure_pass.optimize_circuit(opt_circ, dummy_noise, state.opset(), data);

  cache_block_pass.set_config(config);
  if(cache_block_before_fusion_){
    cache_block_pass.optimize_circuit(opt_circ, dummy_noise, state.opset(), data);
  }

  auto fusion_pass = transpile_fusion(method, config, fusion_method);
  fusion_pass.optimize_circuit(opt_circ, dummy_noise, state.opset(), data);
=======
  measure_pass.optimize_circuit(opt_circ, dummy_noise, state.opset(), result);
  auto fusion_pass = transpile_fusion(method, opt_circ.opset(), config);
  fusion_pass.optimize_circuit(opt_circ, dummy_noise, state.opset(), result);
>>>>>>> cb5f4140

  if(!cache_block_before_fusion_){
    cache_block_pass.optimize_circuit(opt_circ, dummy_noise, state.opset(), data);
  }

  // Run simulation
  run_multi_shot(opt_circ, shots, state, initial_state, method, result, rng);
}

template <class State_t, class Initstate_t>
void QasmController::run_single_shot(const Circuit& circ,
                                     State_t& state,
                                     const Initstate_t& initial_state,
                                     ExperimentResult& result,
                                     RngEngine& rng) const {
  initialize_state(circ, state, initial_state);
  state.apply_ops(circ.ops, result, rng, true);
  state.add_creg_to_data(result);
}

template <class State_t, class Initstate_t>
void QasmController::run_multi_shot(const Circuit& circ,
                                    uint_t shots,
                                    State_t& state,
                                    const Initstate_t& initial_state,
                                    const Method method,
<<<<<<< HEAD
                                    ExperimentData& data,
                                    RngEngine& rng) const 
{
=======
                                    ExperimentResult& result,
                                    RngEngine& rng) const {
>>>>>>> cb5f4140
  // Check if measure sampler and optimization are valid
  if (check_measure_sampling_opt(circ, method)) {
    // Implement measure sampler
    auto pos = circ.first_measure_pos;  // Position of first measurement op

    //allocate qubit register
    state.allocate(circ.num_qubits, 1);

    // Run circuit instructions before first measure
    std::vector<Operations::Op> ops(circ.ops.begin(),
                                    circ.ops.begin() + pos);
    bool final_ops = (pos == circ.ops.size());
    initialize_state(circ, state, initial_state);
    state.apply_ops(ops, result, rng, final_ops);

    // Get measurement operations and set of measured qubits
    ops = std::vector<Operations::Op>(circ.ops.begin() + pos,
                                      circ.ops.end());
    measure_sampler(ops, shots, state, result, rng);

    // Add measure sampling metadata
    result.add_metadata("measure_sampling", true);
  } else {
    //allocate qubit register
    state.allocate(circ.num_qubits, 1);   //shots = 1 until following loop is not in state class

    // Perform standard execution if we cannot apply the
    // measurement sampling optimization
    while (shots-- > 0) {
      run_single_shot(circ, state, initial_state, result, rng);
    }
  }
}


template <class State_t, class Initstate_t>
void QasmController::run_circuit_with_sampled_noise(const Circuit& circ,
                                                    const Noise::NoiseModel& noise,
                                                    const json_t& config,
                                                    uint_t shots,
                                                    State_t& state,
                                                    const Initstate_t& initial_state,
                                                    const Method method,
<<<<<<< HEAD
                                                    ExperimentData& data,
                                                    RngEngine& rng) const 
{
=======
                                                    ExperimentResult& result,
                                                    RngEngine& rng) const {

>>>>>>> cb5f4140
  // Transpilation for circuit noise method
  auto fusion_pass = transpile_fusion(method, circ.opset(), config);
  Transpile::DelayMeasure measure_pass;
  Transpile::CacheBlocking cache_block_pass;
  measure_pass.set_config(config);
  cache_block_pass.set_config(config);
  Noise::NoiseModel dummy_noise;

  //allocate qubit register
  state.allocate(circ.num_qubits, 1);//shots);   //shots = 1 until following loop is not in state class

  // Sample noise using circuit method
  while (shots-- > 0) {
    Circuit noise_circ = noise.sample_noise(circ, rng);
    noise_circ.shots = 1;
<<<<<<< HEAD
    if(cache_block_before_fusion_){
      cache_block_pass.optimize_circuit(noise_circ, dummy_noise, state.opset(), data);
    }
    measure_pass.optimize_circuit(noise_circ, dummy_noise, state.opset(), data);
    fusion_pass.optimize_circuit(noise_circ, dummy_noise, state.opset(), data);
    if(!cache_block_before_fusion_){
      cache_block_pass.optimize_circuit(noise_circ, dummy_noise, state.opset(), data);
    }
    run_single_shot(noise_circ, state, initial_state, data, rng);
=======
    measure_pass.optimize_circuit(noise_circ, dummy_noise, state.opset(), result);
    fusion_pass.optimize_circuit(noise_circ, dummy_noise, state.opset(), result);
    run_single_shot(noise_circ, state, initial_state, result, rng);
>>>>>>> cb5f4140
  }
}

//-------------------------------------------------------------------------
// Measure sampling optimization
//-------------------------------------------------------------------------

bool QasmController::check_measure_sampling_opt(const Circuit& circ,
                                                const Method method) const {
  // Check if circuit has sampling flag disabled
  if (circ.can_sample == false) {
    return false;
  }

  // Check if stabilizer measure sampling has been disabled
  if (method == Method::extended_stabilizer &&
      !extended_stabilizer_measure_sampling_) {
    return false;
  }

  // Check if non-density matrix simulation and circuit contains
  // a stochastic instruction before measurement
  // ie. initialize, reset, kraus, superop, conditional
  // TODO:
  // * If initialize should be allowed if applied to product states (ie start of
  // circuit)
  // * Resets should be allowed if applied to |0> state (no gates before).
  bool density_mat = (method == Method::density_matrix ||
                      method == Method::density_matrix_thrust_gpu ||
                      method == Method::density_matrix_thrust_cpu);
  if (!density_mat && (circ.opset().contains(Operations::OpType::reset) ||
                       circ.opset().contains(Operations::OpType::initialize) ||
                       circ.opset().contains(Operations::OpType::kraus) ||
                       circ.opset().contains(Operations::OpType::superop))) {
    return false;
  }
  // Otherwise true
  return true;
}

template <class State_t>
void QasmController::measure_sampler(
    const std::vector<Operations::Op>& meas_roerror_ops,
    uint_t shots,
    State_t& state,
    ExperimentResult& result,
    RngEngine& rng) const {
  // Check if meas_circ is empty, and if so return initial creg
  if (meas_roerror_ops.empty()) {
    while (shots-- > 0) {
      state.add_creg_to_data(result);
    }
    return;
  }

  std::vector<Operations::Op> meas_ops;
  std::vector<Operations::Op> roerror_ops;
  for (const Operations::Op& op : meas_roerror_ops)
    if (op.type == Operations::OpType::roerror)
      roerror_ops.push_back(op);
    else /*(op.type == Operations::OpType::measure) */
      meas_ops.push_back(op);

  // Get measured qubits from circuit sort and delete duplicates
  std::vector<uint_t> meas_qubits;  // measured qubits
  for (const auto &op : meas_ops) {
    for (size_t j = 0; j < op.qubits.size(); ++j)
      meas_qubits.push_back(op.qubits[j]);
  }
  sort(meas_qubits.begin(), meas_qubits.end());
  meas_qubits.erase(unique(meas_qubits.begin(), meas_qubits.end()),
                    meas_qubits.end());
  // Generate the samples
  auto all_samples = state.sample_measure(meas_qubits, shots, rng);

  // Make qubit map of position in vector of measured qubits
  std::unordered_map<uint_t, uint_t> qubit_map;
  for (uint_t j = 0; j < meas_qubits.size(); ++j) {
    qubit_map[meas_qubits[j]] = j;
  }

  // Maps of memory and register to qubit position
  std::unordered_map<uint_t, uint_t> memory_map;
  std::unordered_map<uint_t, uint_t> register_map;
  for (const auto &op : meas_ops) {
    for (size_t j = 0; j < op.qubits.size(); ++j) {
      auto pos = qubit_map[op.qubits[j]];
      if (!op.memory.empty())
        memory_map[op.memory[j]] = pos;
      if (!op.registers.empty())
        register_map[op.registers[j]] = pos;
    }
  }

  // Process samples
  // Convert opts to circuit so we can get the needed creg sizes
  // NB: this function could probably be moved somewhere else like Utils or Ops
  Circuit meas_circ(meas_roerror_ops);
  ClassicalRegister creg;
  while (!all_samples.empty()) {
    auto sample = all_samples.back();
    creg.initialize(meas_circ.num_memory, meas_circ.num_registers);

    // process memory bit measurements
    for (const auto &pair : memory_map) {
      creg.store_measure(reg_t({sample[pair.second]}), reg_t({pair.first}),
                         reg_t());
    }
    // process register bit measurements
    for (const auto &pair : register_map) {
      creg.store_measure(reg_t({sample[pair.second]}), reg_t(),
                         reg_t({pair.first}));
    }

    // process read out errors for memory and registers
    for (const Operations::Op& roerror : roerror_ops) {
      creg.apply_roerror(roerror, rng);
    }

    auto memory = creg.memory_hex();
    result.data.add_memory_count(memory);
    result.data.add_pershot_memory(memory);

    result.data.add_pershot_register(creg.register_hex());

    // pop off processed sample
    all_samples.pop_back();
  }
}

//-------------------------------------------------------------------------
}  // end namespace Simulator
//-------------------------------------------------------------------------
}  // end namespace AER
//-------------------------------------------------------------------------
#endif<|MERGE_RESOLUTION|>--- conflicted
+++ resolved
@@ -406,7 +406,6 @@
   // Validate circuit for simulation method
   switch (simulation_method(circ, noise, true)) {
     case Method::statevector: {
-<<<<<<< HEAD
       if(multiple_qregs_){
         if (simulation_precision_ == Precision::double_precision) {
           // Double-precision Statevector simulation
@@ -432,18 +431,6 @@
               circ, noise, config, shots, rng_seed, initial_statevector_,
               Method::statevector, data);
         }
-=======
-      if (simulation_precision_ == Precision::double_precision) {
-        // Double-precision Statevector simulation
-        return run_circuit_helper<Statevector::State<QV::QubitVector<double>>>(
-            circ, noise, config, shots, rng_seed, initial_statevector_,
-            Method::statevector, result);
-      } else {
-        // Single-precision Statevector simulation
-        return run_circuit_helper<Statevector::State<QV::QubitVector<float>>>(
-            circ, noise, config, shots, rng_seed, initial_statevector_,
-            Method::statevector, result);
->>>>>>> cb5f4140
       }
     }
     case Method::statevector_thrust_gpu: {
@@ -452,7 +439,6 @@
           "QasmController: method statevector_gpu is not supported on this "
           "system");
 #else
-<<<<<<< HEAD
       if(multiple_qregs_ || (parallel_shots_ > 1 || parallel_experiments_ > 1)){
         if (simulation_precision_ == Precision::double_precision) {
           // Double-precision Statevector simulation
@@ -482,20 +468,6 @@
               circ, noise, config, shots, rng_seed, initial_statevector_,
               Method::statevector_thrust_gpu,data);
         }
-=======
-      if (simulation_precision_ == Precision::double_precision) {
-        // Double-precision Statevector simulation
-        return run_circuit_helper<
-            Statevector::State<QV::QubitVectorThrust<double>>>(
-            circ, noise, config, shots, rng_seed, initial_statevector_,
-            Method::statevector_thrust_gpu, result);
-      } else {
-        // Single-precision Statevector simulation
-        return run_circuit_helper<
-            Statevector::State<QV::QubitVectorThrust<float>>>(
-            circ, noise, config, shots, rng_seed, initial_statevector_,
-            Method::statevector_thrust_gpu, result);
->>>>>>> cb5f4140
       }
 #endif
     }
@@ -505,7 +477,6 @@
           "QasmController: method statevector_thrust is not supported on this "
           "system");
 #else
-<<<<<<< HEAD
       if(multiple_qregs_){
         if (simulation_precision_ == Precision::double_precision) {
           // Double-precision Statevector simulation
@@ -535,25 +506,10 @@
               circ, noise, config, shots, rng_seed, initial_statevector_,
               Method::statevector_thrust_cpu,data);
         }
-=======
-      if (simulation_precision_ == Precision::double_precision) {
-        // Double-precision Statevector simulation
-        return run_circuit_helper<
-            Statevector::State<QV::QubitVectorThrust<double>>>(
-            circ, noise, config, shots, rng_seed, initial_statevector_,
-            Method::statevector_thrust_cpu, result);
-      } else {
-        // Single-precision Statevector simulation
-        return run_circuit_helper<
-            Statevector::State<QV::QubitVectorThrust<float>>>(
-            circ, noise, config, shots, rng_seed, initial_statevector_,
-            Method::statevector_thrust_cpu, result);
->>>>>>> cb5f4140
       }
 #endif
     }
     case Method::density_matrix: {
-<<<<<<< HEAD
       if(multiple_qregs_){
         if (simulation_precision_ == Precision::double_precision) {
           // Double-precision density matrix simulation
@@ -583,20 +539,6 @@
               circ, noise, config, shots, rng_seed, cvector_t(),
               Method::density_matrix, data);
         }
-=======
-      if (simulation_precision_ == Precision::double_precision) {
-        // Double-precision density matrix simulation
-        return run_circuit_helper<
-            DensityMatrix::State<QV::DensityMatrix<double>>>(
-            circ, noise, config, shots, rng_seed, cvector_t(),
-            Method::density_matrix, result);
-      } else {
-        // Single-precision density matrix simulation
-        return run_circuit_helper<
-            DensityMatrix::State<QV::DensityMatrix<float>>>(
-            circ, noise, config, shots, rng_seed, cvector_t(),
-            Method::density_matrix, result);
->>>>>>> cb5f4140
       }
     }
     case Method::density_matrix_thrust_gpu: {
@@ -605,7 +547,6 @@
           "QasmController: method density_matrix_gpu is not supported on this "
           "system");
 #else
-<<<<<<< HEAD
       if(multiple_qregs_ || (parallel_shots_ > 1 || parallel_experiments_ > 1)){
         if (simulation_precision_ == Precision::double_precision) {
           // Double-precision density matrix simulation
@@ -635,20 +576,6 @@
               circ, noise, config, shots, rng_seed, cvector_t(),
               Method::density_matrix_thrust_gpu,data);
         }
-=======
-      if (simulation_precision_ == Precision::double_precision) {
-        // Double-precision density matrix simulation
-        return run_circuit_helper<
-            DensityMatrix::State<QV::DensityMatrixThrust<double>>>(
-            circ, noise, config, shots, rng_seed, cvector_t(),
-            Method::density_matrix_thrust_gpu, result);
-      } else {
-        // Single-precision density matrix simulation
-        return run_circuit_helper<
-            DensityMatrix::State<QV::DensityMatrixThrust<float>>>(
-            circ, noise, config, shots, rng_seed, cvector_t(),
-            Method::density_matrix_thrust_gpu, result);
->>>>>>> cb5f4140
       }
 #endif
       case Method::density_matrix_thrust_cpu:
@@ -1124,21 +1051,13 @@
   Transpile::DelayMeasure measure_pass;
   Transpile::CacheBlocking cache_block_pass;
   measure_pass.set_config(config);
-<<<<<<< HEAD
-  measure_pass.optimize_circuit(opt_circ, dummy_noise, state.opset(), data);
-
+  measure_pass.optimize_circuit(opt_circ, dummy_noise, state.opset(), result);
   cache_block_pass.set_config(config);
   if(cache_block_before_fusion_){
     cache_block_pass.optimize_circuit(opt_circ, dummy_noise, state.opset(), data);
   }
-
-  auto fusion_pass = transpile_fusion(method, config, fusion_method);
-  fusion_pass.optimize_circuit(opt_circ, dummy_noise, state.opset(), data);
-=======
-  measure_pass.optimize_circuit(opt_circ, dummy_noise, state.opset(), result);
   auto fusion_pass = transpile_fusion(method, opt_circ.opset(), config);
   fusion_pass.optimize_circuit(opt_circ, dummy_noise, state.opset(), result);
->>>>>>> cb5f4140
 
   if(!cache_block_before_fusion_){
     cache_block_pass.optimize_circuit(opt_circ, dummy_noise, state.opset(), data);
@@ -1165,14 +1084,8 @@
                                     State_t& state,
                                     const Initstate_t& initial_state,
                                     const Method method,
-<<<<<<< HEAD
-                                    ExperimentData& data,
-                                    RngEngine& rng) const 
-{
-=======
                                     ExperimentResult& result,
                                     RngEngine& rng) const {
->>>>>>> cb5f4140
   // Check if measure sampler and optimization are valid
   if (check_measure_sampling_opt(circ, method)) {
     // Implement measure sampler
@@ -1216,15 +1129,8 @@
                                                     State_t& state,
                                                     const Initstate_t& initial_state,
                                                     const Method method,
-<<<<<<< HEAD
-                                                    ExperimentData& data,
-                                                    RngEngine& rng) const 
-{
-=======
                                                     ExperimentResult& result,
                                                     RngEngine& rng) const {
-
->>>>>>> cb5f4140
   // Transpilation for circuit noise method
   auto fusion_pass = transpile_fusion(method, circ.opset(), config);
   Transpile::DelayMeasure measure_pass;
@@ -1240,21 +1146,15 @@
   while (shots-- > 0) {
     Circuit noise_circ = noise.sample_noise(circ, rng);
     noise_circ.shots = 1;
-<<<<<<< HEAD
     if(cache_block_before_fusion_){
       cache_block_pass.optimize_circuit(noise_circ, dummy_noise, state.opset(), data);
     }
-    measure_pass.optimize_circuit(noise_circ, dummy_noise, state.opset(), data);
-    fusion_pass.optimize_circuit(noise_circ, dummy_noise, state.opset(), data);
+    measure_pass.optimize_circuit(noise_circ, dummy_noise, state.opset(), result);
+    fusion_pass.optimize_circuit(noise_circ, dummy_noise, state.opset(), result);
     if(!cache_block_before_fusion_){
       cache_block_pass.optimize_circuit(noise_circ, dummy_noise, state.opset(), data);
     }
-    run_single_shot(noise_circ, state, initial_state, data, rng);
-=======
-    measure_pass.optimize_circuit(noise_circ, dummy_noise, state.opset(), result);
-    fusion_pass.optimize_circuit(noise_circ, dummy_noise, state.opset(), result);
     run_single_shot(noise_circ, state, initial_state, result, rng);
->>>>>>> cb5f4140
   }
 }
 
