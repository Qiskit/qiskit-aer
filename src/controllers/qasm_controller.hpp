--- conflicted
+++ resolved
@@ -415,43 +415,63 @@
     case Method::statevector: {
       bool avx2_enabled = is_avx2_supported();
 
-      if (simulation_precision_ == Precision::double_precision) {
-        if (avx2_enabled) {
+      if(multiple_qregs_){
+        if (simulation_precision_ == Precision::double_precision) {
+          // Double-precision Statevector simulation
+          if (avx2_enabled) {
 #ifndef __PPC64__
-          return run_circuit_helper<
-              Statevector::State<QV::QubitVectorAvx2<double>>>(
-              circ, noise, config, shots, rng_seed, initial_statevector_,
-              Method::statevector, data);
+            return run_circuit_helper<
+                StatevectorChunk::State<QV::QubitVectorAvx2<double>>>(
+                circ, noise, config, shots, rng_seed, initial_statevector_,
+                Method::statevector, data);
 #endif
-        }
-        // Double-precision Statevector simulation
-        if(multiple_qregs_){
+          }
           return run_circuit_helper<StatevectorChunk::State<QV::QubitVector<double>>>(
               circ, noise, config, shots, rng_seed, initial_statevector_,
               Method::statevector, data);
-        }
-        return run_circuit_helper<Statevector::State<QV::QubitVector<double>>>(
-            circ, noise, config, shots, rng_seed, initial_statevector_,
-            Method::statevector, data);
-      } else {
-        if (avx2_enabled) {
+        } else {
+          if (avx2_enabled) {
 #ifndef __PPC64__
-          // Single-precision Statevector simulation
-          return run_circuit_helper<
-              Statevector::State<QV::QubitVectorAvx2<float>>>(
-              circ, noise, config, shots, rng_seed, initial_statevector_,
-              Method::statevector, data);
+            // Single-precision Statevector simulation
+            return run_circuit_helper<
+                StatevectorChunk::State<QV::QubitVectorAvx2<float>>>(
+                circ, noise, config, shots, rng_seed, initial_statevector_,
+                Method::statevector, data);
 #endif
-        }
-        // Single-precision Statevector simulation
-        if(multiple_qregs_){
+          }
           return run_circuit_helper<StatevectorChunk::State<QV::QubitVector<float>>>(
               circ, noise, config, shots, rng_seed, initial_statevector_,
               Method::statevector, data);
         }
-        return run_circuit_helper<Statevector::State<QV::QubitVector<float>>>(
-            circ, noise, config, shots, rng_seed, initial_statevector_,
-            Method::statevector, data);
+      }
+      else{
+        if (simulation_precision_ == Precision::double_precision) {
+          // Double-precision Statevector simulation
+          if (avx2_enabled) {
+#ifndef __PPC64__
+            return run_circuit_helper<
+                Statevector::State<QV::QubitVectorAvx2<double>>>(
+                circ, noise, config, shots, rng_seed, initial_statevector_,
+                Method::statevector, data);
+#endif
+          }
+          return run_circuit_helper<Statevector::State<QV::QubitVector<double>>>(
+              circ, noise, config, shots, rng_seed, initial_statevector_,
+              Method::statevector, data);
+        } else {
+          if (avx2_enabled) {
+#ifndef __PPC64__
+            // Single-precision Statevector simulation
+            return run_circuit_helper<
+                Statevector::State<QV::QubitVectorAvx2<float>>>(
+                circ, noise, config, shots, rng_seed, initial_statevector_,
+                Method::statevector, data);
+#endif
+          }
+          return run_circuit_helper<Statevector::State<QV::QubitVector<float>>>(
+              circ, noise, config, shots, rng_seed, initial_statevector_,
+              Method::statevector, data);
+        }
       }
     }
     case Method::statevector_thrust_gpu: {
@@ -1059,11 +1079,21 @@
   // Optimize circuit
   Noise::NoiseModel dummy_noise;
   Transpile::DelayMeasure measure_pass;
+  Transpile::CacheBlocking cache_block_pass;
   measure_pass.set_config(config);
   measure_pass.optimize_circuit(opt_circ, dummy_noise, state.opset(), data);
 
+  cache_block_pass.set_config(config);
+  if(cache_block_before_fusion_){
+    cache_block_pass.optimize_circuit(opt_circ, dummy_noise, state.opset(), data);
+  }
+
   auto fusion_pass = transpile_fusion(method, config, fusion_method);
   fusion_pass.optimize_circuit(opt_circ, dummy_noise, state.opset(), data);
+
+  if(!cache_block_before_fusion_){
+    cache_block_pass.optimize_circuit(opt_circ, dummy_noise, state.opset(), data);
+  }
 
   // Run simulation
   run_multi_shot(opt_circ, shots, state, initial_state, method, data, rng);
@@ -1081,95 +1111,18 @@
 }
 
 template <class State_t, class Initstate_t>
-<<<<<<< HEAD
-void QasmController::run_circuit_with_noise(const Circuit& circ,
-                                            const Noise::NoiseModel& noise,
-                                            const json_t& config,
-                                            uint_t shots,
-                                            State_t& state,
-                                            const Initstate_t& initial_state,
-                                            const Method method,
-                                            ExperimentData& data,
-                                            RngEngine& rng) const 
-{
-  // Transpile passes
-  auto fusion_pass = transpile_fusion(method, config);
-  Transpile::DelayMeasure measure_pass;
-  Transpile::CacheBlocking cache_block_pass;
-  measure_pass.set_config(config);
-  cache_block_pass.set_config(config);
-  Noise::NoiseModel dummy_noise;
-
-//  printf(" test with noise\n");
-
-  //allocate qubit register
-  state.allocate(circ.num_qubits, 1);//shots);
-
-  while (shots-- > 0) {
-    Circuit noise_circ = noise.sample_noise(circ, rng);
-    noise_circ.shots = 1;
-    if(cache_block_before_fusion_){
-      cache_block_pass.optimize_circuit(noise_circ, dummy_noise, state.opset(), data);
-    }
-    fusion_pass.optimize_circuit(noise_circ, dummy_noise, state.opset(), data);
-    if(!cache_block_before_fusion_){
-      cache_block_pass.optimize_circuit(noise_circ, dummy_noise, state.opset(), data);
-    }
-    measure_pass.optimize_circuit(noise_circ, dummy_noise, state.opset(), data);
-    run_single_shot(noise_circ, state, initial_state, data, rng);
-  }
-}
-
-template <class State_t, class Initstate_t>
-void QasmController::run_circuit_without_noise(const Circuit& circ,
-                                               const json_t& config,
-                                               uint_t shots,
-                                               State_t& state,
-                                               const Initstate_t& initial_state,
-                                               const Method method,
-                                               ExperimentData& data,
-                                               RngEngine& rng) const {
-  // Optimize circuit for state type
-  Circuit opt_circ = circ;
-
-  // Dummy noise model for transpiler passes
-  Noise::NoiseModel dummy_noise;
-
-  //Apply cache blocking
-  Transpile::CacheBlocking cache_block_pass;
-  cache_block_pass.set_config(config);
-  if(cache_block_before_fusion_){
-    cache_block_pass.optimize_circuit(opt_circ, dummy_noise, state.opset(), data);
-  }
-
-  // Apply fusion transpilation pass
-  auto fusion_pass = transpile_fusion(method, config);
-  fusion_pass.optimize_circuit(opt_circ, dummy_noise, state.opset(), data);
-
-  if(!cache_block_before_fusion_){
-    cache_block_pass.optimize_circuit(opt_circ, dummy_noise, state.opset(), data);
-  }
-
-  // Apply delay measure transpilation pass
-  Transpile::DelayMeasure measure_pass;
-  measure_pass.set_config(config);
-  measure_pass.optimize_circuit(opt_circ, dummy_noise, state.opset(), data);
-
-=======
 void QasmController::run_multi_shot(const Circuit& circ,
                                     uint_t shots,
                                     State_t& state,
                                     const Initstate_t& initial_state,
                                     const Method method,
                                     ExperimentData& data,
-                                    RngEngine& rng) const {
->>>>>>> 96224e9d
+                                    RngEngine& rng) const 
+{
   // Check if measure sampler and optimization are valid
   if (check_measure_sampling_opt(circ, method)) {
     // Implement measure sampler
     auto pos = circ.first_measure_pos;  // Position of first measurement op
-
-//  printf(" test without noise, sampling\n");
 
     //allocate qubit register
     state.allocate(circ.num_qubits, 1);
@@ -1189,9 +1142,7 @@
     data.add_metadata("measure_sampling", true);
   } else {
     //allocate qubit register
-    state.allocate(circ.num_qubits, 1);
-
-//  printf(" test without noise\n");
+    state.allocate(circ.num_qubits, 1);   //shots = 1 until following loop is not in state class
 
     // Perform standard execution if we cannot apply the
     // measurement sampling optimization
@@ -1211,20 +1162,31 @@
                                                     const Initstate_t& initial_state,
                                                     const Method method,
                                                     ExperimentData& data,
-                                                    RngEngine& rng) const {
-
+                                                    RngEngine& rng) const 
+{
   // Transpilation for circuit noise method
   auto fusion_pass = transpile_fusion(method, config, FusionMethod::unitary);
   Transpile::DelayMeasure measure_pass;
+  Transpile::CacheBlocking cache_block_pass;
   measure_pass.set_config(config);
+  cache_block_pass.set_config(config);
   Noise::NoiseModel dummy_noise;
+
+  //allocate qubit register
+  state.allocate(circ.num_qubits, 1);//shots);   //shots = 1 until following loop is not in state class
 
   // Sample noise using circuit method
   while (shots-- > 0) {
     Circuit noise_circ = noise.sample_noise(circ, rng);
     noise_circ.shots = 1;
+    if(cache_block_before_fusion_){
+      cache_block_pass.optimize_circuit(noise_circ, dummy_noise, state.opset(), data);
+    }
     measure_pass.optimize_circuit(noise_circ, dummy_noise, state.opset(), data);
     fusion_pass.optimize_circuit(noise_circ, dummy_noise, state.opset(), data);
+    if(!cache_block_before_fusion_){
+      cache_block_pass.optimize_circuit(noise_circ, dummy_noise, state.opset(), data);
+    }
     run_single_shot(noise_circ, state, initial_state, data, rng);
   }
 }
