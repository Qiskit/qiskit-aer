/**
 * This code is part of Qiskit.
 *
 * (C) Copyright IBM 2018, 2019, 2020.
 *
 * This code is licensed under the Apache License, Version 2.0. You may
 * obtain a copy of this license in the LICENSE.txt file in the root directory
 * of this source tree or at http://www.apache.org/licenses/LICENSE-2.0.
 *
 * Any modifications or derivative works of this code must retain this
 * copyright notice, and modified files need to carry a notice indicating
 * that they have been altered from the originals.
 */

#ifndef _aer_qasm_controller_hpp_
#define _aer_qasm_controller_hpp_

#include "controller.hpp"
#include "simulators/density_matrix/densitymatrix_state.hpp"
#include "simulators/density_matrix/densitymatrix_state_chunk.hpp"
#include "simulators/extended_stabilizer/extended_stabilizer_state.hpp"
#include "simulators/matrix_product_state/matrix_product_state.hpp"
#include "simulators/stabilizer/stabilizer_state.hpp"
#include "simulators/statevector/qubitvector.hpp"
<<<<<<< HEAD
#ifndef __PPC64__
#include "simulators/statevector/qubitvector_avx2.hpp"
#endif
=======
>>>>>>> d715609b
#include "simulators/statevector/statevector_state.hpp"
#include "simulators/statevector/statevector_state_chunk.hpp"
#include "simulators/superoperator/superoperator_state.hpp"
#include "transpile/delay_measure.hpp"
#include "transpile/fusion.hpp"
#include "transpile/cacheblocking.hpp"

namespace AER {
namespace Simulator {

//=========================================================================
// QasmController class
//=========================================================================

/**************************************************************************
 * Config settings:
 * - "optimize_ideal_threshold" (int): Qubit threshold for running circuit
 *   optimizations passes for an ideal circuit [Default: 0].
 * - "optimize_noise_threshold" (int): Qubit threshold for running circuit
 *   optimizations passes for a noisy circuit [Default: 12].
 *
 * From Statevector::State class
 *
 * - "initial_statevector" (json complex vector): Use a custom initial
 *      statevector for the simulation [Default: null].
 * - "zero_threshold" (double): Threshold for truncating small values to
 *      zero in result data [Default: 1e-10]
 * - "statevector_parallel_threshold" (int): Threshold that number of qubits
 *      must be greater than to enable OpenMP parallelization at State
 *      level [Default: 13]
 * - "statevector_sample_measure_opt" (int): Threshold that number of qubits
 *      must be greater than to enable indexing optimization during
 *      measure sampling [Default: 10]
 *
 * From ExtendedStabilizer::State class
 * - "extended_stabilizer_approximation_error" (double): Set the error in the
 *     approximation for the ch method. A smaller error needs more
 *     memory and computational time. [Default: 0.05]
 *
 * - "extended_stabilizer_disable_measurement_opt" (bool): Force the simulator
 *to re-run the monte-carlo step for every measurement. Enabling this will
 *improve the sampling accuracy if the output distribution is strongly peaked,
 *but requires more computational time. [Default: True]
 *
 * - "extended_stabilizer_mixing_time" (int): Set how long the monte-carlo
 *method runs before performing measurements. If the output distribution is
 *strongly peaked, this can be decreased alongside setting
 *extended_stabilizer_disable_measurement_opt to True. [Default: 5000]
 *
 * - "extended_stabilizer_norm_estimation_samples" (int): Number of samples used
 *to compute the correct normalisation for a statevector snapshot. [Default:
 *100]
 *
 * - "extended_stabilizer_parallel_threshold" (int): Set the minimum size of the
 *ch decomposition before we enable OpenMP parallelisation. If parallel circuit
 *or shot execution is enabled this will only use unallocated CPU cores up to
 *max_parallel_threads. [Default: 100]
 *
 * From MatrixProductState::State class
 *  - "matrix_product_state_bond_truncation_threshold" (double):
 *     Discard the smallest coefficients for which the sum of
 *     their squares is smaller than this threshold.
 *     [Default: 1e-16]
 *
 * - "matrix_product_state_max_bond_dimension" (uint): Set the cutoff value for
 *the number of Schmidt coefficients. If there are more than this number of
 *coefficient, the smallest values will be discarded. [Default: none] Note that
 *if the approximation reduces the number of coefficients to 0, we will not
 *perform any approximation.
 *
 * From BaseController Class
 *
 * - "noise_model" (json): A noise model to use for simulation [Default: null]
 * - "max_parallel_threads" (int): Set the maximum OpenMP threads that may
 *      be used across all levels of parallelization. Set to 0 for maximum
 *      available. [Default : 0]
 * - "max_parallel_experiments" (int): Set number of circuits that may be
 *      executed in parallel. Set to 0 to use the number of max parallel
 *      threads [Default: 1]
 * - "max_parallel_shots" (int): Set number of shots that maybe be executed
 *      in parallel for each circuit. Sset to 0 to use the number of max
 *      parallel threads [Default: 1].
 * - "counts" (bool): Return counts object in circuit data [Default: True]
 * - "snapshots" (bool): Return snapshots object in circuit data [Default: True]
 * - "memory" (bool): Return memory array in circuit data [Default: False]
 * - "register" (bool): Return register array in circuit data [Default: False]
 * - "max_memory_mb" (int): Memory in MB available to the state class.
 *      If specified, is divided by the number of parallel shots/experiments.
 *      [Default: 0]
 *
 * From Transpile:Fusion Class
 * - fusion_enable (bool): Enable fusion optimization in circuit optimization
 *       passes [Default: True]
 * - fusion_verbose (bool): Output gates generated in fusion optimization
 *       into metadata [Default: False]
 * - fusion_max_qubit (int): Maximum number of qubits for a operation generated
 *       in a fusion optimization [Default: 5]
 * - fusion_threshold (int): Threshold that number of qubits must be greater
 *       than or equal to enable fusion optimization [Default: 20]
 *
 **************************************************************************/

class QasmController : public Base::Controller {
 public:
  //-----------------------------------------------------------------------
  // Constructor
  //-----------------------------------------------------------------------
  QasmController() = default;

  //-----------------------------------------------------------------------
  // Base class config override
  //-----------------------------------------------------------------------

  // Load Controller, State and Data config from a JSON
  // config settings will be passed to the State and Data classes
  // Allowed config options:
  // - "initial_statevector: complex_vector"
  // Plus Base Controller config options
  virtual void set_config(const json_t& config) override;

  // Clear the current config
  void virtual clear_config() override;

 protected:
  //-----------------------------------------------------------------------
  // Simulation types
  //-----------------------------------------------------------------------

  // Simulation methods for the Qasm Controller
  enum class Method {
    automatic,
    statevector,
    statevector_thrust_gpu,
    statevector_thrust_cpu,
    density_matrix,
    density_matrix_thrust_gpu,
    density_matrix_thrust_cpu,
    stabilizer,
    extended_stabilizer,
    matrix_product_state
  };

  // Simulation precision
  enum class Precision { double_precision, single_precision };

  // Fusion method
  using FusionMethod = Transpile::Fusion::Method;

  //-----------------------------------------------------------------------
  // Base class abstract method override
  //-----------------------------------------------------------------------

  // Abstract method for executing a circuit.
  // This method must initialize a state and return output data for
  // the required number of shots.
  virtual void run_circuit(const Circuit& circ,
                           const Noise::NoiseModel& noise,
                           const json_t& config,
                           uint_t shots,
                           uint_t rng_seed,
                           ExperimentData& data) const override;

  //----------------------------------------------------------------
  // Utility functions
  //----------------------------------------------------------------

  // Return the simulation method to use for the input circuit
  // If a custom method is specified in the config this will be
  // used. If the default automatic method is set this will choose
  // the appropriate method based on the input circuit.
  Method simulation_method(const Circuit& circ,
                           const Noise::NoiseModel& noise,
                           bool validate = false) const;

  // Initialize a State subclass to a given initial state
  template <class State_t, class Initstate_t>
  void initialize_state(const Circuit& circ,
                        State_t& state,
                        const Initstate_t& initial_state) const;

  // Set parallelization for qasm simulator
  virtual void set_parallelization_circuit(
      const Circuit& circ,
      const Noise::NoiseModel& noise) override;

  // Return a fusion transpilation pass configured for the current
  // method, circuit and config
  Transpile::Fusion transpile_fusion(Method method,
                                     const json_t& config,
                                     FusionMethod fusion_method = FusionMethod::unitary) const;

  //----------------------------------------------------------------
  // Run circuit helpers
  //----------------------------------------------------------------

  // Execute n-shots of a circuit on the input state
  template <class State_t, class Initstate_t>
  void run_circuit_helper(const Circuit& circ,
                          const Noise::NoiseModel& noise,
                          const json_t& config,
                          uint_t shots,
                          uint_t rng_seed,
                          const Initstate_t& initial_state,
                          const Method method,
                          ExperimentData& data) const;

  // Execute a single shot a of circuit by initializing the state vector
  // to initial_state, running all ops in circ, and updating data with
  // simulation output.
  template <class State_t, class Initstate_t>
  void run_single_shot(const Circuit& circ,
                       State_t& state,
                       const Initstate_t& initial_state,
                       ExperimentData& data,
                       RngEngine& rng) const;

  // Execute multiple shots a of circuit by initializing the state vector
  // to initial_state, running all ops in circ, and updating data with
  // simulation output. Will use measurement sampling if possible
  template <class State_t, class Initstate_t>
  void run_multi_shot(const Circuit& circ,
                      uint_t shots,
                      State_t& state,
                      const Initstate_t& initial_state,
                      const Method method,
                      ExperimentData& data,
                      RngEngine& rng) const;

  template <class State_t, class Initstate_t>
  void run_circuit_with_sampled_noise(const Circuit& circ,
                                      const Noise::NoiseModel& noise,
                                      const json_t& config,
                                      uint_t shots,
                                      State_t& state,
                                      const Initstate_t& initial_state,
                                      const Method method,
                                      ExperimentData& data,
                                      RngEngine& rng) const;

  //----------------------------------------------------------------
  // Measure sampling optimization
  //----------------------------------------------------------------

  // Sample measurement outcomes for the input measure ops from the
  // current state of the input State_t
  template <class State_t>
  void measure_sampler(const std::vector<Operations::Op>& meas_ops,
                       uint_t shots,
                       State_t& state,
                       ExperimentData& data,
                       RngEngine& rng) const;

  // Check if measure sampling optimization is valid for the input circuit
  // for the given method. This checks if operation types before
  // the first measurement in the circuit prevent sampling
  bool check_measure_sampling_opt(const Circuit& circ,
                                  const Method method) const;

  //-----------------------------------------------------------------------
  // Config
  //-----------------------------------------------------------------------
  size_t required_memory_mb(const Circuit& circ,
                            const Noise::NoiseModel& noise) const override;

  // Simulation method
  Method simulation_method_ = Method::automatic;

  // Simulation precision
  Precision simulation_precision_ = Precision::double_precision;

  // Initial statevector for Statevector simulation method
  cvector_t initial_statevector_;

  // TODO: initial stabilizer state

  // Controller-level parameter for CH method
  bool extended_stabilizer_measure_sampling_ = false;

  //using multiple chunks
  bool multiple_qregs_ = false;

  //apply cache block before fusion
  bool cache_block_before_fusion_ = false;
};

//=========================================================================
// Implementations
//=========================================================================

//-------------------------------------------------------------------------
// Config
//-------------------------------------------------------------------------

void QasmController::set_config(const json_t& config) {
  // Set base controller config
  Base::Controller::set_config(config);

  // Override automatic simulation method with a fixed method
  std::string method;
  if (JSON::get_value(method, "method", config)) {
    if (method == "statevector" || method == "statevector_cpu") {
      simulation_method_ = Method::statevector;
    } else if (method == "statevector_gpu") {
      simulation_method_ = Method::statevector_thrust_gpu;
    } else if (method == "statevector_thrust") {
      simulation_method_ = Method::statevector_thrust_cpu;
    } else if (method == "density_matrix" || method == "density_matrix_cpu") {
      simulation_method_ = Method::density_matrix;
    } else if (method == "density_matrix_gpu") {
      simulation_method_ = Method::density_matrix_thrust_gpu;
    } else if (method == "density_matrix_thrust") {
      simulation_method_ = Method::density_matrix_thrust_cpu;
    } else if (method == "stabilizer") {
      simulation_method_ = Method::stabilizer;
    } else if (method == "extended_stabilizer") {
      simulation_method_ = Method::extended_stabilizer;
    } else if (method == "matrix_product_state") {
      simulation_method_ = Method::matrix_product_state;
    } else if (method != "automatic") {
      throw std::runtime_error(
          std::string("QasmController: Invalid simulation method (") + method +
          std::string(")."));
    }
  }

  std::string precision;
  if (JSON::get_value(precision, "precision", config)) {
    if (precision == "double") {
      simulation_precision_ = Precision::double_precision;
    } else if (precision == "single") {
      simulation_precision_ = Precision::single_precision;
    }
  }

  // Check for extended stabilizer measure sampling
  JSON::get_value(extended_stabilizer_measure_sampling_,
                  "extended_stabilizer_measure_sampling", config);

  // DEPRECATED: Add custom initial state
  if (JSON::get_value(initial_statevector_, "initial_statevector", config)) {
    // Raise error if method is set to stabilizer or ch
    if (simulation_method_ == Method::stabilizer) {
      throw std::runtime_error(
          std::string("QasmController: Using an initial statevector") +
          std::string(" is not valid with stabilizer simulation method.") +
          method);
    } else if (simulation_method_ == Method::extended_stabilizer) {
      throw std::runtime_error(
          std::string("QasmController: Using an initial statevector") +
          std::string(" is not valid with the CH simulation method.") + method);
    }
    // Override simulator method to statevector
    simulation_method_ = Method::statevector;
    // Check initial state is normalized
    if (!Utils::is_unit_vector(initial_statevector_, validation_threshold_)) {
      throw std::runtime_error(
          "QasmController: initial_statevector is not a unit vector");
    }
  }

  //enable multiple qregs if cache blocking is enabled
  if (JSON::check_key("blocking_qubits", config))
    multiple_qregs_ = true;

  JSON::get_value(cache_block_before_fusion_,
                  "cache_block_before_fusion", config);
}

void QasmController::clear_config() {
  Base::Controller::clear_config();
  simulation_method_ = Method::automatic;
  initial_statevector_ = cvector_t();
}

//-------------------------------------------------------------------------
// Base class override
//-------------------------------------------------------------------------

void QasmController::run_circuit(const Circuit& circ,
                                 const Noise::NoiseModel& noise,
                                 const json_t& config,
                                 uint_t shots,
                                 uint_t rng_seed,
                                 ExperimentData& data) const {
  // Validate circuit for simulation method
  switch (simulation_method(circ, noise, true)) {
    case Method::statevector: {
<<<<<<< HEAD
      bool avx2_enabled = is_avx2_supported();

      if(multiple_qregs_){
        if (simulation_precision_ == Precision::double_precision) {
          // Double-precision Statevector simulation
          if (avx2_enabled) {
#ifndef __PPC64__
            return run_circuit_helper<
                StatevectorChunk::State<QV::QubitVectorAvx2<double>>>(
                circ, noise, config, shots, rng_seed, initial_statevector_,
                Method::statevector, data);
#endif
          }
          return run_circuit_helper<StatevectorChunk::State<QV::QubitVector<double>>>(
              circ, noise, config, shots, rng_seed, initial_statevector_,
              Method::statevector, data);
        } else {
          if (avx2_enabled) {
#ifndef __PPC64__
            // Single-precision Statevector simulation
            return run_circuit_helper<
                StatevectorChunk::State<QV::QubitVectorAvx2<float>>>(
                circ, noise, config, shots, rng_seed, initial_statevector_,
                Method::statevector, data);
#endif
          }
          return run_circuit_helper<StatevectorChunk::State<QV::QubitVector<float>>>(
              circ, noise, config, shots, rng_seed, initial_statevector_,
              Method::statevector, data);
        }
      }
      else{
        if (simulation_precision_ == Precision::double_precision) {
          // Double-precision Statevector simulation
          if (avx2_enabled) {
#ifndef __PPC64__
            return run_circuit_helper<
                Statevector::State<QV::QubitVectorAvx2<double>>>(
                circ, noise, config, shots, rng_seed, initial_statevector_,
                Method::statevector, data);
#endif
          }
          return run_circuit_helper<Statevector::State<QV::QubitVector<double>>>(
              circ, noise, config, shots, rng_seed, initial_statevector_,
              Method::statevector, data);
        } else {
          if (avx2_enabled) {
#ifndef __PPC64__
            // Single-precision Statevector simulation
            return run_circuit_helper<
                Statevector::State<QV::QubitVectorAvx2<float>>>(
                circ, noise, config, shots, rng_seed, initial_statevector_,
                Method::statevector, data);
#endif
          }
          return run_circuit_helper<Statevector::State<QV::QubitVector<float>>>(
              circ, noise, config, shots, rng_seed, initial_statevector_,
              Method::statevector, data);
        }
=======
      if (simulation_precision_ == Precision::double_precision) {
        // Double-precision Statevector simulation
        return run_circuit_helper<Statevector::State<QV::QubitVector<double>>>(
            circ, noise, config, shots, rng_seed, initial_statevector_,
            Method::statevector, data);
      } else {
        // Single-precision Statevector simulation
        return run_circuit_helper<Statevector::State<QV::QubitVector<float>>>(
            circ, noise, config, shots, rng_seed, initial_statevector_,
            Method::statevector, data);
>>>>>>> d715609b
      }
    }
    case Method::statevector_thrust_gpu: {
#ifndef AER_THRUST_CUDA
      throw std::runtime_error(
          "QasmController: method statevector_gpu is not supported on this "
          "system");
#else
      if(multiple_qregs_ || (parallel_shots_ > 1 || parallel_experiments_ > 1)){
        if (simulation_precision_ == Precision::double_precision) {
          // Double-precision Statevector simulation
          return run_circuit_helper<
              StatevectorChunk::State<QV::QubitVectorThrust<double>>>(
              circ, noise, config, shots, rng_seed, initial_statevector_,
              Method::statevector_thrust_gpu,data);
        } else {
          // Single-precision Statevector simulation
          return run_circuit_helper<
              StatevectorChunk::State<QV::QubitVectorThrust<float>>>(
              circ, noise, config, shots, rng_seed, initial_statevector_,
              Method::statevector_thrust_gpu,data);
        }
      }
      else{ 
        if (simulation_precision_ == Precision::double_precision) {
          // Double-precision Statevector simulation
          return run_circuit_helper<
              Statevector::State<QV::QubitVectorThrust<double>>>(
              circ, noise, config, shots, rng_seed, initial_statevector_,
              Method::statevector_thrust_gpu,data);
        } else {
          // Single-precision Statevector simulation
          return run_circuit_helper<
              Statevector::State<QV::QubitVectorThrust<float>>>(
              circ, noise, config, shots, rng_seed, initial_statevector_,
              Method::statevector_thrust_gpu,data);
        }
      }
#endif
    }
    case Method::statevector_thrust_cpu: {
#ifndef AER_THRUST_CPU
      throw std::runtime_error(
          "QasmController: method statevector_thrust is not supported on this "
          "system");
#else
      if(multiple_qregs_){
        if (simulation_precision_ == Precision::double_precision) {
          // Double-precision Statevector simulation
          return run_circuit_helper<
              StatevectorChunk::State<QV::QubitVectorThrust<double>>>(
              circ, noise, config, shots, rng_seed, initial_statevector_,
              Method::statevector_thrust_cpu,data);
        } else {
          // Single-precision Statevector simulation
          return run_circuit_helper<
              StatevectorChunk::State<QV::QubitVectorThrust<float>>>(
              circ, noise, config, shots, rng_seed, initial_statevector_,
              Method::statevector_thrust_cpu,data);
        }
      }
      else{
        if (simulation_precision_ == Precision::double_precision) {
          // Double-precision Statevector simulation
          return run_circuit_helper<
              Statevector::State<QV::QubitVectorThrust<double>>>(
              circ, noise, config, shots, rng_seed, initial_statevector_,
              Method::statevector_thrust_cpu,data);
        } else {
          // Single-precision Statevector simulation
          return run_circuit_helper<
              Statevector::State<QV::QubitVectorThrust<float>>>(
              circ, noise, config, shots, rng_seed, initial_statevector_,
              Method::statevector_thrust_cpu,data);
        }
      }
#endif
    }
    case Method::density_matrix: {
      if(multiple_qregs_){
        if (simulation_precision_ == Precision::double_precision) {
          // Double-precision density matrix simulation
          return run_circuit_helper<
              DensityMatrixChunk::State<QV::DensityMatrix<double>>>(
              circ, noise, config, shots, rng_seed, cvector_t(),
              Method::density_matrix, data);
        } else {
          // Single-precision density matrix simulation
          return run_circuit_helper<
              DensityMatrixChunk::State<QV::DensityMatrix<float>>>(
              circ, noise, config, shots, rng_seed, cvector_t(),
              Method::density_matrix, data);
        }
      }
      else{
        if (simulation_precision_ == Precision::double_precision) {
          // Double-precision density matrix simulation
          return run_circuit_helper<
              DensityMatrix::State<QV::DensityMatrix<double>>>(
              circ, noise, config, shots, rng_seed, cvector_t(),
              Method::density_matrix, data);
        } else {
          // Single-precision density matrix simulation
          return run_circuit_helper<
              DensityMatrix::State<QV::DensityMatrix<float>>>(
              circ, noise, config, shots, rng_seed, cvector_t(),
              Method::density_matrix, data);
        }
      }
    }
    case Method::density_matrix_thrust_gpu: {
#ifndef AER_THRUST_CUDA
      throw std::runtime_error(
          "QasmController: method density_matrix_gpu is not supported on this "
          "system");
#else
      if(multiple_qregs_ || (parallel_shots_ > 1 || parallel_experiments_ > 1)){
        if (simulation_precision_ == Precision::double_precision) {
          // Double-precision density matrix simulation
          return run_circuit_helper<
              DensityMatrixChunk::State<QV::DensityMatrixThrust<double>>>(
              circ, noise, config, shots, rng_seed, cvector_t(),
              Method::density_matrix_thrust_gpu,data);
        } else {
          // Single-precision density matrix simulation
          return run_circuit_helper<
              DensityMatrixChunk::State<QV::DensityMatrixThrust<float>>>(
              circ, noise, config, shots, rng_seed, cvector_t(),
              Method::density_matrix_thrust_gpu,data);
        }
      }
      else{
        if (simulation_precision_ == Precision::double_precision) {
          // Double-precision density matrix simulation
          return run_circuit_helper<
              DensityMatrix::State<QV::DensityMatrixThrust<double>>>(
              circ, noise, config, shots, rng_seed, cvector_t(),
              Method::density_matrix_thrust_gpu,data);
        } else {
          // Single-precision density matrix simulation
          return run_circuit_helper<
              DensityMatrix::State<QV::DensityMatrixThrust<float>>>(
              circ, noise, config, shots, rng_seed, cvector_t(),
              Method::density_matrix_thrust_gpu,data);
        }
      }
#endif
      case Method::density_matrix_thrust_cpu:
#ifndef AER_THRUST_CPU
        throw std::runtime_error(
            "QasmController: method density_matrix_thrust is not supported on "
            "this "
            "system");
#else
      if(multiple_qregs_){
        if (simulation_precision_ == Precision::double_precision) {
          // Double-precision density matrix simulation
          return run_circuit_helper<
              DensityMatrixChunk::State<QV::DensityMatrixThrust<double>>>(
              circ, noise, config, shots, rng_seed, cvector_t(),
              Method::density_matrix_thrust_cpu,data);
        } else {
          // Single-precision density matrix simulation
          return run_circuit_helper<
              DensityMatrixChunk::State<QV::DensityMatrixThrust<float>>>(
              circ, noise, config, shots, rng_seed, cvector_t(),
              Method::density_matrix_thrust_cpu,data);
        }
      }
      else{
        if (simulation_precision_ == Precision::double_precision) {
          // Double-precision density matrix simulation
          return run_circuit_helper<
              DensityMatrix::State<QV::DensityMatrixThrust<double>>>(
              circ, noise, config, shots, rng_seed, cvector_t(),
              Method::density_matrix_thrust_cpu, data);
        } else {
          // Single-precision density matrix simulation
          return run_circuit_helper<
              DensityMatrix::State<QV::DensityMatrixThrust<float>>>(
              circ, noise, config, shots, rng_seed, cvector_t(),
              Method::density_matrix_thrust_cpu, data);
        }
      }
#endif
    }
    case Method::stabilizer: {
      // Stabilizer simulation
      // TODO: Stabilizer doesn't yet support custom state initialization
      return run_circuit_helper<Stabilizer::State>(
          circ, noise, config, shots, rng_seed, Clifford::Clifford(),
          Method::stabilizer, data);
      case Method::extended_stabilizer:
        return run_circuit_helper<ExtendedStabilizer::State>(
            circ, noise, config, shots, rng_seed, CHSimulator::Runner(),
            Method::extended_stabilizer, data);

      case Method::matrix_product_state:
        return run_circuit_helper<MatrixProductState::State>(
            circ, noise, config, shots, rng_seed, MatrixProductState::MPS(),
            Method::matrix_product_state, data);

      default:
        throw std::runtime_error("QasmController:Invalid simulation method");
    }
  }
}

//-------------------------------------------------------------------------
// Utility methods
//-------------------------------------------------------------------------

QasmController::Method QasmController::simulation_method(
    const Circuit& circ,
    const Noise::NoiseModel& noise_model,
    bool validate) const {
  // Check simulation method and validate state
  switch (simulation_method_) {
    case Method::statevector: {
      if (validate) {
        if (simulation_precision_ == Precision::single_precision) {
          Statevector::State<QV::QubitVector<float>> state;
          validate_state(state, circ, noise_model, true);
          validate_memory_requirements(state, circ, true);
        } else {
          Statevector::State<QV::QubitVector<double>> state;
          validate_state(state, circ, noise_model, true);
          validate_memory_requirements(state, circ, true);
        }
      }
      return Method::statevector;
    }
    case Method::statevector_thrust_gpu: {
#ifndef AER_THRUST_CUDA
      throw std::runtime_error(
          "QasmController: method statevector_gpu is not supported on this "
          "system");
#else
      if (validate) {
        if (simulation_precision_ == Precision::single_precision) {
          Statevector::State<QV::QubitVectorThrust<float>> state;
          validate_state(state, circ, noise_model, true);
          validate_memory_requirements(state, circ, true);
        } else {
          Statevector::State<QV::QubitVectorThrust<>> state;
          validate_state(state, circ, noise_model, true);
          validate_memory_requirements(state, circ, true);
        }
      }
      return Method::statevector_thrust_gpu;
#endif
    }
    case Method::statevector_thrust_cpu: {
#ifndef AER_THRUST_CPU
      throw std::runtime_error(
          "QasmController: method statevector_thrust is not supported on this "
          "system");
#else
      if (validate) {
        if (simulation_precision_ == Precision::single_precision) {
          Statevector::State<QV::QubitVectorThrust<float>> state;
          validate_state(state, circ, noise_model, true);
          validate_memory_requirements(state, circ, true);
        } else {
          Statevector::State<QV::QubitVectorThrust<>> state;
          validate_state(state, circ, noise_model, true);
          validate_memory_requirements(state, circ, true);
        }
      }
      return Method::statevector_thrust_cpu;
#endif
    }
    case Method::density_matrix: {
      if (validate) {
        if (simulation_precision_ == Precision::single_precision) {
          DensityMatrix::State<QV::DensityMatrix<float>> state;
          validate_state(state, circ, noise_model, true);
          validate_memory_requirements(state, circ, true);
        } else {
          DensityMatrix::State<QV::DensityMatrix<double>> state;
          validate_state(state, circ, noise_model, true);
          validate_memory_requirements(state, circ, true);
        }
      }
      return Method::density_matrix;
    }
    case Method::density_matrix_thrust_gpu: {
#ifndef AER_THRUST_SUPPORTED
      throw std::runtime_error(
          "QasmController: method density_matrix_gpu is not supported on this "
          "system");
#else
      if (validate) {
        if (simulation_precision_ == Precision::single_precision) {
          DensityMatrix::State<QV::DensityMatrixThrust<float>> state;
          validate_state(state, circ, noise_model, true);
          validate_memory_requirements(state, circ, true);
        } else {
          DensityMatrix::State<QV::DensityMatrixThrust<double>> state;
          validate_state(state, circ, noise_model, true);
          validate_memory_requirements(state, circ, true);
        }
      }
      return Method::density_matrix_thrust_gpu;
#endif
    }
    case Method::density_matrix_thrust_cpu: {
#ifndef AER_THRUST_SUPPORTED
      throw std::runtime_error(
          "QasmController: method density_matrix_thrust is not supported on "
          "this "
          "system");
#else
      if (validate) {
        if (simulation_precision_ == Precision::single_precision) {
          DensityMatrix::State<QV::DensityMatrixThrust<float>> state;
          validate_state(state, circ, noise_model, true);
          validate_memory_requirements(state, circ, true);
        } else {
          DensityMatrix::State<QV::DensityMatrixThrust<double>> state;
          validate_state(state, circ, noise_model, true);
          validate_memory_requirements(state, circ, true);
        }
      }
      return Method::density_matrix_thrust_cpu;
#endif
    }
    case Method::stabilizer: {
      if (validate) {
        Stabilizer::State state;
        validate_state(Stabilizer::State(), circ, noise_model, true);
        validate_memory_requirements(state, circ, true);
      }
      return Method::stabilizer;
    }
    case Method::extended_stabilizer: {
      if (validate) {
        ExtendedStabilizer::State state;
        validate_state(state, circ, noise_model, true);
        validate_memory_requirements(ExtendedStabilizer::State(), circ, true);
      }
      return Method::extended_stabilizer;
    }
    case Method::matrix_product_state: {
      if (validate) {
        MatrixProductState::State state;
        validate_state(state, circ, noise_model, true);
        validate_memory_requirements(state, circ, true);
      }
      return Method::matrix_product_state;
    }
    case Method::automatic: {
      // If circuit and noise model are Clifford run on Stabilizer simulator
      if (validate_state(Stabilizer::State(), circ, noise_model, false)) {
        return Method::stabilizer;
      }
      // For noisy simulations we enable the density matrix method if
      // shots > 2 ** num_qubits. This is based on a rough estimate that
      // a single shot of the density matrix simulator is approx 2 ** nq
      // times slower than a single shot of statevector due the increased
      // dimension
      if (noise_model.has_quantum_errors() &&
          circ.shots > (1ULL << circ.num_qubits) &&
          validate_memory_requirements(DensityMatrix::State<>(), circ, false) &&
          validate_state(DensityMatrix::State<>(), circ, noise_model, false) &&
          check_measure_sampling_opt(circ, Method::density_matrix)) {
        return Method::density_matrix;
      }
      // Finally we check the statevector memory requirement for the
      // current number of qubits. If it fits in available memory we
      // default to the Statevector method. Otherwise we raise an exception
      // and suggest using one of the other simulation methods.
      bool enough_memory = true;
      if (simulation_precision_ == Precision::single_precision) {
        Statevector::State<QV::QubitVector<float>> sv_state;
        enough_memory = validate_memory_requirements(sv_state, circ, false);
      } else {
        Statevector::State<> sv_state;
        enough_memory = validate_memory_requirements(sv_state, circ, false);
      }
      if (!enough_memory) {
        throw std::runtime_error(
            "QasmSimulator: Insufficient memory for " +
            std::to_string(circ.num_qubits) +
            "-qubit"
            R"( circuit using "statevector" method. You could try using the)"
            R"( "matrix_product_state" or "extended_stabilizer" method instead.)");
      }
    }
    // If we didn't select extended stabilizer above proceed to the default
    // switch clause
    default: {
      // For default we use statevector followed by density matrix (for the case
      // when the circuit contains invalid instructions for statevector)
      if (validate_state(Statevector::State<>(), circ, noise_model, false)) {
        return Method::statevector;
      }
      // If circuit contains invalid instructions for statevector throw a hail
      // mary and try for density matrix.
      if (validate)
        validate_state(DensityMatrix::State<>(), circ, noise_model, true);
      return Method::density_matrix;
    }
  }
}

template <class State_t, class Initstate_t>
void QasmController::initialize_state(const Circuit& circ,
                                      State_t& state,
                                      const Initstate_t& initial_state) const {
  if (initial_state.empty()) {
    state.initialize_qreg(circ.num_qubits);
  } else {
    state.initialize_qreg(circ.num_qubits, initial_state);
  }
  state.initialize_creg(circ.num_memory, circ.num_registers);
}

size_t QasmController::required_memory_mb(
    const Circuit& circ,
    const Noise::NoiseModel& noise) const {
  switch (simulation_method(circ, noise, false)) {
    case Method::statevector:
    case Method::statevector_thrust_cpu:
    case Method::statevector_thrust_gpu: {
      if (simulation_precision_ == Precision::single_precision) {
        Statevector::State<QV::QubitVector<float>> state;
        return state.required_memory_mb(circ.num_qubits, circ.ops);
      } else {
        Statevector::State<> state;
        return state.required_memory_mb(circ.num_qubits, circ.ops);
      }
    }
    case Method::density_matrix:
    case Method::density_matrix_thrust_cpu:
    case Method::density_matrix_thrust_gpu: {
      if (simulation_precision_ == Precision::single_precision) {
        DensityMatrix::State<QV::DensityMatrix<float>> state;
        return state.required_memory_mb(circ.num_qubits, circ.ops);
      } else {
        DensityMatrix::State<> state;
        return state.required_memory_mb(circ.num_qubits, circ.ops);
      }
    }
    case Method::stabilizer: {
      Stabilizer::State state;
      return state.required_memory_mb(circ.num_qubits, circ.ops);
    }
    case Method::extended_stabilizer: {
      ExtendedStabilizer::State state;
      return state.required_memory_mb(circ.num_qubits, circ.ops);
    }
    case Method::matrix_product_state: {
      MatrixProductState::State state;
      return state.required_memory_mb(circ.num_qubits, circ.ops);
    }
    default:
      // We shouldn't get here, so throw an exception if we do
      throw std::runtime_error("QasmController: Invalid simulation method");
  }
}

Transpile::Fusion QasmController::transpile_fusion(Method method,
                                                   const json_t& config,
                                                   FusionMethod fusion_method) const {
  Transpile::Fusion fusion_pass;
  switch (method) {
    case Method::statevector:
    case Method::statevector_thrust_gpu:
    case Method::statevector_thrust_cpu:
    case Method::density_matrix:
    case Method::density_matrix_thrust_gpu:
    case Method::density_matrix_thrust_cpu: {
      if (fusion_method == FusionMethod::superop) {
        fusion_pass.allow_superop = true;
      } else if (fusion_method == FusionMethod::kraus) {
        fusion_pass.allow_kraus = true;
      }
      fusion_pass.set_config(config);
      break;
    }
    default: {
      fusion_pass.active = false;
      break;
    }
  }
  return fusion_pass;
}

void QasmController::set_parallelization_circuit(
    const Circuit& circ,
    const Noise::NoiseModel& noise_model) {
  const auto method = simulation_method(circ, noise_model, false);
  switch (method) {
    case Method::statevector:
    case Method::statevector_thrust_gpu:
    case Method::statevector_thrust_cpu:
    case Method::stabilizer:
    case Method::matrix_product_state: {
      if (circ.shots == 1 ||
          (!noise_model.has_quantum_errors() &&
           check_measure_sampling_opt(circ, Method::statevector))) {
        parallel_shots_ = 1;
        parallel_state_update_ =
            std::max<int>({1, max_parallel_threads_ / parallel_experiments_});
        return;
      }
      Base::Controller::set_parallelization_circuit(circ, noise_model);
      break;
    }
    case Method::density_matrix:
    case Method::density_matrix_thrust_gpu:
    case Method::density_matrix_thrust_cpu: {
      if (circ.shots == 1 ||
          check_measure_sampling_opt(circ, Method::density_matrix)) {
        parallel_shots_ = 1;
        parallel_state_update_ =
            std::max<int>({1, max_parallel_threads_ / parallel_experiments_});
        return;
      }
      Base::Controller::set_parallelization_circuit(circ, noise_model);
      break;
    }
    default: {
      Base::Controller::set_parallelization_circuit(circ, noise_model);
    }
  }
}

//-------------------------------------------------------------------------
// Run circuit helpers
//-------------------------------------------------------------------------

template <class State_t, class Initstate_t>
void QasmController::run_circuit_helper(const Circuit& circ,
                                        const Noise::NoiseModel& noise,
                                        const json_t& config,
                                        uint_t shots,
                                        uint_t rng_seed,
                                        const Initstate_t& initial_state,
                                        const Method method,
                                        ExperimentData& data) const {
  // Initialize new state object
  State_t state;

  // Check memory requirements, raise exception if they're exceeded
  validate_memory_requirements(state, circ, true);

  // Set state config
  state.set_config(config);
  state.set_parallalization(parallel_state_update_);
  state.set_global_phase(circ.global_phase_angle);

  // Rng engine
  RngEngine rng;
  rng.set_seed(rng_seed);

  // Output data container
  data.set_config(config);
  data.add_metadata("method", state.name());
  state.add_metadata(data);

  // Add measure sampling to metadata
  // Note: this will set to `true` if sampling is enabled for the circuit
  data.add_metadata("measure_sampling", false);

  // Choose execution method based on noise and method

  Circuit opt_circ;
  FusionMethod fusion_method = FusionMethod::unitary;

  // Ideal circuit
  if (noise.is_ideal()) {
    opt_circ = circ;
  }
  // Readout error only
  else if (noise.has_quantum_errors() == false) {
    opt_circ = noise.sample_noise(circ, rng);
  }
  // Superop noise sampling
  else if (method == Method::density_matrix ||
           method == Method::density_matrix_thrust_gpu ||
           method == Method::density_matrix_thrust_cpu) {
    // Sample noise using SuperOp method
    auto noise_superop = noise;
    noise_superop.activate_superop_method();
    fusion_method = FusionMethod::superop;
    opt_circ = noise_superop.sample_noise(circ, rng);
  }
  // Kraus noise sampling
  else if (noise.opset().contains(Operations::OpType::kraus) ||
           noise.opset().contains(Operations::OpType::superop)) {
    auto noise_kraus = noise;
    noise_kraus.activate_kraus_method();
    fusion_method = FusionMethod::kraus;
    opt_circ = noise_kraus.sample_noise(circ, rng);
  }
  // General circuit noise sampling
  else {
    run_circuit_with_sampled_noise(circ, noise, config, shots, state,
                                   initial_state, method, data, rng);
    return;
  }

  // Optimize circuit
  Noise::NoiseModel dummy_noise;
  Transpile::DelayMeasure measure_pass;
  Transpile::CacheBlocking cache_block_pass;
  measure_pass.set_config(config);
  measure_pass.optimize_circuit(opt_circ, dummy_noise, state.opset(), data);

  cache_block_pass.set_config(config);
  if(cache_block_before_fusion_){
    cache_block_pass.optimize_circuit(opt_circ, dummy_noise, state.opset(), data);
  }

  auto fusion_pass = transpile_fusion(method, config, fusion_method);
  fusion_pass.optimize_circuit(opt_circ, dummy_noise, state.opset(), data);

  if(!cache_block_before_fusion_){
    cache_block_pass.optimize_circuit(opt_circ, dummy_noise, state.opset(), data);
  }

  // Run simulation
  run_multi_shot(opt_circ, shots, state, initial_state, method, data, rng);
}

template <class State_t, class Initstate_t>
void QasmController::run_single_shot(const Circuit& circ,
                                     State_t& state,
                                     const Initstate_t& initial_state,
                                     ExperimentData& data,
                                     RngEngine& rng) const {
  initialize_state(circ, state, initial_state);
  state.apply_ops(circ.ops, data, rng);
  state.add_creg_to_data(data);
}

template <class State_t, class Initstate_t>
void QasmController::run_multi_shot(const Circuit& circ,
                                    uint_t shots,
                                    State_t& state,
                                    const Initstate_t& initial_state,
                                    const Method method,
                                    ExperimentData& data,
                                    RngEngine& rng) const 
{
  // Check if measure sampler and optimization are valid
  if (check_measure_sampling_opt(circ, method)) {
    // Implement measure sampler
    auto pos = circ.first_measure_pos;  // Position of first measurement op

    //allocate qubit register
    state.allocate(circ.num_qubits, 1);

    // Run circuit instructions before first measure
    std::vector<Operations::Op> ops(circ.ops.begin(),
                                    circ.ops.begin() + pos);
    initialize_state(circ, state, initial_state);
    state.apply_ops(ops, data, rng);

    // Get measurement operations and set of measured qubits
    ops = std::vector<Operations::Op>(circ.ops.begin() + pos,
                                      circ.ops.end());
    measure_sampler(ops, shots, state, data, rng);

    // Add measure sampling metadata
    data.add_metadata("measure_sampling", true);
  } else {
    //allocate qubit register
    state.allocate(circ.num_qubits, 1);   //shots = 1 until following loop is not in state class

    // Perform standard execution if we cannot apply the
    // measurement sampling optimization
    while (shots-- > 0) {
      run_single_shot(circ, state, initial_state, data, rng);
    }
  }
}


template <class State_t, class Initstate_t>
void QasmController::run_circuit_with_sampled_noise(const Circuit& circ,
                                                    const Noise::NoiseModel& noise,
                                                    const json_t& config,
                                                    uint_t shots,
                                                    State_t& state,
                                                    const Initstate_t& initial_state,
                                                    const Method method,
                                                    ExperimentData& data,
                                                    RngEngine& rng) const 
{
  // Transpilation for circuit noise method
  auto fusion_pass = transpile_fusion(method, config, FusionMethod::unitary);
  Transpile::DelayMeasure measure_pass;
  Transpile::CacheBlocking cache_block_pass;
  measure_pass.set_config(config);
  cache_block_pass.set_config(config);
  Noise::NoiseModel dummy_noise;

  //allocate qubit register
  state.allocate(circ.num_qubits, 1);//shots);   //shots = 1 until following loop is not in state class

  // Sample noise using circuit method
  while (shots-- > 0) {
    Circuit noise_circ = noise.sample_noise(circ, rng);
    noise_circ.shots = 1;
    if(cache_block_before_fusion_){
      cache_block_pass.optimize_circuit(noise_circ, dummy_noise, state.opset(), data);
    }
    measure_pass.optimize_circuit(noise_circ, dummy_noise, state.opset(), data);
    fusion_pass.optimize_circuit(noise_circ, dummy_noise, state.opset(), data);
    if(!cache_block_before_fusion_){
      cache_block_pass.optimize_circuit(noise_circ, dummy_noise, state.opset(), data);
    }
    run_single_shot(noise_circ, state, initial_state, data, rng);
  }
}

//-------------------------------------------------------------------------
// Measure sampling optimization
//-------------------------------------------------------------------------

bool QasmController::check_measure_sampling_opt(const Circuit& circ,
                                                const Method method) const {
  // Check if circuit has sampling flag disabled
  if (circ.can_sample == false) {
    return false;
  }

  // Check if stabilizer measure sampling has been disabled
  if (method == Method::extended_stabilizer &&
      !extended_stabilizer_measure_sampling_) {
    return false;
  }

  // Check if non-density matrix simulation and circuit contains
  // a stochastic instruction before measurement
  // ie. initialize, reset, kraus, superop, conditional
  // TODO:
  // * If initialize should be allowed if applied to product states (ie start of
  // circuit)
  // * Resets should be allowed if applied to |0> state (no gates before).
  bool density_mat = (method == Method::density_matrix ||
                      method == Method::density_matrix_thrust_gpu ||
                      method == Method::density_matrix_thrust_cpu);
  if (!density_mat && (circ.opset().contains(Operations::OpType::reset) ||
                       circ.opset().contains(Operations::OpType::initialize) ||
                       circ.opset().contains(Operations::OpType::kraus) ||
                       circ.opset().contains(Operations::OpType::superop))) {
    return false;
  }
  // Otherwise true
  return true;
}

template <class State_t>
void QasmController::measure_sampler(
    const std::vector<Operations::Op>& meas_roerror_ops,
    uint_t shots,
    State_t& state,
    ExperimentData& data,
    RngEngine& rng) const {
  // Check if meas_circ is empty, and if so return initial creg
  if (meas_roerror_ops.empty()) {
    while (shots-- > 0) {
      state.add_creg_to_data(data);
    }
    return;
  }

  std::vector<Operations::Op> meas_ops;
  std::vector<Operations::Op> roerror_ops;
  for (const Operations::Op& op : meas_roerror_ops)
    if (op.type == Operations::OpType::roerror)
      roerror_ops.push_back(op);
    else /*(op.type == Operations::OpType::measure) */
      meas_ops.push_back(op);

  // Get measured qubits from circuit sort and delete duplicates
  std::vector<uint_t> meas_qubits;  // measured qubits
  for (const auto &op : meas_ops) {
    for (size_t j = 0; j < op.qubits.size(); ++j)
      meas_qubits.push_back(op.qubits[j]);
  }
  sort(meas_qubits.begin(), meas_qubits.end());
  meas_qubits.erase(unique(meas_qubits.begin(), meas_qubits.end()),
                    meas_qubits.end());
  // Generate the samples
  auto all_samples = state.sample_measure(meas_qubits, shots, rng);

  // Make qubit map of position in vector of measured qubits
  std::unordered_map<uint_t, uint_t> qubit_map;
  for (uint_t j = 0; j < meas_qubits.size(); ++j) {
    qubit_map[meas_qubits[j]] = j;
  }

  // Maps of memory and register to qubit position
  std::unordered_map<uint_t, uint_t> memory_map;
  std::unordered_map<uint_t, uint_t> register_map;
  for (const auto &op : meas_ops) {
    for (size_t j = 0; j < op.qubits.size(); ++j) {
      auto pos = qubit_map[op.qubits[j]];
      if (!op.memory.empty())
        memory_map[op.memory[j]] = pos;
      if (!op.registers.empty())
        register_map[op.registers[j]] = pos;
    }
  }

  // Process samples
  // Convert opts to circuit so we can get the needed creg sizes
  // NB: this function could probably be moved somewhere else like Utils or Ops
  Circuit meas_circ(meas_roerror_ops);
  ClassicalRegister creg;
  while (!all_samples.empty()) {
    auto sample = all_samples.back();
    creg.initialize(meas_circ.num_memory, meas_circ.num_registers);

    // process memory bit measurements
    for (const auto &pair : memory_map) {
      creg.store_measure(reg_t({sample[pair.second]}), reg_t({pair.first}),
                         reg_t());
    }
    // process register bit measurements
    for (const auto &pair : register_map) {
      creg.store_measure(reg_t({sample[pair.second]}), reg_t(),
                         reg_t({pair.first}));
    }

    // process read out errors for memory and registers
    for (const Operations::Op& roerror : roerror_ops) {
      creg.apply_roerror(roerror, rng);
    }

    auto memory = creg.memory_hex();
    data.add_memory_count(memory);
    data.add_pershot_memory(memory);

    data.add_pershot_register(creg.register_hex());

    // pop off processed sample
    all_samples.pop_back();
  }
}

//-------------------------------------------------------------------------
}  // end namespace Simulator
//-------------------------------------------------------------------------
}  // end namespace AER
//-------------------------------------------------------------------------
#endif<|MERGE_RESOLUTION|>--- conflicted
+++ resolved
@@ -22,12 +22,6 @@
 #include "simulators/matrix_product_state/matrix_product_state.hpp"
 #include "simulators/stabilizer/stabilizer_state.hpp"
 #include "simulators/statevector/qubitvector.hpp"
-<<<<<<< HEAD
-#ifndef __PPC64__
-#include "simulators/statevector/qubitvector_avx2.hpp"
-#endif
-=======
->>>>>>> d715609b
 #include "simulators/statevector/statevector_state.hpp"
 #include "simulators/statevector/statevector_state_chunk.hpp"
 #include "simulators/superoperator/superoperator_state.hpp"
@@ -415,33 +409,14 @@
   // Validate circuit for simulation method
   switch (simulation_method(circ, noise, true)) {
     case Method::statevector: {
-<<<<<<< HEAD
-      bool avx2_enabled = is_avx2_supported();
-
       if(multiple_qregs_){
         if (simulation_precision_ == Precision::double_precision) {
           // Double-precision Statevector simulation
-          if (avx2_enabled) {
-#ifndef __PPC64__
-            return run_circuit_helper<
-                StatevectorChunk::State<QV::QubitVectorAvx2<double>>>(
-                circ, noise, config, shots, rng_seed, initial_statevector_,
-                Method::statevector, data);
-#endif
-          }
           return run_circuit_helper<StatevectorChunk::State<QV::QubitVector<double>>>(
               circ, noise, config, shots, rng_seed, initial_statevector_,
               Method::statevector, data);
         } else {
-          if (avx2_enabled) {
-#ifndef __PPC64__
-            // Single-precision Statevector simulation
-            return run_circuit_helper<
-                StatevectorChunk::State<QV::QubitVectorAvx2<float>>>(
-                circ, noise, config, shots, rng_seed, initial_statevector_,
-                Method::statevector, data);
-#endif
-          }
+          // Single-precision Statevector simulation
           return run_circuit_helper<StatevectorChunk::State<QV::QubitVector<float>>>(
               circ, noise, config, shots, rng_seed, initial_statevector_,
               Method::statevector, data);
@@ -450,43 +425,15 @@
       else{
         if (simulation_precision_ == Precision::double_precision) {
           // Double-precision Statevector simulation
-          if (avx2_enabled) {
-#ifndef __PPC64__
-            return run_circuit_helper<
-                Statevector::State<QV::QubitVectorAvx2<double>>>(
-                circ, noise, config, shots, rng_seed, initial_statevector_,
-                Method::statevector, data);
-#endif
-          }
           return run_circuit_helper<Statevector::State<QV::QubitVector<double>>>(
               circ, noise, config, shots, rng_seed, initial_statevector_,
               Method::statevector, data);
         } else {
-          if (avx2_enabled) {
-#ifndef __PPC64__
-            // Single-precision Statevector simulation
-            return run_circuit_helper<
-                Statevector::State<QV::QubitVectorAvx2<float>>>(
-                circ, noise, config, shots, rng_seed, initial_statevector_,
-                Method::statevector, data);
-#endif
-          }
+          // Single-precision Statevector simulation
           return run_circuit_helper<Statevector::State<QV::QubitVector<float>>>(
               circ, noise, config, shots, rng_seed, initial_statevector_,
               Method::statevector, data);
         }
-=======
-      if (simulation_precision_ == Precision::double_precision) {
-        // Double-precision Statevector simulation
-        return run_circuit_helper<Statevector::State<QV::QubitVector<double>>>(
-            circ, noise, config, shots, rng_seed, initial_statevector_,
-            Method::statevector, data);
-      } else {
-        // Single-precision Statevector simulation
-        return run_circuit_helper<Statevector::State<QV::QubitVector<float>>>(
-            circ, noise, config, shots, rng_seed, initial_statevector_,
-            Method::statevector, data);
->>>>>>> d715609b
       }
     }
     case Method::statevector_thrust_gpu: {
