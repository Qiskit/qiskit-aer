/**
 * This code is part of Qiskit.
 *
 * (C) Copyright IBM 2018, 2019, 2020.
 *
 * This code is licensed under the Apache License, Version 2.0. You may
 * obtain a copy of this license in the LICENSE.txt file in the root directory
 * of this source tree or at http://www.apache.org/licenses/LICENSE-2.0.
 *
 * Any modifications or derivative works of this code must retain this
 * copyright notice, and modified files need to carry a notice indicating
 * that they have been altered from the originals.
 */

#ifndef _aer_qasm_controller_hpp_
#define _aer_qasm_controller_hpp_

#include "controller.hpp"
#include "simulators/density_matrix/densitymatrix_state.hpp"
#include "simulators/extended_stabilizer/extended_stabilizer_state.hpp"
#include "simulators/matrix_product_state/matrix_product_state.hpp"
#include "simulators/stabilizer/stabilizer_state.hpp"
#include "simulators/statevector/qubitvector.hpp"
#include "simulators/statevector/statevector_state.hpp"
#include "simulators/superoperator/superoperator_state.hpp"
#include "transpile/delay_measure.hpp"
#include "transpile/fusion.hpp"

namespace AER {
namespace Simulator {

//=========================================================================
// QasmController class
//=========================================================================

/**************************************************************************
 * Config settings:
 * - "optimize_ideal_threshold" (int): Qubit threshold for running circuit
 *   optimizations passes for an ideal circuit [Default: 0].
 * - "optimize_noise_threshold" (int): Qubit threshold for running circuit
 *   optimizations passes for a noisy circuit [Default: 12].
 *
 * From Statevector::State class
 *
 * - "initial_statevector" (json complex vector): Use a custom initial
 *      statevector for the simulation [Default: null].
 * - "zero_threshold" (double): Threshold for truncating small values to
 *      zero in result data [Default: 1e-10]
 * - "statevector_parallel_threshold" (int): Threshold that number of qubits
 *      must be greater than to enable OpenMP parallelization at State
 *      level [Default: 14]
 * - "statevector_sample_measure_opt" (int): Threshold that number of qubits
 *      must be greater than to enable indexing optimization during
 *      measure sampling [Default: 10]
 *
 * From ExtendedStabilizer::State class
 * - "extended_stabilizer_approximation_error" (double): Set the error in the
 *     approximation for the ch method. A smaller error needs more
 *     memory and computational time. [Default: 0.05]
 *
 * - "extended_stabilizer_disable_measurement_opt" (bool): Force the simulator
 *to re-run the monte-carlo step for every measurement. Enabling this will
 *improve the sampling accuracy if the output distribution is strongly peaked,
 *but requires more computational time. [Default: True]
 *
 * - "extended_stabilizer_mixing_time" (int): Set how long the monte-carlo
 *method runs before performing measurements. If the output distribution is
 *strongly peaked, this can be decreased alongside setting
 *extended_stabilizer_disable_measurement_opt to True. [Default: 5000]
 *
 * - "extended_stabilizer_norm_estimation_samples" (int): Number of samples used
 *to compute the correct normalisation for a statevector snapshot. [Default:
 *100]
 *
 * - "extended_stabilizer_parallel_threshold" (int): Set the minimum size of the
 *ch decomposition before we enable OpenMP parallelisation. If parallel circuit
 *or shot execution is enabled this will only use unallocated CPU cores up to
 *max_parallel_threads. [Default: 100]
 *
 * From MatrixProductState::State class
 *  - "matrix_product_state_bond_truncation_threshold" (double):
 *     Discard the smallest coefficients for which the sum of
 *     their squares is smaller than this threshold.
 *     [Default: 1e-16]
 *
 * - "matrix_product_state_max_bond_dimension" (uint): Set the cutoff value for
 *the number of Schmidt coefficients. If there are more than this number of
 *coefficient, the smallest values will be discarded. [Default: none] Note that
 *if the approximation reduces the number of coefficients to 0, we will not
 *perform any approximation.
 *
 * From BaseController Class
 *
 * - "noise_model" (json): A noise model to use for simulation [Default: null]
 * - "max_parallel_threads" (int): Set the maximum OpenMP threads that may
 *      be used across all levels of parallelization. Set to 0 for maximum
 *      available. [Default : 0]
 * - "max_parallel_experiments" (int): Set number of circuits that may be
 *      executed in parallel. Set to 0 to use the number of max parallel
 *      threads [Default: 1]
 * - "max_parallel_shots" (int): Set number of shots that maybe be executed
 *      in parallel for each circuit. Sset to 0 to use the number of max
 *      parallel threads [Default: 1].
 * - "counts" (bool): Return counts object in circuit data [Default: True]
 * - "snapshots" (bool): Return snapshots object in circuit data [Default: True]
 * - "memory" (bool): Return memory array in circuit data [Default: False]
 * - "register" (bool): Return register array in circuit data [Default: False]
 * - "max_memory_mb" (int): Memory in MB available to the state class.
 *      If specified, is divided by the number of parallel shots/experiments.
 *      [Default: 0]
 *
 * From Transpile:Fusion Class
 * - fusion_enable (bool): Enable fusion optimization in circuit optimization
 *       passes [Default: True]
 * - fusion_verbose (bool): Output gates generated in fusion optimization
 *       into metadata [Default: False]
 * - fusion_max_qubit (int): Maximum number of qubits for a operation generated
 *       in a fusion optimization [Default: 5]
 * - fusion_threshold (int): Threshold that number of qubits must be greater
 *       than or equal to enable fusion optimization [Default: 14]
 *
 **************************************************************************/

class QasmController : public Base::Controller {
 public:
  //-----------------------------------------------------------------------
  // Constructor
  //-----------------------------------------------------------------------
  QasmController() = default;

  //-----------------------------------------------------------------------
  // Base class config override
  //-----------------------------------------------------------------------

  // Load Controller, State and Data config from a JSON
  // config settings will be passed to the State and Data classes
  // Allowed config options:
  // - "initial_statevector: complex_vector"
  // Plus Base Controller config options
  virtual void set_config(const json_t& config) override;

  // Clear the current config
  void virtual clear_config() override;

 protected:
  //-----------------------------------------------------------------------
  // Simulation types
  //-----------------------------------------------------------------------

  // Simulation methods for the Qasm Controller
  enum class Method {
    automatic,
    statevector,
    statevector_thrust_gpu,
    statevector_thrust_cpu,
    density_matrix,
    density_matrix_thrust_gpu,
    density_matrix_thrust_cpu,
    stabilizer,
    extended_stabilizer,
    matrix_product_state
  };

  // Simulation precision
  enum class Precision { double_precision, single_precision };

  //-----------------------------------------------------------------------
  // Base class abstract method override
  //-----------------------------------------------------------------------

  // Abstract method for executing a circuit.
  // This method must initialize a state and return output data for
  // the required number of shots.
  virtual void run_circuit(const Circuit& circ,
                           const Noise::NoiseModel& noise,
                           const json_t& config,
                           uint_t shots,
                           uint_t rng_seed,
                           ExperimentResult& result) const override;

  //----------------------------------------------------------------
  // Utility functions
  //----------------------------------------------------------------

  // Return the simulation method to use for the input circuit
  // If a custom method is specified in the config this will be
  // used. If the default automatic method is set this will choose
  // the appropriate method based on the input circuit.
  Method simulation_method(const Circuit& circ,
                           const Noise::NoiseModel& noise,
                           bool validate = false) const;

  // Initialize a State subclass to a given initial state
  template <class State_t, class Initstate_t>
  void initialize_state(const Circuit& circ,
                        State_t& state,
                        const Initstate_t& initial_state) const;

  // Set parallelization for qasm simulator
  virtual void set_parallelization_circuit(
      const Circuit& circ,
      const Noise::NoiseModel& noise) override;

  // Return a fusion transpilation pass configured for the current
  // method, circuit and config
  Transpile::Fusion transpile_fusion(Method method,
<<<<<<< HEAD
                              const json_t& config,
                              const Noise::NoiseModel& noise = Noise::NoiseModel()) const;

  // Return a fusion method for a fusion transpilation pass
  std::shared_ptr<Transpile::FusionMethod> get_fusion_method(Method method,
                                                             const json_t& config,
                                                             const Noise::NoiseModel& noise = Noise::NoiseModel()) const;
=======
                                     const Operations::OpSet &opset,
                                     const json_t& config) const;
>>>>>>> cb5f4140

  //----------------------------------------------------------------
  // Run circuit helpers
  //----------------------------------------------------------------

  // Execute n-shots of a circuit on the input state
  template <class State_t, class Initstate_t>
  void run_circuit_helper(const Circuit& circ,
                          const Noise::NoiseModel& noise,
                          const json_t& config,
                          uint_t shots,
                          uint_t rng_seed,
                          const Initstate_t& initial_state,
                          const Method method,
                          ExperimentResult& result) const;

  // Execute a single shot a of circuit by initializing the state vector
  // to initial_state, running all ops in circ, and updating data with
  // simulation output.
  template <class State_t, class Initstate_t>
  void run_single_shot(const Circuit& circ,
                       State_t& state,
                       const Initstate_t& initial_state,
                       ExperimentResult& result,
                       RngEngine& rng) const;

  // Execute multiple shots a of circuit by initializing the state vector
  // to initial_state, running all ops in circ, and updating data with
  // simulation output. Will use measurement sampling if possible
  template <class State_t, class Initstate_t>
  void run_multi_shot(const Circuit& circ,
                      uint_t shots,
                      State_t& state,
                      const Initstate_t& initial_state,
                      const Method method,
                      ExperimentResult& result,
                      RngEngine& rng) const;

  template <class State_t, class Initstate_t>
  void run_circuit_with_sampled_noise(const Circuit& circ,
                                      const Noise::NoiseModel& noise,
                                      const json_t& config,
                                      uint_t shots,
                                      State_t& state,
                                      const Initstate_t& initial_state,
                                      const Method method,
                                      ExperimentResult& result,
                                      RngEngine& rng) const;

  //----------------------------------------------------------------
  // Measure sampling optimization
  //----------------------------------------------------------------

  // Sample measurement outcomes for the input measure ops from the
  // current state of the input State_t
  template <class State_t>
  void measure_sampler(const std::vector<Operations::Op>& meas_ops,
                       uint_t shots,
                       State_t& state,
                       ExperimentResult& result,
                       RngEngine& rng) const;

  // Check if measure sampling optimization is valid for the input circuit
  // for the given method. This checks if operation types before
  // the first measurement in the circuit prevent sampling
  bool check_measure_sampling_opt(const Circuit& circ,
                                  const Method method) const;

  //-----------------------------------------------------------------------
  // Config
  //-----------------------------------------------------------------------
  size_t required_memory_mb(const Circuit& circ,
                            const Noise::NoiseModel& noise) const override;

  // Simulation method
  Method simulation_method_ = Method::automatic;

  // Simulation precision
  Precision simulation_precision_ = Precision::double_precision;

  // Initial statevector for Statevector simulation method
  cvector_t initial_statevector_;

  // TODO: initial stabilizer state

  // Controller-level parameter for CH method
  bool extended_stabilizer_measure_sampling_ = false;
};

//=========================================================================
// Implementations
//=========================================================================

//-------------------------------------------------------------------------
// Config
//-------------------------------------------------------------------------

void QasmController::set_config(const json_t& config) {
  // Set base controller config
  Base::Controller::set_config(config);

  // Override automatic simulation method with a fixed method
  std::string method;
  if (JSON::get_value(method, "method", config)) {
    if (method == "statevector" || method == "statevector_cpu") {
      simulation_method_ = Method::statevector;
    } else if (method == "statevector_gpu") {
      simulation_method_ = Method::statevector_thrust_gpu;
    } else if (method == "statevector_thrust") {
      simulation_method_ = Method::statevector_thrust_cpu;
    } else if (method == "density_matrix" || method == "density_matrix_cpu") {
      simulation_method_ = Method::density_matrix;
    } else if (method == "density_matrix_gpu") {
      simulation_method_ = Method::density_matrix_thrust_gpu;
    } else if (method == "density_matrix_thrust") {
      simulation_method_ = Method::density_matrix_thrust_cpu;
    } else if (method == "stabilizer") {
      simulation_method_ = Method::stabilizer;
    } else if (method == "extended_stabilizer") {
      simulation_method_ = Method::extended_stabilizer;
    } else if (method == "matrix_product_state") {
      simulation_method_ = Method::matrix_product_state;
    } else if (method != "automatic") {
      throw std::runtime_error(
          std::string("QasmController: Invalid simulation method (") + method +
          std::string(")."));
    }
  }

  std::string precision;
  if (JSON::get_value(precision, "precision", config)) {
    if (precision == "double") {
      simulation_precision_ = Precision::double_precision;
    } else if (precision == "single") {
      simulation_precision_ = Precision::single_precision;
    }
  }

  // Check for extended stabilizer measure sampling
  JSON::get_value(extended_stabilizer_measure_sampling_,
                  "extended_stabilizer_measure_sampling", config);

  // DEPRECATED: Add custom initial state
  if (JSON::get_value(initial_statevector_, "initial_statevector", config)) {
    // Raise error if method is set to stabilizer or ch
    if (simulation_method_ == Method::stabilizer) {
      throw std::runtime_error(
          std::string("QasmController: Using an initial statevector") +
          std::string(" is not valid with stabilizer simulation method.") +
          method);
    } else if (simulation_method_ == Method::extended_stabilizer) {
      throw std::runtime_error(
          std::string("QasmController: Using an initial statevector") +
          std::string(" is not valid with the CH simulation method.") + method);
    }
    // Override simulator method to statevector
    simulation_method_ = Method::statevector;
    // Check initial state is normalized
    if (!Utils::is_unit_vector(initial_statevector_, validation_threshold_)) {
      throw std::runtime_error(
          "QasmController: initial_statevector is not a unit vector");
    }
  }
}

void QasmController::clear_config() {
  Base::Controller::clear_config();
  simulation_method_ = Method::automatic;
  initial_statevector_ = cvector_t();
}

//-------------------------------------------------------------------------
// Base class override
//-------------------------------------------------------------------------

void QasmController::run_circuit(const Circuit& circ,
                                 const Noise::NoiseModel& noise,
                                 const json_t& config,
                                 uint_t shots,
                                 uint_t rng_seed,
                                 ExperimentResult& result) const {
  // Validate circuit for simulation method
  switch (simulation_method(circ, noise, true)) {
    case Method::statevector: {
      if (simulation_precision_ == Precision::double_precision) {
        // Double-precision Statevector simulation
        return run_circuit_helper<Statevector::State<QV::QubitVector<double>>>(
            circ, noise, config, shots, rng_seed, initial_statevector_,
            Method::statevector, result);
      } else {
        // Single-precision Statevector simulation
        return run_circuit_helper<Statevector::State<QV::QubitVector<float>>>(
            circ, noise, config, shots, rng_seed, initial_statevector_,
            Method::statevector, result);
      }
    }
    case Method::statevector_thrust_gpu: {
#ifndef AER_THRUST_CUDA
      throw std::runtime_error(
          "QasmController: method statevector_gpu is not supported on this "
          "system");
#else
      if (simulation_precision_ == Precision::double_precision) {
        // Double-precision Statevector simulation
        return run_circuit_helper<
            Statevector::State<QV::QubitVectorThrust<double>>>(
            circ, noise, config, shots, rng_seed, initial_statevector_,
            Method::statevector_thrust_gpu, result);
      } else {
        // Single-precision Statevector simulation
        return run_circuit_helper<
            Statevector::State<QV::QubitVectorThrust<float>>>(
            circ, noise, config, shots, rng_seed, initial_statevector_,
            Method::statevector_thrust_gpu, result);
      }
#endif
    }
    case Method::statevector_thrust_cpu: {
#ifndef AER_THRUST_CPU
      throw std::runtime_error(
          "QasmController: method statevector_thrust is not supported on this "
          "system");
#else
      if (simulation_precision_ == Precision::double_precision) {
        // Double-precision Statevector simulation
        return run_circuit_helper<
            Statevector::State<QV::QubitVectorThrust<double>>>(
            circ, noise, config, shots, rng_seed, initial_statevector_,
            Method::statevector_thrust_cpu, result);
      } else {
        // Single-precision Statevector simulation
        return run_circuit_helper<
            Statevector::State<QV::QubitVectorThrust<float>>>(
            circ, noise, config, shots, rng_seed, initial_statevector_,
            Method::statevector_thrust_cpu, result);
      }
#endif
    }
    case Method::density_matrix: {
      if (simulation_precision_ == Precision::double_precision) {
        // Double-precision density matrix simulation
        return run_circuit_helper<
            DensityMatrix::State<QV::DensityMatrix<double>>>(
            circ, noise, config, shots, rng_seed, cvector_t(),
            Method::density_matrix, result);
      } else {
        // Single-precision density matrix simulation
        return run_circuit_helper<
            DensityMatrix::State<QV::DensityMatrix<float>>>(
            circ, noise, config, shots, rng_seed, cvector_t(),
            Method::density_matrix, result);
      }
    }
    case Method::density_matrix_thrust_gpu: {
#ifndef AER_THRUST_CUDA
      throw std::runtime_error(
          "QasmController: method density_matrix_gpu is not supported on this "
          "system");
#else
      if (simulation_precision_ == Precision::double_precision) {
        // Double-precision density matrix simulation
        return run_circuit_helper<
            DensityMatrix::State<QV::DensityMatrixThrust<double>>>(
            circ, noise, config, shots, rng_seed, cvector_t(),
            Method::density_matrix_thrust_gpu, result);
      } else {
        // Single-precision density matrix simulation
        return run_circuit_helper<
            DensityMatrix::State<QV::DensityMatrixThrust<float>>>(
            circ, noise, config, shots, rng_seed, cvector_t(),
            Method::density_matrix_thrust_gpu, result);
      }
#endif
      case Method::density_matrix_thrust_cpu:
#ifndef AER_THRUST_CPU
        throw std::runtime_error(
            "QasmController: method density_matrix_thrust is not supported on "
            "this "
            "system");
#else
        if (simulation_precision_ == Precision::double_precision) {
          // Double-precision density matrix simulation
          return run_circuit_helper<
              DensityMatrix::State<QV::DensityMatrixThrust<double>>>(
              circ, noise, config, shots, rng_seed, cvector_t(),
              Method::density_matrix_thrust_cpu, result);
        } else {
          // Single-precision density matrix simulation
          return run_circuit_helper<
              DensityMatrix::State<QV::DensityMatrixThrust<float>>>(
              circ, noise, config, shots, rng_seed, cvector_t(),
              Method::density_matrix_thrust_cpu, result);
        }
#endif
    }
    case Method::stabilizer: {
      // Stabilizer simulation
      // TODO: Stabilizer doesn't yet support custom state initialization
      return run_circuit_helper<Stabilizer::State>(
          circ, noise, config, shots, rng_seed, Clifford::Clifford(),
          Method::stabilizer, result);
      case Method::extended_stabilizer:
        return run_circuit_helper<ExtendedStabilizer::State>(
            circ, noise, config, shots, rng_seed, CHSimulator::Runner(),
            Method::extended_stabilizer, result);

      case Method::matrix_product_state:
        return run_circuit_helper<MatrixProductState::State>(
            circ, noise, config, shots, rng_seed, MatrixProductState::MPS(),
            Method::matrix_product_state, result);

      default:
        throw std::runtime_error("QasmController:Invalid simulation method");
    }
  }
}

//-------------------------------------------------------------------------
// Utility methods
//-------------------------------------------------------------------------

QasmController::Method QasmController::simulation_method(
    const Circuit& circ,
    const Noise::NoiseModel& noise_model,
    bool validate) const {
  // Check simulation method and validate state
  switch (simulation_method_) {
    case Method::statevector: {
      if (validate) {
        if (simulation_precision_ == Precision::single_precision) {
          Statevector::State<QV::QubitVector<float>> state;
          validate_state(state, circ, noise_model, true);
          validate_memory_requirements(state, circ, true);
        } else {
          Statevector::State<QV::QubitVector<double>> state;
          validate_state(state, circ, noise_model, true);
          validate_memory_requirements(state, circ, true);
        }
      }
      return Method::statevector;
    }
    case Method::statevector_thrust_gpu: {
#ifndef AER_THRUST_CUDA
      throw std::runtime_error(
          "QasmController: method statevector_gpu is not supported on this "
          "system");
#else
      if (validate) {
        if (simulation_precision_ == Precision::single_precision) {
          Statevector::State<QV::QubitVectorThrust<float>> state;
          validate_state(state, circ, noise_model, true);
          validate_memory_requirements(state, circ, true);
        } else {
          Statevector::State<QV::QubitVectorThrust<>> state;
          validate_state(state, circ, noise_model, true);
          validate_memory_requirements(state, circ, true);
        }
      }
      return Method::statevector_thrust_gpu;
#endif
    }
    case Method::statevector_thrust_cpu: {
#ifndef AER_THRUST_CPU
      throw std::runtime_error(
          "QasmController: method statevector_thrust is not supported on this "
          "system");
#else
      if (validate) {
        if (simulation_precision_ == Precision::single_precision) {
          Statevector::State<QV::QubitVectorThrust<float>> state;
          validate_state(state, circ, noise_model, true);
          validate_memory_requirements(state, circ, true);
        } else {
          Statevector::State<QV::QubitVectorThrust<>> state;
          validate_state(state, circ, noise_model, true);
          validate_memory_requirements(state, circ, true);
        }
      }
      return Method::statevector_thrust_cpu;
#endif
    }
    case Method::density_matrix: {
      if (validate) {
        if (simulation_precision_ == Precision::single_precision) {
          DensityMatrix::State<QV::DensityMatrix<float>> state;
          validate_state(state, circ, noise_model, true);
          validate_memory_requirements(state, circ, true);
        } else {
          DensityMatrix::State<QV::DensityMatrix<double>> state;
          validate_state(state, circ, noise_model, true);
          validate_memory_requirements(state, circ, true);
        }
      }
      return Method::density_matrix;
    }
    case Method::density_matrix_thrust_gpu: {
#ifndef AER_THRUST_SUPPORTED
      throw std::runtime_error(
          "QasmController: method density_matrix_gpu is not supported on this "
          "system");
#else
      if (validate) {
        if (simulation_precision_ == Precision::single_precision) {
          DensityMatrix::State<QV::DensityMatrixThrust<float>> state;
          validate_state(state, circ, noise_model, true);
          validate_memory_requirements(state, circ, true);
        } else {
          DensityMatrix::State<QV::DensityMatrixThrust<double>> state;
          validate_state(state, circ, noise_model, true);
          validate_memory_requirements(state, circ, true);
        }
      }
      return Method::density_matrix_thrust_gpu;
#endif
    }
    case Method::density_matrix_thrust_cpu: {
#ifndef AER_THRUST_SUPPORTED
      throw std::runtime_error(
          "QasmController: method density_matrix_thrust is not supported on "
          "this "
          "system");
#else
      if (validate) {
        if (simulation_precision_ == Precision::single_precision) {
          DensityMatrix::State<QV::DensityMatrixThrust<float>> state;
          validate_state(state, circ, noise_model, true);
          validate_memory_requirements(state, circ, true);
        } else {
          DensityMatrix::State<QV::DensityMatrixThrust<double>> state;
          validate_state(state, circ, noise_model, true);
          validate_memory_requirements(state, circ, true);
        }
      }
      return Method::density_matrix_thrust_cpu;
#endif
    }
    case Method::stabilizer: {
      if (validate) {
        Stabilizer::State state;
        validate_state(Stabilizer::State(), circ, noise_model, true);
        validate_memory_requirements(state, circ, true);
      }
      return Method::stabilizer;
    }
    case Method::extended_stabilizer: {
      if (validate) {
        ExtendedStabilizer::State state;
        validate_state(state, circ, noise_model, true);
        validate_memory_requirements(ExtendedStabilizer::State(), circ, true);
      }
      return Method::extended_stabilizer;
    }
    case Method::matrix_product_state: {
      if (validate) {
        MatrixProductState::State state;
        validate_state(state, circ, noise_model, true);
        validate_memory_requirements(state, circ, true);
      }
      return Method::matrix_product_state;
    }
    case Method::automatic: {
      // If circuit and noise model are Clifford run on Stabilizer simulator
      if (validate_state(Stabilizer::State(), circ, noise_model, false)) {
        return Method::stabilizer;
      }
      // For noisy simulations we enable the density matrix method if
      // shots > 2 ** num_qubits. This is based on a rough estimate that
      // a single shot of the density matrix simulator is approx 2 ** nq
      // times slower than a single shot of statevector due the increased
      // dimension
      if (noise_model.has_quantum_errors() &&
          circ.shots > (1ULL << circ.num_qubits) &&
          validate_memory_requirements(DensityMatrix::State<>(), circ, false) &&
          validate_state(DensityMatrix::State<>(), circ, noise_model, false) &&
          check_measure_sampling_opt(circ, Method::density_matrix)) {
        return Method::density_matrix;
      }
      // Finally we check the statevector memory requirement for the
      // current number of qubits. If it fits in available memory we
      // default to the Statevector method. Otherwise we raise an exception
      // and suggest using one of the other simulation methods.
      bool enough_memory = true;
      if (simulation_precision_ == Precision::single_precision) {
        Statevector::State<QV::QubitVector<float>> sv_state;
        enough_memory = validate_memory_requirements(sv_state, circ, false);
      } else {
        Statevector::State<> sv_state;
        enough_memory = validate_memory_requirements(sv_state, circ, false);
      }
      if (!enough_memory) {
        throw std::runtime_error(
            "QasmSimulator: Insufficient memory for " +
            std::to_string(circ.num_qubits) +
            "-qubit"
            R"( circuit using "statevector" method. You could try using the)"
            R"( "matrix_product_state" or "extended_stabilizer" method instead.)");
      }
    }
    // If we didn't select extended stabilizer above proceed to the default
    // switch clause
    default: {
      // For default we use statevector followed by density matrix (for the case
      // when the circuit contains invalid instructions for statevector)
      if (validate_state(Statevector::State<>(), circ, noise_model, false)) {
        return Method::statevector;
      }
      // If circuit contains invalid instructions for statevector throw a hail
      // mary and try for density matrix.
      if (validate)
        validate_state(DensityMatrix::State<>(), circ, noise_model, true);
      return Method::density_matrix;
    }
  }
}

template <class State_t, class Initstate_t>
void QasmController::initialize_state(const Circuit& circ,
                                      State_t& state,
                                      const Initstate_t& initial_state) const {
  if (initial_state.empty()) {
    state.initialize_qreg(circ.num_qubits);
  } else {
    state.initialize_qreg(circ.num_qubits, initial_state);
  }
  state.initialize_creg(circ.num_memory, circ.num_registers);
}

size_t QasmController::required_memory_mb(
    const Circuit& circ,
    const Noise::NoiseModel& noise) const {
  switch (simulation_method(circ, noise, false)) {
    case Method::statevector:
    case Method::statevector_thrust_cpu:
    case Method::statevector_thrust_gpu: {
      if (simulation_precision_ == Precision::single_precision) {
        Statevector::State<QV::QubitVector<float>> state;
        return state.required_memory_mb(circ.num_qubits, circ.ops);
      } else {
        Statevector::State<> state;
        return state.required_memory_mb(circ.num_qubits, circ.ops);
      }
    }
    case Method::density_matrix:
    case Method::density_matrix_thrust_cpu:
    case Method::density_matrix_thrust_gpu: {
      if (simulation_precision_ == Precision::single_precision) {
        DensityMatrix::State<QV::DensityMatrix<float>> state;
        return state.required_memory_mb(circ.num_qubits, circ.ops);
      } else {
        DensityMatrix::State<> state;
        return state.required_memory_mb(circ.num_qubits, circ.ops);
      }
    }
    case Method::stabilizer: {
      Stabilizer::State state;
      return state.required_memory_mb(circ.num_qubits, circ.ops);
    }
    case Method::extended_stabilizer: {
      ExtendedStabilizer::State state;
      return state.required_memory_mb(circ.num_qubits, circ.ops);
    }
    case Method::matrix_product_state: {
      MatrixProductState::State state;
      return state.required_memory_mb(circ.num_qubits, circ.ops);
    }
    default:
      // We shouldn't get here, so throw an exception if we do
      throw std::runtime_error("QasmController: Invalid simulation method");
  }
}

<<<<<<< HEAD
// Return a fusion method for a fusion transpilation pass
std::shared_ptr<Transpile::FusionMethod> QasmController::get_fusion_method(Method method,
                                                          const json_t& config,
                                                          const Noise::NoiseModel& noise) const {
  if (noise.is_ideal() || noise.has_quantum_errors() == false) {
    return std::make_shared<Transpile::FusionMethod>();
  } else if (method == Method::density_matrix ||
             method == Method::density_matrix_thrust_gpu ||
             method == Method::density_matrix_thrust_cpu) {
    return std::make_shared<Transpile::SuperopFusionMethod>();
  } else if (noise.opset().contains(Operations::OpType::kraus) ||
           noise.opset().contains(Operations::OpType::superop)) {
    return std::make_shared<Transpile::KrausFusionMethod>();
  } else {
    return std::make_shared<Transpile::FusionMethod>();
  }
}

Transpile::Fusion QasmController::transpile_fusion(Method method,
                                                       const json_t& config,
                                                       const Noise::NoiseModel& noise) const {

  auto fusion_pass = Transpile::Fusion(get_fusion_method(method, config, noise));
  fusion_pass.set_config(config);
  fusion_pass.set_parallelization(parallel_state_update_);
  return std::move(fusion_pass);

=======
Transpile::Fusion QasmController::transpile_fusion(Method method,
                                                   const Operations::OpSet &opset,
                                                   const json_t& config) const {
  Transpile::Fusion fusion_pass;
  if (opset.contains(Operations::OpType::superop)) {
    fusion_pass.allow_superop = true;
  }
  if (opset.contains(Operations::OpType::kraus)) {
    fusion_pass.allow_kraus = true;
  }
  switch (method) {
    case Method::density_matrix:
    case Method::density_matrix_thrust_gpu:
    case Method::density_matrix_thrust_cpu: {
      // Halve the default threshold and max fused qubits for density matrix
      fusion_pass.threshold /= 2;
      fusion_pass.max_qubit /= 2;
      break;
    }
    case Method::matrix_product_state: {
      // Disable fusion by default, but allow it to be enabled by config settings
      fusion_pass.active = false;
    }
    case Method::statevector:
    case Method::statevector_thrust_gpu:
    case Method::statevector_thrust_cpu: {
      if (fusion_pass.allow_kraus) {
        // Halve default max fused qubits for Kraus noise fusion
        fusion_pass.max_qubit /= 2;
      }
      break;
    }
    default: {
      fusion_pass.active = false;
      return fusion_pass;
    }
  }
  // Override default fusion settings with custom config
  fusion_pass.set_config(config);
  return fusion_pass;
>>>>>>> cb5f4140
}

void QasmController::set_parallelization_circuit(
    const Circuit& circ,
    const Noise::NoiseModel& noise_model) {
  const auto method = simulation_method(circ, noise_model, false);
  switch (method) {
    case Method::statevector:
    case Method::statevector_thrust_gpu:
    case Method::statevector_thrust_cpu:
    case Method::stabilizer:
    case Method::matrix_product_state: {
      if (circ.shots == 1 ||
          (!noise_model.has_quantum_errors() &&
           check_measure_sampling_opt(circ, Method::statevector))) {
        parallel_shots_ = 1;
        parallel_state_update_ =
            std::max<int>({1, max_parallel_threads_ / parallel_experiments_});
        return;
      }
      Base::Controller::set_parallelization_circuit(circ, noise_model);
      break;
    }
    case Method::density_matrix:
    case Method::density_matrix_thrust_gpu:
    case Method::density_matrix_thrust_cpu: {
      if (circ.shots == 1 ||
          check_measure_sampling_opt(circ, Method::density_matrix)) {
        parallel_shots_ = 1;
        parallel_state_update_ =
            std::max<int>({1, max_parallel_threads_ / parallel_experiments_});
        return;
      }
      Base::Controller::set_parallelization_circuit(circ, noise_model);
      break;
    }
    default: {
      Base::Controller::set_parallelization_circuit(circ, noise_model);
    }
  }
}

//-------------------------------------------------------------------------
// Run circuit helpers
//-------------------------------------------------------------------------

template <class State_t, class Initstate_t>
void QasmController::run_circuit_helper(const Circuit& circ,
                                        const Noise::NoiseModel& noise,
                                        const json_t& config,
                                        uint_t shots,
                                        uint_t rng_seed,
                                        const Initstate_t& initial_state,
                                        const Method method,
                                        ExperimentResult& result) const {
  // Initialize new state object
  State_t state;

  // Check memory requirements, raise exception if they're exceeded
  validate_memory_requirements(state, circ, true);

  // Set state config
  state.set_config(config);
  state.set_parallalization(parallel_state_update_);
  state.set_global_phase(circ.global_phase_angle);

  // Rng engine
  RngEngine rng;
  rng.set_seed(rng_seed);

  // Output data container
  result.set_config(config);
  result.add_metadata("method", state.name());
  state.add_metadata(result);

  // Add measure sampling to metadata
  // Note: this will set to `true` if sampling is enabled for the circuit
  result.add_metadata("measure_sampling", false);

  // Choose execution method based on noise and method
  Circuit opt_circ;

  // Ideal circuit
  if (noise.is_ideal()) {
    opt_circ = circ;
  }
  // Readout error only
  else if (noise.has_quantum_errors() == false) {
    opt_circ = noise.sample_noise(circ, rng);
  }
  // Superop noise sampling
  else if (method == Method::density_matrix ||
           method == Method::density_matrix_thrust_gpu ||
           method == Method::density_matrix_thrust_cpu) {
    // Sample noise using SuperOp method
    auto noise_superop = noise;
    noise_superop.activate_superop_method();
    opt_circ = noise_superop.sample_noise(circ, rng);
  }
  // Kraus noise sampling
  else if (noise.opset().contains(Operations::OpType::kraus) ||
           noise.opset().contains(Operations::OpType::superop)) {
    auto noise_kraus = noise;
    noise_kraus.activate_kraus_method();
    opt_circ = noise_kraus.sample_noise(circ, rng);
  }
  // General circuit noise sampling
  else {
    run_circuit_with_sampled_noise(circ, noise, config, shots, state,
                                   initial_state, method, result, rng);
    return;
  }

  // Optimize circuit
  Noise::NoiseModel dummy_noise;
  Transpile::DelayMeasure measure_pass;
  measure_pass.set_config(config);
<<<<<<< HEAD
  measure_pass.optimize_circuit(opt_circ, dummy_noise, state.opset(), data);

  auto fusion_pass = transpile_fusion(method, config, noise);
  fusion_pass.optimize_circuit(opt_circ, dummy_noise, state.opset(), data);
=======
  measure_pass.optimize_circuit(opt_circ, dummy_noise, state.opset(), result);
  auto fusion_pass = transpile_fusion(method, opt_circ.opset(), config);
  fusion_pass.optimize_circuit(opt_circ, dummy_noise, state.opset(), result);
>>>>>>> cb5f4140

  // Run simulation
  run_multi_shot(opt_circ, shots, state, initial_state, method, result, rng);
}

template <class State_t, class Initstate_t>
void QasmController::run_single_shot(const Circuit& circ,
                                     State_t& state,
                                     const Initstate_t& initial_state,
                                     ExperimentResult& result,
                                     RngEngine& rng) const {
  initialize_state(circ, state, initial_state);
  state.apply_ops(circ.ops, result, rng, true);
  state.add_creg_to_data(result);
}

template <class State_t, class Initstate_t>
void QasmController::run_multi_shot(const Circuit& circ,
                                    uint_t shots,
                                    State_t& state,
                                    const Initstate_t& initial_state,
                                    const Method method,
                                    ExperimentResult& result,
                                    RngEngine& rng) const {
  // Check if measure sampler and optimization are valid
  if (check_measure_sampling_opt(circ, method)) {
    // Implement measure sampler
    auto pos = circ.first_measure_pos;  // Position of first measurement op

    // Run circuit instructions before first measure
    std::vector<Operations::Op> ops(circ.ops.begin(),
                                    circ.ops.begin() + pos);
    bool final_ops = (pos == circ.ops.size());
    initialize_state(circ, state, initial_state);
    state.apply_ops(ops, result, rng, final_ops);

    // Get measurement operations and set of measured qubits
    ops = std::vector<Operations::Op>(circ.ops.begin() + pos,
                                      circ.ops.end());
    measure_sampler(ops, shots, state, result, rng);

    // Add measure sampling metadata
    result.add_metadata("measure_sampling", true);
  } else {
    // Perform standard execution if we cannot apply the
    // measurement sampling optimization
    while (shots-- > 0) {
      run_single_shot(circ, state, initial_state, result, rng);
    }
  }
}


template <class State_t, class Initstate_t>
void QasmController::run_circuit_with_sampled_noise(const Circuit& circ,
                                                    const Noise::NoiseModel& noise,
                                                    const json_t& config,
                                                    uint_t shots,
                                                    State_t& state,
                                                    const Initstate_t& initial_state,
                                                    const Method method,
                                                    ExperimentResult& result,
                                                    RngEngine& rng) const {

  // Transpilation for circuit noise method
<<<<<<< HEAD
  auto fusion_pass = transpile_fusion(method, config);

=======
  auto fusion_pass = transpile_fusion(method, circ.opset(), config);
>>>>>>> cb5f4140
  Transpile::DelayMeasure measure_pass;
  measure_pass.set_config(config);
  Noise::NoiseModel dummy_noise;

  // Sample noise using circuit method
  while (shots-- > 0) {
    Circuit noise_circ = noise.sample_noise(circ, rng);
    noise_circ.shots = 1;
    measure_pass.optimize_circuit(noise_circ, dummy_noise, state.opset(), result);
    fusion_pass.optimize_circuit(noise_circ, dummy_noise, state.opset(), result);
    run_single_shot(noise_circ, state, initial_state, result, rng);
  }
}

//-------------------------------------------------------------------------
// Measure sampling optimization
//-------------------------------------------------------------------------

bool QasmController::check_measure_sampling_opt(const Circuit& circ,
                                                const Method method) const {
  // Check if circuit has sampling flag disabled
  if (circ.can_sample == false) {
    return false;
  }

  // Check if stabilizer measure sampling has been disabled
  if (method == Method::extended_stabilizer &&
      !extended_stabilizer_measure_sampling_) {
    return false;
  }

  // Check if non-density matrix simulation and circuit contains
  // a stochastic instruction before measurement
  // ie. initialize, reset, kraus, superop, conditional
  // TODO:
  // * If initialize should be allowed if applied to product states (ie start of
  // circuit)
  // * Resets should be allowed if applied to |0> state (no gates before).
  bool density_mat = (method == Method::density_matrix ||
                      method == Method::density_matrix_thrust_gpu ||
                      method == Method::density_matrix_thrust_cpu);
  if (!density_mat && (circ.opset().contains(Operations::OpType::reset) ||
                       circ.opset().contains(Operations::OpType::initialize) ||
                       circ.opset().contains(Operations::OpType::kraus) ||
                       circ.opset().contains(Operations::OpType::superop))) {
    return false;
  }
  // Otherwise true
  return true;
}

template <class State_t>
void QasmController::measure_sampler(
    const std::vector<Operations::Op>& meas_roerror_ops,
    uint_t shots,
    State_t& state,
    ExperimentResult& result,
    RngEngine& rng) const {
  // Check if meas_circ is empty, and if so return initial creg
  if (meas_roerror_ops.empty()) {
    while (shots-- > 0) {
      state.add_creg_to_data(result);
    }
    return;
  }

  std::vector<Operations::Op> meas_ops;
  std::vector<Operations::Op> roerror_ops;
  for (const Operations::Op& op : meas_roerror_ops)
    if (op.type == Operations::OpType::roerror)
      roerror_ops.push_back(op);
    else /*(op.type == Operations::OpType::measure) */
      meas_ops.push_back(op);

  // Get measured qubits from circuit sort and delete duplicates
  std::vector<uint_t> meas_qubits;  // measured qubits
  for (const auto &op : meas_ops) {
    for (size_t j = 0; j < op.qubits.size(); ++j)
      meas_qubits.push_back(op.qubits[j]);
  }
  sort(meas_qubits.begin(), meas_qubits.end());
  meas_qubits.erase(unique(meas_qubits.begin(), meas_qubits.end()),
                    meas_qubits.end());
  // Generate the samples
  auto all_samples = state.sample_measure(meas_qubits, shots, rng);

  // Make qubit map of position in vector of measured qubits
  std::unordered_map<uint_t, uint_t> qubit_map;
  for (uint_t j = 0; j < meas_qubits.size(); ++j) {
    qubit_map[meas_qubits[j]] = j;
  }

  // Maps of memory and register to qubit position
  std::unordered_map<uint_t, uint_t> memory_map;
  std::unordered_map<uint_t, uint_t> register_map;
  for (const auto &op : meas_ops) {
    for (size_t j = 0; j < op.qubits.size(); ++j) {
      auto pos = qubit_map[op.qubits[j]];
      if (!op.memory.empty())
        memory_map[op.memory[j]] = pos;
      if (!op.registers.empty())
        register_map[op.registers[j]] = pos;
    }
  }

  // Process samples
  // Convert opts to circuit so we can get the needed creg sizes
  // NB: this function could probably be moved somewhere else like Utils or Ops
  Circuit meas_circ(meas_roerror_ops);
  ClassicalRegister creg;
  while (!all_samples.empty()) {
    auto sample = all_samples.back();
    creg.initialize(meas_circ.num_memory, meas_circ.num_registers);

    // process memory bit measurements
    for (const auto &pair : memory_map) {
      creg.store_measure(reg_t({sample[pair.second]}), reg_t({pair.first}),
                         reg_t());
    }
    // process register bit measurements
    for (const auto &pair : register_map) {
      creg.store_measure(reg_t({sample[pair.second]}), reg_t(),
                         reg_t({pair.first}));
    }

    // process read out errors for memory and registers
    for (const Operations::Op& roerror : roerror_ops) {
      creg.apply_roerror(roerror, rng);
    }

    auto memory = creg.memory_hex();
    result.data.add_memory_count(memory);
    result.data.add_pershot_memory(memory);

    result.data.add_pershot_register(creg.register_hex());

    // pop off processed sample
    all_samples.pop_back();
  }
}

//-------------------------------------------------------------------------
}  // end namespace Simulator
//-------------------------------------------------------------------------
}  // end namespace AER
//-------------------------------------------------------------------------
#endif<|MERGE_RESOLUTION|>--- conflicted
+++ resolved
@@ -204,7 +204,6 @@
   // Return a fusion transpilation pass configured for the current
   // method, circuit and config
   Transpile::Fusion transpile_fusion(Method method,
-<<<<<<< HEAD
                               const json_t& config,
                               const Noise::NoiseModel& noise = Noise::NoiseModel()) const;
 
@@ -212,10 +211,6 @@
   std::shared_ptr<Transpile::FusionMethod> get_fusion_method(Method method,
                                                              const json_t& config,
                                                              const Noise::NoiseModel& noise = Noise::NoiseModel()) const;
-=======
-                                     const Operations::OpSet &opset,
-                                     const json_t& config) const;
->>>>>>> cb5f4140
 
   //----------------------------------------------------------------
   // Run circuit helpers
@@ -787,7 +782,6 @@
   }
 }
 
-<<<<<<< HEAD
 // Return a fusion method for a fusion transpilation pass
 std::shared_ptr<Transpile::FusionMethod> QasmController::get_fusion_method(Method method,
                                                           const json_t& config,
@@ -814,49 +808,6 @@
   fusion_pass.set_config(config);
   fusion_pass.set_parallelization(parallel_state_update_);
   return std::move(fusion_pass);
-
-=======
-Transpile::Fusion QasmController::transpile_fusion(Method method,
-                                                   const Operations::OpSet &opset,
-                                                   const json_t& config) const {
-  Transpile::Fusion fusion_pass;
-  if (opset.contains(Operations::OpType::superop)) {
-    fusion_pass.allow_superop = true;
-  }
-  if (opset.contains(Operations::OpType::kraus)) {
-    fusion_pass.allow_kraus = true;
-  }
-  switch (method) {
-    case Method::density_matrix:
-    case Method::density_matrix_thrust_gpu:
-    case Method::density_matrix_thrust_cpu: {
-      // Halve the default threshold and max fused qubits for density matrix
-      fusion_pass.threshold /= 2;
-      fusion_pass.max_qubit /= 2;
-      break;
-    }
-    case Method::matrix_product_state: {
-      // Disable fusion by default, but allow it to be enabled by config settings
-      fusion_pass.active = false;
-    }
-    case Method::statevector:
-    case Method::statevector_thrust_gpu:
-    case Method::statevector_thrust_cpu: {
-      if (fusion_pass.allow_kraus) {
-        // Halve default max fused qubits for Kraus noise fusion
-        fusion_pass.max_qubit /= 2;
-      }
-      break;
-    }
-    default: {
-      fusion_pass.active = false;
-      return fusion_pass;
-    }
-  }
-  // Override default fusion settings with custom config
-  fusion_pass.set_config(config);
-  return fusion_pass;
->>>>>>> cb5f4140
 }
 
 void QasmController::set_parallelization_circuit(
@@ -974,16 +925,10 @@
   Noise::NoiseModel dummy_noise;
   Transpile::DelayMeasure measure_pass;
   measure_pass.set_config(config);
-<<<<<<< HEAD
-  measure_pass.optimize_circuit(opt_circ, dummy_noise, state.opset(), data);
+  measure_pass.optimize_circuit(opt_circ, dummy_noise, state.opset(), result);
 
   auto fusion_pass = transpile_fusion(method, config, noise);
-  fusion_pass.optimize_circuit(opt_circ, dummy_noise, state.opset(), data);
-=======
-  measure_pass.optimize_circuit(opt_circ, dummy_noise, state.opset(), result);
-  auto fusion_pass = transpile_fusion(method, opt_circ.opset(), config);
   fusion_pass.optimize_circuit(opt_circ, dummy_noise, state.opset(), result);
->>>>>>> cb5f4140
 
   // Run simulation
   run_multi_shot(opt_circ, shots, state, initial_state, method, result, rng);
@@ -1049,12 +994,8 @@
                                                     RngEngine& rng) const {
 
   // Transpilation for circuit noise method
-<<<<<<< HEAD
   auto fusion_pass = transpile_fusion(method, config);
 
-=======
-  auto fusion_pass = transpile_fusion(method, circ.opset(), config);
->>>>>>> cb5f4140
   Transpile::DelayMeasure measure_pass;
   measure_pass.set_config(config);
   Noise::NoiseModel dummy_noise;
