--- conflicted
+++ resolved
@@ -409,61 +409,68 @@
                                  ExperimentData& data) const {
   // Validate circuit for simulation method
   switch (simulation_method(circ, noise, true)) {
-<<<<<<< HEAD
-    case Method::statevector:
+    case Method::statevector: {
+      bool avx2_enabled = is_avx2_supported();
+
       if(multiple_qregs_){
         if (simulation_precision_ == Precision::double_precision) {
+          if (avx2_enabled) {
+#ifndef __PPC64__
+            return run_circuit_helper<
+                StatevectorChunk::State<QV::QubitVectorAvx2<double>>>(
+                circ, noise, config, shots, rng_seed, initial_statevector_,
+                Method::statevector, data);
+#endif
+          }
           // Double-precision Statevector simulation
           return run_circuit_helper<StatevectorChunk::State<QV::QubitVector<double>>>(
               circ, noise, config, shots, rng_seed, initial_statevector_,
-              Method::statevector,data);
-        } else {
+              Method::statevector, data);
+        } else {
+          if (avx2_enabled) {
+#ifndef __PPC64__
+            // Single-precision Statevector simulation
+            return run_circuit_helper<
+                StatevectorChunk::State<QV::QubitVectorAvx2<float>>>(
+                circ, noise, config, shots, rng_seed, initial_statevector_,
+                Method::statevector, data);
+#endif
+          }
           // Single-precision Statevector simulation
           return run_circuit_helper<StatevectorChunk::State<QV::QubitVector<float>>>(
               circ, noise, config, shots, rng_seed, initial_statevector_,
-              Method::statevector,data);
+              Method::statevector, data);
         }
       }
       else{
         if (simulation_precision_ == Precision::double_precision) {
+          if (avx2_enabled) {
+#ifndef __PPC64__
+            return run_circuit_helper<
+                Statevector::State<QV::QubitVectorAvx2<double>>>(
+                circ, noise, config, shots, rng_seed, initial_statevector_,
+                Method::statevector, data);
+#endif
+          }
           // Double-precision Statevector simulation
           return run_circuit_helper<Statevector::State<QV::QubitVector<double>>>(
               circ, noise, config, shots, rng_seed, initial_statevector_,
-              Method::statevector,data);
-        } else {
+              Method::statevector, data);
+        } else {
+          if (avx2_enabled) {
+#ifndef __PPC64__
+            // Single-precision Statevector simulation
+            return run_circuit_helper<
+                Statevector::State<QV::QubitVectorAvx2<float>>>(
+                circ, noise, config, shots, rng_seed, initial_statevector_,
+                Method::statevector, data);
+#endif
+          }
           // Single-precision Statevector simulation
           return run_circuit_helper<Statevector::State<QV::QubitVector<float>>>(
               circ, noise, config, shots, rng_seed, initial_statevector_,
-              Method::statevector,data);
-        }
-=======
-    case Method::statevector: {
-      bool avx2_enabled = is_avx2_supported();
-
-      if (simulation_precision_ == Precision::double_precision) {
-        if (avx2_enabled) {
-          return run_circuit_helper<
-              Statevector::State<QV::QubitVectorAvx2<double>>>(
-              circ, noise, config, shots, rng_seed, initial_statevector_,
               Method::statevector, data);
         }
-        // Double-precision Statevector simulation
-        return run_circuit_helper<Statevector::State<QV::QubitVector<double>>>(
-            circ, noise, config, shots, rng_seed, initial_statevector_,
-            Method::statevector, data);
-      } else {
-        if (avx2_enabled) {
-          // Single-precision Statevector simulation
-          return run_circuit_helper<
-              Statevector::State<QV::QubitVectorAvx2<float>>>(
-              circ, noise, config, shots, rng_seed, initial_statevector_,
-              Method::statevector, data);
-        }
-        // Single-precision Statevector simulation
-        return run_circuit_helper<Statevector::State<QV::QubitVector<float>>>(
-            circ, noise, config, shots, rng_seed, initial_statevector_,
-            Method::statevector, data);
->>>>>>> 1a001458
       }
     }
     case Method::statevector_thrust_gpu: {
@@ -541,21 +548,21 @@
         }
       }
 #endif
-<<<<<<< HEAD
-    case Method::density_matrix:
+    }
+    case Method::density_matrix: {
       if(multiple_qregs_){
         if (simulation_precision_ == Precision::double_precision) {
           // Double-precision density matrix simulation
           return run_circuit_helper<
               DensityMatrixChunk::State<QV::DensityMatrix<double>>>(
               circ, noise, config, shots, rng_seed, cvector_t(),
-              Method::density_matrix,data);
+              Method::density_matrix, data);
         } else {
           // Single-precision density matrix simulation
           return run_circuit_helper<
               DensityMatrixChunk::State<QV::DensityMatrix<float>>>(
               circ, noise, config, shots, rng_seed, cvector_t(),
-              Method::density_matrix,data);
+              Method::density_matrix, data);
         }
       }
       else{
@@ -564,30 +571,14 @@
           return run_circuit_helper<
               DensityMatrix::State<QV::DensityMatrix<double>>>(
               circ, noise, config, shots, rng_seed, cvector_t(),
-              Method::density_matrix,data);
+              Method::density_matrix, data);
         } else {
           // Single-precision density matrix simulation
           return run_circuit_helper<
               DensityMatrix::State<QV::DensityMatrix<float>>>(
               circ, noise, config, shots, rng_seed, cvector_t(),
-              Method::density_matrix,data);
-        }
-=======
-    }
-    case Method::density_matrix: {
-      if (simulation_precision_ == Precision::double_precision) {
-        // Double-precision density matrix simulation
-        return run_circuit_helper<
-            DensityMatrix::State<QV::DensityMatrix<double>>>(
-            circ, noise, config, shots, rng_seed, cvector_t(),
-            Method::density_matrix, data);
-      } else {
-        // Single-precision density matrix simulation
-        return run_circuit_helper<
-            DensityMatrix::State<QV::DensityMatrix<float>>>(
-            circ, noise, config, shots, rng_seed, cvector_t(),
-            Method::density_matrix, data);
->>>>>>> 1a001458
+              Method::density_matrix, data);
+        }
       }
     }
     case Method::density_matrix_thrust_gpu: {
@@ -634,7 +625,6 @@
             "this "
             "system");
 #else
-<<<<<<< HEAD
       if(multiple_qregs_){
         if (simulation_precision_ == Precision::double_precision) {
           // Double-precision density matrix simulation
@@ -651,31 +641,20 @@
         }
       }
       else{
-=======
->>>>>>> 1a001458
         if (simulation_precision_ == Precision::double_precision) {
           // Double-precision density matrix simulation
           return run_circuit_helper<
               DensityMatrix::State<QV::DensityMatrixThrust<double>>>(
               circ, noise, config, shots, rng_seed, cvector_t(),
-<<<<<<< HEAD
-              Method::density_matrix_thrust_cpu,data);
-=======
               Method::density_matrix_thrust_cpu, data);
->>>>>>> 1a001458
         } else {
           // Single-precision density matrix simulation
           return run_circuit_helper<
               DensityMatrix::State<QV::DensityMatrixThrust<float>>>(
               circ, noise, config, shots, rng_seed, cvector_t(),
-<<<<<<< HEAD
-              Method::density_matrix_thrust_cpu,data);
-        }
-      }
-=======
               Method::density_matrix_thrust_cpu, data);
         }
->>>>>>> 1a001458
+      }
 #endif
     }
     case Method::stabilizer: {
