--- conflicted
+++ resolved
@@ -228,7 +228,8 @@
   int parallel_experiments_;
   int parallel_shots_;
   int parallel_state_update_;
-<<<<<<< HEAD
+
+  bool parallel_nested_ = false;
 
   //max number of qubits in given circuits
   int max_qubits_;
@@ -250,9 +251,6 @@
   //process information (MPI)
   int myrank_ = 0;
   int num_processes_ = 1;
-=======
-  bool parallel_nested_ = false;
->>>>>>> 1b6accdb
 };
 
 //=========================================================================
