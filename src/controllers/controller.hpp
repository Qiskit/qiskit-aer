--- conflicted
+++ resolved
@@ -510,7 +510,6 @@
   if (cache_block_qubit_ >= 2 && cache_block_qubit_ < circ.num_qubits)
     return true;
 
-<<<<<<< HEAD
   if(num_process_per_experiment_ == 1 && sim_device_ == Device::GPU && num_gpus_ > 0){
     if(max_gpu_memory_mb_ / num_gpus_ < required_memory_mb(circ, noise))
       return true;
@@ -518,14 +517,6 @@
   if(num_process_per_experiment_ > 1){
     size_t total_mem = max_memory_mb_;
     if(sim_device_ == Device::GPU)
-=======
-  if(num_process_per_experiment_ == 1 && cache_block_qubit_ >= 2 && num_gpus_ > 0)
-    return (max_gpu_memory_mb_ / num_gpus_ < required_memory_mb(circ, noise));
-
-  if(num_process_per_experiment_ > 1) {
-    size_t total_mem = max_memory_mb_;
-    if(cache_block_qubit_ >= 2)
->>>>>>> 6b89d7c6
       total_mem += max_gpu_memory_mb_;
     if(total_mem*num_process_per_experiment_ > required_memory_mb(circ, noise))
       return true;
