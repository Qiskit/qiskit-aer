--- conflicted
+++ resolved
@@ -696,22 +696,17 @@
 #else
     result.metadata.add(false, "omp_enabled");
 #endif
-<<<<<<< HEAD
-    result.metadata["parallel_experiments"] = parallel_experiments_;
-    result.metadata["max_memory_mb"] = max_memory_mb_;
-    result.metadata["max_gpu_memory_mb"] = max_gpu_memory_mb_;
-
-    //store rank and number of processes, if no distribution rank=0 procs=1 is set
-    result.metadata["num_distributed_processes"] = num_processes_;
-    result.metadata["distributed_rank"] = myrank_;
-
-    result.metadata["distributed_experiments"] = distributed_experiments_;
-    result.metadata["distributed_experiments_group_id"] = distributed_experiments_group_id_;
-    result.metadata["distributed_experiments_rank_in_group"] = distributed_experiments_rank_;
-=======
     result.metadata.add(parallel_experiments_, "parallel_experiments");
     result.metadata.add(max_memory_mb_, "max_memory_mb");
->>>>>>> 5698e6e6
+    result.metadata.add(max_gpu_memory_mb_,"max_gpu_memory_mb");
+
+    //store rank and number of processes, if no distribution rank=0 procs=1 is set
+    result.metadata.add(num_processes_,"num_distributed_processes");
+    result.metadata.add(myrank_,"distributed_rank");
+
+    result.metadata.add(distributed_experiments_,"distributed_experiments");
+    result.metadata.add(distributed_experiments_group_id_,"distributed_experiments_group_id");
+    result.metadata.add(distributed_experiments_rank_,"distributed_experiments_rank_in_group");
 
 #ifdef _OPENMP
     // Check if circuit parallelism is nested with one of the others
@@ -738,27 +733,12 @@
     const int NUM_RESULTS = result.results.size();
     if (parallel_experiments_ > 1) {
       #pragma omp parallel for num_threads(parallel_experiments_)
-<<<<<<< HEAD
       for (int j = 0; j < result.results.size(); ++j) {
         execute_circuit(circuits[j+distributed_experiments_begin_], circ_noise_models[j+distributed_experiments_begin_], config, result.results[j]);
       }
     } else {
       for (int j = 0; j < result.results.size(); ++j) {
         execute_circuit(circuits[j+distributed_experiments_begin_], circ_noise_models[j+distributed_experiments_begin_], config, result.results[j]);
-=======
-      for (int j = 0; j < NUM_RESULTS; ++j) {
-        // Make a copy of the noise model for each circuit execution
-        // so that it can be modified if required
-        auto circ_noise_model = noise_model;
-        execute_circuit(circuits[j], circ_noise_model, config, result.results[j]);
-      }
-    } else {
-      for (int j = 0; j < NUM_RESULTS; ++j) {
-        // Make a copy of the noise model for each circuit execution
-        // so that it can be modified if required
-        auto circ_noise_model = noise_model;
-        execute_circuit(circuits[j], circ_noise_model, config, result.results[j]);
->>>>>>> 5698e6e6
       }
     }
 
@@ -888,16 +868,11 @@
     result.header = circ.header;
     result.shots = shots;
     result.seed = circ.seed;
-<<<<<<< HEAD
-    result.metadata["parallel_shots"] = parallel_shots_;
-    result.metadata["parallel_state_update"] = parallel_state_update_;
-    if(distributed_shots_ > 1){
-      result.metadata["distributed_shots"] = distributed_shots_;
-    }
-=======
     result.metadata.add(parallel_shots_, "parallel_shots");
     result.metadata.add(parallel_state_update_, "parallel_state_update");
->>>>>>> 5698e6e6
+    if(distributed_shots_ > 1){
+      result.metadata.add(distributed_shots_,"distributed_shots");
+    }
     // Add timer data
     auto timer_stop = myclock_t::now(); // stop timer
     double time_taken =
