/**
 * This code is part of Qiskit.
 *
 * (C) Copyright IBM 2018, 2019.
 *
 * This code is licensed under the Apache License, Version 2.0. You may
 * obtain a copy of this license in the LICENSE.txt file in the root directory
 * of this source tree or at http://www.apache.org/licenses/LICENSE-2.0.
 *
 * Any modifications or derivative works of this code must retain this
 * copyright notice, and modified files need to carry a notice indicating
 * that they have been altered from the originals.
 */

#ifndef _aer_controller_execute_hpp_
#define _aer_controller_execute_hpp_

#include "misc/hacks.hpp"
#include <string>

#include "framework/config.hpp"
#include "framework/matrix.hpp"
#include "framework/python_parser.hpp"
#include "framework/results/result.hpp"

//=========================================================================
// Controller Execute interface
//=========================================================================

namespace AER {

template <class controller_t, typename inputdata_t>
Result controller_execute(const inputdata_t &qobj) {
  controller_t controller;

  // Fix for MacOS and OpenMP library double initialization crash.
  // Issue: https://github.com/Qiskit/qiskit-aer/issues/1
  if (Parser<inputdata_t>::check_key("config", qobj)) {
    std::string path;
    const auto &config = Parser<inputdata_t>::get_value("config", qobj);
    Parser<inputdata_t>::get_value(path, "library_dir", config);
    Hacks::maybe_load_openmp(path);
  }
  return controller.execute(qobj);
}

template <class controller_t>
Result controller_execute(std::vector<std::shared_ptr<Circuit>> &input_circs,
                          AER::Noise::NoiseModel &noise_model,
                          AER::Config &config) {
  controller_t controller;

  bool truncate = config.enable_truncation;

  if (noise_model.has_nonlocal_quantum_errors())
    truncate = false;

  const size_t num_circs = input_circs.size();

  // Check if parameterized circuits
  // It should be of the form
  // [exp0_params, exp1_params, ...]
  // where:
  //    expk_params = [((i, j), pars), ....]
  //    i is the instruction index in the experiment
  //    j is the param index in the instruction
  //    pars = [par0, par1, ...] is a list of different parameterizations
  using pos_t = std::pair<int_t, int_t>;
  using exp_params_t = std::vector<std::pair<pos_t, std::vector<double>>>;
  std::vector<exp_params_t>& param_table = config.param_table;

  //check if runtime binding is enable
  bool runtime_parameter_bind = false;
  if(config.runtime_parameter_bind_enable.has_value())
    runtime_parameter_bind = config.runtime_parameter_bind_enable.value();

  // Validate parameterizations for number of circuis
  if (!param_table.empty() && param_table.size() != num_circs) {
    throw std::invalid_argument(
        R"(Invalid parameterized circuits: "parameterizations" length does not match number of circuits.)");
  }

  std::vector<std::shared_ptr<Circuit>> circs;
  std::vector<std::shared_ptr<Circuit>> template_circs;

  try {
    // Load circuits
    for (size_t i = 0; i < num_circs; i++) {
      auto &circ = input_circs[i];
      if (param_table.empty() || param_table[i].empty()) {
        // Non parameterized circuit
        circ->set_params(truncate);
        circ->set_metadata(config, truncate);
        circs.push_back(circ);
        template_circs.push_back(circ);
      } else {
        // Get base circuit without truncation
        circ->set_params(false);
        circ->set_metadata(config, truncate);
        // Load different parameterizations of the initial circuit
        const auto circ_params = param_table[i];
        const size_t num_params = circ_params[0].second.size();
        const size_t num_instr = circ->ops.size();

        if(runtime_parameter_bind && num_params > 1){
          // Make a copy of the initial circuit
          auto param_circ = std::make_shared<Circuit>(*circ);
          param_circ->num_bind_params = num_params;

          for (const auto &params : circ_params) {
            const auto instr_pos = params.first.first;
            const auto param_pos = params.first.second;
            // Validation
            if (instr_pos == AER::Config::GLOBAL_PHASE_POS) {
              // negative position is for global phase
<<<<<<< HEAD
              if(param_circ->global_phase_for_params.size() == 0){
                param_circ->global_phase_for_params.resize(num_params);
                for (size_t j = 0; j < num_params; j++)
                  param_circ->global_phase_for_params[j] = params.second[j];
=======
              param_circ->global_phase_angle = params.second[j];
            } else {
              if (instr_pos >= num_instr) {
                std::cout << "Invalid parameterization: instruction position "
                             "out of range: "
                          << instr_pos << std::endl;
                throw std::invalid_argument(
                    R"(Invalid parameterization: instruction position out of range)");
>>>>>>> 6802355b
              }
            }
            else if (instr_pos >= num_instr) {
              throw std::invalid_argument(
                  R"(Invalid parameterized qobj: instruction position out of range)");
            }
            auto &op = param_circ->ops[instr_pos];
            if(!op.has_bind_params){
              if (param_pos >= op.params.size()) {
                throw std::invalid_argument(
                    R"(Invalid parameterized qobj: instruction param position out of range)");
              }
              //resize parameter array
              op.params.resize(op.params.size()*num_params);
              op.has_bind_params = true;
            }
            uint_t stride = op.params.size() / num_params;
            for (size_t j = 0; j < num_params; j++)
              op.params[param_pos + stride * j] = params.second[j];
          }
          // Run truncation.
          // TODO: Truncation should be performed and parameters should be
          // resolved after it. However, parameters are associated with indices
          // of instructions, which can be changed in truncation. Therefore,
          // current implementation performs truncation for each parameter set.
          if (truncate) {
            param_circ->set_params(true);
            param_circ->set_metadata(config, true);
          }
          circs.push_back(param_circ);
          for (size_t j = 0; j < num_params; j++)
            template_circs.push_back(circ);
        }
        else{
          for (size_t j = 0; j < num_params; j++) {
            // Make a copy of the initial circuit
            auto param_circ = std::make_shared<Circuit>(*circ);
            for (const auto &params : circ_params) {
              const auto instr_pos = params.first.first;
              const auto param_pos = params.first.second;
              // Validation
              if (instr_pos == AER::Config::GLOBAL_PHASE_POS) {
                // negative position is for global phase
                circ->global_phase_angle = params.second[j];
              } else {
                if (instr_pos >= num_instr) {
                  std::cout << "Invalid parameterization: instruction position "
                               "out of range: "
                            << instr_pos << std::endl;
                  throw std::invalid_argument(
                      R"(Invalid parameterization: instruction position out of range)");
                }
                auto &op = param_circ->ops[instr_pos];
                if (param_pos >= op.params.size()) {
                  throw std::invalid_argument(
                      R"(Invalid parameterization: instruction param position out of range)");
                }
                if (j >= params.second.size()) {
                  throw std::invalid_argument(
                      R"(Invalid parameterization: parameterization value out of range)");
                }
                // Update the param
                op.params[param_pos] = params.second[j];
              }
            }
            // Run truncation.
            // TODO: Truncation should be performed and parameters should be
            // resolved after it. However, parameters are associated with indices
            // of instructions, which can be changed in truncation. Therefore,
            // current implementation performs truncation for each parameter set.
            if (truncate) {
              param_circ->set_params(true);
              param_circ->set_metadata(config, true);
            }
            circs.push_back(param_circ);
            template_circs.push_back(circ);
          }
        }
      }
    }
  } catch (std::exception &e) {
    Result result;

    result.status = Result::Status::error;
    result.message = std::string("Failed to load circuits: ") + e.what();
    return result;
  }
  int_t seed = -1;
  uint_t seed_shift = 0;

  if (config.seed_simulator.has_value())
    seed = config.seed_simulator.value();
  else
    seed = circs[0]->seed;

  if(runtime_parameter_bind){
    for (auto &circ : circs) {
      circ->seed = seed + seed_shift;
      circ->seed_for_params.resize(circ->num_bind_params);
      for(int_t i=0;i<circ->num_bind_params;i++){
        circ->seed_for_params[i] = seed + seed_shift;
        seed_shift += 2113;
      }
    }
  }
  else{
    for (auto &circ : circs) {
      circ->seed = seed + seed_shift;
      seed_shift += 2113;
    }
  }

  // Fix for MacOS and OpenMP library double initialization crash.
  // Issue: https://github.com/Qiskit/qiskit-aer/issues/1
  Hacks::maybe_load_openmp(config.library_dir);
  controller.set_config(config);
  auto ret = controller.execute(circs, noise_model, config);

  for (size_t i = 0; i < ret.results.size(); ++i)
    ret.results[i].circ_id = template_circs[i]->circ_id;

  return ret;
}

} // end namespace AER
#endif<|MERGE_RESOLUTION|>--- conflicted
+++ resolved
@@ -113,21 +113,10 @@
             // Validation
             if (instr_pos == AER::Config::GLOBAL_PHASE_POS) {
               // negative position is for global phase
-<<<<<<< HEAD
               if(param_circ->global_phase_for_params.size() == 0){
                 param_circ->global_phase_for_params.resize(num_params);
                 for (size_t j = 0; j < num_params; j++)
                   param_circ->global_phase_for_params[j] = params.second[j];
-=======
-              param_circ->global_phase_angle = params.second[j];
-            } else {
-              if (instr_pos >= num_instr) {
-                std::cout << "Invalid parameterization: instruction position "
-                             "out of range: "
-                          << instr_pos << std::endl;
-                throw std::invalid_argument(
-                    R"(Invalid parameterization: instruction position out of range)");
->>>>>>> 6802355b
               }
             }
             else if (instr_pos >= num_instr) {
