--- conflicted
+++ resolved
@@ -263,12 +263,7 @@
 template <class State_t>
 void StatevectorController::run_circuit_helper(
     const Circuit& circ, const Noise::NoiseModel& noise, const json_t& config,
-<<<<<<< HEAD
-    uint_t shots, uint_t rng_seed, ExperimentData &data) const 
-{
-=======
     uint_t shots, uint_t rng_seed, ExperimentResult &result) const {
->>>>>>> cb5f4140
   // Initialize  state
   State_t state;
 
