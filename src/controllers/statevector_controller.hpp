--- conflicted
+++ resolved
@@ -370,7 +370,7 @@
   }
 
   // Run single shot collecting measure data or snapshots
-  state.allocate(Base::Controller::max_qubits_, 1);
+  state.allocate(Base::Controller::max_qubits_);
 
   if (initial_state_.empty()) {
     state.initialize_qreg(circ.num_qubits);
@@ -382,11 +382,7 @@
   Base::Controller::save_count_data(result, state.creg());
 
   // Add final state to the data
-<<<<<<< HEAD
-  state.add_state_to_data(result);
-=======
-  state.save_data_single(result, "statevector", state.qreg().move_to_vector());
->>>>>>> 5698e6e6
+  state.save_data_single(result, "statevector", state.move_to_vector());
 }
 
 //-------------------------------------------------------------------------
