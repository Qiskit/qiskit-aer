/**
 * This code is part of Qiskit.
 *
 * (C) Copyright IBM 2018, 2019.
 *
 * This code is licensed under the Apache License, Version 2.0. You may
 * obtain a copy of this license in the LICENSE.txt file in the root directory
 * of this source tree or at http://www.apache.org/licenses/LICENSE-2.0.
 *
 * Any modifications or derivative works of this code must retain this
 * copyright notice, and modified files need to carry a notice indicating
 * that they have been altered from the originals.
 */

#ifndef _aer_statevector_controller_hpp_
#define _aer_statevector_controller_hpp_

#include "controller.hpp"
#include "simulators/statevector/statevector_state.hpp"
#include "simulators/statevector/statevector_state_chunk.hpp"
#include "transpile/fusion.hpp"
#include "transpile/cacheblocking.hpp"

namespace AER {
namespace Simulator {

//=========================================================================
// StatevectorController class
//=========================================================================

/**************************************************************************
 * Config settings:
 *
 * From Statevector::State class
 *
 * - "initial_statevector" (json complex vector): Use a custom initial
 *      statevector for the simulation [Default: null].
 * - "zero_threshold" (double): Threshold for truncating small values to
 *      zero in result data [Default: 1e-10]
 * - "statevector_parallel_threshold" (int): Threshold that number of qubits
 *      must be greater than to enable OpenMP parallelization at State
 *      level [Default: 14]
 * - "statevector_sample_measure_opt" (int): Threshold that number of qubits
 *      must be greater than to enable indexing optimization during
 *      measure sampling [Default: 10]
 * - "statevector_hpc_gate_opt" (bool): Enable large qubit gate optimizations.
 *      [Default: False]
 *
 * From BaseController Class
 *
 * - "max_parallel_threads" (int): Set the maximum OpenMP threads that may
 *      be used across all levels of parallelization. Set to 0 for maximum
 *      available. [Default : 0]
 * - "max_parallel_experiments" (int): Set number of circuits that may be
 *      executed in parallel. Set to 0 to use the number of max parallel
 *      threads [Default: 1]
 * - "counts" (bool): Return counts object in circuit data [Default: True]
 * - "snapshots" (bool): Return snapshots object in circuit data [Default: True]
 * - "memory" (bool): Return memory array in circuit data [Default: False]
 * - "register" (bool): Return register array in circuit data [Default: False]
 *
 **************************************************************************/

class StatevectorController : public Base::Controller {
 public:
  //-----------------------------------------------------------------------
  // Base class config override
  //-----------------------------------------------------------------------
  StatevectorController();

  // Load Controller, State and Data config from a JSON
  // config settings will be passed to the State and Data classes
  // Allowed config options:
  // - "initial_statevector: complex_vector"
  // Plus Base Controller config options
  virtual void set_config(const json_t& config) override;

  // Clear the current config
  void virtual clear_config() override;

 protected:
  virtual size_t required_memory_mb(
      const Circuit& circuit, const Noise::NoiseModel& noise) const override;

  // Simulation methods for the Statevector Controller
  enum class Method {
    automatic,
    statevector_cpu,
    statevector_thrust_gpu,
    statevector_thrust_cpu
  };

  // Simulation precision
  enum class Precision { double_precision, single_precision };

 private:
  //-----------------------------------------------------------------------
  // Base class abstract method override
  //-----------------------------------------------------------------------

  // This simulator will only return a single shot, regardless of the
  // input shot number
  virtual void run_circuit(const Circuit& circ,
                           const Noise::NoiseModel& noise,
                           const json_t& config, uint_t shots,
                           uint_t rng_seed,
                           ExperimentResult &result) const override;

  // Execute n-shots of a circuit on the input state
  template <class State_t>
  void run_circuit_helper(const Circuit& circ,
                          const Noise::NoiseModel& noise,
                          const json_t& config, uint_t shots,
                          uint_t rng_seed,
                          ExperimentResult &result) const;
  //-----------------------------------------------------------------------
  // Custom initial state
  //-----------------------------------------------------------------------
  cvector_t initial_state_;

  // Method for storing statevector
  Method method_ = Method::automatic;

  // Precision of statevector
  Precision precision_ = Precision::double_precision;

  //using multiple chunks
  bool multiple_qregs_ = false;

};

//=========================================================================
// Implementations
//=========================================================================

StatevectorController::StatevectorController() : Base::Controller() {
  // Disable qubit truncation by default
  Base::Controller::truncate_qubits_ = false;
}

//-------------------------------------------------------------------------
// Config
//-------------------------------------------------------------------------

void StatevectorController::set_config(const json_t& config) {
  // Set base controller config
  Base::Controller::set_config(config);

  // Override max parallel shots to be 1 since this should only be used
  // for single shot simulations
  Base::Controller::max_parallel_shots_ = 1;

  // Add custom initial state
  if (JSON::get_value(initial_state_, "initial_statevector", config)) {
    // Check initial state is normalized
    if (!Utils::is_unit_vector(initial_state_, validation_threshold_))
      throw std::runtime_error(
          "StatevectorController: initial_statevector is not a unit vector");
  }

  // Add method
  std::string method;
  if (JSON::get_value(method, "method", config)) {
    if (method == "statevector" || method == "statevector_cpu") {
      method_ = Method::statevector_cpu;
    } else if (method == "statevector_gpu") {
      method_ = Method::statevector_thrust_gpu;
    } else if (method == "statevector_thrust") {
      method_ = Method::statevector_thrust_cpu;
    } else if (method != "automatic") {
      throw std::runtime_error(
          std::string("UnitaryController: Invalid simulation method (") +
          method + std::string(")."));
    }
  }

  std::string precision;
  if (JSON::get_value(precision, "precision", config)) {
    if (precision == "double") {
      precision_ = Precision::double_precision;
    } else if (precision == "single") {
      precision_ = Precision::single_precision;
    }
  }

  //enable multiple qregs if cache blocking is enabled
  if(JSON::check_key("blocking_enable", config)){
    JSON::get_value(multiple_qregs_,"blocking_enable", config);
  }
}

void StatevectorController::clear_config() {
  Base::Controller::clear_config();
  initial_state_ = cvector_t();
}

size_t StatevectorController::required_memory_mb(
    const Circuit& circ, const Noise::NoiseModel& noise) const {
  if (precision_ == Precision::single_precision) {
    Statevector::State<QV::QubitVector<float>> state;
    return state.required_memory_mb(circ.num_qubits, circ.ops);
  } else {
    Statevector::State<> state;
    return state.required_memory_mb(circ.num_qubits, circ.ops);
  }
}

//-------------------------------------------------------------------------
// Run circuit
//-------------------------------------------------------------------------

void StatevectorController::run_circuit(
    const Circuit& circ, const Noise::NoiseModel& noise, const json_t& config,
    uint_t shots, uint_t rng_seed, ExperimentResult &result) const {
  switch (method_) {
    case Method::automatic:
    case Method::statevector_cpu: {
      if(multiple_qregs_){
        if (precision_ == Precision::double_precision) {
          // Double-precision Statevector simulation
          return run_circuit_helper<StatevectorChunk::State<QV::QubitVector<double>>>(
              circ, noise, config, shots, rng_seed, result);
        } else {
          // Single-precision Statevector simulation
          return run_circuit_helper<StatevectorChunk::State<QV::QubitVector<float>>>(
              circ, noise, config, shots, rng_seed, result);
        }
      }
      else{
        if (precision_ == Precision::double_precision) {
          // Double-precision Statevector simulation
          return run_circuit_helper<Statevector::State<QV::QubitVector<double>>>(
              circ, noise, config, shots, rng_seed, result);
        } else {
          // Single-precision Statevector simulation
          return run_circuit_helper<Statevector::State<QV::QubitVector<float>>>(
              circ, noise, config, shots, rng_seed, result);
        }
      }
    }
    case Method::statevector_thrust_gpu: {
#ifdef AER_THRUST_CUDA
      if(multiple_qregs_){
        if (precision_ == Precision::double_precision) {
          // Double-precision Statevector simulation
          return run_circuit_helper<
              StatevectorChunk::State<QV::QubitVectorThrust<double>>>(
              circ, noise, config, shots, rng_seed, result);
        } else {
          // Single-precision Statevector simulation
          return run_circuit_helper<
              StatevectorChunk::State<QV::QubitVectorThrust<float>>>(
              circ, noise, config, shots, rng_seed, result);
        }
      }
      else{
        if (precision_ == Precision::double_precision) {
          // Double-precision Statevector simulation
          return run_circuit_helper<
              Statevector::State<QV::QubitVectorThrust<double>>>(
              circ, noise, config, shots, rng_seed, result);
        } else {
          // Single-precision Statevector simulation
          return run_circuit_helper<
              Statevector::State<QV::QubitVectorThrust<float>>>(
              circ, noise, config, shots, rng_seed, result);
        }
      }
#else
      throw std::runtime_error(
          "StatevectorController: method statevector_gpu is not supported on "
          "this "
          "system");
#endif
    }
    case Method::statevector_thrust_cpu: {
#ifdef AER_THRUST_CPU
      if(multiple_qregs_){
        if (precision_ == Precision::double_precision) {
          // Double-precision Statevector simulation
          return run_circuit_helper<
              StatevectorChunk::State<QV::QubitVectorThrust<double>>>(
              circ, noise, config, shots, rng_seed, result);
        } else {
          // Single-precision Statevector simulation
          return run_circuit_helper<
              StatevectorChunk::State<QV::QubitVectorThrust<float>>>(
              circ, noise, config, shots, rng_seed, result);
        }
      }
      else{
        if (precision_ == Precision::double_precision) {
          // Double-precision Statevector simulation
          return run_circuit_helper<
              Statevector::State<QV::QubitVectorThrust<double>>>(
              circ, noise, config, shots, rng_seed, result);
        } else {
          // Single-precision Statevector simulation
          return run_circuit_helper<
              Statevector::State<QV::QubitVectorThrust<float>>>(
              circ, noise, config, shots, rng_seed, result);
        }
      }
#else
      throw std::runtime_error(
          "StatevectorController: method statevector_thrust is not supported "
          "on this "
          "system");
#endif
    }
    default:
      throw std::runtime_error(
          "StatevectorController:Invalid simulation method");
  }
}

template <class State_t>
void StatevectorController::run_circuit_helper(
    const Circuit& circ, const Noise::NoiseModel& noise, const json_t& config,
    uint_t shots, uint_t rng_seed, ExperimentResult &result) const 
{
  // Initialize  state
  State_t state;

  // Validate circuit and throw exception if invalid operations exist
  validate_state(state, circ, noise, true);

  // Validate memory requirements and throw exception if not enough memory
  validate_memory_requirements(state, circ, true);

  // Check for custom initial state, and if so check it matches num qubits
  if (!initial_state_.empty()) {
    if (initial_state_.size() != 1ULL << circ.num_qubits) {
      uint_t num_qubits(std::log2(initial_state_.size()));
      std::stringstream msg;
      msg << "StatevectorController: " << num_qubits << "-qubit initial state ";
      msg << "cannot be used for a " << circ.num_qubits << "-qubit circuit.";
      throw std::runtime_error(msg.str());
    }
  }

  // Set config
  state.set_config(config);
  state.set_parallalization(parallel_state_update_);
  state.set_distribution(Base::Controller::num_process_per_experiment_);
  state.set_global_phase(circ.global_phase_angle);

  // Rng engine
  RngEngine rng;
  rng.set_seed(rng_seed);

  // Output data container
  result.set_config(config);

  // Optimize circuit
  const std::vector<Operations::Op>* op_ptr = &circ.ops;
  Transpile::Fusion fusion_pass;
  Transpile::CacheBlocking cache_block_pass;

  fusion_pass.set_config(config);
<<<<<<< HEAD
  cache_block_pass.set_config(config);

=======
  fusion_pass.set_parallelization(parallel_state_update_);
>>>>>>> e092905b
  Circuit opt_circ;
  if (fusion_pass.active && circ.num_qubits >= fusion_pass.threshold) {
    opt_circ = circ; // copy circuit
    Noise::NoiseModel dummy_noise; // dummy object for transpile pass
    fusion_pass.optimize_circuit(opt_circ, dummy_noise, state.opset(), result);
    cache_block_pass.optimize_circuit(opt_circ, dummy_noise, state.opset(), result);
    op_ptr = &opt_circ.ops;
  }

  // Run single shot collecting measure data or snapshots
  state.allocate(Base::Controller::max_qubits_);

  if (initial_state_.empty()) {
    state.initialize_qreg(circ.num_qubits);
  } else {
    state.initialize_qreg(circ.num_qubits, initial_state_);
  }
  state.initialize_creg(circ.num_memory, circ.num_registers);
  state.apply_ops(*op_ptr, result, rng);
  Base::Controller::save_count_data(result, state.creg());

  // Add final state to the data
  state.save_data_single(result, "statevector", state.move_to_vector());
}

//-------------------------------------------------------------------------
}  // end namespace Simulator
//-------------------------------------------------------------------------
}  // end namespace AER
//-------------------------------------------------------------------------
#endif<|MERGE_RESOLUTION|>--- conflicted
+++ resolved
@@ -358,12 +358,10 @@
   Transpile::CacheBlocking cache_block_pass;
 
   fusion_pass.set_config(config);
-<<<<<<< HEAD
   cache_block_pass.set_config(config);
 
-=======
   fusion_pass.set_parallelization(parallel_state_update_);
->>>>>>> e092905b
+
   Circuit opt_circ;
   if (fusion_pass.active && circ.num_qubits >= fusion_pass.threshold) {
     opt_circ = circ; // copy circuit
