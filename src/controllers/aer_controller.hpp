--- conflicted
+++ resolved
@@ -523,7 +523,7 @@
   result_size = 0;
   for (int_t i = 0; i < circuits.size(); i++){
     result_offset[i] = result_size;
-    result_size += circuits[i].num_bind_params;
+    result_size += circuits[i]->num_bind_params;
   }
   Result result(result_size);
 
@@ -579,39 +579,28 @@
     // average random seed to set the same seed to each process (when
     // seed_simulator is not set)
     if (num_processes_ > 1) {
-<<<<<<< HEAD
       reg_t seeds(result_size);
       reg_t avg_seeds(result_size);
       int_t iseed = 0;
       for (int_t i = 0; i < circuits.size(); i++){
-        if(circuits[i].num_bind_params > 1){
-          for (int_t j = 0; i < circuits[i].num_bind_params; i++)
-            seeds[iseed++] =  circuits[i].seed_for_params[j];
+        if(circuits[i]->num_bind_params > 1){
+          for (int_t j = 0; i < circuits[i]->num_bind_params; i++)
+            seeds[iseed++] =  circuits[i]->seed_for_params[j];
         }
         else
-          seeds[iseed++] = circuits[i].seed;
+          seeds[iseed++] = circuits[i]->seed;
       }
       MPI_Allreduce(seeds.data(), avg_seeds.data(), result_size,
                     MPI_UINT64_T, MPI_SUM, MPI_COMM_WORLD);
       iseed = 0;
       for (int_t i = 0; i < circuits.size(); i++){
-        if(circuits[i].num_bind_params > 1){
-          for (int_t j = 0; i < circuits[i].num_bind_params; i++)
-            circuits[i].seed_for_params[j] = avg_seeds[iseed++] / num_processes_;
+        if(circuits[i]->num_bind_params > 1){
+          for (int_t j = 0; i < circuits[i]->num_bind_params; i++)
+            circuits[i]->seed_for_params[j] = avg_seeds[iseed++] / num_processes_;
         }
         else
-          circuits[i].seed = avg_seeds[iseed++] / num_processes_;
-      }
-=======
-      reg_t seeds(circuits.size());
-      reg_t avg_seeds(circuits.size());
-      for (int_t i = 0; i < circuits.size(); i++)
-        seeds[i] = circuits[i]->seed;
-      MPI_Allreduce(seeds.data(), avg_seeds.data(), circuits.size(),
-                    MPI_UINT64_T, MPI_SUM, MPI_COMM_WORLD);
-      for (int_t i = 0; i < circuits.size(); i++)
-        circuits[i]->seed = avg_seeds[i] / num_processes_;
->>>>>>> c814b890
+          circuits[i]->seed = avg_seeds[iseed++] / num_processes_;
+      }
     }
 #endif
 
@@ -622,13 +611,8 @@
       for (int j = 0; j < circuits.size(); ++j) {
         std::shared_ptr<CircuitExecutor::Base> executor =
             make_circuit_executor(methods[j]);
-<<<<<<< HEAD
-        executor->run_circuit(circuits[j], noise_model, config, methods[j],
+        executor->run_circuit(*circuits[j], noise_model, config, methods[j],
                               sim_device_, result.results.begin() + result_offset[j]);
-=======
-        executor->run_circuit(*circuits[j], noise_model, config, methods[j],
-                              sim_device_, result.results[j]);
->>>>>>> c814b890
         executor.reset();
       }
     } else {
@@ -636,13 +620,8 @@
       for (int j = 0; j < circuits.size(); ++j) {
         std::shared_ptr<CircuitExecutor::Base> executor =
             make_circuit_executor(methods[j]);
-<<<<<<< HEAD
-        executor->run_circuit(circuits[j], noise_model, config, methods[j],
+        executor->run_circuit(*circuits[j], noise_model, config, methods[j],
                               sim_device_, result.results.begin() + result_offset[j]);
-=======
-        executor->run_circuit(*circuits[j], noise_model, config, methods[j],
-                              sim_device_, result.results[j]);
->>>>>>> c814b890
         executor.reset();
       }
     }
