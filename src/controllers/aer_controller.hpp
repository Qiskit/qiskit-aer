--- conflicted
+++ resolved
@@ -146,14 +146,8 @@
   // circuit and noise model.
   // The noise model will be modified to enable superop or kraus sampling
   // methods if required by the chosen methods.
-<<<<<<< HEAD
-  std::vector<Method> simulation_methods(std::vector<Circuit> &circuits,
+  std::vector<Method> simulation_methods(std::vector<std::shared_ptr<Circuit>> &circuits,
                                          Noise::NoiseModel &noise_model) const;
-=======
-  std::vector<Controller::Method>
-  simulation_methods(std::vector<std::shared_ptr<Circuit>> &circuits,
-                     Noise::NoiseModel &noise_model) const;
->>>>>>> 27e3ec9f
 
   // Return the simulation method to use based on the input circuit
   // and noise model
@@ -359,42 +353,8 @@
 }
 
 void Controller::set_parallelization_experiments(
-<<<<<<< HEAD
-    const std::vector<Circuit> &circuits, const Noise::NoiseModel &noise,
+    const std::vector<std::shared_ptr<Circuit>> &circuits, const Noise::NoiseModel &noise,
     const std::vector<Method> &methods) {
-=======
-    const std::vector<std::shared_ptr<Circuit>> &circuits,
-    const Noise::NoiseModel &noise, const std::vector<Method> &methods) {
-  std::vector<size_t> required_memory_mb_list(circuits.size());
-  max_qubits_ = 0;
-  for (size_t j = 0; j < circuits.size(); j++) {
-    if (circuits[j]->num_qubits > max_qubits_)
-      max_qubits_ = circuits[j]->num_qubits;
-    required_memory_mb_list[j] =
-        required_memory_mb(*circuits[j], noise, methods[j]);
-  }
-  std::sort(required_memory_mb_list.begin(), required_memory_mb_list.end(),
-            std::greater<>());
-
-  // set max batchable number of circuits
-  if (batched_shots_gpu_) {
-    if (required_memory_mb_list[0] == 0 || max_qubits_ == 0)
-      max_batched_states_ = 1;
-    else {
-      if (sim_device_ == Device::GPU) {
-        max_batched_states_ = ((max_gpu_memory_mb_ / num_gpus_ * 8 / 10) /
-                               required_memory_mb_list[0]) *
-                              num_gpus_;
-      } else {
-        max_batched_states_ =
-            (max_memory_mb_ * 8 / 10) / required_memory_mb_list[0];
-      }
-    }
-  }
-  if (max_qubits_ == 0)
-    max_qubits_ = 1;
-
->>>>>>> 27e3ec9f
   if (explicit_parallelization_)
     return;
 
@@ -422,7 +382,7 @@
     std::shared_ptr<CircuitExecutor::Base> executor =
         make_circuit_executor(methods[j]);
     required_memory_mb_list[j] =
-        executor->required_memory_mb(circuits[j], noise);
+        executor->required_memory_mb(*circuits[j], noise);
     executor.reset();
   }
   std::sort(required_memory_mb_list.begin(), required_memory_mb_list.end(),
@@ -554,22 +514,7 @@
 
   // Execute each circuit in a try block
   try {
-<<<<<<< HEAD
     num_process_per_experiment_ = num_processes_;
-=======
-    // check if multi-chunk distribution is required
-    bool multi_chunk_required_ = false;
-    for (size_t j = 0; j < circuits.size(); j++) {
-      if (circuits[j]->num_qubits > 0) {
-        if (multiple_chunk_required(*circuits[j], noise_model, methods[j]))
-          multi_chunk_required_ = true;
-      }
-    }
-    if (multi_chunk_required_)
-      num_process_per_experiment_ = num_processes_;
-    else
-      num_process_per_experiment_ = 1;
->>>>>>> 27e3ec9f
 
     // set parallelization for experiments
     try {
@@ -636,31 +581,20 @@
     // in #pragma omp)
     if (parallel_experiments_ == 1) {
       for (int j = 0; j < NUM_RESULTS; ++j) {
-<<<<<<< HEAD
         std::shared_ptr<CircuitExecutor::Base> executor =
             make_circuit_executor(methods[j]);
-        executor->run_circuit(circuits[j], noise_model, config, methods[j],
+        executor->run_circuit(*circuits[j], noise_model, config, methods[j],
                               sim_device_, result.results[j]);
         executor.reset();
-=======
-        set_parallelization_circuit(*circuits[j], noise_model, methods[j]);
-        run_circuit(*circuits[j], noise_model, methods[j], config,
-                    result.results[j]);
->>>>>>> 27e3ec9f
       }
     } else {
 #pragma omp parallel for num_threads(parallel_experiments_)
       for (int j = 0; j < NUM_RESULTS; ++j) {
-<<<<<<< HEAD
         std::shared_ptr<CircuitExecutor::Base> executor =
             make_circuit_executor(methods[j]);
-        executor->run_circuit(circuits[j], noise_model, config, methods[j],
+        executor->run_circuit(*circuits[j], noise_model, config, methods[j],
                               sim_device_, result.results[j]);
         executor.reset();
-=======
-        run_circuit(*circuits[j], noise_model, methods[j], config,
-                    result.results[j]);
->>>>>>> 27e3ec9f
       }
     }
 
@@ -819,17 +753,8 @@
   }
 }
 
-<<<<<<< HEAD
 std::vector<Method>
-Controller::simulation_methods(std::vector<Circuit> &circuits,
-=======
-//-------------------------------------------------------------------------
-// Validation
-//-------------------------------------------------------------------------
-
-std::vector<Controller::Method>
 Controller::simulation_methods(std::vector<std::shared_ptr<Circuit>> &circuits,
->>>>>>> 27e3ec9f
                                Noise::NoiseModel &noise_model) const {
   // Does noise model contain kraus noise
   bool kraus_noise =
