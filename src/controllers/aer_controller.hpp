--- conflicted
+++ resolved
@@ -894,14 +894,8 @@
 
     // Stop the timer and add total timing data including qobj parsing
     auto time_taken =
-<<<<<<< HEAD
-        std::chrono::duration<double>(timer_stop - timer_start).count();
-    result.metadata.add(time_taken, "time_taken_qobj");
-=======
         std::chrono::duration<double>(myclock_t::now() - timer_start).count();
     result.metadata.add(time_taken, "time_taken");
-    
->>>>>>> 5cd06ad8
     return result;
   } catch (std::exception &e) {
     // qobj was invalid, return valid output containing error message
