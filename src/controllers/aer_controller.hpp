--- conflicted
+++ resolved
@@ -195,12 +195,9 @@
   int myrank_ = 0;
   int num_processes_ = 1;
   int num_process_per_experiment_ = 1;
-<<<<<<< HEAD
-
-  //runtime parameter binding
+
+  // runtime parameter binding
   bool runtime_parameter_bind_ = false;
-=======
->>>>>>> 9999dfbe
 };
 
 //=========================================================================
@@ -337,8 +334,8 @@
                              precision + std::string(")."));
   }
 
-  //check if runtime binding is enable
-  if(config.runtime_parameter_bind_enable.has_value())
+  // check if runtime binding is enable
+  if (config.runtime_parameter_bind_enable.has_value())
     runtime_parameter_bind_ = config.runtime_parameter_bind_enable.value();
 }
 
@@ -524,7 +521,7 @@
   uint_t result_size;
   reg_t result_offset(circuits.size());
   result_size = 0;
-  for (int_t i = 0; i < circuits.size(); i++){
+  for (int_t i = 0; i < circuits.size(); i++) {
     result_offset[i] = result_size;
     result_size += circuits[i]->num_bind_params;
   }
@@ -585,23 +582,22 @@
       reg_t seeds(result_size);
       reg_t avg_seeds(result_size);
       int_t iseed = 0;
-      for (int_t i = 0; i < circuits.size(); i++){
-        if(circuits[i]->num_bind_params > 1){
+      for (int_t i = 0; i < circuits.size(); i++) {
+        if (circuits[i]->num_bind_params > 1) {
           for (int_t j = 0; i < circuits[i]->num_bind_params; i++)
-            seeds[iseed++] =  circuits[i]->seed_for_params[j];
-        }
-        else
+            seeds[iseed++] = circuits[i]->seed_for_params[j];
+        } else
           seeds[iseed++] = circuits[i]->seed;
       }
-      MPI_Allreduce(seeds.data(), avg_seeds.data(), result_size,
-                    MPI_UINT64_T, MPI_SUM, MPI_COMM_WORLD);
+      MPI_Allreduce(seeds.data(), avg_seeds.data(), result_size, MPI_UINT64_T,
+                    MPI_SUM, MPI_COMM_WORLD);
       iseed = 0;
-      for (int_t i = 0; i < circuits.size(); i++){
-        if(circuits[i]->num_bind_params > 1){
+      for (int_t i = 0; i < circuits.size(); i++) {
+        if (circuits[i]->num_bind_params > 1) {
           for (int_t j = 0; i < circuits[i]->num_bind_params; i++)
-            circuits[i]->seed_for_params[j] = avg_seeds[iseed++] / num_processes_;
-        }
-        else
+            circuits[i]->seed_for_params[j] =
+                avg_seeds[iseed++] / num_processes_;
+        } else
           circuits[i]->seed = avg_seeds[iseed++] / num_processes_;
       }
     }
@@ -611,36 +607,22 @@
     // nested loops that causes performance degradation (DO NOT use if statement
     // in #pragma omp)
     if (parallel_experiments_ == 1) {
-<<<<<<< HEAD
       for (int j = 0; j < circuits.size(); ++j) {
         std::shared_ptr<CircuitExecutor::Base> executor =
             make_circuit_executor(methods[j]);
         executor->run_circuit(*circuits[j], noise_model, config, methods[j],
-                              sim_device_, result.results.begin() + result_offset[j]);
-=======
-      for (int j = 0; j < NUM_RESULTS; ++j) {
-        std::shared_ptr<CircuitExecutor::Base> executor =
-            make_circuit_executor(methods[j]);
-        executor->run_circuit(*circuits[j], noise_model, config, methods[j],
-                              sim_device_, result.results[j]);
->>>>>>> 9999dfbe
+                              sim_device_,
+                              result.results.begin() + result_offset[j]);
         executor.reset();
       }
     } else {
 #pragma omp parallel for num_threads(parallel_experiments_)
-<<<<<<< HEAD
       for (int j = 0; j < circuits.size(); ++j) {
         std::shared_ptr<CircuitExecutor::Base> executor =
             make_circuit_executor(methods[j]);
         executor->run_circuit(*circuits[j], noise_model, config, methods[j],
-                              sim_device_, result.results.begin() + result_offset[j]);
-=======
-      for (int j = 0; j < NUM_RESULTS; ++j) {
-        std::shared_ptr<CircuitExecutor::Base> executor =
-            make_circuit_executor(methods[j]);
-        executor->run_circuit(*circuits[j], noise_model, config, methods[j],
-                              sim_device_, result.results[j]);
->>>>>>> 9999dfbe
+                              sim_device_,
+                              result.results.begin() + result_offset[j]);
         executor.reset();
       }
     }
