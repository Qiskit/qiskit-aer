--- conflicted
+++ resolved
@@ -88,12 +88,8 @@
 
   template <class config_t>
   Result execute(std::vector<Circuit> &circuits,
-<<<<<<< HEAD
-                 const Noise::NoiseModel &noise_model, const config_t &config);
-=======
                  Noise::NoiseModel &noise_model,
-                 const json_t &config);
->>>>>>> 93bdf392
+                 const config_t &config);
 
   //-----------------------------------------------------------------------
   // Config settings
@@ -173,28 +169,17 @@
   // Parallel execution of a circuit
   // This function manages parallel shot configuration and internally calls
   // the `run_circuit` method for each shot thread
-<<<<<<< HEAD
-  template <class config_t>
-  void execute_circuit(Circuit &circ, Noise::NoiseModel &noise,
-                       const config_t &config, ExperimentResult &result);
-=======
   void execute_circuit(Circuit &circ, const Noise::NoiseModel &noise,
                        const Method method,
-                       const json_t &config, ExperimentResult &result);
->>>>>>> 93bdf392
+                       const config_t &config, ExperimentResult &result);
 
   // Abstract method for executing a circuit.
   // This method must initialize a state and return output data for
   // the required number of shots.
   template <class config_t>
   void run_circuit(const Circuit &circ, const Noise::NoiseModel &noise,
-<<<<<<< HEAD
                    const config_t &config, uint_t shots, uint_t rng_seed,
                    ExperimentResult &result) const;
-=======
-                   const Method method,const json_t &config, uint_t shots,
-                   uint_t rng_seed, ExperimentResult &result) const;
->>>>>>> 93bdf392
 
   //----------------------------------------------------------------
   // Run circuit helpers
@@ -397,17 +382,11 @@
 // Config settings
 //-------------------------------------------------------------------------
 
-<<<<<<< HEAD
 template <class config_t>
 void Controller::set_config(const config_t &config) {
-=======
-void Controller::set_config(const json_t &config) {
+void Controller::set_config(const config_t &config) {
   // Load validation threshold
-  JSON::get_value(enable_truncation_, "enable_truncation", config);
->>>>>>> 93bdf392
-
-  // Load validation threshold
-  Parser<config_t>::get_value(validation_threshold_, "validation_threshold", config);
+  Parser<config_t>::get_value(enable_truncation_, "enable_truncation", config);
 
   // Load config for memory (creg list data)
   Parser<config_t>::get_value(save_creg_memory_, "memory", config);
@@ -753,78 +732,6 @@
   return total_physical_memory >> 20;
 }
 
-<<<<<<< HEAD
-//-------------------------------------------------------------------------
-// State validation
-//-------------------------------------------------------------------------
-
-template <class state_t>
-bool Controller::validate_state(const state_t &state, const Circuit &circ,
-                                const Noise::NoiseModel &noise,
-                                bool throw_except) {
-  // First check if a noise model is valid for a given state
-  bool noise_valid = noise.is_ideal() || state.opset().contains(noise.opset());
-  bool circ_valid = state.opset().contains(circ.opset());
-  if (noise_valid && circ_valid) {
-    return true;
-  }
-
-  // If we didn't return true then either noise model or circ has
-  // invalid instructions.
-  if (throw_except == false)
-    return false;
-
-  // If we are throwing an exception we include information
-  // about the invalid operations
-  std::stringstream msg;
-  if (!noise_valid) {
-    msg << "Noise model contains invalid instructions ";
-    msg << state.opset().difference(noise.opset());
-    msg << " for \"" << state.name() << "\" method";
-  }
-  if (!circ_valid) {
-    msg << "Circuit contains invalid instructions ";
-    msg << state.opset().difference(circ.opset());
-    msg << " for \"" << state.name() << "\" method";
-  }
-  throw std::runtime_error(msg.str());
-}
-
-template <class state_t>
-bool Controller::validate_memory_requirements(const state_t &state,
-                                              const Circuit &circ,
-                                              bool throw_except) const {
-  if (max_memory_mb_ == 0)
-    return true;
-
-  size_t required_mb = state.required_memory_mb(circ.num_qubits, circ.ops) /
-                       num_process_per_experiment_;
-                                                
-  size_t mem_size = (sim_device_ == Device::GPU) ? max_memory_mb_ + max_gpu_memory_mb_ : max_memory_mb_;
-  if (mem_size < required_mb) {
-    if (throw_except) {
-      std::string name = "";
-      Parser<json_t>::get_value(name, "name", circ.header);
-      throw std::runtime_error("Insufficient memory to run circuit \"" + name +
-                               "\" using the " + state.name() + " simulator.");
-    }
-    return false;
-  }
-  return true;
-}
-
-void Controller::save_exception_to_results(Result &result,
-                                           const std::exception &e) {
-  result.status = Result::Status::error;
-  result.message = e.what();
-  for (auto &res : result.results) {
-    res.status = ExperimentResult::Status::error;
-    res.message = e.what();
-  }
-}
-=======
->>>>>>> 93bdf392
-
 template <class config_t>
 Transpile::CacheBlocking
 Controller::transpile_cache_blocking(Controller::Method method, const Circuit &circ,
@@ -916,13 +823,8 @@
 
 template <class config_t>
 Result Controller::execute(std::vector<Circuit> &circuits,
-<<<<<<< HEAD
-                           const Noise::NoiseModel &noise_model,
+                           Noise::NoiseModel &noise_model,
                            const config_t &config) {
-=======
-                           Noise::NoiseModel &noise_model,
-                           const json_t &config) {
->>>>>>> 93bdf392
   // Start QOBJ timer
   auto timer_start = myclock_t::now();
 
@@ -1040,15 +942,9 @@
   return result;
 }
 
-<<<<<<< HEAD
 template <class config_t>
-void Controller::execute_circuit(Circuit &circ, Noise::NoiseModel &noise,
-                                 const config_t &config,
-=======
-
 void Controller::execute_circuit(Circuit &circ, const Noise::NoiseModel &noise,
-                                 const Method method, const json_t &config,
->>>>>>> 93bdf392
+                                 const Method method, const config_t &config,
                                  ExperimentResult &result) {
   // Start individual circuit timer
   auto timer_start = myclock_t::now(); // state circuit timer
@@ -1164,13 +1060,8 @@
 
 template <class config_t>
 void Controller::run_circuit(const Circuit &circ,
-<<<<<<< HEAD
-                             const Noise::NoiseModel &noise,
+                             const Noise::NoiseModel &noise, const Method method,
                              const config_t &config, uint_t shots,
-=======
-                             const Noise::NoiseModel &noise, const Method method,
-                             const json_t &config, uint_t shots,
->>>>>>> 93bdf392
                              uint_t rng_seed, ExperimentResult &result) const {
   // Run the circuit
   switch (method) {
