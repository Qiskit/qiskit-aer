/**
 * This code is part of Qiskit.
 *
 * (C) Copyright IBM 2018, 2019.
 *
 * This code is licensed under the Apache License, Version 2.0. You may
 * obtain a copy of this license in the LICENSE.txt file in the root directory
 * of this source tree or at http://www.apache.org/licenses/LICENSE-2.0.
 *
 * Any modifications or derivative works of this code must retain this
 * copyright notice, and modified files need to carry a notice indicating
 * that they have been altered from the originals.
 */

#ifndef _aer_controller_hpp_
#define _aer_controller_hpp_

#include <chrono>
#include <cstdint>
#include <iostream>
#include <random>
#include <sstream>
#include <stdexcept>
#include <string>
#include <vector>

#if defined(__linux__) || defined(__APPLE__)
#include <unistd.h>
#elif defined(_WIN64) || defined(_WIN32)
// This is needed because windows.h redefine min()/max() so interferes with
// std::min/max
#define NOMINMAX
#include <windows.h>
#endif

#ifdef _OPENMP
#include <omp.h>
#endif

#ifdef AER_MPI
#include <mpi.h>
#endif

#include "framework/creg.hpp"
#include "framework/qobj.hpp"
#include "framework/results/experiment_result.hpp"
#include "framework/results/result.hpp"
#include "framework/rng.hpp"
#include "noise/noise_model.hpp"

#include "transpile/basic_opts.hpp"
#include "transpile/cacheblocking.hpp"
#include "transpile/delay_measure.hpp"
#include "transpile/fusion.hpp"
#include "transpile/truncate_qubits.hpp"

#include "simulators/density_matrix/densitymatrix_state.hpp"
#include "simulators/density_matrix/densitymatrix_state_chunk.hpp"
#include "simulators/extended_stabilizer/extended_stabilizer_state.hpp"
#include "simulators/matrix_product_state/matrix_product_state.hpp"
#include "simulators/stabilizer/stabilizer_state.hpp"
#include "simulators/statevector/qubitvector.hpp"
#include "simulators/statevector/statevector_state.hpp"
#include "simulators/statevector/statevector_state_chunk.hpp"
#include "simulators/superoperator/superoperator_state.hpp"
#include "simulators/unitary/unitary_state.hpp"
#include "simulators/unitary/unitary_state_chunk.hpp"
#include "simulators/multi_states.hpp"

namespace AER {

//=========================================================================
// AER::Controller class
//=========================================================================

// This is the top level controller for the Qiskit-Aer simulator
// It manages execution of all the circuits in a QOBJ, parallelization,
// noise sampling from a noise model, and circuit optimizations.

class Controller {
public:
  Controller() { clear_parallelization(); }

  //-----------------------------------------------------------------------
  // Execute qobj
  //-----------------------------------------------------------------------

  // Load a QOBJ from a JSON file and execute on the State type
  // class.
  template <typename inputdata_t>
  Result execute(const inputdata_t &qobj);

  Result execute(std::vector<Circuit> &circuits,
                 const Noise::NoiseModel &noise_model, const json_t &config);

  //-----------------------------------------------------------------------
  // Config settings
  //-----------------------------------------------------------------------

  // Load Controller, State and Data config from a JSON
  // config settings will be passed to the State and Data classes
  void set_config(const json_t &config);

  // Clear the current config
  void clear_config();

protected:
  //-----------------------------------------------------------------------
  // Simulation types
  //-----------------------------------------------------------------------

  // Simulation methods for the Qasm Controller
  enum class Method {
    automatic,
    statevector,
    density_matrix,
    matrix_product_state,
    stabilizer,
    extended_stabilizer,
    unitary,
    superop
  };

  enum class Device { CPU, GPU, ThrustCPU };

  // Simulation precision
  enum class Precision { Double, Single };

  const std::unordered_map<Method, std::string> method_names_ = {
    {Method::automatic, "automatic"},
    {Method::statevector, "statevector"},
    {Method::density_matrix, "density_matrix"},
    {Method::matrix_product_state, "matrix_product_state"},
    {Method::stabilizer, "stabilizer"},
    {Method::extended_stabilizer, "extended_stabilizer"},
    {Method::unitary, "unitary"},
    {Method::superop, "superop"}
  };

  //-----------------------------------------------------------------------
  // Config
  //-----------------------------------------------------------------------

  // Timer type
  using myclock_t = std::chrono::high_resolution_clock;

  // Transpile pass override flags
  bool truncate_qubits_ = true;

  // Validation threshold for validating states and operators
  double validation_threshold_ = 1e-8;

  // Save counts as memory list
  bool save_creg_memory_ = false;

  // Simulation method
  Method sim_method_ = Method::automatic;

  // Simulation device
  Device sim_device_ = Device::CPU;
  std::string sim_device_name_ = "CPU";

  // Simulation precision
  Precision sim_precision_ = Precision::Double;

  // Controller-level parameter for CH method
  bool extended_stabilizer_measure_sampling_ = false;

  //enable batched execution of multiple-experiments
  bool batched_experiments_ = false;

  //-----------------------------------------------------------------------
  // Circuit Execution
  //-----------------------------------------------------------------------
  void run_circuits(const std::vector<Circuit> &circs, std::vector<Noise::NoiseModel> &noise,
                   const json_t &config,
                   Result &result) ;

  //----------------------------------------------------------------
  // Run circuit helpers
  //----------------------------------------------------------------

  // Execute n-shots of a circuit on the input state
  template <class State_t>
  void run_circuits_helper(const std::vector<Circuit> &circ, std::vector<Noise::NoiseModel> &noise,
                          const json_t &config, 
                          const Method method, bool cache_block,
                          Result &result) ;

  template <class State_t>
  void run_batched_circuits_helper(const std::vector<Circuit> &circ, std::vector<Noise::NoiseModel> &noise,
                          const json_t &config, 
                          const Method method,
                          Result &result) ;

  // Execute a single shot a of circuit by initializing the state vector,
  // running all ops in circ, and updating data with
  // simulation output.
  template <class State_t>
  void run_single_shot(const Circuit &circ, State_t &state,
                       ExperimentResult &result, RngEngine &rng) const;

  // Execute multiple shots a of circuit by initializing the state vector,
  // running all ops in circ, and updating data with
  // simulation output. Will use measurement sampling if possible
  template <class State_t>
  void run_circuit_without_sampled_noise(Circuit &circ,
                                         const json_t &config,
                                         uint_t shots,
                                         const Method method,
                                         bool cache_blocking,
                                         ExperimentResult &result,
                                         uint_t rng_seed) const;

  template <class State_t>
  void run_circuit_without_sampled_noise_batched_optimization(Circuit &circ,
                                         const Noise::NoiseModel &noise,
                                         const json_t &config,
                                         uint_t shots,
                                         const Method method,
                                         bool cache_blocking,
                                         ExperimentResult &result,
                                         uint_t rng_seed) const;

  template <class State_t>
  void run_circuit_with_sampled_noise(const Circuit &circ,
                                      const Noise::NoiseModel &noise,
                                      const json_t &config,
                                      uint_t shots,
                                      const Method method,
                                      bool cache_blocking,
                                      ExperimentResult &result,
                                      uint_t rng_seed) const;


  //----------------------------------------------------------------
  // Measurement
  //----------------------------------------------------------------

  // Sample measurement outcomes for the input measure ops from the
  // current state of the input State_t
  template <class State_t>
  void measure_sampler(const std::vector<Operations::Op> &meas_ops,
                       uint_t shots, State_t &state, ExperimentResult &result,
                       RngEngine &rng) const;

  template <class State_t>
  void measure_sampler(const std::vector<std::vector<Operations::Op>> &meas_ops,
                       reg_t& shots, State_t &state, Result &result,uint_t result_offset,
                       std::vector<RngEngine> &rng) const;

  // Check if measure sampling optimization is valid for the input circuit
  // for the given method. This checks if operation types before
  // the first measurement in the circuit prevent sampling
  bool check_measure_sampling_opt(const Circuit &circ,
                                  const Method method) const;

  // Save count data
  void save_count_data(ExperimentResult &result,
                       const ClassicalRegister &creg) const;

  //-------------------------------------------------------------------------
  // State validation
  //-------------------------------------------------------------------------

  // Return True if a given circuit (and internal noise model) are valid for
  // execution on the given state. Otherwise return false.
  // If throw_except is true an exception will be thrown on the return false
  // case listing the invalid instructions in the circuit or noise model.
  template <class state_t>
  static bool validate_state(const state_t &state, const Circuit &circ,
                             const Noise::NoiseModel &noise,
                             bool throw_except = false);

  // Return True if a given circuit are valid for execution on the given state.
  // Otherwise return false.
  // If throw_except is true an exception will be thrown directly.
  template <class state_t>
  bool validate_memory_requirements(const state_t &state, const Circuit &circ,
                                    bool throw_except = false) const;

  // Return an estimate of the required memory for a circuit.
  size_t required_memory_mb(const Circuit &circuit,
                            const Noise::NoiseModel &noise) const;

  //----------------------------------------------------------------
  // Utility functions
  //----------------------------------------------------------------

  // Return the simulation method to use for the input circuit
  // If a custom method is specified in the config this will be
  // used. If the default automatic method is set this will choose
  // the appropriate method based on the input circuit.
  Method simulation_method(const Circuit &circ, const Noise::NoiseModel &noise,
                           bool validate = false) const;

  // Return a fusion transpilation pass configured for the current
  // method, circuit and config
  Transpile::Fusion transpile_fusion(Method method,
                                     const Operations::OpSet &opset,
                                     const json_t &config) const;

  // Return cache blocking transpiler pass
  Transpile::CacheBlocking
  transpile_cache_blocking(Controller::Method method,
                           const Circuit &circ,
                           const Noise::NoiseModel &noise,
                           const json_t &config) const;

  //-----------------------------------------------------------------------
  // Parallelization Config
  //-----------------------------------------------------------------------

  // Set OpenMP thread settings to default values
  void clear_parallelization();

  // Set parallelization for experiments
  void
  set_parallelization_experiments(const std::vector<Circuit> &circuits,
                                  const std::vector<Noise::NoiseModel> &noise);

  // Set circuit parallelization
  void set_parallelization_circuit(const Circuit &circ,
                                   const Noise::NoiseModel &noise);

  void set_parallelization_circuit_method(const Circuit &circ,
                                          const Noise::NoiseModel &noise);

<<<<<<< HEAD
=======

>>>>>>> bd00cf0e
  bool multiple_chunk_required(const Circuit &circuit,
                               const Noise::NoiseModel &noise) const;

  void save_exception_to_results(Result &result, const std::exception &e);

  // Get system memory size
  size_t get_system_memory_mb();
  size_t get_gpu_memory_mb();

  size_t get_min_memory_mb() const {
<<<<<<< HEAD
    if (sim_device_ == Device::GPU && num_gpus_ > 0){
=======
    if (sim_device_ == Device::GPU && num_gpus_ > 0) {
>>>>>>> bd00cf0e
      return max_gpu_memory_mb_ / num_gpus_; // return per GPU memory size
    }
    return max_memory_mb_;
  }

  // The maximum number of threads to use for various levels of parallelization
  int max_parallel_threads_;

  // Parameters for parallelization management in configuration
  int max_parallel_experiments_;
  int max_parallel_shots_;
  size_t max_memory_mb_;
  size_t max_gpu_memory_mb_;
  int num_gpus_; // max number of GPU per process

  // use explicit parallelization
  bool explicit_parallelization_;

  // Parameters for parallelization management for experiments
  int parallel_experiments_;
  int parallel_shots_;
  int parallel_state_update_;

  int max_parallel_states_;
  int gpu_max_parallel_states_;
  bool parallel_nested_ = false;

  // max number of qubits in given circuits
  int max_qubits_;

  // results are stored independently in each process if true
  bool accept_distributed_results_ = true;

  // process information (MPI)
  int myrank_ = 0;
  int num_processes_ = 1;
<<<<<<< HEAD
  uint_t num_process_per_experiment_;
=======
  int num_process_per_experiment_ = 1;
>>>>>>> bd00cf0e

  uint_t cache_block_qubit_ = 0;
};

//=========================================================================
// Implementations
//=========================================================================

//-------------------------------------------------------------------------
// Config settings
//-------------------------------------------------------------------------

void Controller::set_config(const json_t &config) {

  // Load validation threshold
  JSON::get_value(validation_threshold_, "validation_threshold", config);

  // Load config for memory (creg list data)
  JSON::get_value(save_creg_memory_, "memory", config);

#ifdef _OPENMP
  // Load OpenMP maximum thread settings
  if (JSON::check_key("max_parallel_threads", config))
    JSON::get_value(max_parallel_threads_, "max_parallel_threads", config);
  if (JSON::check_key("max_parallel_experiments", config))
    JSON::get_value(max_parallel_experiments_, "max_parallel_experiments",
                    config);
  if (JSON::check_key("max_parallel_shots", config))
    JSON::get_value(max_parallel_shots_, "max_parallel_shots", config);
  // Limit max threads based on number of available OpenMP threads
  auto omp_threads = omp_get_max_threads();
  max_parallel_threads_ = (max_parallel_threads_ > 0)
                              ? std::min(max_parallel_threads_, omp_threads)
                              : std::max(1, omp_threads);
#else
  // No OpenMP so we disable parallelization
  max_parallel_threads_ = 1;
  max_parallel_shots_ = 1;
  max_parallel_experiments_ = 1;
  parallel_nested_ = false;
#endif

  // Load configurations for parallelization

  if (JSON::check_key("max_memory_mb", config)) {
    JSON::get_value(max_memory_mb_, "max_memory_mb", config);
  }

  // for debugging
  if (JSON::check_key("_parallel_experiments", config)) {
    JSON::get_value(parallel_experiments_, "_parallel_experiments", config);
    explicit_parallelization_ = true;
  }

  // for debugging
  if (JSON::check_key("_parallel_shots", config)) {
    JSON::get_value(parallel_shots_, "_parallel_shots", config);
    explicit_parallelization_ = true;
  }

  // for debugging
  if (JSON::check_key("_parallel_state_update", config)) {
    JSON::get_value(parallel_state_update_, "_parallel_state_update", config);
    explicit_parallelization_ = true;
  }

  if (explicit_parallelization_) {
    parallel_experiments_ = std::max<int>({parallel_experiments_, 1});
    parallel_shots_ = std::max<int>({parallel_shots_, 1});
    parallel_state_update_ = std::max<int>({parallel_state_update_, 1});
  }

  if (JSON::check_key("accept_distributed_results", config)) {
    JSON::get_value(accept_distributed_results_, "accept_distributed_results",
                    config);
  }

  // enable multiple qregs if cache blocking is enabled
  cache_block_qubit_ = 0;
  if (JSON::check_key("blocking_qubits", config)) {
    JSON::get_value(cache_block_qubit_, "blocking_qubits", config);
  }

  // Override automatic simulation method with a fixed method
  std::string method;
  if (JSON::get_value(method, "method", config)) {
    if (method == "statevector") {
      sim_method_ = Method::statevector;
    } else if (method == "density_matrix") {
      sim_method_ = Method::density_matrix;
    } else if (method == "stabilizer") {
      sim_method_ = Method::stabilizer;
    } else if (method == "extended_stabilizer") {
      sim_method_ = Method::extended_stabilizer;
    } else if (method == "matrix_product_state") {
      sim_method_ = Method::matrix_product_state;
    } else if (method == "unitary") {
      sim_method_ = Method::unitary;
    } else if (method == "superop") {
      sim_method_ = Method::superop;
    } else if (method != "automatic") {
      throw std::runtime_error(std::string("Invalid simulation method (") +
                               method + std::string(")."));
    }
  }

  // Override automatic simulation method with a fixed method
  if (JSON::get_value(sim_device_name_, "device", config)) {
    if (sim_device_name_ == "CPU") {
      sim_device_ = Device::CPU;
    } else if (sim_device_name_ == "Thrust") {
#ifndef AER_THRUST_CPU
      throw std::runtime_error(
          "Simulation device \"Thrust\" is not supported on this system");
#else
      sim_device_ = Device::ThrustCPU;
#endif
    } else if (sim_device_name_ == "GPU") {
#ifndef AER_THRUST_CUDA
        throw std::runtime_error(
            "Simulation device \"GPU\" is not supported on this system");
#else
        int nDev;
        if (cudaGetDeviceCount(&nDev) != cudaSuccess) {
            cudaGetLastError();
            throw std::runtime_error("No CUDA device available!");
        }

        sim_device_ = Device::GPU;
#endif
      }
    else {
      throw std::runtime_error(std::string("Invalid simulation device (\"") +
                               sim_device_name_ + std::string("\")."));
    }
  }

  std::string precision;
  if (JSON::get_value(precision, "precision", config)) {
    if (precision == "double") {
      sim_precision_ = Precision::Double;
    } else if (precision == "single") {
      sim_precision_ = Precision::Single;
    } else {
      throw std::runtime_error(std::string("Invalid simulation precision (") +
                               precision + std::string(")."));
    }
  }
}

void Controller::clear_config() {
  clear_parallelization();
  validation_threshold_ = 1e-8;
  sim_method_ = Method::automatic;
  sim_device_ = Device::CPU;
  sim_precision_ = Precision::Double;
}

void Controller::clear_parallelization() {
  max_parallel_threads_ = 0;
  max_parallel_experiments_ = 1;
  max_parallel_shots_ = 1;

  parallel_experiments_ = 1;
  parallel_shots_ = 1;
  parallel_state_update_ = 1;
  parallel_nested_ = false;

  max_parallel_states_ = 1;
  gpu_max_parallel_states_ = 1;

  num_process_per_experiment_ = 1;

  num_gpus_ = 0;

  explicit_parallelization_ = false;

  max_memory_mb_ = get_system_memory_mb();
  max_gpu_memory_mb_ = get_gpu_memory_mb();
}

void Controller::set_parallelization_experiments(
    const std::vector<Circuit> &circuits,
    const std::vector<Noise::NoiseModel> &noise) 
{
<<<<<<< HEAD
=======
  if(circuits.size() == 1){
    parallel_experiments_ = 1;
    return;
  }

>>>>>>> bd00cf0e
  // Use a local variable to not override stored maximum based
  // on currently executed circuits
  const auto max_experiments =
      (max_parallel_experiments_ > 1)
          ? std::min({max_parallel_experiments_, max_parallel_threads_})
          : max_parallel_threads_;

<<<<<<< HEAD
=======
  if (max_experiments == 1) {
    // No parallel experiment execution
    parallel_experiments_ = 1;
    return;
  }

>>>>>>> bd00cf0e
  // If memory allows, execute experiments in parallel
  std::vector<size_t> required_memory_mb_list(circuits.size());
  for (size_t j = 0; j < circuits.size(); j++) {
    required_memory_mb_list[j] = required_memory_mb(circuits[j], noise[j]);
  }
  std::sort(required_memory_mb_list.begin(), required_memory_mb_list.end(),
            std::greater<>());
  size_t total_memory = 0,max_required = 0;
  int num_parallel_experiments = 0;
  for (size_t required_memory_mb : required_memory_mb_list) {
    total_memory += required_memory_mb;
<<<<<<< HEAD
    if (total_memory < max_memory_mb_)
      ++num_parallel_experiments;
    if(max_required < required_memory_mb)
      max_required = required_memory_mb;
  }

  if(explicit_parallelization_){
    if(parallel_experiments_ > num_parallel_experiments)
      parallel_experiments_ = num_parallel_experiments;
  }
  else{
    parallel_experiments_ = num_parallel_experiments;
  }

  //number of maximum parallel shots/experiments
  max_parallel_states_ = (max_memory_mb_ + max_required - 1) / max_required;
  gpu_max_parallel_states_ = (max_gpu_memory_mb_ + max_required - 1) / max_required;

  if(parallel_experiments_ <= 0){
    if(circuits.size() == 1){
      parallel_experiments_ = 1;
    }
    else{
      throw std::runtime_error(
          "a circuit requires more memory than max_memory_mb.");
    }
  }
  parallel_experiments_ =
      std::min<int>({parallel_experiments_, max_experiments,
                     max_parallel_threads_, static_cast<int>(circuits.size())});

  batched_experiments_ == false;
  if(circuits.size() > 1 && gpu_max_parallel_states_ > 1 && sim_device_ == Device::GPU){
    //currently batched multi-circuit simulation is for GPU only
    int_t n = 0;
    for (int j = 0; j < circuits.size(); ++j) {
      if(noise[j].is_ideal() || check_measure_sampling_opt(circuits[j], sim_method_)){
        n++;
      }
    }
    if(n == circuits.size()){
      batched_experiments_ == true;
    }
  }

=======
    if (total_memory > max_memory_mb_)
      break;
    ++parallel_experiments_;
  }

  if (parallel_experiments_ <= 0)
    throw std::runtime_error(
        "a circuit requires more memory than max_memory_mb.");
  parallel_experiments_ =
      std::min<int>({parallel_experiments_, max_experiments,
                     max_parallel_threads_, static_cast<int>(circuits.size())});
>>>>>>> bd00cf0e
}

void Controller::set_parallelization_circuit(const Circuit &circ,
                                             const Noise::NoiseModel &noise) 
{
  // Use a local variable to not override stored maximum based
  // on currently executed circuits
  const auto max_shots =
      (max_parallel_shots_ > 1)
          ? std::min({max_parallel_shots_, max_parallel_threads_})
          : max_parallel_threads_;

  // If we are executing circuits in parallel we disable
  // parallel shots
  if (max_shots == 1 || parallel_experiments_ > 1) {
    parallel_shots_ = 1;
  } else {
    // Parallel shots is > 1
    // Limit parallel shots by available memory and number of shots
    // And assign the remaining threads to state update
    int circ_memory_mb =
        required_memory_mb(circ, noise) / num_process_per_experiment_;
    size_t mem_size = (sim_device_ == Device::GPU) ? max_memory_mb_ + max_gpu_memory_mb_ : max_memory_mb_;
    if (mem_size < circ_memory_mb)
      throw std::runtime_error(
          "a circuit requires more memory than max_memory_mb.");
    // If circ memory is 0, set it to 1 so that we don't divide by zero
    circ_memory_mb = std::max<int>({1, circ_memory_mb});

    int shots = circ.shots;
<<<<<<< HEAD

=======
>>>>>>> bd00cf0e
    parallel_shots_ = std::min<int>(
        {static_cast<int>(max_memory_mb_ / circ_memory_mb), max_shots, shots});
  }
  parallel_state_update_ =
      (parallel_shots_ > 1)
          ? std::max<int>({1, max_parallel_threads_ / parallel_shots_})
          : std::max<int>({1, max_parallel_threads_ / parallel_experiments_});
}

bool Controller::multiple_chunk_required(const Circuit &circ,
                                         const Noise::NoiseModel &noise) const 
{
<<<<<<< HEAD
  int_t i;

  if (circ.num_qubits < 3)
    return false;

=======
  if (circ.num_qubits < 3)
    return false;
>>>>>>> bd00cf0e
  if (cache_block_qubit_ >= 2 && cache_block_qubit_ < circ.num_qubits)
    return true;

  if(num_process_per_experiment_ == 1 && sim_device_ == Device::GPU && num_gpus_ > 0){
<<<<<<< HEAD
    if(max_gpu_memory_mb_ / num_gpus_ < required_memory_mb(circ, noise))
      return true;
=======
    return (max_gpu_memory_mb_ / num_gpus_ < required_memory_mb(circ, noise));
>>>>>>> bd00cf0e
  }
  if(num_process_per_experiment_ > 1){
    size_t total_mem = max_memory_mb_;
    if(sim_device_ == Device::GPU)
      total_mem += max_gpu_memory_mb_;
    if(total_mem*num_process_per_experiment_ > required_memory_mb(circ, noise))
      return true;
  }

  return false;
}

size_t Controller::get_system_memory_mb() 
{
  size_t total_physical_memory = Utils::get_system_memory_mb();
#ifdef AER_MPI
  // get minimum memory size per process
  uint64_t locMem, minMem;
  locMem = total_physical_memory;
  MPI_Allreduce(&locMem, &minMem, 1, MPI_UINT64_T, MPI_MIN, MPI_COMM_WORLD);
  total_physical_memory = minMem;
#endif

  return total_physical_memory;
}

size_t Controller::get_gpu_memory_mb() {
  size_t total_physical_memory = 0;
#ifdef AER_THRUST_CUDA
  int iDev, nDev, j;
  if (cudaGetDeviceCount(&nDev) != cudaSuccess) {
    cudaGetLastError();
    nDev = 0;
  }
  for (iDev = 0; iDev < nDev; iDev++) {
    size_t freeMem, totalMem;
    cudaSetDevice(iDev);
    cudaMemGetInfo(&freeMem, &totalMem);
    total_physical_memory += totalMem;
  }
  num_gpus_ = nDev;
#endif
#ifdef AER_MPI
  // get minimum memory size per process
  uint64_t locMem, minMem;
  locMem = total_physical_memory;
  MPI_Allreduce(&locMem, &minMem, 1, MPI_UINT64_T, MPI_MIN, MPI_COMM_WORLD);
  total_physical_memory = minMem;

  int t = num_gpus_;
  MPI_Allreduce(&t, &num_gpus_, 1, MPI_INT, MPI_MAX, MPI_COMM_WORLD);
#endif

  return total_physical_memory >> 20;
}

//-------------------------------------------------------------------------
// State validation
//-------------------------------------------------------------------------

template <class state_t>
bool Controller::validate_state(const state_t &state, const Circuit &circ,
                                const Noise::NoiseModel &noise,
                                bool throw_except) {
  // First check if a noise model is valid for a given state
  bool noise_valid = noise.is_ideal() || state.opset().contains(noise.opset());
  bool circ_valid = state.opset().contains(circ.opset());
  if (noise_valid && circ_valid) {
    return true;
  }

  // If we didn't return true then either noise model or circ has
  // invalid instructions.
  if (throw_except == false)
    return false;

  // If we are throwing an exception we include information
  // about the invalid operations
  std::stringstream msg;
  if (!noise_valid) {
    msg << "Noise model contains invalid instructions ";
    msg << state.opset().difference(noise.opset());
    msg << " for \"" << state.name() << "\" method";
  }
  if (!circ_valid) {
    msg << "Circuit contains invalid instructions ";
    msg << state.opset().difference(circ.opset());
    msg << " for \"" << state.name() << "\" method";
  }
  throw std::runtime_error(msg.str());
}

template <class state_t>
bool Controller::validate_memory_requirements(const state_t &state,
                                              const Circuit &circ,
                                              bool throw_except) const {
  if (max_memory_mb_ == 0)
    return true;

  size_t required_mb = state.required_memory_mb(circ.num_qubits, circ.ops) /
                       num_process_per_experiment_;
                                                
  size_t mem_size = (sim_device_ == Device::GPU) ? max_memory_mb_ + max_gpu_memory_mb_ : max_memory_mb_;
  if (mem_size < required_mb) {
    if (throw_except) {
      std::string name = "";
      JSON::get_value(name, "name", circ.header);
      throw std::runtime_error("Insufficient memory to run circuit \"" + name +
                               "\" using the " + state.name() + " simulator.");
    }
    return false;
  }
  return true;
}

void Controller::save_exception_to_results(Result &result,
                                           const std::exception &e) {
  result.status = Result::Status::error;
  result.message = e.what();
  for (auto &res : result.results) {
    res.status = ExperimentResult::Status::error;
    res.message = e.what();
  }
}

Transpile::CacheBlocking
Controller::transpile_cache_blocking(Controller::Method method, const Circuit &circ,
                                     const Noise::NoiseModel &noise,
                                     const json_t &config) const {
  Transpile::CacheBlocking cache_block_pass;

  const bool is_matrix = (method == Method::density_matrix
                          || method == Method::unitary);
  const auto complex_size = (sim_precision_ == Precision::Single)
                              ? sizeof(std::complex<float>)
                              : sizeof(std::complex<double>);

  cache_block_pass.set_config(config);
  if (!cache_block_pass.enabled()) {
    // if blocking is not set by config, automatically set if required
    if (multiple_chunk_required(circ, noise)) {
      int nplace = num_process_per_experiment_;
      if(sim_device_ == Device::GPU && num_gpus_ > 0)
        nplace *= num_gpus_;
      cache_block_pass.set_blocking(circ.num_qubits, get_min_memory_mb() << 20,
                                    nplace, complex_size, is_matrix);
    }
  }
  return cache_block_pass;
}

//-------------------------------------------------------------------------
// Qobj execution
//-------------------------------------------------------------------------
template <typename inputdata_t>
Result Controller::execute(const inputdata_t &input_qobj) {
#ifdef AER_MPI
  MPI_Comm_size(MPI_COMM_WORLD, &num_processes_);
  MPI_Comm_rank(MPI_COMM_WORLD, &myrank_);
#endif

  // Load QOBJ in a try block so we can catch parsing errors and still return
  // a valid JSON output containing the error message.
  try {
    // Start QOBJ timer
    auto timer_start = myclock_t::now();

    Qobj qobj(input_qobj);
    Noise::NoiseModel noise_model;
    json_t config;
    // Check for config
    if (Parser<inputdata_t>::get_value(config, "config", input_qobj)) {
      // Set config
      set_config(config);

      // Load noise model
      Parser<json_t>::get_value(noise_model, "noise_model", config);
    }

    auto result = execute(qobj.circuits, noise_model, config);
    // Get QOBJ id and pass through header to result
    result.qobj_id = qobj.id;
    if (!qobj.header.empty()) {
      result.header = qobj.header;
    }
    // Stop the timer and add total timing data including qobj parsing
    auto timer_stop = myclock_t::now();
    auto time_taken =
        std::chrono::duration<double>(timer_stop - timer_start).count();
    result.metadata.add(time_taken, "time_taken");
    return result;
  } catch (std::exception &e) {
    // qobj was invalid, return valid output containing error message
    Result result;

    result.status = Result::Status::error;
    result.message = std::string("Failed to load qobj: ") + e.what();
    return result;
  }
}

//-------------------------------------------------------------------------
// Experiment execution
//-------------------------------------------------------------------------

Result Controller::execute(std::vector<Circuit> &circuits,
                           const Noise::NoiseModel &noise_model,
                           const json_t &config) 
{
  // Start QOBJ timer
  auto timer_start = myclock_t::now();

  // Initialize Result object for the given number of experiments
  Result result(circuits.size());
  // Make a copy of the noise model for each circuit execution
  // so that it can be modified if required
  std::vector<Noise::NoiseModel> circ_noise_models(circuits.size(),
                                                   noise_model);

  // Execute each circuit in a try block
  try {
    // truncate circuits before experiment settings (to get correct
    // required_memory_mb value)
#pragma omp parallel for
    for (size_t j = 0; j < circuits.size(); j++) {
      // Remove barriers from circuit
      Transpile::ReduceBarrier barrier_pass;
      barrier_pass.optimize_circuit(circuits[j], circ_noise_models[j], circuits[j].opset(), result.results[j]);

      if (truncate_qubits_) {
        // Truncate unused qubits from circuit and noise model
        Transpile::TruncateQubits truncate_pass;
        truncate_pass.set_config(config);
        truncate_pass.optimize_circuit(circuits[j], circ_noise_models[j],
                                       circuits[j].opset(), result.results[j]);
      }
    }

    // get max qubits for this process (to allocate qubit register at once)
    max_qubits_ = 0;
    for (size_t j = 0; j < circuits.size(); j++) {
      if (circuits[j].num_qubits > max_qubits_) {
        max_qubits_ = circuits[j].num_qubits;
      }
    }
    num_process_per_experiment_ = num_processes_;

    // set parallelization for experiments
    try {
      // catch exception raised by required_memory_mb because of invalid
      // simulation method
      set_parallelization_experiments(circuits, circ_noise_models);
    } catch (std::exception &e) {
      save_exception_to_results(result, e);
    }

#ifdef _OPENMP
    result.metadata.add(true, "omp_enabled");
#else
    result.metadata.add(false, "omp_enabled");
#endif
    result.metadata.add(parallel_experiments_, "parallel_experiments");
    result.metadata.add(max_memory_mb_, "max_memory_mb");
    result.metadata.add(max_gpu_memory_mb_, "max_gpu_memory_mb");

    // store rank and number of processes, if no distribution rank=0 procs=1 is
    // set
    result.metadata.add(num_processes_, "num_mpi_processes");
    result.metadata.add(myrank_, "mpi_rank");

#ifdef _OPENMP
    // Check if circuit parallelism is nested with one of the others
    if (parallel_experiments_ > 1 &&
        parallel_experiments_ < max_parallel_threads_) {
      // Nested parallel experiments
      parallel_nested_ = true;
#ifdef _WIN32
      omp_set_nested(1);
#else
      omp_set_max_active_levels(3);
#endif
      result.metadata.add(parallel_nested_, "omp_nested");
    } else {
      parallel_nested_ = false;
#ifdef _WIN32
      omp_set_nested(0);
#else
      omp_set_max_active_levels(1);
#endif
    }
#endif
<<<<<<< HEAD

=======
>>>>>>> bd00cf0e
    // then- and else-blocks have intentionally duplication.
    // Nested omp has significant overheads even though a guard condition
    // exists.
    const int NUM_RESULTS = result.results.size();
<<<<<<< HEAD

    run_circuits(circuits, circ_noise_models,
                        config, result);
=======
    if (parallel_experiments_ > 1) {
#pragma omp parallel for num_threads(parallel_experiments_)
      for (int j = 0; j < result.results.size(); ++j) {
        execute_circuit(circuits[j], circ_noise_models[j],
                        config, result.results[j]);
      }
    } else {
      for (int j = 0; j < result.results.size(); ++j) {
        execute_circuit(circuits[j], circ_noise_models[j],
                        config, result.results[j]);
      }
    }
>>>>>>> bd00cf0e

    // Check each experiment result for completed status.
    // If only some experiments completed return partial completed status.

    bool all_failed = true;
    result.status = Result::Status::completed;
    for (int i = 0; i < NUM_RESULTS; ++i) {
      auto &experiment = result.results[i];
      if (experiment.status == ExperimentResult::Status::completed) {
        all_failed = false;
      } else {
        result.status = Result::Status::partial_completed;
        result.message += std::string(" [Experiment ") + std::to_string(i) +
                          std::string("] ") + experiment.message;
      }
    }
    if (all_failed) {
      result.status = Result::Status::error;
    }

    // Stop the timer and add total timing data
    auto timer_stop = myclock_t::now();
    auto time_taken =
        std::chrono::duration<double>(timer_stop - timer_start).count();
    result.metadata.add(time_taken, "time_taken");
  }
  // If execution failed return valid output reporting error
  catch (std::exception &e) {
    result.status = Result::Status::error;
    result.message = e.what();
  }
  return result;
}

<<<<<<< HEAD
=======
void Controller::execute_circuit(Circuit &circ, Noise::NoiseModel &noise,
                                 const json_t &config,
                                 ExperimentResult &result) {
  // Start individual circuit timer
  auto timer_start = myclock_t::now(); // state circuit timer

  // Initialize circuit json return
  result.legacy_data.set_config(config);

  // Execute in try block so we can catch errors and return the error message
  // for individual circuit failures.
  try {
    // Remove barriers from circuit
    Transpile::ReduceBarrier barrier_pass;
    barrier_pass.optimize_circuit(circ, noise, circ.opset(), result);

    // Truncate unused qubits from circuit and noise model
    if (truncate_qubits_) {
      Transpile::TruncateQubits truncate_pass;
      truncate_pass.set_config(config);
      truncate_pass.optimize_circuit(circ, noise, circ.opset(), result);
    }

    // set parallelization for this circuit
    if (!explicit_parallelization_) {
      set_parallelization_circuit_method(circ, noise);
    }

    int shots = circ.shots;

    // Single shot thread execution
    if (parallel_shots_ <= 1) {
      run_circuit(circ, noise, config, shots, circ.seed, result);
      // Parallel shot thread execution
    } else {
      // Calculate shots per thread
      std::vector<unsigned int> subshots;
      for (int j = 0; j < parallel_shots_; ++j) {
        subshots.push_back(shots / parallel_shots_);
      }
      // If shots is not perfectly divisible by threads, assign the remainder
      for (int j = 0; j < int(shots % parallel_shots_); ++j) {
        subshots[j] += 1;
      }

      // Vector to store parallel thread output data
      std::vector<ExperimentResult> par_results(parallel_shots_);
      std::vector<std::string> error_msgs(parallel_shots_);

#ifdef _OPENMP
      if (!parallel_nested_) {
        if (parallel_shots_ > 1 && parallel_state_update_ > 1) {
// Nested parallel shots + state update
#ifdef _WIN32
          omp_set_nested(1);
#else
          omp_set_max_active_levels(2);
#endif
          result.metadata.add(true, "omp_nested");
        } else {
#ifdef _WIN32
          omp_set_nested(0);
#else
          omp_set_max_active_levels(1);
#endif
        }
      }
#endif

#pragma omp parallel for if (parallel_shots_ > 1) num_threads(parallel_shots_)
      for (int i = 0; i < parallel_shots_; i++) {
        try {
          run_circuit(circ, noise, config, subshots[i], circ.seed + i,
                      par_results[i]);
        } catch (std::runtime_error &error) {
          error_msgs[i] = error.what();
        }
      }

      for (std::string error_msg : error_msgs)
        if (error_msg != "")
          throw std::runtime_error(error_msg);

      // Accumulate results across shots
      // Use move semantics to avoid copying data
      for (auto &res : par_results) {
        result.combine(std::move(res));
      }
    }
    // Report success
    result.status = ExperimentResult::Status::completed;

    // Pass through circuit header and add metadata
    result.header = circ.header;
    result.shots = shots;
    result.seed = circ.seed;
    result.metadata.add(parallel_shots_, "parallel_shots");
    result.metadata.add(parallel_state_update_, "parallel_state_update");
    // Add timer data
    auto timer_stop = myclock_t::now(); // stop timer
    double time_taken =
        std::chrono::duration<double>(timer_stop - timer_start).count();
    result.time_taken = time_taken;
  }
  // If an exception occurs during execution, catch it and pass it to the output
  catch (std::exception &e) {
    result.status = ExperimentResult::Status::error;
    result.message = e.what();
  }
}

>>>>>>> bd00cf0e
void Controller::save_count_data(ExperimentResult &result,
                                 const ClassicalRegister &creg) const {
  if (creg.memory_size() > 0) {
    std::string memory_hex = creg.memory_hex();
    result.data.add_accum(static_cast<uint_t>(1ULL), "counts", memory_hex);
    if (save_creg_memory_) {
      result.data.add_list(std::move(memory_hex), "memory");
    }
  }
}

//-------------------------------------------------------------------------
// Base class override
//-------------------------------------------------------------------------

void Controller::run_circuits(const std::vector<Circuit> &circs,
                             std::vector<Noise::NoiseModel> &noise,
                             const json_t &config,
                             Result &result) 
{
  bool multi_chunk = false;
  for(int_t i;i<circs.size();i++){
    if(multiple_chunk_required(circs[i], noise[i])){
      multi_chunk = true;
      break;
    }
  }

  // Validate circuit for simulation method
  switch (simulation_method(circs[0], noise[0], true)) {
  case Method::statevector: {
    if (sim_device_ == Device::CPU) {
      if (multi_chunk) {
        // Chunk based simualtion
        if (sim_precision_ == Precision::Double) {
          // Double-precision Statevector simulation
          return run_circuits_helper<
              StatevectorChunk::State<QV::QubitVector<double>>>(
              circs, noise, config, Method::statevector,
              true, result);
        } else {
          // Single-precision Statevector simulation
          return run_circuits_helper<
              StatevectorChunk::State<QV::QubitVector<float>>>(
              circs, noise, config, Method::statevector,
              true, result);
        }
      } else {
        // Non-chunk based simulation
        if (sim_precision_ == Precision::Double) {
          // Double-precision Statevector simulation
          return run_circuits_helper<
              Statevector::State<QV::QubitVector<double>>>(
              circs, noise, config, Method::statevector,
              false, result);
        } else {
          // Single-precision Statevector simulation
          return run_circuits_helper<Statevector::State<QV::QubitVector<float>>>(
              circs, noise, config, Method::statevector,
              false, result);
        }
      }
    } else {
#ifdef AER_THRUST_SUPPORTED
      if (multi_chunk) {
        if (sim_precision_ == Precision::Double) {
          // Double-precision Statevector simulation
          return run_circuits_helper<
              StatevectorChunk::State<QV::QubitVectorThrust<double>>>(
              circs, noise, config, Method::statevector,
              true, result);
        } else {
          // Single-precision Statevector simulation
          return run_circuits_helper<
              StatevectorChunk::State<QV::QubitVectorThrust<float>>>(
              circs, noise, config, Method::statevector,
              true, result);
        }
      } else {
        if(batched_experiments_){
          if (sim_precision_ == Precision::Double) {
            // Double-precision Statevector simulation
            return run_batched_circuits_helper<
                StatevectorChunk::State<QV::QubitVectorThrust<double>>>(
                circs, noise, config, Method::statevector,
                result);
          } else {
            // Single-precision Statevector simulation
            return run_batched_circuits_helper<
                StatevectorChunk::State<QV::QubitVectorThrust<float>>>(
                circs, noise, config, Method::statevector,
                result);
          }
        }
        else{
          if (sim_precision_ == Precision::Double) {
            // Double-precision Statevector simulation
            return run_circuits_helper<
                StatevectorChunk::State<QV::QubitVectorThrust<double>>>(
                circs, noise, config, Method::statevector,
                false, result);
          } else {
            // Single-precision Statevector simulation
            return run_circuits_helper<
                StatevectorChunk::State<QV::QubitVectorThrust<float>>>(
                circs, noise, config, Method::statevector,
                false, result);
          }
        }
      }
#endif
    }
  }
  case Method::density_matrix: {
    if (sim_device_ == Device::CPU) {
      if (multi_chunk) {
        if (sim_precision_ == Precision::Double) {
          // Double-precision density matrix simulation
          return run_circuits_helper<
              DensityMatrixChunk::State<QV::DensityMatrix<double>>>(
              circs, noise, config, Method::density_matrix,
              true, result);
        } else {
          // Single-precision density matrix simulation
          return run_circuits_helper<
              DensityMatrixChunk::State<QV::DensityMatrix<float>>>(
              circs, noise, config, Method::density_matrix,
              true, result);
        }
      } else {
        if (sim_precision_ == Precision::Double) {
          // Double-precision density matrix simulation
          return run_circuits_helper<
              DensityMatrix::State<QV::DensityMatrix<double>>>(
              circs, noise, config, Method::density_matrix,
              false, result);
        } else {
          // Single-precision density matrix simulation
          return run_circuits_helper<
              DensityMatrix::State<QV::DensityMatrix<float>>>(
              circs, noise, config, Method::density_matrix,
              false, result);
        }
      }
    } else {
#ifdef AER_THRUST_SUPPORTED
      if (multi_chunk) {
        if (sim_precision_ == Precision::Double) {
          // Double-precision density matrix simulation
          return run_circuits_helper<
              DensityMatrixChunk::State<QV::DensityMatrixThrust<double>>>(
              circs, noise, config, Method::density_matrix,
              true, result);
        } else {
          // Single-precision density matrix simulation
          return run_circuits_helper<
              DensityMatrixChunk::State<QV::DensityMatrixThrust<float>>>(
              circs, noise, config, Method::density_matrix,
              true, result);
        }
      } else {
        if(batched_experiments_){
          if (sim_precision_ == Precision::Double) {
            // Double-precision density matrix simulation
            return run_batched_circuits_helper<
                DensityMatrix::State<QV::DensityMatrixThrust<double>>>(
                circs, noise, config, Method::density_matrix,
                result);
          } else {
            // Single-precision density matrix simulation
            return run_batched_circuits_helper<
                DensityMatrix::State<QV::DensityMatrixThrust<float>>>(
                circs, noise, config, Method::density_matrix,
                result);
          }
        }
        else{
          if (sim_precision_ == Precision::Double) {
            // Double-precision density matrix simulation
            return run_circuits_helper<
                DensityMatrix::State<QV::DensityMatrixThrust<double>>>(
                circs, noise, config, Method::density_matrix,
                false, result);
          } else {
            // Single-precision density matrix simulation
            return run_circuits_helper<
                DensityMatrix::State<QV::DensityMatrixThrust<float>>>(
                circs, noise, config, Method::density_matrix,
                false, result);
          }
        }
      }
#endif
    }
  }
  case Method::unitary: {
    if (sim_device_ == Device::CPU) {
      if (multi_chunk) {
        if (sim_precision_ == Precision::Double) {
          // Double-precision unitary simulation
          return run_circuits_helper<
              QubitUnitaryChunk::State<QV::UnitaryMatrix<double>>>(
              circs, noise, config, Method::unitary,
              false, result);
        } else {
          // Single-precision unitary simulation
          return run_circuits_helper<
              QubitUnitaryChunk::State<QV::UnitaryMatrix<float>>>(
              circs, noise, config, Method::unitary,
              false, result);
        }
      }
      else{
        if (sim_precision_ == Precision::Double) {
          // Double-precision unitary simulation
          return run_circuits_helper<
              QubitUnitary::State<QV::UnitaryMatrix<double>>>(
              circs, noise, config, Method::unitary,
              false, result);
        } else {
          // Single-precision unitary simulation
          return run_circuits_helper<
              QubitUnitary::State<QV::UnitaryMatrix<float>>>(
              circs, noise, config, Method::unitary,
              false, result);
        }
      }
    } else {
#ifdef AER_THRUST_SUPPORTED
      if (multi_chunk) {
        if (sim_precision_ == Precision::Double) {
          // Double-precision unitary simulation
          return run_circuits_helper<
              QubitUnitaryChunk::State<QV::UnitaryMatrixThrust<double>>>(
              circs, noise, config, Method::unitary,
              false, result);
        } else {
          // Single-precision unitary simulation
          return run_circuits_helper<
              QubitUnitaryChunk::State<QV::UnitaryMatrixThrust<float>>>(
              circs, noise, config, Method::unitary,
              false, result);
        }
      }
      else{
        if (sim_precision_ == Precision::Double) {
          // Double-precision unitary simulation
          return run_circuits_helper<
              QubitUnitary::State<QV::UnitaryMatrixThrust<double>>>(
              circs, noise, config, Method::unitary,
              false, result);
        } else {
          // Single-precision unitary simulation
          return run_circuits_helper<
              QubitUnitary::State<QV::UnitaryMatrixThrust<float>>>(
              circs, noise, config, Method::unitary,
              false, result);
        }
      }
#endif
    }
  }
  case Method::superop: {
    if (sim_precision_ == Precision::Double) {
      return run_circuits_helper<
          QubitSuperoperator::State<QV::Superoperator<double>>>(
          circs, noise, config, Method::superop,
          false, result);
    } else {
      return run_circuits_helper<
          QubitSuperoperator::State<QV::Superoperator<float>>>(
          circs, noise, config, Method::superop,
          false, result);
    }
  }
  case Method::stabilizer:
    // Stabilizer simulation
    // TODO: Stabilizer doesn't yet support custom state initialization
    return run_circuits_helper<Stabilizer::State>(
        circs, noise, config, Method::stabilizer,
        false, result);
  case Method::extended_stabilizer:
    return run_circuits_helper<ExtendedStabilizer::State>(
        circs, noise, config, Method::extended_stabilizer,
        false, result);
  case Method::matrix_product_state:
    return run_circuits_helper<MatrixProductState::State>(
        circs, noise, config, Method::matrix_product_state,
        false, result);
  default:
    throw std::runtime_error("Controller:Invalid simulation method");
  }
}

//-------------------------------------------------------------------------
// Utility methods
//-------------------------------------------------------------------------
Controller::Method
Controller::simulation_method(const Circuit &circ,
                              const Noise::NoiseModel &noise_model,
                              bool validate) const {
  // Check simulation method and validate state
  switch (sim_method_) {
  case Method::statevector: {
    if (validate) {
      if (sim_device_ == Device::CPU) {
        if (sim_precision_ == Precision::Single) {
          Statevector::State<QV::QubitVector<float>> state;
          validate_state(state, circ, noise_model, true);
          validate_memory_requirements(state, circ, true);
        } else {
          Statevector::State<QV::QubitVector<double>> state;
          validate_state(state, circ, noise_model, true);
          validate_memory_requirements(state, circ, true);
        }
      } else {
#ifdef AER_THRUST_SUPPORTED
        if (sim_precision_ == Precision::Single) {
          Statevector::State<QV::QubitVectorThrust<float>> state;
          validate_state(state, circ, noise_model, true);
          validate_memory_requirements(state, circ, true);
        } else {
          Statevector::State<QV::QubitVectorThrust<>> state;
          validate_state(state, circ, noise_model, true);
          validate_memory_requirements(state, circ, true);
        }
#endif
      }
    }
    return Method::statevector;
  }
  case Method::density_matrix: {
    if (validate) {
      if (sim_device_ == Device::CPU) {
        if (sim_precision_ == Precision::Single) {
          DensityMatrix::State<QV::DensityMatrix<float>> state;
          validate_state(state, circ, noise_model, true);
          validate_memory_requirements(state, circ, true);
        } else {
          DensityMatrix::State<QV::DensityMatrix<double>> state;
          validate_state(state, circ, noise_model, true);
          validate_memory_requirements(state, circ, true);
        }
      } else {
#ifdef AER_THRUST_SUPPORTED
        if (sim_precision_ == Precision::Single) {
          DensityMatrix::State<QV::DensityMatrixThrust<float>> state;
          validate_state(state, circ, noise_model, true);
          validate_memory_requirements(state, circ, true);
        } else {
          DensityMatrix::State<QV::DensityMatrixThrust<double>> state;
          validate_state(state, circ, noise_model, true);
          validate_memory_requirements(state, circ, true);
        }
#endif
      }
    }
    return Method::density_matrix;
  }
  case Method::unitary: {
    if (validate) {
      if (sim_device_ == Device::CPU) {
        if (sim_precision_ == Precision::Single) {
          QubitUnitary::State<QV::UnitaryMatrix<float>> state;
          validate_state(state, circ, noise_model, true);
          validate_memory_requirements(state, circ, true);
        } else {
          QubitUnitary::State<QV::UnitaryMatrix<double>> state;
          validate_state(state, circ, noise_model, true);
          validate_memory_requirements(state, circ, true);
        }
      } else {
#ifdef AER_THRUST_SUPPORTED
        if (sim_precision_ == Precision::Single) {
          QubitUnitary::State<QV::UnitaryMatrixThrust<float>> state;
          validate_state(state, circ, noise_model, true);
          validate_memory_requirements(state, circ, true);
        } else {
          QubitUnitary::State<QV::UnitaryMatrixThrust<double>> state;
          validate_state(state, circ, noise_model, true);
          validate_memory_requirements(state, circ, true);
        }
#endif
      }
    }
    return Method::unitary;
  }
  case Method::superop: {
    if (validate) {
      if (sim_precision_ == Precision::Single) {
        QubitSuperoperator::State<QV::Superoperator<float>> state;
        validate_state(state, circ, noise_model, true);
        validate_memory_requirements(state, circ, true);
      } else {
        QubitSuperoperator::State<QV::Superoperator<double>> state;
        validate_state(state, circ, noise_model, true);
        validate_memory_requirements(state, circ, true);
      }
    }
    return Method::superop;
  }
  case Method::stabilizer: {
    if (validate) {
      Stabilizer::State state;
      validate_state(Stabilizer::State(), circ, noise_model, true);
      validate_memory_requirements(state, circ, true);
    }
    return Method::stabilizer;
  }
  case Method::extended_stabilizer: {
    if (validate) {
      ExtendedStabilizer::State state;
      validate_state(state, circ, noise_model, true);
      validate_memory_requirements(ExtendedStabilizer::State(), circ, true);
    }
    return Method::extended_stabilizer;
  }
  case Method::matrix_product_state: {
    if (validate) {
      MatrixProductState::State state;
      validate_state(state, circ, noise_model, true);
      validate_memory_requirements(state, circ, true);
    }
    return Method::matrix_product_state;
  }
  case Method::automatic: {
    // If circuit and noise model are Clifford run on Stabilizer simulator
    if (validate_state(Stabilizer::State(), circ, noise_model, false)) {
      return Method::stabilizer;
    }
    // For noisy simulations we enable the density matrix method if
    // shots > 2 ** num_qubits. This is based on a rough estimate that
    // a single shot of the density matrix simulator is approx 2 ** nq
    // times slower than a single shot of statevector due the increased
    // dimension
    if (noise_model.has_quantum_errors() &&
        circ.shots > (1ULL << circ.num_qubits) &&
        validate_memory_requirements(DensityMatrix::State<>(), circ, false) &&
        validate_state(DensityMatrix::State<>(), circ, noise_model, false) &&
        check_measure_sampling_opt(circ, Method::density_matrix)) {
      return Method::density_matrix;
    }
  
    // If the special conditions for stabilizer or density matrix are
    // not satisfied we choose simulation method based on supported
    // operations only with preference given by memory requirements
    // statevector > density matrix > matrix product state > unitary > superop
    // typically any save state instructions will decide the method.
    if (validate_state(Statevector::State<>(), circ, noise_model, false)) {
      return Method::statevector;
    }
    if (validate_state(DensityMatrix::State<>(), circ, noise_model, false)) {
      return Method::density_matrix;
    }
    if (validate_state(MatrixProductState::State(), circ, noise_model, false)) {
      return Method::matrix_product_state;
    }
    if (validate_state(QubitUnitary::State<>(), circ, noise_model, false)) {
      return Method::unitary;
    }
    if (validate_state(QubitSuperoperator::State<>(), circ, noise_model, false)) {
      return Method::superop;
    }
    // If we got here, circuit isn't compatible with any of the simulation
    // methods
    std::stringstream msg;
    msg << "AerSimulator: ";
    if (noise_model.is_ideal()) {
      msg << "circuit with instructions " << circ.opset();
    } else {
      auto opset = circ.opset();
      opset.insert(noise_model.opset());
      msg << "circuit and noise model with instructions" << opset;
    }
    msg << " is not compatible with any of the automatic simulation methods";
    throw std::runtime_error(msg.str());
  }}
}

size_t Controller::required_memory_mb(const Circuit &circ,
                                      const Noise::NoiseModel &noise) const {
  switch (simulation_method(circ, noise, false)) {
  case Method::statevector: {
    if (sim_precision_ == Precision::Single) {
      Statevector::State<QV::QubitVector<float>> state;
      return state.required_memory_mb(circ.num_qubits, circ.ops);
    } else {
      Statevector::State<QV::QubitVector<double>> state;
      return state.required_memory_mb(circ.num_qubits, circ.ops);
    }
  }
  case Method::density_matrix: {
    if (sim_precision_ == Precision::Single) {
      DensityMatrix::State<QV::DensityMatrix<float>> state;
      return state.required_memory_mb(circ.num_qubits, circ.ops);
    } else {
      DensityMatrix::State<QV::DensityMatrix<double>> state;
      return state.required_memory_mb(circ.num_qubits, circ.ops);
    }
  }
  case Method::unitary: {
    if (sim_precision_ == Precision::Single) {
      QubitUnitary::State<QV::UnitaryMatrix<float>> state;
      return state.required_memory_mb(circ.num_qubits, circ.ops);
    } else {
      QubitUnitary::State<QV::UnitaryMatrix<double>> state;
      return state.required_memory_mb(circ.num_qubits, circ.ops);
    }
  }
  case Method::superop: {
    if (sim_precision_ == Precision::Single) {
      QubitSuperoperator::State<QV::Superoperator<float>> state;
      return state.required_memory_mb(circ.num_qubits, circ.ops);
    } else {
      QubitSuperoperator::State<QV::Superoperator<double>> state;
      return state.required_memory_mb(circ.num_qubits, circ.ops);
    }
  }
  case Method::stabilizer: {
    Stabilizer::State state;
    return state.required_memory_mb(circ.num_qubits, circ.ops);
  }
  case Method::extended_stabilizer: {
    ExtendedStabilizer::State state;
    return state.required_memory_mb(circ.num_qubits, circ.ops);
  }
  case Method::matrix_product_state: {
    MatrixProductState::State state;
    return state.required_memory_mb(circ.num_qubits, circ.ops);
  }
  default:
    // We shouldn't get here, so throw an exception if we do
    throw std::runtime_error("Controller: Invalid simulation method");
  }
}

Transpile::Fusion Controller::transpile_fusion(Method method,
                                               const Operations::OpSet &opset,
                                               const json_t &config) const {
  Transpile::Fusion fusion_pass;
  fusion_pass.set_parallelization(parallel_state_update_);

  if (opset.contains(Operations::OpType::superop)) {
    fusion_pass.allow_superop = true;
  }
  if (opset.contains(Operations::OpType::kraus)) {
    fusion_pass.allow_kraus = true;
  }
  switch (method) {
  case Method::density_matrix:
  case Method::unitary:
  case Method::superop: {
    // Halve the default threshold and max fused qubits for density matrix
    fusion_pass.threshold /= 2;
    fusion_pass.max_qubit /= 2;
    break;
  }
  case Method::matrix_product_state: {
    fusion_pass.active = false;
    return fusion_pass;  // Do not allow the config to set active for MPS
  }
  case Method::statevector: {
    if (fusion_pass.allow_kraus) {
      // Halve default max fused qubits for Kraus noise fusion
      fusion_pass.max_qubit /= 2;
    }
    break;
  }
  default: {
    fusion_pass.active = false;
    return fusion_pass;
  }
  }
  // Override default fusion settings with custom config
  fusion_pass.set_config(config);
  return fusion_pass;
}

void Controller::set_parallelization_circuit_method(
    const Circuit &circ, const Noise::NoiseModel &noise_model) {
  const auto method = simulation_method(circ, noise_model, false);
  switch (method) {
<<<<<<< HEAD
    case Method::statevector:
    case Method::stabilizer:
    case Method::unitary:
    case Method::matrix_product_state: {
      if (circ.shots == 1 ||
          (!noise_model.has_quantum_errors() &&
           check_measure_sampling_opt(circ, method))) {
        parallel_shots_ = 1;
        parallel_state_update_ =
            std::max<int>({1, max_parallel_threads_ / parallel_experiments_});
        return;
      }
      set_parallelization_circuit(circ, noise_model);
      break;
    }
    case Method::density_matrix:
    case Method::superop: {
      if (circ.shots == 1 ||
          check_measure_sampling_opt(circ, method)) {
        parallel_shots_ = 1;
        parallel_state_update_ =
            std::max<int>({1, max_parallel_threads_ / parallel_experiments_});
        return;
      }
      set_parallelization_circuit(circ, noise_model);
      break;
    }
    default: {
      set_parallelization_circuit(circ, noise_model);
    }
=======
  case Method::statevector:
  case Method::stabilizer:
  case Method::unitary:
  case Method::matrix_product_state: {
    if (circ.shots == 1 ||
        (!noise_model.has_quantum_errors() &&
         check_measure_sampling_opt(circ, method))) {
      parallel_shots_ = 1;
      parallel_state_update_ =
          std::max<int>({1, max_parallel_threads_ / parallel_experiments_});
      return;
    }
    set_parallelization_circuit(circ, noise_model);
    break;
  }
  case Method::density_matrix:
  case Method::superop: {
    if (circ.shots == 1 ||
        check_measure_sampling_opt(circ, method)) {
      parallel_shots_ = 1;
      parallel_state_update_ =
          std::max<int>({1, max_parallel_threads_ / parallel_experiments_});
      return;
    }
    set_parallelization_circuit(circ, noise_model);
    break;
  }
  default: {
    set_parallelization_circuit(circ, noise_model);
  }
>>>>>>> bd00cf0e
  }
}

//-------------------------------------------------------------------------
// Run circuit helpers
//-------------------------------------------------------------------------

template <class State_t>
void Controller::run_circuits_helper(const std::vector<Circuit> &circs,
                                    std::vector<Noise::NoiseModel> &noise,
                                    const json_t &config,
                                    const Method method,
                                    bool cache_blocking,
                                    Result &result) 
{
#pragma omp parallel for if (parallel_experiments_ > 1) num_threads(parallel_experiments_)
  for (int j = 0; j < circs.size(); ++j) {
    // Start individual circuit timer
    auto timer_start = myclock_t::now(); // state circuit timer

    // Initialize circuit json return
    result.results[j].legacy_data.set_config(config);

<<<<<<< HEAD
    // set parallelization for this circuit
    if (!explicit_parallelization_ && sim_device_ != Device::GPU) {
      set_parallelization_circuit_method(circs[j], noise[j]);
    }
=======
  // Set state config
  state.set_config(config);
  state.set_parallalization(parallel_state_update_);
  state.set_distribution(num_processes_);
  state.set_global_phase(circ.global_phase_angle);
>>>>>>> bd00cf0e

    // Execute in try block so we can catch errors and return the error message
    // for individual circuit failures.
    try {
      int shots = circs[j].shots;

      //---------------------------
      //run single circuit here
      //---------------------------

      // Rng engine (this one is used to add noise on circuit)
      RngEngine rng;
      rng.set_seed(circs[j].seed);

      // Output data container
      result.results[j].set_config(config);
      result.results[j].metadata.add(method_names_.at(method), "method");
      if (method == Method::statevector || method == Method::density_matrix ||
          method == Method::unitary) {
        result.results[j].metadata.add(sim_device_name_, "device");
      } else {
        result.results[j].metadata.add("CPU", "device");
      }

<<<<<<< HEAD
      // Add measure sampling to metadata
      // Note: this will set to `true` if sampling is enabled for the circuit
      result.results[j].metadata.add(false, "measure_sampling");
      // Choose execution method based on noise and method
      Circuit opt_circ;

      bool noise_sampling = false;
      // Ideal circuit
      if (noise[j].is_ideal()) {
        opt_circ = circs[j];
      }
      // Readout error only
      else if (noise[j].has_quantum_errors() == false) {
        opt_circ = noise[j].sample_noise(circs[j], rng);
      }
      // Superop noise sampling
      else if (method == Method::density_matrix || method == Method::superop) {
        // Sample noise using SuperOp method
        auto noise_superop = noise[j];
        noise_superop.activate_superop_method();
        opt_circ = noise_superop.sample_noise(circs[j], rng);
      }
      // Kraus noise sampling
      else if (noise[j].opset().contains(Operations::OpType::kraus) ||
               noise[j].opset().contains(Operations::OpType::superop)) {
        auto noise_kraus = noise[j];
        noise_kraus.activate_kraus_method();
        opt_circ = noise_kraus.sample_noise(circs[j], rng);
      }
      // General circuit noise sampling
      else {
        if(sim_device_ == Device::GPU){
          //for GPU noise sampling is done at runtime
          opt_circ = noise[j].sample_noise(circs[j], rng, true);
          opt_circ.can_sample = false;
        }
        else{
          noise_sampling = true;
        }
      }

      if(noise_sampling){
        run_circuit_with_sampled_noise<State_t>(circs[j], noise[j], config, shots, method,
                                       cache_blocking, result.results[j], circs[j].seed);
      }
      else{
        if(check_measure_sampling_opt(opt_circ, method) || sim_device_ != Device::GPU){
          // Run multishot simulation without noise sampling
          run_circuit_without_sampled_noise<State_t>(opt_circ, config, shots, 
                                            method, cache_blocking, result.results[j], circs[j].seed);
        }
        else{
          //multi-shots noise simulation optimized for GPU
          run_circuit_without_sampled_noise_batched_optimization<State_t>(opt_circ, noise[j], config, shots, 
                                      method, cache_blocking, result.results[j], circs[j].seed);
        }
      }

      // Report success
      result.results[j].status = ExperimentResult::Status::completed;

      // Pass through circuit header and add metadata
      result.results[j].header = circs[j].header;
      result.results[j].shots = shots;
      result.results[j].seed = circs[j].seed;
      result.results[j].metadata.add(parallel_shots_, "parallel_shots");
      result.results[j].metadata.add(parallel_state_update_, "parallel_state_update");

      // Add timer data
      auto timer_stop = myclock_t::now(); // stop timer
      double time_taken =
          std::chrono::duration<double>(timer_stop - timer_start).count();
      result.results[j].time_taken = time_taken;
    }
    // If an exception occurs during execution, catch it and pass it to the output
    catch (std::exception &e) {
      result.results[j].status = ExperimentResult::Status::error;
      result.results[j].message = e.what();
    }
  }
}

template <class State_t>
void Controller::run_batched_circuits_helper(const std::vector<Circuit> &circs,
                                    std::vector<Noise::NoiseModel> &noise,
                                    const json_t &config,
                                    const Method method,
                                    Result &result)  
{
  auto timer_start = myclock_t::now(); // state circuit timer

#pragma omp parallel for
  for (int j = 0; j < circs.size(); ++j) {
    // Initialize circuit json return
    result.results[j].legacy_data.set_config(config);

    // Output data container
    result.results[j].set_config(config);
    result.results[j].metadata.add(method_names_.at(method), "method");
    if (method == Method::statevector || method == Method::density_matrix ||
        method == Method::unitary) {
      result.results[j].metadata.add(sim_device_name_, "device");
    } else {
      result.results[j].metadata.add("CPU", "device");
    }
    // Add measure sampling to metadata
    // Note: this will set to `true` if sampling is enabled for the circuit
    result.results[j].metadata.add(false, "measure_sampling");
  }

  // Execute in try block so we can catch errors and return the error message
  // for individual circuit failures.
  try {
    Multi::States<State_t> states;

    int_t i_circ,num_parallel_circs = circs.size();
    if(sim_device_ == Device::GPU && num_parallel_circs > gpu_max_parallel_states_)
      num_parallel_circs = gpu_max_parallel_states_;
    if(sim_device_ == Device::CPU && num_parallel_circs > max_parallel_states_)
      num_parallel_circs = max_parallel_states_;

    //loop for batch execution in available memory space 
    for(i_circ=0;i_circ<circs.size();i_circ+=num_parallel_circs){
      int_t num_circs = num_parallel_circs;
      if(i_circ + num_circs > circs.size())
        num_circs = circs.size() - i_circ;

      std::vector<RngEngine> rng(num_circs);
      std::vector<std::vector<Operations::Op>> ops(num_circs);
      std::vector<std::vector<Operations::Op>> meas_ops(num_circs);

      states.allocate(max_qubits_, max_qubits_,num_circs);
      states.set_config(config);

#pragma omp parallel for 
      for (int j = 0; j < num_circs; ++j) {
        rng[j].set_seed(circs[i_circ + j].seed);

        Circuit circ;

        // Ideal circuit
        if (noise[i_circ + j].is_ideal()) {
          circ = circs[i_circ + j];
        }
        // Readout error only
        else if (noise[i_circ + j].has_quantum_errors() == false) {
          circ = noise[i_circ + j].sample_noise(circs[i_circ + j], rng[j]);
        }
        // Superop noise sampling
        else if (method == Method::density_matrix || method == Method::superop) {
          // Sample noise using SuperOp method
          auto noise_superop = noise[i_circ + j];
          noise_superop.activate_superop_method();
          circ = noise_superop.sample_noise(circs[i_circ + j], rng[j]);
        }

        Noise::NoiseModel dummy_noise;
        Transpile::DelayMeasure measure_pass;
        measure_pass.set_config(config);
        measure_pass.optimize_circuit(circ, dummy_noise, states.opset(), result.results[i_circ + j]);

        auto fusion_pass = transpile_fusion(method, circ.opset(), config);
        fusion_pass.optimize_circuit(circ, dummy_noise, states.opset(), result.results[i_circ + j]);

        auto pos =circ.first_measure_pos; // Position of first measurement op
        auto it_pos = std::next(circ.ops.begin(), pos);
        bool final_ops = (pos == circ.ops.size());

        // Get measurement opts
        std::move(it_pos, circ.ops.end(), std::back_inserter(meas_ops[j]));
        circ.ops.resize(pos);

        ops[j] = circ.ops;

        states.state(i_circ + j).set_global_phase(circs[i_circ + j].global_phase_angle);
        states.state(i_circ + j).initialize_creg(circs[i_circ + j].num_memory, circs[i_circ + j].num_registers);
      }

      states.initialize_qreg(max_qubits_);

      states.apply_multi_ops(ops, result.results, rng, noise, true);

      reg_t shots(num_circs);
      for (int j = 0; j < num_circs; ++j) {
        shots[j] = circs[i_circ + j].shots;
      }
      measure_sampler(meas_ops,shots,states,result,i_circ,rng);

      // Add measure sampling metadata
      for (int j = 0; j < num_circs; ++j){
        result.results[i_circ + j].metadata.add(true, "measure_sampling");
        states.state(i_circ + j).add_metadata(result.results[i_circ + j]);
      }
    }
  }
  // If an exception occurs during execution, catch it and pass it to the output
  catch (std::exception &e) {
    for (int j = 0; j < circs.size(); ++j){
      result.results[j].status = ExperimentResult::Status::error;
      result.results[j].message = e.what();
    }
  }


  // Add timer data
  auto timer_stop = myclock_t::now(); // stop timer
  double time_taken =
      std::chrono::duration<double>(timer_stop - timer_start).count();

  for (int j = 0; j < circs.size(); ++j) {
    // Report success
    result.results[j].status = ExperimentResult::Status::completed;

    // Pass through circuit header and add metadata
    result.results[j].header = circs[j].header;
    result.results[j].shots = circs[j].shots;
    result.results[j].seed = circs[j].seed;
    result.results[j].metadata.add(parallel_shots_, "parallel_shots");
    result.results[j].metadata.add(parallel_state_update_, "parallel_state_update");
    result.results[j].time_taken = time_taken;
  }
=======
  // Output data container
  result.set_config(config);
  result.metadata.add(method_names_.at(method), "method");
  if (method == Method::statevector || method == Method::density_matrix ||
      method == Method::unitary) {
    result.metadata.add(sim_device_name_, "device");
  } else {
    result.metadata.add("CPU", "device");
  }

  // Add measure sampling to metadata
  // Note: this will set to `true` if sampling is enabled for the circuit
  result.metadata.add(false, "measure_sampling");
  // Choose execution method based on noise and method
  Circuit opt_circ;

  // Ideal circuit
  if (noise.is_ideal()) {
    opt_circ = circ;
  }
  // Readout error only
  else if (noise.has_quantum_errors() == false) {
    opt_circ = noise.sample_noise(circ, rng);
  }
  // Superop noise sampling
  else if (method == Method::density_matrix || method == Method::superop) {
    // Sample noise using SuperOp method
    auto noise_superop = noise;
    noise_superop.activate_superop_method();
    opt_circ = noise_superop.sample_noise(circ, rng);
  }
  // Kraus noise sampling
  else if (noise.opset().contains(Operations::OpType::kraus) ||
           noise.opset().contains(Operations::OpType::superop)) {
    auto noise_kraus = noise;
    noise_kraus.activate_kraus_method();
    opt_circ = noise_kraus.sample_noise(circ, rng);
  }
  // General circuit noise sampling
  else {
    run_circuit_with_sampled_noise(circ, noise, config, shots, state, method,
                                   cache_blocking, result, rng);
    state.add_metadata(result);
    return;
  }

  // Run multishot simulation without noise sampling
  run_circuit_without_sampled_noise(opt_circ, config, shots, state,
                                    method, cache_blocking, result, rng);
  state.add_metadata(result);
>>>>>>> bd00cf0e
}

template <class State_t>
void Controller::run_single_shot(const Circuit &circ, State_t &state,
                                 ExperimentResult &result,
                                 RngEngine &rng) const {
  state.initialize_qreg(circ.num_qubits);
  state.initialize_creg(circ.num_memory, circ.num_registers);
  state.apply_ops(circ.ops, result, rng, true);
  save_count_data(result, state.creg());
}

template <class State_t>
void Controller::run_circuit_without_sampled_noise(Circuit &circ,
                                                   const json_t &config,
                                                   uint_t shots,
                                                   const Method method,
                                                   bool cache_blocking,
                                                   ExperimentResult &result,
                                                   uint_t rng_seed) const 
{
  State_t state;
  // Set state config
  state.set_config(config);
  state.set_parallalization(parallel_state_update_);
//    state.set_distribution(get_distributed_num_processes(shots == circ.shots));
  state.set_global_phase(circ.global_phase_angle);

  // Optimize circuit
  Noise::NoiseModel dummy_noise;
  Transpile::DelayMeasure measure_pass;
  measure_pass.set_config(config);
  measure_pass.optimize_circuit(circ, dummy_noise, state.opset(), result);

  auto fusion_pass = transpile_fusion(method, circ.opset(), config);
  fusion_pass.optimize_circuit(circ, dummy_noise, state.opset(), result);

  // Check if measure sampling supported
  const bool can_sample = check_measure_sampling_opt(circ, method);
  
  // Cache blocking pass
  uint_t block_bits = 0;
  if (cache_blocking) {
    auto cache_block_pass = transpile_cache_blocking(method, circ, dummy_noise, config);
    cache_block_pass.set_sample_measure(can_sample);
    cache_block_pass.optimize_circuit(circ, dummy_noise, state.opset(), result);
    if (cache_block_pass.enabled()) {
      block_bits = cache_block_pass.block_bits();
    }
  }

  // Check if measure sampler and optimization are valid
  if (can_sample) {
    // Implement measure sampler
    auto& ops = circ.ops;
    auto pos =circ.first_measure_pos; // Position of first measurement op
    auto it_pos = std::next(ops.begin(), pos);
    bool final_ops = (pos == ops.size());

    // Get measurement opts
    std::vector<Operations::Op> meas_ops;
    std::move(it_pos, ops.end(), std::back_inserter(meas_ops));
    ops.resize(pos);

    // allocate qubit register
    state.allocate(max_qubits_, block_bits);

    // Run circuit instructions before first measure
    state.initialize_qreg(circ.num_qubits);
    state.initialize_creg(circ.num_memory, circ.num_registers);

    RngEngine rng;
    rng.set_seed(rng_seed);
    state.apply_ops(ops, result, rng, final_ops);

    // Get measurement operations and set of measured qubits
    measure_sampler(meas_ops, shots, state, result, rng);

    // Add measure sampling metadata
    result.metadata.add(true, "measure_sampling");

    state.add_metadata(result);
  }
  else{
    // Perform standard execution if we cannot apply the
    // measurement sampling optimization

    // Vector to store parallel thread output data
    std::vector<ExperimentResult> par_results(parallel_shots_);

#pragma omp parallel for if (parallel_shots_ > 1) num_threads(parallel_shots_)
    for (int i = 0; i < parallel_shots_; i++) {
      uint_t i_shot,shot_end;
      i_shot = shots*i/parallel_shots_;
      shot_end = shots*(i+1)/parallel_shots_;

      State_t par_state;
      // Set state config
      par_state.set_config(config);
      par_state.set_parallalization(parallel_state_update_);
//    state.set_distribution(get_distributed_num_processes(shots == circ.shots));
      par_state.set_global_phase(circ.global_phase_angle);

      // allocate qubit register
      par_state.allocate(max_qubits_, block_bits);

      for(;i_shot<shot_end;i_shot++){
        RngEngine rng;
        rng.set_seed(rng_seed + i_shot);
        run_single_shot(circ, par_state, par_results[i], rng);
      }
      state.add_metadata(par_results[i]);
    }
    for (auto &res : par_results) {
      result.combine(std::move(res));
    }
  }
}

template <class State_t>
void Controller::run_circuit_with_sampled_noise(
    const Circuit &circ, const Noise::NoiseModel &noise, const json_t &config,
    uint_t shots, const Method method, bool cache_blocking,
    ExperimentResult &result, uint_t rng_seed) const 
{
  // Vector to store parallel thread output data
  std::vector<ExperimentResult> par_results(parallel_shots_);

#pragma omp parallel for if (parallel_shots_ > 1) num_threads(parallel_shots_)
  for (int i = 0; i < parallel_shots_; i++) {
    uint_t i_shot,shot_end;
    i_shot = shots*i/parallel_shots_;
    shot_end = shots*(i+1)/parallel_shots_;

    // Transpilation for circuit noise method
    auto fusion_pass = transpile_fusion(method, circ.opset(), config);
    auto cache_block_pass = transpile_cache_blocking(method, circ, noise, config);
    Transpile::DelayMeasure measure_pass;
    measure_pass.set_config(config);
    Noise::NoiseModel dummy_noise;

    State_t state;
    // Set state config
    state.set_config(config);
    state.set_parallalization(parallel_state_update_);
//    state.set_distribution(get_distributed_num_processes(shots == circ.shots));
    state.set_global_phase(circ.global_phase_angle);

    for(;i_shot<shot_end;i_shot++){
      RngEngine rng;
      rng.set_seed(rng_seed + i_shot);

      // Sample noise using circuit method
      Circuit noise_circ = noise.sample_noise(circ, rng);
      noise_circ.shots = 1;
      measure_pass.optimize_circuit(noise_circ, dummy_noise, state.opset(),
                                    par_results[i]);
      fusion_pass.optimize_circuit(noise_circ, dummy_noise, state.opset(),
                                   par_results[i]);
      uint_t block_bits = 0;
      if (cache_blocking) {
        cache_block_pass.optimize_circuit(noise_circ, dummy_noise, state.opset(),
                                          par_results[i]);
        if (cache_block_pass.enabled()) {
          block_bits = cache_block_pass.block_bits();
        }
      }

      // allocate qubit register
      state.allocate(max_qubits_, block_bits);

      run_single_shot(noise_circ, state, par_results[i], rng);
    }
    state.add_metadata(par_results[i]);
  }

  for (auto &res : par_results) {
    result.combine(std::move(res));
  }
}


template <class State_t>
void Controller::run_circuit_without_sampled_noise_batched_optimization(Circuit &circ,
                                                   const Noise::NoiseModel &noise,
                                                   const json_t &config,
                                                   uint_t shots,
                                                   const Method method,
                                                   bool cache_blocking,
                                                   ExperimentResult &result,
                                                   uint_t rng_seed) const 
{
  State_t state;
  // Set state config
  state.set_config(config);

  // Optimize circuit
  Noise::NoiseModel dummy_noise;
  Transpile::DelayMeasure measure_pass;
  measure_pass.set_config(config);
  measure_pass.optimize_circuit(circ, dummy_noise, state.opset(), result);

<<<<<<< HEAD
  auto fusion_pass = transpile_fusion(method, circ.opset(), config);
  fusion_pass.optimize_circuit(circ, dummy_noise, state.opset(), result);

  // Cache blocking pass
  uint_t block_bits = 0;
  if (cache_blocking) {
    auto cache_block_pass = transpile_cache_blocking(method, circ, dummy_noise, config);
    cache_block_pass.set_sample_measure(false);
    cache_block_pass.optimize_circuit(circ, dummy_noise, state.opset(), result);
    if (cache_block_pass.enabled()) {
      block_bits = cache_block_pass.block_bits();
=======
  // Sample noise using circuit method
  while (shots-- > 0) {
    Circuit noise_circ = noise.sample_noise(circ, rng);
    noise_circ.shots = 1;
    measure_pass.optimize_circuit(noise_circ, dummy_noise, state.opset(),
                                  result);
    fusion_pass.optimize_circuit(noise_circ, dummy_noise, state.opset(),
				 result);
    uint_t block_bits = 0;
    if (cache_blocking) {
      cache_block_pass.optimize_circuit(noise_circ, dummy_noise, state.opset(),
                                        result);
      if (cache_block_pass.enabled()) {
        block_bits = cache_block_pass.block_bits();
      }
>>>>>>> bd00cf0e
    }
  }

  Multi::States<State_t> states;
  std::vector<RngEngine> rng(shots);

  uint_t ishot;
  for(ishot=0;ishot<shots;ishot++){
    rng[ishot].set_seed(rng_seed + ishot);
  }

  states.allocate(max_qubits_, max_qubits_,shots);
  states.set_config(config);
  states.set_global_phase(circ.global_phase_angle);

  states.initialize_qreg(circ.num_qubits);
  states.initialize_creg(circ.num_memory, circ.num_registers);

  states.apply_single_ops(circ.ops, result, rng, noise, true);

  for(ishot=0;ishot<shots;ishot++){
    save_count_data(result, states.creg(ishot));
  }

}

//-------------------------------------------------------------------------
// Measure sampling optimization
//-------------------------------------------------------------------------

bool Controller::check_measure_sampling_opt(const Circuit &circ,
                                            const Method method) const {
  // Check if circuit has sampling flag disabled
  if (circ.can_sample == false) {
    return false;
  }

  // If density matrix, unitary, superop method all supported instructions
  // allow sampling
  if (method == Method::density_matrix ||
      method == Method::superop ||
      method == Method::unitary) {
    return true;
  }
  
  // If circuit contains a non-initial initialize that is not a full width
  // instruction we can't sample
  if (circ.can_sample_initialize == false) {
    return false;
  }

  // Check if non-density matrix simulation and circuit contains
  // a stochastic instruction before measurement
  // ie. reset, kraus, superop
  // TODO:
  // * Resets should be allowed if applied to |0> state (no gates before).
  if (circ.opset().contains(Operations::OpType::reset) ||
      circ.opset().contains(Operations::OpType::kraus) ||
      circ.opset().contains(Operations::OpType::superop)) {
    return false;
  }
  // Otherwise true
  return true;
}

template <class State_t>
void Controller::measure_sampler(
    const std::vector<Operations::Op> &meas_roerror_ops, uint_t shots,
    State_t &state, ExperimentResult &result, RngEngine &rng) const {
  // Check if meas_circ is empty, and if so return initial creg
  if (meas_roerror_ops.empty()) {
    while (shots-- > 0) {
      save_count_data(result, state.creg());
    }
    return;
  }

  std::vector<Operations::Op> meas_ops;
  std::vector<Operations::Op> roerror_ops;
  for (const Operations::Op &op : meas_roerror_ops)
    if (op.type == Operations::OpType::roerror)
      roerror_ops.push_back(op);
    else /*(op.type == Operations::OpType::measure) */
      meas_ops.push_back(op);

  // Get measured qubits from circuit sort and delete duplicates
  std::vector<uint_t> meas_qubits; // measured qubits
  for (const auto &op : meas_ops) {
    for (size_t j = 0; j < op.qubits.size(); ++j)
      meas_qubits.push_back(op.qubits[j]);
  }
  sort(meas_qubits.begin(), meas_qubits.end());
  meas_qubits.erase(unique(meas_qubits.begin(), meas_qubits.end()),
                    meas_qubits.end());
  // Generate the samples
  auto all_samples = state.sample_measure(meas_qubits, shots, rng);

  // Make qubit map of position in vector of measured qubits
  std::unordered_map<uint_t, uint_t> qubit_map;
  for (uint_t j = 0; j < meas_qubits.size(); ++j) {
    qubit_map[meas_qubits[j]] = j;
  }

  // Maps of memory and register to qubit position
  std::unordered_map<uint_t, uint_t> memory_map;
  std::unordered_map<uint_t, uint_t> register_map;
  for (const auto &op : meas_ops) {
    for (size_t j = 0; j < op.qubits.size(); ++j) {
      auto pos = qubit_map[op.qubits[j]];
      if (!op.memory.empty())
        memory_map[op.memory[j]] = pos;
      if (!op.registers.empty())
        register_map[op.registers[j]] = pos;
    }
  }

  // Process samples
  // Convert opts to circuit so we can get the needed creg sizes
  // NB: this function could probably be moved somewhere else like Utils or Ops
  Circuit meas_circ(meas_roerror_ops);
  ClassicalRegister creg;
  while (!all_samples.empty()) {
    auto sample = all_samples.back();
    creg.initialize(meas_circ.num_memory, meas_circ.num_registers);

    // process memory bit measurements
    for (const auto &pair : memory_map) {
      creg.store_measure(reg_t({sample[pair.second]}), reg_t({pair.first}),
                         reg_t());
    }
    // process register bit measurements
    for (const auto &pair : register_map) {
      creg.store_measure(reg_t({sample[pair.second]}), reg_t(),
                         reg_t({pair.first}));
    }

    // process read out errors for memory and registers
    for (const Operations::Op &roerror : roerror_ops) {
      creg.apply_roerror(roerror, rng);
    }

    // Save count data
    save_count_data(result, creg);

    // pop off processed sample
    all_samples.pop_back();
  }
}

template <class State_t>
void Controller::measure_sampler(const std::vector<std::vector<Operations::Op>> &meas_roerror_ops,
                     reg_t& shots, State_t &state, Result &result,uint_t result_offset,
                     std::vector<RngEngine> &rng) const
{
  reg_t qubits(state.num_qubits());
  reg_t shot_offset(shots.size());
  uint_t offset;

  for(int_t i=0;i<qubits.size();i++)
    qubits[i] = i;

  offset = 0;
  for(int_t i=0;i<shots.size();i++){
    shot_offset[i] = offset;
    offset += shots[i];
  }

  // Generate the samples
  auto all_samples = state.batched_sample_measure(qubits, shots, rng);

#pragma omp parallel for
  for(int_t i=0;i<shots.size();i++){
    std::vector<Operations::Op> meas_ops;
    std::vector<Operations::Op> roerror_ops;
    for (const Operations::Op &op : meas_roerror_ops[i])
      if (op.type == Operations::OpType::roerror)
        roerror_ops.push_back(op);
      else /*(op.type == Operations::OpType::measure) */
        meas_ops.push_back(op);

    // Maps of memory and register to qubit position
    std::unordered_map<uint_t, uint_t> memory_map;
    std::unordered_map<uint_t, uint_t> register_map;
    for (const auto &op : meas_ops) {
      for (size_t j = 0; j < op.qubits.size(); ++j) {
        if (!op.memory.empty())
          memory_map[op.memory[j]] = op.qubits[j];
        if (!op.registers.empty())
          register_map[op.registers[j]] = op.qubits[j];
      }
    }

    // Process samples
    // Convert opts to circuit so we can get the needed creg sizes
    // NB: this function could probably be moved somewhere else like Utils or Ops
    Circuit meas_circ(meas_roerror_ops[i]);
    ClassicalRegister creg;
    for(int_t j=0;j<shots[i];j++){
      auto sample = all_samples[shot_offset[i] + j];
      creg.initialize(meas_circ.num_memory, meas_circ.num_registers);

      // process memory bit measurements
      for (const auto &pair : memory_map) {
        creg.store_measure(reg_t({sample[pair.second]}), reg_t({pair.first}),
                           reg_t());
      }
      // process register bit measurements
      for (const auto &pair : register_map) {
        creg.store_measure(reg_t({sample[pair.second]}), reg_t(),
                           reg_t({pair.first}));
      }

      // process read out errors for memory and registers
      for (const Operations::Op &roerror : roerror_ops) {
        creg.apply_roerror(roerror, rng[i]);
      }

      // Save count data
      save_count_data(result.results[result_offset + i], creg);
    }
  }
}

//-------------------------------------------------------------------------
} // end namespace AER
//-------------------------------------------------------------------------
#endif<|MERGE_RESOLUTION|>--- conflicted
+++ resolved
@@ -326,10 +326,6 @@
   void set_parallelization_circuit_method(const Circuit &circ,
                                           const Noise::NoiseModel &noise);
 
-<<<<<<< HEAD
-=======
-
->>>>>>> bd00cf0e
   bool multiple_chunk_required(const Circuit &circuit,
                                const Noise::NoiseModel &noise) const;
 
@@ -340,11 +336,7 @@
   size_t get_gpu_memory_mb();
 
   size_t get_min_memory_mb() const {
-<<<<<<< HEAD
     if (sim_device_ == Device::GPU && num_gpus_ > 0){
-=======
-    if (sim_device_ == Device::GPU && num_gpus_ > 0) {
->>>>>>> bd00cf0e
       return max_gpu_memory_mb_ / num_gpus_; // return per GPU memory size
     }
     return max_memory_mb_;
@@ -381,12 +373,7 @@
   // process information (MPI)
   int myrank_ = 0;
   int num_processes_ = 1;
-<<<<<<< HEAD
   uint_t num_process_per_experiment_;
-=======
-  int num_process_per_experiment_ = 1;
->>>>>>> bd00cf0e
-
   uint_t cache_block_qubit_ = 0;
 };
 
@@ -571,14 +558,6 @@
     const std::vector<Circuit> &circuits,
     const std::vector<Noise::NoiseModel> &noise) 
 {
-<<<<<<< HEAD
-=======
-  if(circuits.size() == 1){
-    parallel_experiments_ = 1;
-    return;
-  }
-
->>>>>>> bd00cf0e
   // Use a local variable to not override stored maximum based
   // on currently executed circuits
   const auto max_experiments =
@@ -586,15 +565,6 @@
           ? std::min({max_parallel_experiments_, max_parallel_threads_})
           : max_parallel_threads_;
 
-<<<<<<< HEAD
-=======
-  if (max_experiments == 1) {
-    // No parallel experiment execution
-    parallel_experiments_ = 1;
-    return;
-  }
-
->>>>>>> bd00cf0e
   // If memory allows, execute experiments in parallel
   std::vector<size_t> required_memory_mb_list(circuits.size());
   for (size_t j = 0; j < circuits.size(); j++) {
@@ -606,7 +576,6 @@
   int num_parallel_experiments = 0;
   for (size_t required_memory_mb : required_memory_mb_list) {
     total_memory += required_memory_mb;
-<<<<<<< HEAD
     if (total_memory < max_memory_mb_)
       ++num_parallel_experiments;
     if(max_required < required_memory_mb)
@@ -651,20 +620,6 @@
       batched_experiments_ == true;
     }
   }
-
-=======
-    if (total_memory > max_memory_mb_)
-      break;
-    ++parallel_experiments_;
-  }
-
-  if (parallel_experiments_ <= 0)
-    throw std::runtime_error(
-        "a circuit requires more memory than max_memory_mb.");
-  parallel_experiments_ =
-      std::min<int>({parallel_experiments_, max_experiments,
-                     max_parallel_threads_, static_cast<int>(circuits.size())});
->>>>>>> bd00cf0e
 }
 
 void Controller::set_parallelization_circuit(const Circuit &circ,
@@ -695,10 +650,6 @@
     circ_memory_mb = std::max<int>({1, circ_memory_mb});
 
     int shots = circ.shots;
-<<<<<<< HEAD
-
-=======
->>>>>>> bd00cf0e
     parallel_shots_ = std::min<int>(
         {static_cast<int>(max_memory_mb_ / circ_memory_mb), max_shots, shots});
   }
@@ -711,26 +662,17 @@
 bool Controller::multiple_chunk_required(const Circuit &circ,
                                          const Noise::NoiseModel &noise) const 
 {
-<<<<<<< HEAD
   int_t i;
 
   if (circ.num_qubits < 3)
     return false;
 
-=======
-  if (circ.num_qubits < 3)
-    return false;
->>>>>>> bd00cf0e
   if (cache_block_qubit_ >= 2 && cache_block_qubit_ < circ.num_qubits)
     return true;
 
   if(num_process_per_experiment_ == 1 && sim_device_ == Device::GPU && num_gpus_ > 0){
-<<<<<<< HEAD
     if(max_gpu_memory_mb_ / num_gpus_ < required_memory_mb(circ, noise))
       return true;
-=======
-    return (max_gpu_memory_mb_ / num_gpus_ < required_memory_mb(circ, noise));
->>>>>>> bd00cf0e
   }
   if(num_process_per_experiment_ > 1){
     size_t total_mem = max_memory_mb_;
@@ -1022,33 +964,12 @@
 #endif
     }
 #endif
-<<<<<<< HEAD
-
-=======
->>>>>>> bd00cf0e
     // then- and else-blocks have intentionally duplication.
     // Nested omp has significant overheads even though a guard condition
     // exists.
     const int NUM_RESULTS = result.results.size();
-<<<<<<< HEAD
-
     run_circuits(circuits, circ_noise_models,
                         config, result);
-=======
-    if (parallel_experiments_ > 1) {
-#pragma omp parallel for num_threads(parallel_experiments_)
-      for (int j = 0; j < result.results.size(); ++j) {
-        execute_circuit(circuits[j], circ_noise_models[j],
-                        config, result.results[j]);
-      }
-    } else {
-      for (int j = 0; j < result.results.size(); ++j) {
-        execute_circuit(circuits[j], circ_noise_models[j],
-                        config, result.results[j]);
-      }
-    }
->>>>>>> bd00cf0e
-
     // Check each experiment result for completed status.
     // If only some experiments completed return partial completed status.
 
@@ -1082,120 +1003,6 @@
   return result;
 }
 
-<<<<<<< HEAD
-=======
-void Controller::execute_circuit(Circuit &circ, Noise::NoiseModel &noise,
-                                 const json_t &config,
-                                 ExperimentResult &result) {
-  // Start individual circuit timer
-  auto timer_start = myclock_t::now(); // state circuit timer
-
-  // Initialize circuit json return
-  result.legacy_data.set_config(config);
-
-  // Execute in try block so we can catch errors and return the error message
-  // for individual circuit failures.
-  try {
-    // Remove barriers from circuit
-    Transpile::ReduceBarrier barrier_pass;
-    barrier_pass.optimize_circuit(circ, noise, circ.opset(), result);
-
-    // Truncate unused qubits from circuit and noise model
-    if (truncate_qubits_) {
-      Transpile::TruncateQubits truncate_pass;
-      truncate_pass.set_config(config);
-      truncate_pass.optimize_circuit(circ, noise, circ.opset(), result);
-    }
-
-    // set parallelization for this circuit
-    if (!explicit_parallelization_) {
-      set_parallelization_circuit_method(circ, noise);
-    }
-
-    int shots = circ.shots;
-
-    // Single shot thread execution
-    if (parallel_shots_ <= 1) {
-      run_circuit(circ, noise, config, shots, circ.seed, result);
-      // Parallel shot thread execution
-    } else {
-      // Calculate shots per thread
-      std::vector<unsigned int> subshots;
-      for (int j = 0; j < parallel_shots_; ++j) {
-        subshots.push_back(shots / parallel_shots_);
-      }
-      // If shots is not perfectly divisible by threads, assign the remainder
-      for (int j = 0; j < int(shots % parallel_shots_); ++j) {
-        subshots[j] += 1;
-      }
-
-      // Vector to store parallel thread output data
-      std::vector<ExperimentResult> par_results(parallel_shots_);
-      std::vector<std::string> error_msgs(parallel_shots_);
-
-#ifdef _OPENMP
-      if (!parallel_nested_) {
-        if (parallel_shots_ > 1 && parallel_state_update_ > 1) {
-// Nested parallel shots + state update
-#ifdef _WIN32
-          omp_set_nested(1);
-#else
-          omp_set_max_active_levels(2);
-#endif
-          result.metadata.add(true, "omp_nested");
-        } else {
-#ifdef _WIN32
-          omp_set_nested(0);
-#else
-          omp_set_max_active_levels(1);
-#endif
-        }
-      }
-#endif
-
-#pragma omp parallel for if (parallel_shots_ > 1) num_threads(parallel_shots_)
-      for (int i = 0; i < parallel_shots_; i++) {
-        try {
-          run_circuit(circ, noise, config, subshots[i], circ.seed + i,
-                      par_results[i]);
-        } catch (std::runtime_error &error) {
-          error_msgs[i] = error.what();
-        }
-      }
-
-      for (std::string error_msg : error_msgs)
-        if (error_msg != "")
-          throw std::runtime_error(error_msg);
-
-      // Accumulate results across shots
-      // Use move semantics to avoid copying data
-      for (auto &res : par_results) {
-        result.combine(std::move(res));
-      }
-    }
-    // Report success
-    result.status = ExperimentResult::Status::completed;
-
-    // Pass through circuit header and add metadata
-    result.header = circ.header;
-    result.shots = shots;
-    result.seed = circ.seed;
-    result.metadata.add(parallel_shots_, "parallel_shots");
-    result.metadata.add(parallel_state_update_, "parallel_state_update");
-    // Add timer data
-    auto timer_stop = myclock_t::now(); // stop timer
-    double time_taken =
-        std::chrono::duration<double>(timer_stop - timer_start).count();
-    result.time_taken = time_taken;
-  }
-  // If an exception occurs during execution, catch it and pass it to the output
-  catch (std::exception &e) {
-    result.status = ExperimentResult::Status::error;
-    result.message = e.what();
-  }
-}
-
->>>>>>> bd00cf0e
 void Controller::save_count_data(ExperimentResult &result,
                                  const ClassicalRegister &creg) const {
   if (creg.memory_size() > 0) {
@@ -1778,7 +1585,6 @@
     const Circuit &circ, const Noise::NoiseModel &noise_model) {
   const auto method = simulation_method(circ, noise_model, false);
   switch (method) {
-<<<<<<< HEAD
     case Method::statevector:
     case Method::stabilizer:
     case Method::unitary:
@@ -1809,38 +1615,6 @@
     default: {
       set_parallelization_circuit(circ, noise_model);
     }
-=======
-  case Method::statevector:
-  case Method::stabilizer:
-  case Method::unitary:
-  case Method::matrix_product_state: {
-    if (circ.shots == 1 ||
-        (!noise_model.has_quantum_errors() &&
-         check_measure_sampling_opt(circ, method))) {
-      parallel_shots_ = 1;
-      parallel_state_update_ =
-          std::max<int>({1, max_parallel_threads_ / parallel_experiments_});
-      return;
-    }
-    set_parallelization_circuit(circ, noise_model);
-    break;
-  }
-  case Method::density_matrix:
-  case Method::superop: {
-    if (circ.shots == 1 ||
-        check_measure_sampling_opt(circ, method)) {
-      parallel_shots_ = 1;
-      parallel_state_update_ =
-          std::max<int>({1, max_parallel_threads_ / parallel_experiments_});
-      return;
-    }
-    set_parallelization_circuit(circ, noise_model);
-    break;
-  }
-  default: {
-    set_parallelization_circuit(circ, noise_model);
-  }
->>>>>>> bd00cf0e
   }
 }
 
@@ -1864,18 +1638,10 @@
     // Initialize circuit json return
     result.results[j].legacy_data.set_config(config);
 
-<<<<<<< HEAD
     // set parallelization for this circuit
     if (!explicit_parallelization_ && sim_device_ != Device::GPU) {
       set_parallelization_circuit_method(circs[j], noise[j]);
     }
-=======
-  // Set state config
-  state.set_config(config);
-  state.set_parallalization(parallel_state_update_);
-  state.set_distribution(num_processes_);
-  state.set_global_phase(circ.global_phase_angle);
->>>>>>> bd00cf0e
 
     // Execute in try block so we can catch errors and return the error message
     // for individual circuit failures.
@@ -1900,7 +1666,6 @@
         result.results[j].metadata.add("CPU", "device");
       }
 
-<<<<<<< HEAD
       // Add measure sampling to metadata
       // Note: this will set to `true` if sampling is enabled for the circuit
       result.results[j].metadata.add(false, "measure_sampling");
@@ -2122,58 +1887,6 @@
     result.results[j].metadata.add(parallel_state_update_, "parallel_state_update");
     result.results[j].time_taken = time_taken;
   }
-=======
-  // Output data container
-  result.set_config(config);
-  result.metadata.add(method_names_.at(method), "method");
-  if (method == Method::statevector || method == Method::density_matrix ||
-      method == Method::unitary) {
-    result.metadata.add(sim_device_name_, "device");
-  } else {
-    result.metadata.add("CPU", "device");
-  }
-
-  // Add measure sampling to metadata
-  // Note: this will set to `true` if sampling is enabled for the circuit
-  result.metadata.add(false, "measure_sampling");
-  // Choose execution method based on noise and method
-  Circuit opt_circ;
-
-  // Ideal circuit
-  if (noise.is_ideal()) {
-    opt_circ = circ;
-  }
-  // Readout error only
-  else if (noise.has_quantum_errors() == false) {
-    opt_circ = noise.sample_noise(circ, rng);
-  }
-  // Superop noise sampling
-  else if (method == Method::density_matrix || method == Method::superop) {
-    // Sample noise using SuperOp method
-    auto noise_superop = noise;
-    noise_superop.activate_superop_method();
-    opt_circ = noise_superop.sample_noise(circ, rng);
-  }
-  // Kraus noise sampling
-  else if (noise.opset().contains(Operations::OpType::kraus) ||
-           noise.opset().contains(Operations::OpType::superop)) {
-    auto noise_kraus = noise;
-    noise_kraus.activate_kraus_method();
-    opt_circ = noise_kraus.sample_noise(circ, rng);
-  }
-  // General circuit noise sampling
-  else {
-    run_circuit_with_sampled_noise(circ, noise, config, shots, state, method,
-                                   cache_blocking, result, rng);
-    state.add_metadata(result);
-    return;
-  }
-
-  // Run multishot simulation without noise sampling
-  run_circuit_without_sampled_noise(opt_circ, config, shots, state,
-                                    method, cache_blocking, result, rng);
-  state.add_metadata(result);
->>>>>>> bd00cf0e
 }
 
 template <class State_t>
@@ -2376,7 +2089,6 @@
   measure_pass.set_config(config);
   measure_pass.optimize_circuit(circ, dummy_noise, state.opset(), result);
 
-<<<<<<< HEAD
   auto fusion_pass = transpile_fusion(method, circ.opset(), config);
   fusion_pass.optimize_circuit(circ, dummy_noise, state.opset(), result);
 
@@ -2388,23 +2100,6 @@
     cache_block_pass.optimize_circuit(circ, dummy_noise, state.opset(), result);
     if (cache_block_pass.enabled()) {
       block_bits = cache_block_pass.block_bits();
-=======
-  // Sample noise using circuit method
-  while (shots-- > 0) {
-    Circuit noise_circ = noise.sample_noise(circ, rng);
-    noise_circ.shots = 1;
-    measure_pass.optimize_circuit(noise_circ, dummy_noise, state.opset(),
-                                  result);
-    fusion_pass.optimize_circuit(noise_circ, dummy_noise, state.opset(),
-				 result);
-    uint_t block_bits = 0;
-    if (cache_blocking) {
-      cache_block_pass.optimize_circuit(noise_circ, dummy_noise, state.opset(),
-                                        result);
-      if (cache_block_pass.enabled()) {
-        block_bits = cache_block_pass.block_bits();
-      }
->>>>>>> bd00cf0e
     }
   }
 
