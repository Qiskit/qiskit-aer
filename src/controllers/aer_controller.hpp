/**
 * This code is part of Qiskit.
 *
 * (C) Copyright IBM 2018, 2019.
 *
 * This code is licensed under the Apache License, Version 2.0. You may
 * obtain a copy of this license in the LICENSE.txt file in the root directory
 * of this source tree or at http://www.apache.org/licenses/LICENSE-2.0.
 *
 * Any modifications or derivative works of this code must retain this
 * copyright notice, and modified files need to carry a notice indicating
 * that they have been altered from the originals.
 */

#ifndef _aer_controller_hpp_
#define _aer_controller_hpp_

#include <chrono>
#include <cstdint>
#include <iostream>
#include <random>
#include <sstream>
#include <stdexcept>
#include <string>
#include <vector>

#if defined(__linux__) || defined(__APPLE__)
#include <unistd.h>
#elif defined(_WIN64) || defined(_WIN32)
// This is needed because windows.h redefine min()/max() so interferes with
// std::min/max
#define NOMINMAX
#include <windows.h>
#endif

#ifdef _OPENMP
#include <omp.h>
#endif

#ifdef AER_MPI
#include <mpi.h>
#endif

#include "framework/creg.hpp"
#include "framework/qobj.hpp"
#include "framework/results/experiment_result.hpp"
#include "framework/results/result.hpp"
#include "framework/rng.hpp"
#include "noise/noise_model.hpp"

#include "transpile/cacheblocking.hpp"
#include "transpile/fusion.hpp"

#include "simulators/density_matrix/densitymatrix_state.hpp"
#include "simulators/extended_stabilizer/extended_stabilizer_state.hpp"
#include "simulators/matrix_product_state/matrix_product_state.hpp"
#include "simulators/stabilizer/stabilizer_state.hpp"
#include "simulators/statevector/qubitvector.hpp"
#include "simulators/statevector/statevector_state.hpp"
#include "simulators/superoperator/superoperator_state.hpp"
#include "simulators/unitary/unitary_state.hpp"

namespace AER {

//=========================================================================
// AER::Controller class
//=========================================================================

// This is the top level controller for the Qiskit-Aer simulator
// It manages execution of all the circuits in a QOBJ, parallelization,
// noise sampling from a noise model, and circuit optimizations.

class Controller {
public:
  Controller() { clear_parallelization(); }

  //-----------------------------------------------------------------------
  // Execute qobj
  //-----------------------------------------------------------------------

  // Load a QOBJ from a JSON file and execute on the State type
  // class.
  template <typename inputdata_t>
  Result execute(const inputdata_t &qobj);

  Result execute(std::vector<Circuit> &circuits,
                 Noise::NoiseModel &noise_model,
                 const json_t &config);

  //-----------------------------------------------------------------------
  // Config settings
  //-----------------------------------------------------------------------

  // Load Controller, State and Data config from a JSON
  // config settings will be passed to the State and Data classes
  void set_config(const json_t &config);

  // Clear the current config
  void clear_config();

protected:
  //-----------------------------------------------------------------------
  // Simulation types
  //-----------------------------------------------------------------------

  // Simulation methods for the Qasm Controller
  enum class Method {
    automatic,
    statevector,
    density_matrix,
    matrix_product_state,
    stabilizer,
    extended_stabilizer,
    unitary,
    superop
  };

  enum class Device { CPU, GPU, ThrustCPU };

  // Simulation precision
  enum class Precision { Double, Single };

  const std::unordered_map<Method, std::string> method_names_ = {
    {Method::automatic, "automatic"},
    {Method::statevector, "statevector"},
    {Method::density_matrix, "density_matrix"},
    {Method::matrix_product_state, "matrix_product_state"},
    {Method::stabilizer, "stabilizer"},
    {Method::extended_stabilizer, "extended_stabilizer"},
    {Method::unitary, "unitary"},
    {Method::superop, "superop"}
  };

  //-----------------------------------------------------------------------
  // Config
  //-----------------------------------------------------------------------

  // Timer type
  using myclock_t = std::chrono::high_resolution_clock;

  // Validation threshold for validating states and operators
  double validation_threshold_ = 1e-8;

  // Save counts as memory list
  bool save_creg_memory_ = false;

  // Simulation method
  Method method_ = Method::automatic;

  // Simulation device
  Device sim_device_ = Device::CPU;
  std::string sim_device_name_ = "CPU";

  // Simulation precision
  Precision sim_precision_ = Precision::Double;

  // Controller-level parameter for CH method
  bool extended_stabilizer_measure_sampling_ = false;

  //-----------------------------------------------------------------------
  // Circuit Execution
  //-----------------------------------------------------------------------

  // Abstract method for executing a circuit.
  // This method must initialize a state and return output data for
  // the required number of shots.
  void run_circuit(const Circuit &circ, const Noise::NoiseModel &noise,
                   const Method method,const json_t &config, ExperimentResult &result) const;

  //----------------------------------------------------------------
  // Run circuit helpers
  //----------------------------------------------------------------

  // Execute n-shots of a circuit on the input state
  template <class State_t>
  void run_circuit_helper(const Circuit &circ, const Noise::NoiseModel &noise,
                          const json_t &config, const Method method, 
                          ExperimentResult &result) const;

  // Execute a single shot a of circuit by initializing the state vector,
  // running all ops in circ, and updating data with
  // simulation output.
  template <class State_t>
  void run_single_shot(const Circuit &circ, State_t &state,
                       ExperimentResult &result, RngEngine &rng) const;

  // Execute a single shot a of circuit by initializing the state vector,
  // running all ops in circ, and updating data with
  // simulation output.
  template <class State_t>
  void run_with_sampling(const Circuit &circ,
                         State_t &state,
                         ExperimentResult &result,
                         RngEngine &rng,
                         const uint_t block_bits,
                         const uint_t shots) const;

  // Execute multiple shots a of circuit by initializing the state vector,
  // running all ops in circ, and updating data with
  // simulation output. Will use measurement sampling if possible
  template <class State_t>
  void run_circuit_without_sampled_noise(Circuit &circ,
                                         const Noise::NoiseModel &noise,
                                         const json_t &config,
                                         const Method method,
                                         ExperimentResult &result) const;

  template <class State_t>
  void run_circuit_with_sampled_noise(const Circuit &circ,
                                      const Noise::NoiseModel &noise,
                                      const json_t &config,
                                      const Method method,
                                      ExperimentResult &result) const;

  //----------------------------------------------------------------
  // Measurement
  //----------------------------------------------------------------

  // Sample measurement outcomes for the input measure ops from the
  // current state of the input State_t
  template <typename InputIterator, class State_t>
  void measure_sampler(InputIterator first_meas, InputIterator last_meas,
                       uint_t shots, State_t &state, ExperimentResult &result,
                       RngEngine &rng , int_t shot_index = -1) const;

  // Check if measure sampling optimization is valid for the input circuit
  // for the given method. This checks if operation types before
  // the first measurement in the circuit prevent sampling
  bool check_measure_sampling_opt(const Circuit &circ,
                                  const Method method) const;

  //-------------------------------------------------------------------------
  // State validation
  //-------------------------------------------------------------------------

  // Return True if the operations in the circuit and noise model are valid
  // for execution on the given method, and that the required memory is less
  // than the maximum allowed memory, otherwise return false.
  // If `throw_except` is true an exception will be thrown on the return false
  // case listing the invalid instructions in the circuit or noise model, or
  // the required memory.
  bool validate_method(Method method,
                       const Circuit &circ,
                       const Noise::NoiseModel &noise,
                       bool throw_except = false) const;
                            
  template <class state_t>
  bool validate_state(const state_t &state, const Circuit &circ,
                      const Noise::NoiseModel &noise,
                      bool throw_except = false) const;

  // Return an estimate of the required memory for a circuit.
  size_t required_memory_mb(const Circuit &circuit,
                            const Noise::NoiseModel &noise,
                            const Method method) const;

  //----------------------------------------------------------------
  // Utility functions
  //----------------------------------------------------------------
  
  // Return a vector of simulation methods for each circuit.
  // If the default method is automatic this will be computed based on the
  // circuit and noise model.
  // The noise model will be modified to enable superop or kraus sampling
  // methods if required by the chosen methods.
  std::vector<Controller::Method>
  simulation_methods(std::vector<Circuit> &circuits,
                     Noise::NoiseModel &noise_model) const;

  // Return the simulation method to use based on the input circuit
  // and noise model
  Controller::Method
  automatic_simulation_method(const Circuit &circ,
                              const Noise::NoiseModel &noise_model) const;

  // Return a fusion transpilation pass configured for the current
  // method, circuit and config
  Transpile::Fusion transpile_fusion(Method method,
                                     const Operations::OpSet &opset,
                                     const json_t &config) const;

  // Return cache blocking transpiler pass
  Transpile::CacheBlocking
  transpile_cache_blocking(Controller::Method method,
                           const Circuit &circ,
                           const Noise::NoiseModel &noise,
                           const json_t &config) const;

  //return maximum number of qubits for matrix
  int_t get_max_matrix_qubits(const Circuit &circ) const;
  int_t get_matrix_bits(const Operations::Op& op) const;

  //-----------------------------------------------------------------------
  // Parallelization Config
  //-----------------------------------------------------------------------

  // Set OpenMP thread settings to default values
  void clear_parallelization();

  // Set parallelization for experiments
  void
  set_parallelization_experiments(const std::vector<Circuit> &circuits,
                                  const Noise::NoiseModel &noise,
                                  const std::vector<Method> &methods);

  // Set circuit parallelization
  void set_parallelization_circuit(const Circuit &circ,
                                   const Noise::NoiseModel &noise,
                                   const Method method);

  bool multiple_chunk_required(const Circuit &circuit,
                               const Noise::NoiseModel &noise,
                               const Method method) const;

  bool multiple_shots_required(const Circuit &circuit,
                               const Noise::NoiseModel &noise,
                               const Method method) const;

  void save_exception_to_results(Result &result, const std::exception &e) const;

  // Get system memory size
  size_t get_system_memory_mb();
  size_t get_gpu_memory_mb();

  size_t get_min_memory_mb() const {
    if (sim_device_ == Device::GPU && num_gpus_ > 0) {
      return max_gpu_memory_mb_ / num_gpus_; // return per GPU memory size
    }
    return max_memory_mb_;
  }

  // The maximum number of threads to use for various levels of parallelization
  int max_parallel_threads_;

  // Parameters for parallelization management in configuration
  int max_parallel_experiments_;
  int max_parallel_shots_;
  size_t max_memory_mb_;
  size_t max_gpu_memory_mb_;
  int num_gpus_; // max number of GPU per process

  // use explicit parallelization
  bool explicit_parallelization_;

  // Parameters for parallelization management for experiments
  int parallel_experiments_;
  int parallel_shots_;
  int parallel_state_update_;

  bool parallel_nested_ = false;

  //max number of states can be stored on memory for batched multi-shots/experiments optimization
  int max_batched_states_;

  // max number of qubits in given circuits
  int max_qubits_;

  // results are stored independently in each process if true
  bool accept_distributed_results_ = true;

  // process information (MPI)
  int myrank_ = 0;
  int num_processes_ = 1;
  int num_process_per_experiment_ = 1;

  uint_t cache_block_qubit_ = 0;

  //multi-chunks are required to simulate circuits
  bool multi_chunk_required_ = false;

  //config setting for multi-shot parallelization
  bool batched_shots_gpu_ = false;
  int_t batched_shots_gpu_max_qubits_ = 16;   //multi-shot parallelization is applied if qubits is less than max qubits
  bool enable_batch_multi_shots_ = false;   //multi-shot parallelization can be applied

  bool shot_branching_enable_ = true;
  bool runtime_noise_sampling_enable_ = false;

  //settings for cuStateVec
  bool cuStateVec_enable_ = false;
};

//=========================================================================
// Implementations
//=========================================================================

//-------------------------------------------------------------------------
// Config settings
//-------------------------------------------------------------------------

void Controller::set_config(const json_t &config) {

  // Load validation threshold
  JSON::get_value(validation_threshold_, "validation_threshold", config);

  // Load config for memory (creg list data)
  JSON::get_value(save_creg_memory_, "memory", config);

#ifdef _OPENMP
  // Load OpenMP maximum thread settings
  if (JSON::check_key("max_parallel_threads", config))
    JSON::get_value(max_parallel_threads_, "max_parallel_threads", config);
  if (JSON::check_key("max_parallel_experiments", config))
    JSON::get_value(max_parallel_experiments_, "max_parallel_experiments",
                    config);
  if (JSON::check_key("max_parallel_shots", config))
    JSON::get_value(max_parallel_shots_, "max_parallel_shots", config);
  // Limit max threads based on number of available OpenMP threads
  auto omp_threads = omp_get_max_threads();
  max_parallel_threads_ = (max_parallel_threads_ > 0)
                              ? std::min(max_parallel_threads_, omp_threads)
                              : std::max(1, omp_threads);
#else
  // No OpenMP so we disable parallelization
  max_parallel_threads_ = 1;
  max_parallel_shots_ = 1;
  max_parallel_experiments_ = 1;
  parallel_nested_ = false;
#endif

  // Load configurations for parallelization

  if (JSON::check_key("max_memory_mb", config)) {
    JSON::get_value(max_memory_mb_, "max_memory_mb", config);
  }

  // for debugging
  if (JSON::check_key("_parallel_experiments", config)) {
    JSON::get_value(parallel_experiments_, "_parallel_experiments", config);
    explicit_parallelization_ = true;
  }

  // for debugging
  if (JSON::check_key("_parallel_shots", config)) {
    JSON::get_value(parallel_shots_, "_parallel_shots", config);
    explicit_parallelization_ = true;
  }

  // for debugging
  if (JSON::check_key("_parallel_state_update", config)) {
    JSON::get_value(parallel_state_update_, "_parallel_state_update", config);
    explicit_parallelization_ = true;
  }

  if (explicit_parallelization_) {
    parallel_experiments_ = std::max<int>({parallel_experiments_, 1});
    parallel_shots_ = std::max<int>({parallel_shots_, 1});
    parallel_state_update_ = std::max<int>({parallel_state_update_, 1});
  }

  if (JSON::check_key("accept_distributed_results", config)) {
    JSON::get_value(accept_distributed_results_, "accept_distributed_results",
                    config);
  }

  // enable multiple qregs if cache blocking is enabled
  cache_block_qubit_ = 0;
  if (JSON::check_key("blocking_qubits", config)) {
    JSON::get_value(cache_block_qubit_, "blocking_qubits", config);
  }

  //enable batched multi-shots/experiments optimization
  if(JSON::check_key("batched_shots_gpu", config)) {
    JSON::get_value(batched_shots_gpu_, "batched_shots_gpu", config);
  }
  if(JSON::check_key("batched_shots_gpu_max_qubits", config)) {
    JSON::get_value(batched_shots_gpu_max_qubits_, "batched_shots_gpu_max_qubits", config);
  }

  //shot branching optimization
  if(JSON::check_key("shot_branching_enable", config)) {
    JSON::get_value(shot_branching_enable_, "shot_branching_enable", config);
  }
  if(JSON::check_key("runtime_noise_sampling_enable", config)) {
    JSON::get_value(runtime_noise_sampling_enable_, "runtime_noise_sampling_enable", config);
  }

  //cuStateVec configs
  cuStateVec_enable_ = false;
  if(JSON::check_key("cuStateVec_enable", config)) {
    JSON::get_value(cuStateVec_enable_, "cuStateVec_enable", config);
  }

  // Override automatic simulation method with a fixed method
  std::string method;
  if (JSON::get_value(method, "method", config)) {
    if (method == "statevector") {
      method_ = Method::statevector;
    } else if (method == "density_matrix") {
      method_ = Method::density_matrix;
    } else if (method == "stabilizer") {
      method_ = Method::stabilizer;
    } else if (method == "extended_stabilizer") {
      method_ = Method::extended_stabilizer;
    } else if (method == "matrix_product_state") {
      method_ = Method::matrix_product_state;
    } else if (method == "unitary") {
      method_ = Method::unitary;
    } else if (method == "superop") {
      method_ = Method::superop;
    } else if (method != "automatic") {
      throw std::runtime_error(std::string("Invalid simulation method (") +
                               method + std::string(")."));
    }
  }

  if(method_ == Method::density_matrix || method_ == Method::unitary)
    batched_shots_gpu_max_qubits_ /= 2;

  // Override automatic simulation method with a fixed method
  if (JSON::get_value(sim_device_name_, "device", config)) {
    if (sim_device_name_ == "CPU") {
      sim_device_ = Device::CPU;
    } else if (sim_device_name_ == "Thrust") {
#ifndef AER_THRUST_CPU
      throw std::runtime_error(
          "Simulation device \"Thrust\" is not supported on this system");
#else
      sim_device_ = Device::ThrustCPU;
#endif
    } else if (sim_device_name_ == "GPU") {
#ifndef AER_THRUST_CUDA
      throw std::runtime_error(
          "Simulation device \"GPU\" is not supported on this system");
#else

#ifndef AER_CUSTATEVEC
      if(cuStateVec_enable_){
        //Aer is not built for cuStateVec
        throw std::runtime_error(
            "Simulation device \"GPU\" does not support cuStateVec on this system");
      }
#endif
      int nDev;
      if (cudaGetDeviceCount(&nDev) != cudaSuccess) {
          cudaGetLastError();
          throw std::runtime_error("No CUDA device available!");
      }
      sim_device_ = Device::GPU;
#endif
    }
    else {
      throw std::runtime_error(std::string("Invalid simulation device (\"") +
                               sim_device_name_ + std::string("\")."));
    }
  }

  std::string precision;
  if (JSON::get_value(precision, "precision", config)) {
    if (precision == "double") {
      sim_precision_ = Precision::Double;
    } else if (precision == "single") {
      sim_precision_ = Precision::Single;
    } else {
      throw std::runtime_error(std::string("Invalid simulation precision (") +
                               precision + std::string(")."));
    }
  }
}

void Controller::clear_config() {
  clear_parallelization();
  validation_threshold_ = 1e-8;
  method_ = Method::automatic;
  sim_device_ = Device::CPU;
  sim_precision_ = Precision::Double;
}

void Controller::clear_parallelization() {
  max_parallel_threads_ = 0;
  max_parallel_experiments_ = 1;
  max_parallel_shots_ = 0;
  max_batched_states_ = 1;

  parallel_experiments_ = 1;
  parallel_shots_ = 1;
  parallel_state_update_ = 1;
  parallel_nested_ = false;

  num_process_per_experiment_ = 1;

  num_gpus_ = 0;

  explicit_parallelization_ = false;
  max_memory_mb_ = get_system_memory_mb();
  max_gpu_memory_mb_ = get_gpu_memory_mb();
}

void Controller::set_parallelization_experiments(
    const std::vector<Circuit> &circuits,
    const Noise::NoiseModel &noise,
    const std::vector<Method> &methods) 
{
  std::vector<size_t> required_memory_mb_list(circuits.size());
  max_qubits_ = 0;
  for (size_t j = 0; j < circuits.size(); j++) {
    if(circuits[j].num_qubits > max_qubits_)
      max_qubits_ = circuits[j].num_qubits;
    required_memory_mb_list[j] = required_memory_mb(circuits[j], noise, methods[j]);
  }
  std::sort(required_memory_mb_list.begin(), required_memory_mb_list.end(),
            std::greater<>());

  //set max batchable number of circuits
  if(batched_shots_gpu_){
    if(required_memory_mb_list[0] == 0 || max_qubits_ == 0)
      max_batched_states_ = 1;
    else{
      if(sim_device_ == Device::GPU){
        max_batched_states_ = ((max_gpu_memory_mb_/num_gpus_*8/10) / required_memory_mb_list[0])*num_gpus_;
      }
      else{
        max_batched_states_ = (max_memory_mb_*8/10) / required_memory_mb_list[0];
      }
    }
  }
  if(max_qubits_ == 0)
    max_qubits_ = 1;

  if(explicit_parallelization_ )
    return;

  if(circuits.size() == 1){
    parallel_experiments_ = 1;
    return;
  }

  // Use a local variable to not override stored maximum based
  // on currently executed circuits
  const auto max_experiments =
      (max_parallel_experiments_ > 0)
          ? std::min({max_parallel_experiments_, max_parallel_threads_})
          : max_parallel_threads_;

  if (max_experiments == 1) {
    // No parallel experiment execution
    parallel_experiments_ = 1;
    return;
  }

  // If memory allows, execute experiments in parallel
  size_t total_memory = 0;
  int parallel_experiments = 0;
  for (size_t required_memory_mb : required_memory_mb_list) {
    total_memory += required_memory_mb;
    if (total_memory > max_memory_mb_)
      break;
    ++parallel_experiments;
  }

  if (parallel_experiments <= 0)
    throw std::runtime_error(
        "a circuit requires more memory than max_memory_mb.");
  parallel_experiments_ =
      std::min<int>({parallel_experiments, max_experiments,
                     max_parallel_threads_, static_cast<int>(circuits.size())});
}

void Controller::set_parallelization_circuit(const Circuit &circ,
                                             const Noise::NoiseModel &noise,
                                             const Method method)  
{
  enable_batch_multi_shots_ = false;
  if(batched_shots_gpu_ && sim_device_ == Device::GPU && 
     circ.shots > 1 && max_batched_states_ >= num_gpus_ && 
     batched_shots_gpu_max_qubits_ >= circ.num_qubits ){
      enable_batch_multi_shots_ = true;
      shot_branching_enable_ = false; //disable shot branch mode
  }

  if(sim_device_ == Device::GPU && cuStateVec_enable_){
    enable_batch_multi_shots_ = false;    //cuStateVec does not support batch execution of multi-shots
    return;
  }

  if(explicit_parallelization_)
    return;

  // Check for trivial parallelization conditions
  switch (method) {
    case Method::statevector:
    case Method::stabilizer:
    case Method::unitary:
    case Method::matrix_product_state: {
      if (circ.shots == 1 || num_process_per_experiment_ > 1 ||
          (!noise.has_quantum_errors() &&
          check_measure_sampling_opt(circ, method))) {
        parallel_shots_ = 1;
        parallel_state_update_ =
            std::max<int>({1, max_parallel_threads_ / parallel_experiments_});
        return;
      }
      break;
    }
    case Method::density_matrix:
    case Method::superop: {
      if (circ.shots == 1 || num_process_per_experiment_ > 1 ||
          check_measure_sampling_opt(circ, method)) {
        parallel_shots_ = 1;
        parallel_state_update_ =
            std::max<int>({1, max_parallel_threads_ / parallel_experiments_});
        return;
      }
      break;
    }
    case Method::extended_stabilizer:
      break;
    default:
      throw std::invalid_argument("Cannot set parallelization for unresolved method.");
  }

  // Use a local variable to not override stored maximum based
  // on currently executed circuits
  const auto max_shots =
      (max_parallel_shots_ > 0)
          ? std::min({max_parallel_shots_, max_parallel_threads_})
          : max_parallel_threads_;

  // If we are executing circuits in parallel we disable
  // parallel shots
  if (max_shots == 1 || parallel_experiments_ > 1) {
    parallel_shots_ = 1;
  } else {
    // Parallel shots is > 1
    // Limit parallel shots by available memory and number of shots
    // And assign the remaining threads to state update
    int circ_memory_mb =
        required_memory_mb(circ, noise, method) / num_process_per_experiment_;
    size_t mem_size = (sim_device_ == Device::GPU) ? max_gpu_memory_mb_ : max_memory_mb_;
    if (mem_size < circ_memory_mb)
      throw std::runtime_error(
          "a circuit requires more memory than max_memory_mb.");
    // If circ memory is 0, set it to 1 so that we don't divide by zero
    circ_memory_mb = std::max<int>({1, circ_memory_mb});

    int shots = circ.shots;
    parallel_shots_ = std::min<int>(
        {static_cast<int>(mem_size/(circ_memory_mb*2)), max_shots, shots});
  }
  parallel_state_update_ =
      (parallel_shots_ > 1)
          ? std::max<int>({1, max_parallel_threads_ / parallel_shots_})
          : std::max<int>({1, max_parallel_threads_ / parallel_experiments_});
}

bool Controller::multiple_chunk_required(const Circuit &circ,
                                         const Noise::NoiseModel &noise,
                                         const Method method) const 
{
  if (circ.num_qubits < 3)
    return false;
  if (cache_block_qubit_ >= 2 && cache_block_qubit_ < circ.num_qubits)
    return true;

  if(num_process_per_experiment_ == 1 && sim_device_ == Device::GPU && num_gpus_ > 0){
    return (max_gpu_memory_mb_ / num_gpus_ < required_memory_mb(circ, noise, method));
  }
  if(num_process_per_experiment_ > 1){
    size_t total_mem = max_memory_mb_;
    if(sim_device_ == Device::GPU)
      total_mem += max_gpu_memory_mb_;
    if(total_mem*num_process_per_experiment_ > required_memory_mb(circ, noise, method))
      return true;
  }

  return false;
}

bool Controller::multiple_shots_required(const Circuit &circ,
                                         const Noise::NoiseModel &noise,
                                         const Method method) const 
{
  if (circ.shots < 2)
    return false;
  if (method == Method::density_matrix ||
      method == Method::superop ||
      method == Method::unitary) {
    return false;
  }

  bool can_sample = check_measure_sampling_opt(circ, method);

  if (noise.is_ideal()){
   return !can_sample;
  }

  return true;
}

size_t Controller::get_system_memory_mb() 
{
  size_t total_physical_memory = Utils::get_system_memory_mb();
#ifdef AER_MPI
  // get minimum memory size per process
  uint64_t locMem, minMem;
  locMem = total_physical_memory;
  MPI_Allreduce(&locMem, &minMem, 1, MPI_UINT64_T, MPI_MIN, MPI_COMM_WORLD);
  total_physical_memory = minMem;
#endif

  return total_physical_memory;
}

size_t Controller::get_gpu_memory_mb() {
  size_t total_physical_memory = 0;
#ifdef AER_THRUST_CUDA
  int iDev, nDev, j;
  if (cudaGetDeviceCount(&nDev) != cudaSuccess) {
    cudaGetLastError();
    nDev = 0;
  }
  for (iDev = 0; iDev < nDev; iDev++) {
    size_t freeMem, totalMem;
    cudaSetDevice(iDev);
    cudaMemGetInfo(&freeMem, &totalMem);
    total_physical_memory += totalMem;
  }
  num_gpus_ = nDev;
#endif

#ifdef AER_MPI
  // get minimum memory size per process
  uint64_t locMem, minMem;
  locMem = total_physical_memory;
  MPI_Allreduce(&locMem, &minMem, 1, MPI_UINT64_T, MPI_MIN, MPI_COMM_WORLD);
  total_physical_memory = minMem;

  int t = num_gpus_;
  MPI_Allreduce(&t, &num_gpus_, 1, MPI_INT, MPI_MAX, MPI_COMM_WORLD);
#endif

  return total_physical_memory >> 20;
}


Transpile::CacheBlocking
Controller::transpile_cache_blocking(Controller::Method method, const Circuit &circ,
                                     const Noise::NoiseModel &noise,
                                     const json_t &config) const 
{
  Transpile::CacheBlocking cache_block_pass;

  const bool is_matrix = (method == Method::density_matrix
                          || method == Method::unitary);
  const auto complex_size = (sim_precision_ == Precision::Single)
                              ? sizeof(std::complex<float>)
                              : sizeof(std::complex<double>);

  cache_block_pass.set_num_processes(num_process_per_experiment_);
  cache_block_pass.set_config(config);

  if (!cache_block_pass.enabled()) {
    // if blocking is not set by config, automatically set if required
    if (multiple_chunk_required(circ, noise, method)) {
      int nplace = num_process_per_experiment_;
      if(sim_device_ == Device::GPU && num_gpus_ > 0)
        nplace *= num_gpus_;
      cache_block_pass.set_blocking(circ.num_qubits, get_min_memory_mb() << 20,
                                    nplace, complex_size, is_matrix);
    }
  }
  return cache_block_pass;
}

//-------------------------------------------------------------------------
// Qobj execution
//-------------------------------------------------------------------------
template <typename inputdata_t>
Result Controller::execute(const inputdata_t &input_qobj) {
#ifdef AER_MPI
  MPI_Comm_size(MPI_COMM_WORLD, &num_processes_);
  MPI_Comm_rank(MPI_COMM_WORLD, &myrank_);
#endif

  // Load QOBJ in a try block so we can catch parsing errors and still return
  // a valid JSON output containing the error message.
  try {
    // Start QOBJ timer
    auto timer_start = myclock_t::now();

    // Initialize QOBJ
    Qobj qobj(input_qobj);
    auto qobj_time_taken =
        std::chrono::duration<double>(myclock_t::now() - timer_start).count();

    // Set config
    set_config(qobj.config);

    // Run qobj circuits
    auto result = execute(qobj.circuits, qobj.noise_model, qobj.config);

    // Add QOBJ loading time
    result.metadata.add(qobj_time_taken, "time_taken_load_qobj");

    // Get QOBJ id and pass through header to result
    result.qobj_id = qobj.id;
    if (!qobj.header.empty()) {
      result.header = qobj.header;
    }

    // Stop the timer and add total timing data including qobj parsing
    auto time_taken =
        std::chrono::duration<double>(myclock_t::now() - timer_start).count();
    result.metadata.add(time_taken, "time_taken");
    return result;
  } catch (std::exception &e) {
    // qobj was invalid, return valid output containing error message
    Result result;

    result.status = Result::Status::error;
    result.message = std::string("Failed to load qobj: ") + e.what();
    return result;
  }
}

//-------------------------------------------------------------------------
// Experiment execution
//-------------------------------------------------------------------------

Result Controller::execute(std::vector<Circuit> &circuits,
                           Noise::NoiseModel &noise_model,
                           const json_t &config) 
{
  // Start QOBJ timer
  auto timer_start = myclock_t::now();

  // Determine simulation method for each circuit
  // and enable required noise sampling methods
  auto methods = simulation_methods(circuits, noise_model);

  // Initialize Result object for the given number of experiments
  Result result(circuits.size());

  // Execute each circuit in a try block
  try {
    //check if multi-chunk distribution is required
    bool multi_chunk_required_ = false;
    for (size_t j = 0; j < circuits.size(); j++){
      if(circuits[j].num_qubits > 0){
        if(multiple_chunk_required(circuits[j], noise_model, methods[j]))
          multi_chunk_required_ = true;
      }
    }
    if(multi_chunk_required_)
      num_process_per_experiment_ = num_processes_;
    else
      num_process_per_experiment_ = 1;

    // set parallelization for experiments
    try {
      // catch exception raised by required_memory_mb because of invalid
      // simulation method
      set_parallelization_experiments(circuits, noise_model, methods);
    } catch (std::exception &e) {
      save_exception_to_results(result, e);
    }

#ifdef _OPENMP
    result.metadata.add(true, "omp_enabled");
#else
    result.metadata.add(false, "omp_enabled");
#endif
    result.metadata.add(parallel_experiments_, "parallel_experiments");
    result.metadata.add(max_memory_mb_, "max_memory_mb");
    result.metadata.add(max_gpu_memory_mb_, "max_gpu_memory_mb");

    // store rank and number of processes, if no distribution rank=0 procs=1 is
    // set
    result.metadata.add(num_process_per_experiment_, "num_processes_per_experiments");
    result.metadata.add(num_processes_, "num_mpi_processes");
    result.metadata.add(myrank_, "mpi_rank");

#ifdef _OPENMP
    // Check if circuit parallelism is nested with one of the others
    if (parallel_experiments_ > 1 &&
        parallel_experiments_ < max_parallel_threads_) {
      // Nested parallel experiments
      parallel_nested_ = true;

      //nested should be set to zero if num_threads clause will be used
      omp_set_nested(0);

      result.metadata.add(parallel_nested_, "omp_nested");
    } else {
      parallel_nested_ = false;
    }
#endif

#ifdef AER_MPI
    //average random seed to set the same seed to each process (when seed_simulator is not set)
    if(num_processes_ > 1){
      reg_t seeds(circuits.size());
      reg_t avg_seeds(circuits.size());
      for(int_t i=0;i<circuits.size();i++)
        seeds[i] = circuits[i].seed;
      MPI_Allreduce(seeds.data(), avg_seeds.data(), circuits.size(), MPI_UINT64_T, MPI_SUM, MPI_COMM_WORLD);
      for(int_t i=0;i<circuits.size();i++)
        circuits[i].seed = avg_seeds[i]/num_processes_;
    }
#endif

    const int NUM_RESULTS = result.results.size();
    //following looks very similar but we have to separate them to avoid omp nested loops that causes performance degradation
    //(DO NOT use if statement in #pragma omp)
    if (parallel_experiments_ == 1) {
      for (int j = 0; j < NUM_RESULTS; ++j) {
        set_parallelization_circuit(circuits[j], noise_model, methods[j]);
        run_circuit(circuits[j], noise_model,methods[j],
                    config, result.results[j]);
      }
    }
    else{
#pragma omp parallel for num_threads(parallel_experiments_)
      for (int j = 0; j < NUM_RESULTS; ++j) {
        run_circuit(circuits[j], noise_model,methods[j],
                    config, result.results[j]);
      }
    }

    // Check each experiment result for completed status.
    // If only some experiments completed return partial completed status.

    bool all_failed = true;
    result.status = Result::Status::completed;
    for (int i = 0; i < NUM_RESULTS; ++i) {
      auto &experiment = result.results[i];
      if (experiment.status == ExperimentResult::Status::completed) {
        all_failed = false;
      } else {
        result.status = Result::Status::partial_completed;
        result.message += std::string(" [Experiment ") + std::to_string(i) +
                          std::string("] ") + experiment.message;
      }
    }
    if (all_failed) {
      result.status = Result::Status::error;
    }

    // Stop the timer and add total timing data
    auto timer_stop = myclock_t::now();
    auto time_taken =
        std::chrono::duration<double>(timer_stop - timer_start).count();
    result.metadata.add(time_taken, "time_taken_execute");
  }
  // If execution failed return valid output reporting error
  catch (std::exception &e) {
    result.status = Result::Status::error;
    result.message = e.what();
  }
  return result;
}

//-------------------------------------------------------------------------
// Base class override
//-------------------------------------------------------------------------
void Controller::run_circuit(const Circuit &circ, const Noise::NoiseModel &noise,
                 const Method method,const json_t &config, ExperimentResult &result) const
{
  // Run the circuit
  switch (method) {
  case Method::statevector: {
    if (sim_device_ == Device::CPU) {
      // Chunk based simualtion
      if (sim_precision_ == Precision::Double) {
        // Double-precision Statevector simulation
        return run_circuit_helper<
            Statevector::State<QV::QubitVector<double>>>(
            circ, noise, config, Method::statevector, result);
      } else {
        // Single-precision Statevector simulation
        return run_circuit_helper<
            Statevector::State<QV::QubitVector<float>>>(
            circ, noise, config, Method::statevector, result);
      }
    } else {
#ifdef AER_THRUST_SUPPORTED
      // Chunk based simulation
      if (sim_precision_ == Precision::Double) {
        // Double-precision Statevector simulation
        return run_circuit_helper<
            Statevector::State<QV::QubitVectorThrust<double>>>(
            circ, noise, config, Method::statevector, result);
      } else {
        // Single-precision Statevector simulation
        return run_circuit_helper<
            Statevector::State<QV::QubitVectorThrust<float>>>(
            circ, noise, config, Method::statevector, result);
      }
#endif
    }
  }
  case Method::density_matrix: {
    if (sim_device_ == Device::CPU) {
      if (sim_precision_ == Precision::Double) {
        // Double-precision density matrix simulation
        return run_circuit_helper<
            DensityMatrix::State<QV::DensityMatrix<double>>>(
            circ, noise, config, Method::density_matrix, result);
      } else {
        // Single-precision density matrix simulation
        return run_circuit_helper<
            DensityMatrix::State<QV::DensityMatrix<float>>>(
            circ, noise, config, Method::density_matrix, result);
      }
    } else {
#ifdef AER_THRUST_SUPPORTED
      if (sim_precision_ == Precision::Double) {
        // Double-precision density matrix simulation
        return run_circuit_helper<
            DensityMatrix::State<QV::DensityMatrixThrust<double>>>(
            circ, noise, config, Method::density_matrix, result);
      } else {
        // Single-precision density matrix simulation
        return run_circuit_helper<
            DensityMatrix::State<QV::DensityMatrixThrust<float>>>(
            circ, noise, config, Method::density_matrix, result);
      }
#endif
    }
  }
  case Method::unitary: {
    if (sim_device_ == Device::CPU) {
      if (sim_precision_ == Precision::Double) {
        // Double-precision unitary simulation
        return run_circuit_helper<
            QubitUnitary::State<QV::UnitaryMatrix<double>>>(
            circ, noise, config, Method::unitary, result);
      } else {
        // Single-precision unitary simulation
        return run_circuit_helper<
            QubitUnitary::State<QV::UnitaryMatrix<float>>>(
            circ, noise, config, Method::unitary, result);
      }
    } else {
#ifdef AER_THRUST_SUPPORTED
      if (sim_precision_ == Precision::Double) {
        // Double-precision unitary simulation
        return run_circuit_helper<
            QubitUnitary::State<QV::UnitaryMatrixThrust<double>>>(
            circ, noise, config, Method::unitary, result);
      } else {
        // Single-precision unitary simulation
        return run_circuit_helper<
            QubitUnitary::State<QV::UnitaryMatrixThrust<float>>>(
            circ, noise, config, Method::unitary, result);
      }
#endif
    }
  }
  case Method::superop: {
    if (sim_precision_ == Precision::Double) {
      return run_circuit_helper<
          QubitSuperoperator::State<QV::Superoperator<double>>>(
          circ, noise, config, Method::superop, result);
    } else {
      return run_circuit_helper<
          QubitSuperoperator::State<QV::Superoperator<float>>>(
          circ, noise, config, Method::superop, result);
    }
  }
  case Method::stabilizer:
    // Stabilizer simulation
    // TODO: Stabilizer doesn't yet support custom state initialization
    return run_circuit_helper<Stabilizer::State>(
        circ, noise, config, Method::stabilizer, result);
  case Method::extended_stabilizer:
    return run_circuit_helper<ExtendedStabilizer::State>(
        circ, noise, config, Method::extended_stabilizer, result);
  case Method::matrix_product_state:
    return run_circuit_helper<MatrixProductState::State>(
        circ, noise, config, Method::matrix_product_state, result);
  default:
    throw std::runtime_error("Controller:Invalid simulation method");
  }
}

//-------------------------------------------------------------------------
// Utility methods
//-------------------------------------------------------------------------

size_t Controller::required_memory_mb(const Circuit &circ,
                                      const Noise::NoiseModel &noise,
                                      const Method method) const {
  switch (method) {
  case Method::statevector: {
    if (sim_precision_ == Precision::Single) {
      Statevector::State<QV::QubitVector<float>> state;
      return state.required_memory_mb(circ.num_qubits, circ.ops.cbegin(), circ.ops.cend());
    } else {
      Statevector::State<QV::QubitVector<double>> state;
      return state.required_memory_mb(circ.num_qubits, circ.ops.cbegin(), circ.ops.cend());
    }
  }
  case Method::density_matrix: {
    if (sim_precision_ == Precision::Single) {
      DensityMatrix::State<QV::DensityMatrix<float>> state;
      return state.required_memory_mb(circ.num_qubits, circ.ops.cbegin(), circ.ops.cend());
    } else {
      DensityMatrix::State<QV::DensityMatrix<double>> state;
      return state.required_memory_mb(circ.num_qubits, circ.ops.cbegin(), circ.ops.cend());
    }
  }
  case Method::unitary: {
    if (sim_precision_ == Precision::Single) {
      QubitUnitary::State<QV::UnitaryMatrix<float>> state;
      return state.required_memory_mb(circ.num_qubits, circ.ops.cbegin(), circ.ops.cend());
    } else {
      QubitUnitary::State<QV::UnitaryMatrix<double>> state;
      return state.required_memory_mb(circ.num_qubits, circ.ops.cbegin(), circ.ops.cend());
    }
  }
  case Method::superop: {
    if (sim_precision_ == Precision::Single) {
      QubitSuperoperator::State<QV::Superoperator<float>> state;
      return state.required_memory_mb(circ.num_qubits, circ.ops.cbegin(), circ.ops.cend());
    } else {
      QubitSuperoperator::State<QV::Superoperator<double>> state;
      return state.required_memory_mb(circ.num_qubits, circ.ops.cbegin(), circ.ops.cend());
    }
  }
  case Method::stabilizer: {
    Stabilizer::State state;
    return state.required_memory_mb(circ.num_qubits, circ.ops.cbegin(), circ.ops.cend());
  }
  case Method::extended_stabilizer: {
    ExtendedStabilizer::State state;
    return state.required_memory_mb(circ.num_qubits, circ.ops.cbegin(), circ.ops.cend());
  }
  case Method::matrix_product_state: {
    MatrixProductState::State state;
    return state.required_memory_mb(circ.num_qubits, circ.ops.cbegin(), circ.ops.cend());
  }
  default:
    // We shouldn't get here, so throw an exception if we do
    throw std::runtime_error("Controller: Invalid simulation method");
  }
}

Transpile::Fusion Controller::transpile_fusion(Method method,
                                               const Operations::OpSet &opset,
                                               const json_t &config) const {
  Transpile::Fusion fusion_pass;
  fusion_pass.set_parallelization(parallel_state_update_);

  if (opset.contains(Operations::OpType::superop)) {
    fusion_pass.allow_superop = true;
  }
  if (opset.contains(Operations::OpType::kraus)) {
    fusion_pass.allow_kraus = true;
  }
  switch (method) {
  case Method::density_matrix:
  case Method::superop: {
    // Halve the default threshold and max fused qubits for density matrix
    fusion_pass.threshold /= 2;
    fusion_pass.max_qubit /= 2;
    break;
  }
  case Method::matrix_product_state: {
    fusion_pass.active = false;
    return fusion_pass;  // Do not allow the config to set active for MPS
  }
  case Method::statevector: {
    if (fusion_pass.allow_kraus) {
      // Halve default max fused qubits for Kraus noise fusion
      fusion_pass.max_qubit /= 2;
    }
    break;
  }
  case Method::unitary: {
    // max_qubit is the same with statevector
    fusion_pass.threshold /= 2;
    break;
  }
  default: {
    fusion_pass.active = false;
    return fusion_pass;
  }
  }
  // Override default fusion settings with custom config
  fusion_pass.set_config(config);
  return fusion_pass;
}

//-------------------------------------------------------------------------
// Run circuit helpers
//-------------------------------------------------------------------------

template <class State_t>
void Controller::run_circuit_helper(const Circuit &circ,
                                    const Noise::NoiseModel &noise,
                                    const json_t &config,
                                    const Method method,
                                    ExperimentResult &result) const
{
  // Start individual circuit timer
  auto timer_start = myclock_t::now(); // state circuit timer

  // Execute in try block so we can catch errors and return the error message
  // for individual circuit failures.
  try {
    // Rng engine (this one is used to add noise on circuit)
    RngEngine rng;
    rng.set_seed(circ.seed);

    // Output data container
    result.set_config(config);
    result.metadata.add(method_names_.at(method), "method");
    if (method == Method::statevector || method == Method::density_matrix ||
        method == Method::unitary) {
      result.metadata.add(sim_device_name_, "device");
    } else {
      result.metadata.add("CPU", "device");
    }

    // Circuit qubit metadata
    result.metadata.add(circ.num_qubits, "num_qubits");
    result.metadata.add(circ.num_memory, "num_clbits");
    result.metadata.add(circ.qubits(), "active_input_qubits");
    result.metadata.add(circ.qubit_map(), "input_qubit_map");
    result.metadata.add(circ.remapped_qubits, "remapped_qubits");

    // Add measure sampling to metadata
    // Note: this will set to `true` if sampling is enabled for the circuit
    result.metadata.add(false, "measure_sampling");
    result.metadata.add(false, "batched_shots_optimization");

    if(circ.num_qubits > 0){  //do nothing for query steps
      // Choose execution method based on noise and method
      Circuit opt_circ;
      bool noise_sampling = false;

      // Ideal circuit
      if (noise.is_ideal()) {
        opt_circ = circ;
        result.metadata.add("ideal", "noise");
      }
      // Readout error only
      else if (noise.has_quantum_errors() == false) {
        opt_circ = noise.sample_noise(circ, rng);
        result.metadata.add("readout", "noise");
      }
      // Superop noise sampling
      else if (method == Method::density_matrix || method == Method::superop) {
        // Sample noise using SuperOp method
        opt_circ = noise.sample_noise(circ, rng, Noise::NoiseModel::Method::superop);
        result.metadata.add("superop", "noise");
      }
      // Kraus noise sampling
      else if (noise.opset().contains(Operations::OpType::kraus) ||
               noise.opset().contains(Operations::OpType::superop)) {
        opt_circ = noise.sample_noise(circ, rng, Noise::NoiseModel::Method::kraus);
        result.metadata.add("kraus", "noise");
      }
      // General circuit noise sampling
      else {
        State_t t;
        if(!multi_chunk_required_ && (enable_batch_multi_shots_ || (runtime_noise_sampling_enable_ && shot_branching_enable_ && t.runtime_noise_sampling_supported()))){
          //batched optimization samples noise at runtime
          opt_circ = noise.sample_noise(circ, rng, Noise::NoiseModel::Method::circuit, true);
        }
        else{
          noise_sampling = true;
        }
        result.metadata.add("circuit", "noise");
      }

      if(noise_sampling){
        run_circuit_with_sampled_noise<State_t>(circ, noise, config, method, result);
      }
      else{
        // Run multishot simulation without noise sampling
        run_circuit_without_sampled_noise<State_t>(opt_circ, noise, config, method, result);
      }
    }

    // Report success
    result.status = ExperimentResult::Status::completed;

    // Pass through circuit header and add metadata
    result.header = circ.header;
    result.shots = circ.shots;
    result.seed = circ.seed;
    result.metadata.add(parallel_shots_, "parallel_shots");
    result.metadata.add(parallel_state_update_, "parallel_state_update");

    // Add timer data
    auto timer_stop = myclock_t::now(); // stop timer
    double time_taken =
        std::chrono::duration<double>(timer_stop - timer_start).count();
    result.time_taken = time_taken;
  }
  // If an exception occurs during execution, catch it and pass it to the output
  catch (std::exception &e) {
    result.status = ExperimentResult::Status::error;
    result.message = e.what();
  }
}

template <class State_t>
void Controller::run_single_shot(const Circuit &circ, State_t &state,
                                 ExperimentResult &result,
                                 RngEngine &rng) const {
  state.initialize_qreg(circ.num_qubits);
  state.initialize_creg(circ.num_memory, circ.num_registers);
  state.apply_ops(circ.ops.cbegin(), circ.ops.cend(), result, rng, true);
  result.save_count_data(state.creg(), save_creg_memory_);
}

template <class State_t>
void Controller::run_with_sampling(const Circuit &circ,
                                   State_t &state,
                                   ExperimentResult &result,
                                   RngEngine &rng,
                                   const uint_t block_bits,
                                   const uint_t shots) const 
{
  auto& ops = circ.ops;
  auto first_meas = circ.first_measure_pos; // Position of first measurement op
  bool final_ops = (first_meas == ops.size());

  // allocate qubit register
  state.allocate(circ.num_qubits, block_bits);

  // Run circuit instructions before first measure
  state.initialize_qreg(circ.num_qubits);
  state.initialize_creg(circ.num_memory, circ.num_registers);

  state.apply_ops(ops.cbegin(), ops.cbegin() + first_meas, result, rng, final_ops);

  // Get measurement operations and set of measured qubits
  state.measure_sampler(circ.ops.begin() + first_meas, circ.ops.end(), shots, result, rng);
//  measure_sampler(circ.ops.begin() + first_meas, circ.ops.end(), shots, state, result, rng);
}

template <class State_t>
void Controller::run_circuit_without_sampled_noise(Circuit &circ,
                                                   const Noise::NoiseModel &noise,
                                                   const json_t &config,
                                                   const Method method,
                                                   ExperimentResult &result) const 
{
  State_t state;

  // Validate gateset and memory requirements, raise exception if they're exceeded
  validate_state(state, circ, noise, true);

  // Set state config
  state.set_config(config);
  state.set_parallelization(parallel_state_update_);
  state.set_global_phase(circ.global_phase_angle);

  bool can_sample = circ.can_sample;

  // Optimize circuit
  Noise::NoiseModel dummy_noise;

  auto fusion_pass = transpile_fusion(method, circ.opset(), config);
  fusion_pass.optimize_circuit(circ, dummy_noise, state.opset(), result);

  // Cache blocking pass
  uint_t block_bits = circ.num_qubits;
  if(state.multi_chunk_distribution_supported()){
    auto cache_block_pass = transpile_cache_blocking(method, circ, dummy_noise, config);
    cache_block_pass.set_sample_measure(can_sample);
    cache_block_pass.optimize_circuit(circ, dummy_noise, state.opset(), result);
    if (cache_block_pass.enabled()) {
      block_bits = cache_block_pass.block_bits();
    }
  }
  // Check if measure sampling supported
  can_sample &= check_measure_sampling_opt(circ, method);
  auto max_bits = get_max_matrix_qubits(circ);

  // Check if measure sampler and optimization are valid
  if (can_sample) {
    // Implement measure sampler
    if (parallel_shots_ <= 1) {
      state.set_distribution(num_process_per_experiment_);
      state.set_max_matrix_qubits(max_bits);
      RngEngine rng;
      rng.set_seed(circ.seed);
      run_with_sampling(circ, state, result, rng, block_bits, circ.shots);
    } else {
      // Vector to store parallel thread output data
      std::vector<ExperimentResult> par_results(parallel_shots_);

#pragma omp parallel for num_threads(parallel_shots_)
      for (int i = 0; i < parallel_shots_; i++) {
        uint_t i_shot = circ.shots*i/parallel_shots_;
        uint_t shot_end = circ.shots*(i+1)/parallel_shots_;
        uint_t this_shot = shot_end - i_shot;

        State_t shot_state;
        // Set state config
        shot_state.set_config(config);
        shot_state.set_parallelization(parallel_state_update_);
        shot_state.set_global_phase(circ.global_phase_angle);

        shot_state.set_max_matrix_qubits(max_bits);

        RngEngine rng;
        rng.set_seed(circ.seed + i);

        run_with_sampling(circ, shot_state, par_results[i], rng, block_bits, this_shot);

        shot_state.add_metadata(par_results[i]);
      }
      for (auto &res : par_results) {
        result.combine(std::move(res));
      }

      if (sim_device_name_ == "GPU"){
        if(parallel_shots_ >= num_gpus_)
          result.metadata.add(num_gpus_, "gpu_parallel_shots_");
        else
          result.metadata.add(parallel_shots_, "gpu_parallel_shots_");
      }
    }
    // Add measure sampling metadata
    result.metadata.add(true, "measure_sampling");

  }
  else{
    // Perform standard execution if we cannot apply the
    // measurement sampling optimization

<<<<<<< HEAD
    uint_t num_state = 1;
    //enable batch execution when circuit does not contain control flow ops
    if(circ.opset().contains(Operations::OpType::jump) ||circ.opset().contains(Operations::OpType::mark))
      state.enable_batch_execution(false);
=======
    if(block_bits == circ.num_qubits && enable_batch_multi_shots_ && state.multi_shot_parallelization_supported()){
      //apply batched multi-shots optimization (currenly only on GPU)
      state.set_max_bached_shots(max_batched_states_);
      state.set_distribution(num_processes_);
      state.set_max_matrix_qubits(max_bits);
      state.set_num_creg_bits(circ.num_memory, circ.num_registers);
      state.allocate(circ.num_qubits, circ.num_qubits, circ.shots);    //allocate multiple-shots

      //qreg is initialized inside state class
      state.initialize_creg(circ.num_memory, circ.num_registers);

      state.apply_ops_multi_shots(circ.ops.cbegin(), circ.ops.cend(), noise, result, circ.seed, true);

      result.save_count_data(state.cregs(), save_creg_memory_);

      // Add batched multi-shots optimizaiton metadata
      result.metadata.add(true, "batched_shots_optimization");
    }
>>>>>>> 481f9a53
    else{
      if(shot_branching_enable_)
        state.enable_batch_execution(true);
      else if(!multi_chunk_required_ && enable_batch_multi_shots_ && state.multi_shot_parallelization_supported()){
        state.enable_batch_execution(true);   //enable batched execution for GPU
        state.set_max_bached_shots(max_batched_states_);
        num_state =  circ.shots;
      }
      else
        state.enable_batch_execution(false);
    }
    state.enable_shot_branching(shot_branching_enable_);

    state.set_distribution(num_process_per_experiment_);
    state.set_max_matrix_qubits(max_bits);
    state.allocate(circ.num_qubits, block_bits, num_state);
    state.set_parallel_shots(parallel_shots_);
    state.initialize_qreg(circ.num_qubits);
    state.initialize_creg(circ.num_memory, circ.num_registers);

    state.run_shots(circ.ops.cbegin(), circ.ops.cend(), config, noise, result, circ.seed, circ.shots);
  }
  state.add_metadata(result);
}

template <class State_t>
void Controller::run_circuit_with_sampled_noise(
    const Circuit &circ, const Noise::NoiseModel &noise, const json_t &config,
    const Method method, ExperimentResult &result) const 
{
  std::vector<ExperimentResult> par_results(parallel_shots_);

  auto run_circuit_with_sampled_noise_lambda = [this,&par_results,circ,noise,config,method](int_t i){
    State_t state;
    uint_t i_shot,shot_end;
    Noise::NoiseModel dummy_noise;

    // Validate gateset and memory requirements, raise exception if they're exceeded
    validate_state(state, circ, noise, true);

    // Set state config
    state.set_config(config);
    state.set_parallelization(parallel_state_update_);
    state.set_global_phase(circ.global_phase_angle);

    // Transpilation for circuit noise method
    auto fusion_pass = transpile_fusion(method, circ.opset(), config);
    auto cache_block_pass = transpile_cache_blocking(method, circ, noise, config);

    i_shot = circ.shots*i/parallel_shots_;
    shot_end = circ.shots*(i+1)/parallel_shots_;

    for(;i_shot<shot_end;i_shot++){
      RngEngine rng;
      rng.set_seed(circ.seed + i_shot);

      // Sample noise using circuit method
      Circuit noise_circ = noise.sample_noise(circ, rng);

      noise_circ.shots = 1;
      fusion_pass.optimize_circuit(noise_circ, dummy_noise, state.opset(),
                                   par_results[i]);
      uint_t block_bits = circ.num_qubits;
      if(state.multi_chunk_distribution_supported()){
        cache_block_pass.optimize_circuit(noise_circ, dummy_noise, state.opset(),
                                          par_results[i]);
       if (cache_block_pass.enabled()) {
         block_bits = cache_block_pass.block_bits();
        }
      }

      state.set_distribution(num_process_per_experiment_);
      state.set_max_matrix_qubits(get_max_matrix_qubits(noise_circ) );
      // allocate qubit register
      state.allocate(noise_circ.num_qubits, block_bits);

      run_single_shot(noise_circ, state, par_results[i], rng);
    }
    state.add_metadata(par_results[i]);
  };
  Utils::apply_omp_parallel_for((parallel_shots_ > 1),0,parallel_shots_,run_circuit_with_sampled_noise_lambda);

  for (auto &res : par_results) {
    result.combine(std::move(res));
  }

  if (sim_device_name_ == "GPU"){
    if(parallel_shots_ >= num_gpus_)
      result.metadata.add(num_gpus_, "gpu_parallel_shots_");
    else
      result.metadata.add(parallel_shots_, "gpu_parallel_shots_");
  }
}

//-------------------------------------------------------------------------
// Measure sampling optimization
//-------------------------------------------------------------------------

bool Controller::check_measure_sampling_opt(const Circuit &circ,
                                            const Method method) const {
  // Check if circuit has sampling flag disabled
  if (circ.can_sample == false) {
    return false;
  }

  // If density matrix, unitary, superop method all supported instructions
  // allow sampling
  if (method == Method::density_matrix ||
      method == Method::superop ||
      method == Method::unitary) {
    return true;
  }
  
  // If circuit contains a non-initial initialize that is not a full width
  // instruction we can't sample
  if (circ.can_sample_initialize == false) {
    return false;
  }

  // Check if non-density matrix simulation and circuit contains
  // a stochastic instruction before measurement
  // ie. reset, kraus, superop
  // TODO:
  // * Resets should be allowed if applied to |0> state (no gates before).
  if (circ.opset().contains(Operations::OpType::reset) ||
      circ.opset().contains(Operations::OpType::kraus) ||
      circ.opset().contains(Operations::OpType::superop) ||
      circ.opset().contains(Operations::OpType::jump) ||
      circ.opset().contains(Operations::OpType::mark ) ||
      circ.opset().contains(Operations::OpType::sample_noise )) {
    return false;
  }
  // Otherwise true
  return true;
}

template <typename InputIterator, class State_t>
void Controller::measure_sampler(
    InputIterator first_meas, InputIterator last_meas, uint_t shots,
    State_t &state, ExperimentResult &result, RngEngine &rng, int_t shot_index) const 
{
  // Check if meas_circ is empty, and if so return initial creg
  if (first_meas == last_meas) {
    while (shots-- > 0) {
      result.save_count_data(state.creg(), save_creg_memory_);
    }
    return;
  }

  std::vector<Operations::Op> meas_ops;
  std::vector<Operations::Op> roerror_ops;
  for (auto op = first_meas; op != last_meas; op++) {
    if (op->type == Operations::OpType::roerror) {
      roerror_ops.push_back(*op);
    } else { /*(op.type == Operations::OpType::measure) */
      meas_ops.push_back(*op);
    }
  }

  // Get measured qubits from circuit sort and delete duplicates
  std::vector<uint_t> meas_qubits; // measured qubits
  for (const auto &op : meas_ops) {
    for (size_t j = 0; j < op.qubits.size(); ++j)
      meas_qubits.push_back(op.qubits[j]);
  }
  sort(meas_qubits.begin(), meas_qubits.end());
  meas_qubits.erase(unique(meas_qubits.begin(), meas_qubits.end()),
                    meas_qubits.end());

  // Generate the samples
  uint_t shots_or_index;
  if(shot_index < 0)
    shots_or_index = shots;
  else
    shots_or_index = shot_index;

  auto timer_start = myclock_t::now();
  auto all_samples = state.sample_measure(meas_qubits, shots_or_index, rng);
  auto time_taken =
      std::chrono::duration<double>(myclock_t::now() - timer_start).count();
  result.metadata.add(time_taken, "sample_measure_time");

  // Make qubit map of position in vector of measured qubits
  std::unordered_map<uint_t, uint_t> qubit_map;
  for (uint_t j = 0; j < meas_qubits.size(); ++j) {
    qubit_map[meas_qubits[j]] = j;
  }

  // Maps of memory and register to qubit position
  std::map<uint_t, uint_t> memory_map;
  std::map<uint_t, uint_t> register_map;
  for (const auto &op : meas_ops) {
    for (size_t j = 0; j < op.qubits.size(); ++j) {
      auto pos = qubit_map[op.qubits[j]];
      if (!op.memory.empty())
        memory_map[op.memory[j]] = pos;
      if (!op.registers.empty())
        register_map[op.registers[j]] = pos;
    }
  }

  // Process samples
  uint_t num_memory = (memory_map.empty()) ? 0ULL : 1 + memory_map.rbegin()->first;
  uint_t num_registers = (register_map.empty()) ? 0ULL : 1 + register_map.rbegin()->first;
  ClassicalRegister creg;
  while (!all_samples.empty()) {
    auto sample = all_samples.back();
    creg.initialize(num_memory, num_registers);

    // process memory bit measurements
    for (const auto &pair : memory_map) {
      creg.store_measure(reg_t({sample[pair.second]}), reg_t({pair.first}),
                         reg_t());
    }
    // process register bit measurements
    for (const auto &pair : register_map) {
      creg.store_measure(reg_t({sample[pair.second]}), reg_t(),
                         reg_t({pair.first}));
    }

    // process read out errors for memory and registers
    for (const Operations::Op &roerror : roerror_ops) {
      creg.apply_roerror(roerror, rng);
    }

    // Save count data
      result.save_count_data(creg, save_creg_memory_);

    // pop off processed sample
    all_samples.pop_back();
  }
}


//-------------------------------------------------------------------------
// Validation
//-------------------------------------------------------------------------

std::vector<Controller::Method>
Controller::simulation_methods(std::vector<Circuit> &circuits,
                               Noise::NoiseModel &noise_model) const {
  // Does noise model contain kraus noise
  bool kraus_noise = (noise_model.opset().contains(Operations::OpType::kraus) ||
                      noise_model.opset().contains(Operations::OpType::superop));

  if (method_ == Method::automatic) {
    // Determine simulation methods for each circuit and noise model
    std::vector<Method> sim_methods;
    bool superop_enabled = false;
    bool kraus_enabled = false;
    for (const auto& circ: circuits) {
      auto method = automatic_simulation_method(circ, noise_model);
      sim_methods.push_back(method);
      if (!superop_enabled && (method == Method::density_matrix || method == Method::superop)) {
        noise_model.enable_superop_method(max_parallel_threads_);
        superop_enabled = true;
      } else if (kraus_noise && !kraus_enabled &&
                 (method == Method::statevector || method == Method::matrix_product_state)) {
        noise_model.enable_kraus_method(max_parallel_threads_);
        kraus_enabled = true;
      }
    }
    return sim_methods;
  }

  // Use non-automatic default method for all circuits
  std::vector<Method> sim_methods(circuits.size(), method_);
  if (method_ == Method::density_matrix || method_ == Method::superop) {
    noise_model.enable_superop_method(max_parallel_threads_);
  } else if (kraus_noise && (
              method_ == Method::statevector
              || method_ == Method::matrix_product_state)) {
    noise_model.enable_kraus_method(max_parallel_threads_);
  }
  return sim_methods;
}

Controller::Method
Controller::automatic_simulation_method(const Circuit &circ,
                                        const Noise::NoiseModel &noise_model) const {
  // If circuit and noise model are Clifford run on Stabilizer simulator
  if (validate_method(Method::stabilizer, circ, noise_model, false)) {
    return Method::stabilizer;
  }
  // For noisy simulations we enable the density matrix method if
  // shots > 2 ** num_qubits. This is based on a rough estimate that
  // a single shot of the density matrix simulator is approx 2 ** nq
  // times slower than a single shot of statevector due the increased
  // dimension
  if (noise_model.has_quantum_errors() && circ.num_qubits < 64 &&
      circ.shots > (1ULL << circ.num_qubits) &&
      validate_method(Method::density_matrix, circ, noise_model, false) &&
      check_measure_sampling_opt(circ, Method::density_matrix)) {
    return Method::density_matrix;
  }

  // If the special conditions for stabilizer or density matrix are
  // not satisfied we choose simulation method based on supported
  // operations only with preference given by memory requirements
  // statevector > density matrix > matrix product state > unitary > superop
  // typically any save state instructions will decide the method.
  const std::vector<Method> methods({Method::statevector,
                                     Method::density_matrix,
                                     Method::matrix_product_state,
                                     Method::unitary,
                                     Method::superop});
  for (const auto& method : methods) {
    if (validate_method(method, circ, noise_model, false))
      return method;
  }

  // If we got here, circuit isn't compatible with any of the simulation
  // method so fallback to a default method of statevector. The execution will
  // fail but we will get partial result generation and generate a user facing
  // error message
  return Method::statevector;
}

bool Controller::validate_method(Method method,
                                 const Circuit &circ, 
                                 const Noise::NoiseModel &noise_model,
                                 bool throw_except) const {
  // Switch wrapper for templated function validate_state
  switch (method) {
    case Method::stabilizer:
      return validate_state(Stabilizer::State(), circ, noise_model, throw_except);
    case Method::extended_stabilizer:
      return validate_state(ExtendedStabilizer::State(), circ, noise_model, throw_except);
    case Method::matrix_product_state:
      return validate_state(MatrixProductState::State(), circ, noise_model, throw_except);
    case Method::statevector:
      return validate_state(Statevector::State<>(), circ, noise_model,  throw_except);
    case Method::density_matrix:
      return validate_state(DensityMatrix::State<>(), circ, noise_model, throw_except);
    case Method::unitary:
      return validate_state(QubitUnitary::State<>(), circ, noise_model, throw_except);
    case Method::superop:
      return validate_state(QubitSuperoperator::State<>(), circ, noise_model, throw_except);
    case Method::automatic:
      throw std::runtime_error("Cannot validate circuit for unresolved simulation method.");
  }
}


template <class state_t>
bool Controller::validate_state(const state_t &state, const Circuit &circ,
                                const Noise::NoiseModel &noise,
                                bool throw_except) const {
  std::stringstream error_msg;
  std::string circ_name;
  JSON::get_value(circ_name, "name", circ.header);

  // Check if a circuit is valid for state ops
  bool circ_valid = state.opset().contains(circ.opset());
  if (throw_except && !circ_valid) {
    error_msg << "Circuit " << circ_name << " contains invalid instructions ";
    error_msg << state.opset().difference(circ.opset());
    error_msg << " for \"" << state.name() << "\" method.";
  }

  // Check if a noise model valid for state ops
  bool noise_valid = noise.is_ideal() || state.opset().contains(noise.opset());
  if (throw_except && !noise_valid) {
    error_msg << "Noise model contains invalid instructions ";
    error_msg << state.opset().difference(noise.opset());
    error_msg << " for \"" << state.name() << "\" method.";
  }

  // Validate memory requirements
  bool memory_valid = true;
  if (max_memory_mb_ > 0) {
    size_t required_mb = state.required_memory_mb(circ.num_qubits, circ.ops.cbegin(), circ.ops.cend()) / num_process_per_experiment_;                                        
    size_t mem_size = (sim_device_ == Device::GPU) ? max_memory_mb_ + max_gpu_memory_mb_ : max_memory_mb_;
    memory_valid = (required_mb <= mem_size);
    if (throw_except && !memory_valid) {
      error_msg << "Insufficient memory to run circuit " << circ_name;
      error_msg << " using the " << state.name() << " simulator.";
      error_msg << " Required memory: " << required_mb << "M, max memory: " << max_memory_mb_ << "M";
      if (sim_device_ == Device::GPU) {
        error_msg << " (Host) + " << max_gpu_memory_mb_ << "M (GPU)";
      }
    }
  }

  if (noise_valid && circ_valid && memory_valid) {
    return true;
  }

  // One of the validation checks failed for the current state
  if (throw_except) {
    throw std::runtime_error(error_msg.str());
  }
  return false;
}

void Controller::save_exception_to_results(Result &result,
                                           const std::exception &e) const {
  result.status = Result::Status::error;
  result.message = e.what();
  for (auto &res : result.results) {
    res.status = ExperimentResult::Status::error;
    res.message = e.what();
  }
}

int_t Controller::get_matrix_bits(const Operations::Op& op) const
{
  int_t bit = 1;
  if(op.type == Operations::OpType::matrix || op.type == Operations::OpType::diagonal_matrix || op.type == Operations::OpType::initialize)
    bit = op.qubits.size();
  else if(op.type == Operations::OpType::kraus || op.type == Operations::OpType::superop){
    if(method_ == Method::density_matrix)
      bit = op.qubits.size() * 2;
    else
      bit = op.qubits.size();
  }
  return bit;
}

int_t Controller::get_max_matrix_qubits(const Circuit &circ) const
{
  int_t max_bits = 0;
  int_t i;

  for(i=0;i<circ.ops.size();i++){
    int_t bit = 1;
    bit = get_matrix_bits(circ.ops[i]);
    max_bits = std::max(max_bits,bit);
  }
  return max_bits;
}

//-------------------------------------------------------------------------
} // end namespace AER
//-------------------------------------------------------------------------
#endif<|MERGE_RESOLUTION|>--- conflicted
+++ resolved
@@ -1525,31 +1525,10 @@
     // Perform standard execution if we cannot apply the
     // measurement sampling optimization
 
-<<<<<<< HEAD
     uint_t num_state = 1;
     //enable batch execution when circuit does not contain control flow ops
     if(circ.opset().contains(Operations::OpType::jump) ||circ.opset().contains(Operations::OpType::mark))
       state.enable_batch_execution(false);
-=======
-    if(block_bits == circ.num_qubits && enable_batch_multi_shots_ && state.multi_shot_parallelization_supported()){
-      //apply batched multi-shots optimization (currenly only on GPU)
-      state.set_max_bached_shots(max_batched_states_);
-      state.set_distribution(num_processes_);
-      state.set_max_matrix_qubits(max_bits);
-      state.set_num_creg_bits(circ.num_memory, circ.num_registers);
-      state.allocate(circ.num_qubits, circ.num_qubits, circ.shots);    //allocate multiple-shots
-
-      //qreg is initialized inside state class
-      state.initialize_creg(circ.num_memory, circ.num_registers);
-
-      state.apply_ops_multi_shots(circ.ops.cbegin(), circ.ops.cend(), noise, result, circ.seed, true);
-
-      result.save_count_data(state.cregs(), save_creg_memory_);
-
-      // Add batched multi-shots optimizaiton metadata
-      result.metadata.add(true, "batched_shots_optimization");
-    }
->>>>>>> 481f9a53
     else{
       if(shot_branching_enable_)
         state.enable_batch_execution(true);
