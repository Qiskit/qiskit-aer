--- conflicted
+++ resolved
@@ -59,11 +59,7 @@
 #include "simulators/statevector/statevector_state.hpp"
 #include "simulators/superoperator/superoperator_state.hpp"
 #include "simulators/unitary/unitary_state.hpp"
-<<<<<<< HEAD
-#include "simulators/unitary/unitary_state_chunk.hpp"
 #include "simulators/clifford_plus_phase/compute.hpp"
-=======
->>>>>>> 18683928
 
 namespace AER {
 
@@ -1157,17 +1153,10 @@
         circ, noise, config, Method::extended_stabilizer, result);
   case Method::matrix_product_state:
     return run_circuit_helper<MatrixProductState::State>(
-<<<<<<< HEAD
-        circ, noise, config, shots, rng_seed, Method::matrix_product_state,
-        false, result);
+      circ, noise, config, Method::matrix_product_state, result);
   case Method::clifford_phase_compute:
     return run_circuit_helper<CliffPhaseCompute::State>(
-      circ, noise, config, shots, rng_seed, Method::clifford_phase_compute,
-      false, result
-      );
-=======
-        circ, noise, config, Method::matrix_product_state, result);
->>>>>>> 18683928
+      circ, noise, config, Method::clifford_phase_compute, result);
   default:
     throw std::runtime_error("Controller:Invalid simulation method");
   }
