--- conflicted
+++ resolved
@@ -624,20 +624,6 @@
 {
   if (circ.num_qubits < 3)
     return false;
-<<<<<<< HEAD
-
-  if (cache_block_qubit_ >= 2 && cache_block_qubit_ < circ.num_qubits)
-    return true;
-
-  if(num_process_per_experiment_ == 1 && sim_device_ == Device::GPU && num_gpus_ > 0)
-    return (max_gpu_memory_mb_ / num_gpus_ < required_memory_mb(circ, noise));
-
-  if(num_process_per_experiment_ > 1) {
-    size_t total_mem = max_memory_mb_;
-    if(sim_device_ == Device::GPU)
-      total_mem += max_gpu_memory_mb_;
-    if(total_mem * num_process_per_experiment_ > required_memory_mb(circ, noise))
-=======
   if (cache_block_qubit_ >= 2 && cache_block_qubit_ < circ.num_qubits)
     return true;
 
@@ -649,7 +635,6 @@
     if(sim_device_ == Device::GPU)
       total_mem += max_gpu_memory_mb_;
     if(total_mem*num_process_per_experiment_ > required_memory_mb(circ, noise))
->>>>>>> bd00cf0e
       return true;
   }
 
