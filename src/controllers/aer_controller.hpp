--- conflicted
+++ resolved
@@ -52,7 +52,6 @@
 #include "transpile/cacheblocking.hpp"
 #include "transpile/fusion.hpp"
 
-<<<<<<< HEAD
 #include "simulators/simulators.hpp"
 #include "simulators/aer_executor.hpp"
 #include "simulators/parallel_executor.hpp"
@@ -62,18 +61,7 @@
 #include "simulators/density_matrix/densitymatrix_parallel_executor.hpp"
 #include "simulators/density_matrix/densitymatrix_multi_shots_executor.hpp"
 #include "simulators/unitary/unitary_parallel_executor.hpp"
-=======
-#include "simulators/density_matrix/densitymatrix_state.hpp"
-#include "simulators/extended_stabilizer/extended_stabilizer_state.hpp"
-#include "simulators/matrix_product_state/matrix_product_state.hpp"
-#include "simulators/stabilizer/stabilizer_state.hpp"
-#include "simulators/statevector/qubitvector.hpp"
-#include "simulators/statevector/statevector_state.hpp"
-#include "simulators/superoperator/superoperator_state.hpp"
-#include "simulators/tensor_network/tensor_net_state.hpp"
-#include "simulators/unitary/unitary_state.hpp"
-
->>>>>>> 7b3ab205
+
 namespace AER {
 
 //=========================================================================
@@ -116,38 +104,6 @@
   // Simulation types
   //-----------------------------------------------------------------------
 
-<<<<<<< HEAD
-=======
-  // Simulation methods for the Qasm Controller
-  enum class Method {
-    automatic,
-    statevector,
-    density_matrix,
-    matrix_product_state,
-    stabilizer,
-    extended_stabilizer,
-    unitary,
-    superop,
-    tensor_network
-  };
-
-  enum class Device { CPU, GPU, ThrustCPU };
-
-  // Simulation precision
-  enum class Precision { Double, Single };
-
-  const std::unordered_map<Method, std::string> method_names_ = {
-      {Method::automatic, "automatic"},
-      {Method::statevector, "statevector"},
-      {Method::density_matrix, "density_matrix"},
-      {Method::matrix_product_state, "matrix_product_state"},
-      {Method::stabilizer, "stabilizer"},
-      {Method::extended_stabilizer, "extended_stabilizer"},
-      {Method::unitary, "unitary"},
-      {Method::superop, "superop"},
-      {Method::tensor_network, "tensor_network"}};
-
->>>>>>> 7b3ab205
   //-----------------------------------------------------------------------
   // Config
   //-----------------------------------------------------------------------
@@ -181,70 +137,12 @@
   // Abstract method for executing a circuit.
   // This method must initialize a state and return output data for
   // the required number of shots.
-<<<<<<< HEAD
   void run_circuit(Circuit &circ, const Noise::NoiseModel &noise,
-                   const Method method,const json_t &config, ExperimentResult &result);
-=======
-  void run_circuit(const Circuit &circ, const Noise::NoiseModel &noise,
-                   const Method method, const Config &config,
-                   ExperimentResult &result) const;
-
-  //----------------------------------------------------------------
-  // Run circuit helpers
-  //----------------------------------------------------------------
-
-  // Execute n-shots of a circuit on the input state
-  template <class State_t>
-  void run_circuit_helper(const Circuit &circ, const Noise::NoiseModel &noise,
-                          const Config &config, const Method method,
-                          ExperimentResult &result) const;
-
-  // Execute a single shot a of circuit by initializing the state vector,
-  // running all ops in circ, and updating data with
-  // simulation output.
-  template <class State_t>
-  void run_single_shot(const Circuit &circ, State_t &state,
-                       ExperimentResult &result, RngEngine &rng) const;
-
-  // Execute a single shot a of circuit by initializing the state vector,
-  // running all ops in circ, and updating data with
-  // simulation output.
-  template <class State_t>
-  void run_with_sampling(const Circuit &circ, State_t &state,
-                         ExperimentResult &result, RngEngine &rng,
-                         const uint_t block_bits, const uint_t shots) const;
-
-  // Execute multiple shots a of circuit by initializing the state vector,
-  // running all ops in circ, and updating data with
-  // simulation output. Will use measurement sampling if possible
-  template <class State_t>
-  void run_circuit_without_sampled_noise(Circuit &circ,
-                                         const Noise::NoiseModel &noise,
-                                         const Config &config,
-                                         const Method method,
-                                         ExperimentResult &result) const;
-
-  template <class State_t>
-  void run_circuit_with_sampled_noise(const Circuit &circ,
-                                      const Noise::NoiseModel &noise,
-                                      const Config &config, const Method method,
-                                      ExperimentResult &result) const;
->>>>>>> 7b3ab205
+                   const Method method,const Config &config, ExperimentResult &result);
 
   //----------------------------------------------------------------
   // Measurement
   //----------------------------------------------------------------
-<<<<<<< HEAD
-=======
-
-  // Sample measurement outcomes for the input measure ops from the
-  // current state of the input State_t
-  template <typename InputIterator, class State_t>
-  void measure_sampler(InputIterator first_meas, InputIterator last_meas,
-                       uint_t shots, State_t &state, ExperimentResult &result,
-                       RngEngine &rng, int_t shot_index = -1) const;
-
->>>>>>> 7b3ab205
   // Check if measure sampling optimization is valid for the input circuit
   // for the given method. This checks if operation types before
   // the first measurement in the circuit prevent sampling
@@ -294,27 +192,7 @@
   automatic_simulation_method(const Circuit &circ,
                               const Noise::NoiseModel &noise_model) const;
 
-<<<<<<< HEAD
-=======
-  // Return a fusion transpilation pass configured for the current
-  // method, circuit and config
-  Transpile::Fusion transpile_fusion(Method method,
-                                     const Operations::OpSet &opset,
-                                     const Config &config) const;
-
-  // Return cache blocking transpiler pass
-  Transpile::CacheBlocking
-  transpile_cache_blocking(Controller::Method method, const Circuit &circ,
-                           const Noise::NoiseModel &noise,
-                           const Config &config) const;
-
-  // return maximum number of qubits for matrix
-  int_t get_max_matrix_qubits(const Circuit &circ) const;
-  int_t get_matrix_bits(const Operations::Op &op) const;
-
   bool has_statevector_ops(const Circuit &circuit) const;
-
->>>>>>> 7b3ab205
   //-----------------------------------------------------------------------
   // Parallelization Config
   //-----------------------------------------------------------------------
@@ -661,98 +539,6 @@
                      max_parallel_threads_, static_cast<int>(circuits.size())});
 }
 
-<<<<<<< HEAD
-=======
-void Controller::set_parallelization_circuit(const Circuit &circ,
-                                             const Noise::NoiseModel &noise,
-                                             const Method method) {
-  enable_batch_multi_shots_ = false;
-  if (batched_shots_gpu_ && sim_device_ == Device::GPU && circ.shots > 1 &&
-      max_batched_states_ >= num_gpus_ &&
-      batched_shots_gpu_max_qubits_ >= circ.num_qubits) {
-    enable_batch_multi_shots_ = true;
-  }
-
-  if (sim_device_ == Device::GPU && cuStateVec_enable_) {
-    enable_batch_multi_shots_ =
-        false; // cuStateVec does not support batch execution of multi-shots
-    return;
-  }
-
-  if (explicit_parallelization_)
-    return;
-
-  // Check for trivial parallelization conditions
-  switch (method) {
-  case Method::statevector:
-  case Method::stabilizer:
-  case Method::unitary:
-  case Method::matrix_product_state: {
-    if (circ.shots == 1 || num_process_per_experiment_ > 1 ||
-        (!noise.has_quantum_errors() &&
-         check_measure_sampling_opt(circ, method))) {
-      parallel_shots_ = 1;
-      parallel_state_update_ =
-          std::max<int>({1, max_parallel_threads_ / parallel_experiments_});
-      return;
-    }
-    break;
-  }
-  case Method::density_matrix:
-  case Method::superop:
-  case Method::tensor_network: {
-    if (circ.shots == 1 || num_process_per_experiment_ > 1 ||
-        check_measure_sampling_opt(circ, method)) {
-      parallel_shots_ = 1;
-      parallel_state_update_ =
-          std::max<int>({1, max_parallel_threads_ / parallel_experiments_});
-      return;
-    }
-    break;
-  }
-  case Method::extended_stabilizer:
-    break;
-  default:
-    throw std::invalid_argument(
-        "Cannot set parallelization for unresolved method.");
-  }
-
-  // Use a local variable to not override stored maximum based
-  // on currently executed circuits
-  const auto max_shots =
-      (max_parallel_shots_ > 0)
-          ? std::min({max_parallel_shots_, max_parallel_threads_})
-          : max_parallel_threads_;
-
-  // If we are executing circuits in parallel we disable
-  // parallel shots
-  if (max_shots == 1 || parallel_experiments_ > 1) {
-    parallel_shots_ = 1;
-  } else {
-    // Parallel shots is > 1
-    // Limit parallel shots by available memory and number of shots
-    // And assign the remaining threads to state update
-    int circ_memory_mb =
-        required_memory_mb(circ, noise, method) / num_process_per_experiment_;
-    size_t mem_size =
-        (sim_device_ == Device::GPU) ? max_gpu_memory_mb_ : max_memory_mb_;
-    if (mem_size < circ_memory_mb)
-      throw std::runtime_error(
-          "a circuit requires more memory than max_memory_mb.");
-    // If circ memory is 0, set it to 1 so that we don't divide by zero
-    circ_memory_mb = std::max<int>({1, circ_memory_mb});
-
-    int shots = circ.shots;
-    parallel_shots_ = std::min<int>(
-        {static_cast<int>(mem_size / (circ_memory_mb * 2)), max_shots, shots});
-  }
-  parallel_state_update_ =
-      (parallel_shots_ > 1)
-          ? std::max<int>({1, max_parallel_threads_ / parallel_shots_})
-          : std::max<int>({1, max_parallel_threads_ / parallel_experiments_});
-}
-
->>>>>>> 7b3ab205
 bool Controller::multiple_chunk_required(const Circuit &circ,
                                          const Noise::NoiseModel &noise,
                                          const Method method) const {
@@ -778,31 +564,8 @@
   return false;
 }
 
-<<<<<<< HEAD
 size_t Controller::get_system_memory_mb() 
 {
-=======
-bool Controller::multiple_shots_required(const Circuit &circ,
-                                         const Noise::NoiseModel &noise,
-                                         const Method method) const {
-  if (circ.shots < 2)
-    return false;
-  if (method == Method::density_matrix || method == Method::superop ||
-      method == Method::unitary) {
-    return false;
-  }
-
-  bool can_sample = check_measure_sampling_opt(circ, method);
-
-  if (noise.is_ideal()) {
-    return !can_sample;
-  }
-
-  return true;
-}
-
-size_t Controller::get_system_memory_mb() {
->>>>>>> 7b3ab205
   size_t total_physical_memory = Utils::get_system_memory_mb();
 #ifdef AER_MPI
   // get minimum memory size per process
@@ -846,35 +609,6 @@
   return total_physical_memory >> 20;
 }
 
-<<<<<<< HEAD
-=======
-Transpile::CacheBlocking Controller::transpile_cache_blocking(
-    Controller::Method method, const Circuit &circ,
-    const Noise::NoiseModel &noise, const Config &config) const {
-  Transpile::CacheBlocking cache_block_pass;
-
-  const bool is_matrix =
-      (method == Method::density_matrix || method == Method::unitary);
-  const auto complex_size = (sim_precision_ == Precision::Single)
-                                ? sizeof(std::complex<float>)
-                                : sizeof(std::complex<double>);
-
-  cache_block_pass.set_num_processes(num_process_per_experiment_);
-  cache_block_pass.set_config(config);
-
-  if (!cache_block_pass.enabled()) {
-    // if blocking is not set by config, automatically set if required
-    if (multiple_chunk_required(circ, noise, method)) {
-      int nplace = num_process_per_experiment_;
-      if (sim_device_ == Device::GPU && num_gpus_ > 0)
-        nplace *= num_gpus_;
-      cache_block_pass.set_blocking(circ.num_qubits, get_min_memory_mb() << 20,
-                                    nplace, complex_size, is_matrix);
-    }
-  }
-  return cache_block_pass;
-}
->>>>>>> 7b3ab205
 
 //-------------------------------------------------------------------------
 // Qobj execution
@@ -946,19 +680,11 @@
 
   // Execute each circuit in a try block
   try {
-<<<<<<< HEAD
     //check if multi-chunk distribution is required
     multi_chunk_required_ = false;
     for (size_t j = 0; j < circuits.size(); j++){
       if(circuits[j].num_qubits > 0){
         if(multiple_chunk_required(circuits[j], noise_model, methods[j]))
-=======
-    // check if multi-chunk distribution is required
-    bool multi_chunk_required_ = false;
-    for (size_t j = 0; j < circuits.size(); j++) {
-      if (circuits[j].num_qubits > 0) {
-        if (multiple_chunk_required(circuits[j], noise_model, methods[j]))
->>>>>>> 7b3ab205
           multi_chunk_required_ = true;
       }
     }
@@ -1029,14 +755,8 @@
     // in #pragma omp)
     if (parallel_experiments_ == 1) {
       for (int j = 0; j < NUM_RESULTS; ++j) {
-<<<<<<< HEAD
         run_circuit(circuits[j], noise_model,methods[j],
                     config, result.results[j]);
-=======
-        set_parallelization_circuit(circuits[j], noise_model, methods[j]);
-        run_circuit(circuits[j], noise_model, methods[j], config,
-                    result.results[j]);
->>>>>>> 7b3ab205
       }
     } else {
 #pragma omp parallel for num_threads(parallel_experiments_)
@@ -1082,9 +802,8 @@
 //-------------------------------------------------------------------------
 // Base class override
 //-------------------------------------------------------------------------
-<<<<<<< HEAD
 void Controller::run_circuit(Circuit &circ, const Noise::NoiseModel &noise,
-                 const Method method,const json_t &config, ExperimentResult &result)
+                 const Method method,const Config &config, ExperimentResult &result)
 {
   // Run the circuit
   if(multi_chunk_required_){
@@ -1101,27 +820,6 @@
           executor.run_circuit(circ, noise, config, method, sim_device_, result);
         }
       } else {
-=======
-void Controller::run_circuit(const Circuit &circ,
-                             const Noise::NoiseModel &noise,
-                             const Method method, const Config &config,
-                             ExperimentResult &result) const {
-  // Run the circuit
-  switch (method) {
-  case Method::statevector: {
-    if (sim_device_ == Device::CPU) {
-      // Chunk based simualtion
-      if (sim_precision_ == Precision::Double) {
-        // Double-precision Statevector simulation
-        return run_circuit_helper<Statevector::State<QV::QubitVector<double>>>(
-            circ, noise, config, Method::statevector, result);
-      } else {
-        // Single-precision Statevector simulation
-        return run_circuit_helper<Statevector::State<QV::QubitVector<float>>>(
-            circ, noise, config, Method::statevector, result);
-      }
-    } else {
->>>>>>> 7b3ab205
 #ifdef AER_THRUST_SUPPORTED
         // Chunk based simulation
         if (sim_precision_ == Precision::Double) {
@@ -1313,34 +1011,6 @@
       throw std::runtime_error("Controller:Invalid simulation method");
     }
   }
-<<<<<<< HEAD
-=======
-  case Method::stabilizer:
-    // Stabilizer simulation
-    // TODO: Stabilizer doesn't yet support custom state initialization
-    return run_circuit_helper<Stabilizer::State>(circ, noise, config,
-                                                 Method::stabilizer, result);
-  case Method::extended_stabilizer:
-    return run_circuit_helper<ExtendedStabilizer::State>(
-        circ, noise, config, Method::extended_stabilizer, result);
-  case Method::matrix_product_state:
-    return run_circuit_helper<MatrixProductState::State>(
-        circ, noise, config, Method::matrix_product_state, result);
-  case Method::tensor_network: {
-    if (sim_precision_ == Precision::Double) {
-      return run_circuit_helper<
-          TensorNetwork::State<TensorNetwork::TensorNet<double>>>(
-          circ, noise, config, Method::tensor_network, result);
-    } else {
-      return run_circuit_helper<
-          TensorNetwork::State<TensorNetwork::TensorNet<float>>>(
-          circ, noise, config, Method::tensor_network, result);
-    }
-  }
-  default:
-    throw std::runtime_error("Controller:Invalid simulation method");
-  }
->>>>>>> 7b3ab205
 }
 
 //-------------------------------------------------------------------------
@@ -1414,456 +1084,6 @@
   }
 }
 
-<<<<<<< HEAD
-=======
-Transpile::Fusion Controller::transpile_fusion(Method method,
-                                               const Operations::OpSet &opset,
-                                               const Config &config) const {
-  Transpile::Fusion fusion_pass;
-  fusion_pass.set_parallelization(parallel_state_update_);
-
-  if (opset.contains(Operations::OpType::superop)) {
-    fusion_pass.allow_superop = true;
-  }
-  if (opset.contains(Operations::OpType::kraus)) {
-    fusion_pass.allow_kraus = true;
-  }
-  switch (method) {
-  case Method::density_matrix:
-  case Method::superop: {
-    // Halve the default threshold and max fused qubits for density matrix
-    fusion_pass.threshold /= 2;
-    fusion_pass.max_qubit /= 2;
-    break;
-  }
-  case Method::matrix_product_state: {
-    fusion_pass.active = false;
-    return fusion_pass; // Do not allow the config to set active for MPS
-  }
-  case Method::statevector: {
-    if (fusion_pass.allow_kraus) {
-      // Halve default max fused qubits for Kraus noise fusion
-      fusion_pass.max_qubit /= 2;
-    }
-    break;
-  }
-  case Method::unitary: {
-    // max_qubit is the same with statevector
-    fusion_pass.threshold /= 2;
-    break;
-  }
-  case Method::tensor_network: {
-    if (opset.contains(Operations::OpType::save_statevec) ||
-        opset.contains(Operations::OpType::save_statevec_dict)) {
-      if (fusion_pass.allow_kraus) {
-        // Halve default max fused qubits for Kraus noise fusion
-        fusion_pass.max_qubit /= 2;
-      }
-    } else {
-      // Halve the default threshold and max fused qubits for density matrix
-      fusion_pass.threshold /= 2;
-      fusion_pass.max_qubit /= 2;
-    }
-    break;
-  }
-  default: {
-    fusion_pass.active = false;
-    return fusion_pass;
-  }
-  }
-  // Override default fusion settings with custom config
-  fusion_pass.set_config(config);
-  return fusion_pass;
-}
-
-//-------------------------------------------------------------------------
-// Run circuit helpers
-//-------------------------------------------------------------------------
-
-template <class State_t>
-void Controller::run_circuit_helper(const Circuit &circ,
-                                    const Noise::NoiseModel &noise,
-                                    const Config &config, const Method method,
-                                    ExperimentResult &result) const {
-  // Start individual circuit timer
-  auto timer_start = myclock_t::now(); // state circuit timer
-
-  // Execute in try block so we can catch errors and return the error message
-  // for individual circuit failures.
-  try {
-    // Rng engine (this one is used to add noise on circuit)
-    RngEngine rng;
-    rng.set_seed(circ.seed);
-
-    // Output data container
-    result.set_config(config);
-    result.metadata.add(method_names_.at(method), "method");
-    if (method == Method::statevector || method == Method::density_matrix ||
-        method == Method::unitary || method == Method::tensor_network) {
-      result.metadata.add(sim_device_name_, "device");
-    } else {
-      result.metadata.add("CPU", "device");
-    }
-
-    // Circuit qubit metadata
-    result.metadata.add(circ.num_qubits, "num_qubits");
-    result.metadata.add(circ.num_memory, "num_clbits");
-    result.metadata.add(circ.qubits(), "active_input_qubits");
-    result.metadata.add(circ.qubit_map(), "input_qubit_map");
-    result.metadata.add(circ.remapped_qubits, "remapped_qubits");
-
-    // Add measure sampling to metadata
-    // Note: this will set to `true` if sampling is enabled for the circuit
-    result.metadata.add(false, "measure_sampling");
-    result.metadata.add(false, "batched_shots_optimization");
-
-    if (circ.num_qubits > 0) { // do nothing for query steps
-      // Choose execution method based on noise and method
-      Circuit opt_circ;
-      bool noise_sampling = false;
-
-      // Ideal circuit
-      if (noise.is_ideal()) {
-        opt_circ = circ;
-        result.metadata.add("ideal", "noise");
-      }
-      // Readout error only
-      else if (noise.has_quantum_errors() == false) {
-        opt_circ = noise.sample_noise(circ, rng);
-        result.metadata.add("readout", "noise");
-      }
-      // Superop noise sampling
-      else if (method == Method::density_matrix || method == Method::superop ||
-               (method == Method::tensor_network &&
-                !has_statevector_ops(circ))) {
-        // Sample noise using SuperOp method
-        opt_circ =
-            noise.sample_noise(circ, rng, Noise::NoiseModel::Method::superop);
-        result.metadata.add("superop", "noise");
-      }
-      // Kraus noise sampling
-      else if (noise.opset().contains(Operations::OpType::kraus) ||
-               noise.opset().contains(Operations::OpType::superop)) {
-        opt_circ =
-            noise.sample_noise(circ, rng, Noise::NoiseModel::Method::kraus);
-        result.metadata.add("kraus", "noise");
-      }
-      // General circuit noise sampling
-      else {
-        if (enable_batch_multi_shots_ && !multi_chunk_required_) {
-          // batched optimization samples noise at runtime
-          opt_circ = noise.sample_noise(
-              circ, rng, Noise::NoiseModel::Method::circuit, true);
-        } else {
-          noise_sampling = true;
-        }
-        result.metadata.add("circuit", "noise");
-      }
-
-      if (noise_sampling) {
-        run_circuit_with_sampled_noise<State_t>(circ, noise, config, method,
-                                                result);
-      } else {
-        // Run multishot simulation without noise sampling
-        run_circuit_without_sampled_noise<State_t>(opt_circ, noise, config,
-                                                   method, result);
-      }
-    }
-
-    // Report success
-    result.status = ExperimentResult::Status::completed;
-
-    // Pass through circuit header and add metadata
-    result.header = circ.header;
-    result.shots = circ.shots;
-    result.seed = circ.seed;
-    result.metadata.add(parallel_shots_, "parallel_shots");
-    result.metadata.add(parallel_state_update_, "parallel_state_update");
-
-    // Add timer data
-    auto timer_stop = myclock_t::now(); // stop timer
-    double time_taken =
-        std::chrono::duration<double>(timer_stop - timer_start).count();
-    result.time_taken = time_taken;
-  }
-  // If an exception occurs during execution, catch it and pass it to the output
-  catch (std::exception &e) {
-    result.status = ExperimentResult::Status::error;
-    result.message = e.what();
-  }
-}
-
-template <class State_t>
-void Controller::run_single_shot(const Circuit &circ, State_t &state,
-                                 ExperimentResult &result,
-                                 RngEngine &rng) const {
-  state.initialize_qreg(circ.num_qubits);
-  state.initialize_creg(circ.num_memory, circ.num_registers);
-  state.apply_ops(circ.ops.cbegin(), circ.ops.cend(), result, rng, true);
-  result.save_count_data(state.cregs(), save_creg_memory_);
-}
-
-template <class State_t>
-void Controller::run_with_sampling(const Circuit &circ, State_t &state,
-                                   ExperimentResult &result, RngEngine &rng,
-                                   const uint_t block_bits,
-                                   const uint_t shots) const {
-  auto &ops = circ.ops;
-  auto first_meas = circ.first_measure_pos; // Position of first measurement op
-  bool final_ops = (first_meas == ops.size());
-
-  // allocate qubit register
-  state.allocate(circ.num_qubits, block_bits);
-
-  // Run circuit instructions before first measure
-  state.initialize_qreg(circ.num_qubits);
-  state.initialize_creg(circ.num_memory, circ.num_registers);
-
-  state.apply_ops(ops.cbegin(), ops.cbegin() + first_meas, result, rng,
-                  final_ops);
-
-  // Get measurement operations and set of measured qubits
-  measure_sampler(circ.ops.begin() + first_meas, circ.ops.end(), shots, state,
-                  result, rng);
-}
-
-template <class State_t>
-void Controller::run_circuit_without_sampled_noise(
-    Circuit &circ, const Noise::NoiseModel &noise, const Config &config,
-    const Method method, ExperimentResult &result) const {
-  State_t state;
-
-  // Validate gateset and memory requirements, raise exception if they're
-  // exceeded
-  validate_state(state, circ, noise, true);
-
-  // Set state config
-  state.set_config(config);
-  state.set_parallelization(parallel_state_update_);
-  state.set_global_phase(circ.global_phase_angle);
-  state.enable_density_matrix(!has_statevector_ops(circ));
-
-  bool can_sample = circ.can_sample;
-
-  // Optimize circuit
-  Noise::NoiseModel dummy_noise;
-
-  auto fusion_pass = transpile_fusion(method, circ.opset(), config);
-  fusion_pass.optimize_circuit(circ, dummy_noise, state.opset(), result);
-
-  // Cache blocking pass
-  uint_t block_bits = circ.num_qubits;
-  if (state.multi_chunk_distribution_supported()) {
-    auto cache_block_pass =
-        transpile_cache_blocking(method, circ, dummy_noise, config);
-    cache_block_pass.set_sample_measure(can_sample);
-    cache_block_pass.optimize_circuit(circ, dummy_noise, state.opset(), result);
-    if (cache_block_pass.enabled()) {
-      block_bits = cache_block_pass.block_bits();
-    }
-  }
-  // Check if measure sampling supported
-  can_sample &= check_measure_sampling_opt(circ, method);
-  auto max_bits = get_max_matrix_qubits(circ);
-
-  // Check if measure sampler and optimization are valid
-  if (can_sample) {
-    // Implement measure sampler
-    if (parallel_shots_ <= 1) {
-      state.set_distribution(num_process_per_experiment_);
-      state.set_max_matrix_qubits(max_bits);
-      RngEngine rng;
-      rng.set_seed(circ.seed);
-      run_with_sampling(circ, state, result, rng, block_bits, circ.shots);
-    } else {
-      // Vector to store parallel thread output data
-      std::vector<ExperimentResult> par_results(parallel_shots_);
-
-#pragma omp parallel for num_threads(parallel_shots_)
-      for (int i = 0; i < parallel_shots_; i++) {
-        uint_t i_shot = circ.shots * i / parallel_shots_;
-        uint_t shot_end = circ.shots * (i + 1) / parallel_shots_;
-        uint_t this_shot = shot_end - i_shot;
-
-        State_t shot_state;
-        // Set state config
-        shot_state.set_config(config);
-        shot_state.set_parallelization(parallel_state_update_);
-        shot_state.set_global_phase(circ.global_phase_angle);
-        shot_state.enable_density_matrix(!has_statevector_ops(circ));
-
-        shot_state.set_max_matrix_qubits(max_bits);
-
-        RngEngine rng;
-        rng.set_seed(circ.seed + i);
-
-        run_with_sampling(circ, shot_state, par_results[i], rng, block_bits,
-                          this_shot);
-
-        shot_state.add_metadata(par_results[i]);
-      }
-      for (auto &res : par_results) {
-        result.combine(std::move(res));
-      }
-
-      if (sim_device_name_ == "GPU") {
-        if (parallel_shots_ >= num_gpus_)
-          result.metadata.add(num_gpus_, "gpu_parallel_shots_");
-        else
-          result.metadata.add(parallel_shots_, "gpu_parallel_shots_");
-      }
-    }
-    // Add measure sampling metadata
-    result.metadata.add(true, "measure_sampling");
-
-  } else {
-    // Perform standard execution if we cannot apply the
-    // measurement sampling optimization
-
-    if (block_bits == circ.num_qubits && enable_batch_multi_shots_ &&
-        state.multi_shot_parallelization_supported()) {
-      // apply batched multi-shots optimization (currenly only on GPU)
-      state.set_max_bached_shots(max_batched_states_);
-      state.set_distribution(num_processes_);
-      state.set_max_matrix_qubits(max_bits);
-      state.set_num_creg_bits(circ.num_memory, circ.num_registers);
-      state.allocate(circ.num_qubits, circ.num_qubits,
-                     circ.shots); // allocate multiple-shots
-
-      // qreg is initialized inside state class
-      state.initialize_creg(circ.num_memory, circ.num_registers);
-
-      state.apply_ops_multi_shots(circ.ops.cbegin(), circ.ops.cend(), noise,
-                                  result, circ.seed, true);
-
-      result.save_count_data(state.cregs(), save_creg_memory_);
-
-      // Add batched multi-shots optimizaiton metadata
-      result.metadata.add(true, "batched_shots_optimization");
-    } else {
-      std::vector<ExperimentResult> par_results(parallel_shots_);
-      int_t par_shots = parallel_shots_;
-      if (block_bits != circ.num_qubits)
-        par_shots = 1;
-
-      auto run_circuit_without_sampled_noise_lambda =
-          [this, &par_results, circ, noise, config, method, block_bits,
-           max_bits, par_shots](int_t i) {
-            uint_t i_shot, shot_end;
-            i_shot = circ.shots * i / par_shots;
-            shot_end = circ.shots * (i + 1) / par_shots;
-
-            State_t par_state;
-            // Set state config
-            par_state.set_config(config);
-            par_state.set_parallelization(parallel_state_update_);
-            par_state.set_global_phase(circ.global_phase_angle);
-            par_state.enable_density_matrix(!has_statevector_ops(circ));
-
-            par_state.set_distribution(num_process_per_experiment_);
-            par_state.set_max_matrix_qubits(max_bits);
-
-            // allocate qubit register
-            par_state.allocate(circ.num_qubits, block_bits);
-
-            for (; i_shot < shot_end; i_shot++) {
-              RngEngine rng;
-              rng.set_seed(circ.seed + i_shot);
-              run_single_shot(circ, par_state, par_results[i], rng);
-            }
-            par_state.add_metadata(par_results[i]);
-          };
-      Utils::apply_omp_parallel_for((par_shots > 1), 0, par_shots,
-                                    run_circuit_without_sampled_noise_lambda);
-
-      for (auto &res : par_results) {
-        result.combine(std::move(res));
-      }
-      if (sim_device_name_ == "GPU") {
-        if (par_shots >= num_gpus_)
-          result.metadata.add(num_gpus_, "gpu_parallel_shots_");
-        else
-          result.metadata.add(par_shots, "gpu_parallel_shots_");
-      }
-    }
-  }
-  state.add_metadata(result);
-}
-
-template <class State_t>
-void Controller::run_circuit_with_sampled_noise(
-    const Circuit &circ, const Noise::NoiseModel &noise, const Config &config,
-    const Method method, ExperimentResult &result) const {
-  std::vector<ExperimentResult> par_results(parallel_shots_);
-
-  auto run_circuit_with_sampled_noise_lambda = [this, &par_results, circ, noise,
-                                                config, method](int_t i) {
-    State_t state;
-    uint_t i_shot, shot_end;
-    Noise::NoiseModel dummy_noise;
-
-    // Validate gateset and memory requirements, raise exception if they're
-    // exceeded
-    validate_state(state, circ, noise, true);
-
-    // Set state config
-    state.set_config(config);
-    state.set_parallelization(parallel_state_update_);
-    state.set_global_phase(circ.global_phase_angle);
-    state.enable_density_matrix(!has_statevector_ops(circ));
-
-    // Transpilation for circuit noise method
-    auto fusion_pass = transpile_fusion(method, circ.opset(), config);
-    auto cache_block_pass =
-        transpile_cache_blocking(method, circ, noise, config);
-
-    i_shot = circ.shots * i / parallel_shots_;
-    shot_end = circ.shots * (i + 1) / parallel_shots_;
-
-    for (; i_shot < shot_end; i_shot++) {
-      RngEngine rng;
-      rng.set_seed(circ.seed + i_shot);
-
-      // Sample noise using circuit method
-      Circuit noise_circ = noise.sample_noise(circ, rng);
-
-      noise_circ.shots = 1;
-      fusion_pass.optimize_circuit(noise_circ, dummy_noise, state.opset(),
-                                   par_results[i]);
-      uint_t block_bits = circ.num_qubits;
-      if (state.multi_chunk_distribution_supported()) {
-        cache_block_pass.optimize_circuit(noise_circ, dummy_noise,
-                                          state.opset(), par_results[i]);
-        if (cache_block_pass.enabled()) {
-          block_bits = cache_block_pass.block_bits();
-        }
-      }
-
-      state.set_distribution(num_process_per_experiment_);
-      state.set_max_matrix_qubits(get_max_matrix_qubits(noise_circ));
-      // allocate qubit register
-      state.allocate(noise_circ.num_qubits, block_bits);
-
-      run_single_shot(noise_circ, state, par_results[i], rng);
-    }
-    state.add_metadata(par_results[i]);
-  };
-  Utils::apply_omp_parallel_for((parallel_shots_ > 1), 0, parallel_shots_,
-                                run_circuit_with_sampled_noise_lambda);
-
-  for (auto &res : par_results) {
-    result.combine(std::move(res));
-  }
-
-  if (sim_device_name_ == "GPU") {
-    if (parallel_shots_ >= num_gpus_)
-      result.metadata.add(num_gpus_, "gpu_parallel_shots_");
-    else
-      result.metadata.add(parallel_shots_, "gpu_parallel_shots_");
-  }
-}
->>>>>>> 7b3ab205
-
 //-------------------------------------------------------------------------
 // Measure sampling optimization
 //-------------------------------------------------------------------------
@@ -1912,108 +1132,6 @@
   return true;
 }
 
-<<<<<<< HEAD
-=======
-template <typename InputIterator, class State_t>
-void Controller::measure_sampler(InputIterator first_meas,
-                                 InputIterator last_meas, uint_t shots,
-                                 State_t &state, ExperimentResult &result,
-                                 RngEngine &rng, int_t shot_index) const {
-  // Check if meas_circ is empty, and if so return initial creg
-  if (first_meas == last_meas) {
-    while (shots-- > 0) {
-      result.save_count_data(state.cregs(), save_creg_memory_);
-    }
-    return;
-  }
-
-  std::vector<Operations::Op> meas_ops;
-  std::vector<Operations::Op> roerror_ops;
-  for (auto op = first_meas; op != last_meas; op++) {
-    if (op->type == Operations::OpType::roerror) {
-      roerror_ops.push_back(*op);
-    } else { /*(op.type == Operations::OpType::measure) */
-      meas_ops.push_back(*op);
-    }
-  }
-
-  // Get measured qubits from circuit sort and delete duplicates
-  std::vector<uint_t> meas_qubits; // measured qubits
-  for (const auto &op : meas_ops) {
-    for (size_t j = 0; j < op.qubits.size(); ++j)
-      meas_qubits.push_back(op.qubits[j]);
-  }
-  sort(meas_qubits.begin(), meas_qubits.end());
-  meas_qubits.erase(unique(meas_qubits.begin(), meas_qubits.end()),
-                    meas_qubits.end());
-
-  // Generate the samples
-  uint_t shots_or_index;
-  if (shot_index < 0)
-    shots_or_index = shots;
-  else
-    shots_or_index = shot_index;
-
-  auto timer_start = myclock_t::now();
-  auto all_samples = state.sample_measure(meas_qubits, shots_or_index, rng);
-  auto time_taken =
-      std::chrono::duration<double>(myclock_t::now() - timer_start).count();
-  result.metadata.add(time_taken, "sample_measure_time");
-
-  // Make qubit map of position in vector of measured qubits
-  std::unordered_map<uint_t, uint_t> qubit_map;
-  for (uint_t j = 0; j < meas_qubits.size(); ++j) {
-    qubit_map[meas_qubits[j]] = j;
-  }
-
-  // Maps of memory and register to qubit position
-  std::map<uint_t, uint_t> memory_map;
-  std::map<uint_t, uint_t> register_map;
-  for (const auto &op : meas_ops) {
-    for (size_t j = 0; j < op.qubits.size(); ++j) {
-      auto pos = qubit_map[op.qubits[j]];
-      if (!op.memory.empty())
-        memory_map[op.memory[j]] = pos;
-      if (!op.registers.empty())
-        register_map[op.registers[j]] = pos;
-    }
-  }
-
-  // Process samples
-  uint_t num_memory =
-      (memory_map.empty()) ? 0ULL : 1 + memory_map.rbegin()->first;
-  uint_t num_registers =
-      (register_map.empty()) ? 0ULL : 1 + register_map.rbegin()->first;
-  ClassicalRegister creg;
-  while (!all_samples.empty()) {
-    auto sample = all_samples.back();
-    creg.initialize(num_memory, num_registers);
-
-    // process memory bit measurements
-    for (const auto &pair : memory_map) {
-      creg.store_measure(reg_t({sample[pair.second]}), reg_t({pair.first}),
-                         reg_t());
-    }
-    // process register bit measurements
-    for (const auto &pair : register_map) {
-      creg.store_measure(reg_t({sample[pair.second]}), reg_t(),
-                         reg_t({pair.first}));
-    }
-
-    // process read out errors for memory and registers
-    for (const Operations::Op &roerror : roerror_ops) {
-      creg.apply_roerror(roerror, rng);
-    }
-
-    // Save count data
-    result.save_count_data(creg, save_creg_memory_);
-
-    // pop off processed sample
-    all_samples.pop_back();
-  }
-}
-
->>>>>>> 7b3ab205
 //-------------------------------------------------------------------------
 // Validation
 //-------------------------------------------------------------------------
@@ -2073,14 +1191,9 @@
   return sim_methods;
 }
 
-<<<<<<< HEAD
 Method
 Controller::automatic_simulation_method(const Circuit &circ,
                                         const Noise::NoiseModel &noise_model) const {
-=======
-Controller::Method Controller::automatic_simulation_method(
-    const Circuit &circ, const Noise::NoiseModel &noise_model) const {
->>>>>>> 7b3ab205
   // If circuit and noise model are Clifford run on Stabilizer simulator
   if (validate_method(Method::stabilizer, circ, noise_model, false)) {
     return Method::stabilizer;
@@ -2216,37 +1329,6 @@
   }
 }
 
-<<<<<<< HEAD
-=======
-int_t Controller::get_matrix_bits(const Operations::Op &op) const {
-  int_t bit = 1;
-  if (op.type == Operations::OpType::matrix ||
-      op.type == Operations::OpType::diagonal_matrix ||
-      op.type == Operations::OpType::initialize)
-    bit = op.qubits.size();
-  else if (op.type == Operations::OpType::kraus ||
-           op.type == Operations::OpType::superop) {
-    if (method_ == Method::density_matrix)
-      bit = op.qubits.size() * 2;
-    else
-      bit = op.qubits.size();
-  }
-  return bit;
-}
-
-int_t Controller::get_max_matrix_qubits(const Circuit &circ) const {
-  int_t max_bits = 0;
-  int_t i;
-
-  for (i = 0; i < circ.ops.size(); i++) {
-    int_t bit = 1;
-    bit = get_matrix_bits(circ.ops[i]);
-    max_bits = std::max(max_bits, bit);
-  }
-  return max_bits;
-}
->>>>>>> 7b3ab205
-
 bool Controller::has_statevector_ops(const Circuit &circ) const {
   return circ.opset().contains(Operations::OpType::save_statevec) ||
          circ.opset().contains(Operations::OpType::save_statevec_dict) ||
