--- conflicted
+++ resolved
@@ -449,11 +449,7 @@
     configs_[_key] = std::stod(value);
   } else {
     std::stringstream msg;
-<<<<<<< HEAD
-    msg << "not supportted configuration: " << key << "=" << value << std::endl;
-=======
     msg << "not supported configuration: " << key << "=" << value << std::endl;
->>>>>>> 5d2bc2a1
     throw std::runtime_error(msg.str());
   }
 
