--- conflicted
+++ resolved
@@ -46,14 +46,9 @@
     m.def("spmv_csr", &spmv_csr, "Sparse matrix, dense vector multiplication.");
     m.def("spmv", &spmv, "Matrix vector multiplication.");
 
-<<<<<<< HEAD
-    py::class_<RhsFunctor>(m, "OdeRhsFunctor", py::module_local())
-        .def("__call__", &RhsFunctor::operator());
-=======
     py::class_<RhsFunctor> ode_rhs_func(m, "OdeRhsFunctor");
     ode_rhs_func.def("__call__", &RhsFunctor::operator());
     ode_rhs_func.def("__reduce__", [ode_rhs_func](const RhsFunctor& self) { return py::make_tuple(ode_rhs_func, py::tuple());});
->>>>>>> b475f196
 
     m.def("get_ode_rhs_functor", &get_ode_rhs_functor, "Get ode_rhs functor to allow caching of parameters");
 }