--- conflicted
+++ resolved
@@ -18,12 +18,7 @@
 #include <algorithm>
 #define _USE_MATH_DEFINES
 #include <math.h>
-<<<<<<< HEAD
-#include <iostream>
 #include "simulators/state.hpp"
-=======
-
->>>>>>> c2b82111
 #include "framework/json.hpp"
 #include "framework/utils.hpp"
 #include "simulators/state.hpp"
@@ -37,39 +32,6 @@
 
 // OpSet of supported instructions
 const Operations::OpSet StateOpSet(
-<<<<<<< HEAD
-  // Op types
-  {Operations::OpType::gate, Operations::OpType::barrier,
-    Operations::OpType::matrix, Operations::OpType::diagonal_matrix,
-    Operations::OpType::snapshot},
-  // Gates
-  {"u1",  "u2",  "u3",   "cx",   "cz",   "cy",   "cu1",
-    "cu2", "cu3", "swap", "id",   "x",    "y",    "z",
-    "h",   "s",   "sdg",  "t",    "tdg",  "ccx",  "cswap",
-    "mcx", "mcy", "mcz",  "mcu1", "mcu2", "mcu3", "mcswap",
-    "pauli"},
-  // Snapshots
-  {"unitary"}
-);
-
-// Allowed gates enum class
-enum class Gates {
-  id,
-  h,
-  s,
-  sdg,
-  t,
-  tdg,  // single qubit
-  // multi-qubit controlled (including single-qubit non-controlled)
-  mcx,
-  mcy,
-  mcz,
-  mcu1,
-  mcu2,
-  mcu3,
-  mcswap,
-  pauli,
-=======
     // Op types
     {Operations::OpType::gate, Operations::OpType::barrier,
      Operations::OpType::matrix, Operations::OpType::diagonal_matrix,
@@ -80,15 +42,14 @@
      "h",    "s",    "sdg",  "t",    "tdg",  "r",      "rx",      "ry",
      "rz",   "rxx",  "ryy",  "rzz",  "rzx",  "ccx",    "cswap",   "mcx",
      "mcy",  "mcz",  "mcu1", "mcu2", "mcu3", "mcswap", "mcphase", "mcr",
-     "mcrx", "mcry", "mcry", "sx",   "csx",  "mcsx", "delay"},
+     "mcrx", "mcry", "mcry", "sx",   "csx",  "mcsx", "delay", "pauli"},
     // Snapshots
     {"unitary"});
 
 // Allowed gates enum class
 enum class Gates {
   id, h, s, sdg, t, tdg, rxx, ryy, rzz, rzx,
-  mcx, mcy, mcz, mcr, mcrx, mcry, mcrz, mcp, mcu2, mcu3, mcswap, mcsx
->>>>>>> c2b82111
+  mcx, mcy, mcz, mcr, mcrx, mcry, mcrz, mcp, mcu2, mcu3, mcswap, mcsx, pauli,
 };
 
 //=========================================================================
@@ -247,16 +208,6 @@
     {"ccx", Gates::mcx},      // Controlled-CX gate (Toffoli)
     {"cswap", Gates::mcswap}, // Controlled-SWAP gate (Fredkin)
     // Multi-qubit controlled gates
-<<<<<<< HEAD
-    {"mcx", Gates::mcx},       // Multi-controlled-X gate
-    {"mcy", Gates::mcy},       // Multi-controlled-Y gate
-    {"mcz", Gates::mcz},       // Multi-controlled-Z gate
-    {"mcu1", Gates::mcu1},     // Multi-controlled-u1
-    {"mcu2", Gates::mcu2},     // Multi-controlled-u2
-    {"mcu3", Gates::mcu3},     // Multi-controlled-u3
-    {"mcswap", Gates::mcswap},  // Multi-controlled-SWAP gate
-    {"pauli", Gates::pauli}  // Multiple pauli operations at once
-=======
     {"mcx", Gates::mcx},      // Multi-controlled-X gate
     {"mcy", Gates::mcy},      // Multi-controlled-Y gate
     {"mcz", Gates::mcz},      // Multi-controlled-Z gate
@@ -271,7 +222,7 @@
     {"mcphase", Gates::mcp},  // Multi-controlled-Phase gate 
     {"mcswap", Gates::mcswap},// Multi-controlled SWAP gate
     {"mcsx", Gates::mcsx}     // Multi-controlled-Sqrt(X) gate
->>>>>>> c2b82111
+    {"pauli", Gates::pauli}  // Multiple pauli operations at once
 });
 
 //============================================================================
