/**
 * This code is part of Qiskit.
 *
 * (C) Copyright IBM 2018, 2019.
 *
 * This code is licensed under the Apache License, Version 2.0. You may
 * obtain a copy of this license in the LICENSE.txt file in the root directory
 * of this source tree or at http://www.apache.org/licenses/LICENSE-2.0.
 *
 * Any modifications or derivative works of this code must retain this
 * copyright notice, and modified files need to carry a notice indicating
 * that they have been altered from the originals.
 */

#ifndef _unitary_state_hpp
#define _unitary_state_hpp

#include <algorithm>
#define _USE_MATH_DEFINES
#include <math.h>
#include "simulators/state.hpp"
#include "framework/json.hpp"
#include "framework/utils.hpp"
#include "simulators/state.hpp"
#include "unitarymatrix.hpp"
#ifdef AER_THRUST_SUPPORTED
#include "unitarymatrix_thrust.hpp"
#endif

namespace AER {
namespace QubitUnitary {

// OpSet of supported instructions
const Operations::OpSet StateOpSet(
    // Op types
    {Operations::OpType::gate, Operations::OpType::barrier,
     Operations::OpType::matrix, Operations::OpType::diagonal_matrix,
     Operations::OpType::snapshot},
    // Gates
<<<<<<< HEAD
    {"u1",   "u2",   "u3",   "cx",   "cz",   "cy",     "cp",      "cu1",
     "cu2",  "cu3",  "swap", "id",   "p",    "x",      "y",       "z",
     "h",    "s",    "sdg",  "t",    "tdg",  "r",      "rx",      "ry",
     "rz",   "rxx",  "ryy",  "rzz",  "rzx",  "ccx",    "cswap",   "mcx",
     "mcy",  "mcz",  "mcu1", "mcu2", "mcu3", "mcswap", "mcphase", "mcr",
     "mcrx", "mcry", "mcry", "sx",   "csx",  "mcsx", "delay", "pauli"},
=======
    {"u1",     "u2",      "u3",  "u",    "U",    "CX",   "cx",   "cz",
     "cy",     "cp",      "cu1", "cu2",  "cu3",  "swap", "id",   "p",
     "x",      "y",       "z",   "h",    "s",    "sdg",  "t",    "tdg",
     "r",      "rx",      "ry",  "rz",   "rxx",  "ryy",  "rzz",  "rzx",
     "ccx",    "cswap",   "mcx", "mcy",  "mcz",  "mcu1", "mcu2", "mcu3",
     "mcswap", "mcphase", "mcr", "mcrx", "mcry", "mcry", "sx",   "csx",
     "mcsx",   "delay"},
>>>>>>> cb5f4140
    // Snapshots
    {"unitary"});

// Allowed gates enum class
enum class Gates {
  id, h, s, sdg, t, tdg, rxx, ryy, rzz, rzx,
  mcx, mcy, mcz, mcr, mcrx, mcry, mcrz, mcp, mcu2, mcu3, mcswap, mcsx, pauli,
};

//=========================================================================
// QubitUnitary State subclass
//=========================================================================

template <class unitary_matrix_t = QV::UnitaryMatrix<double>>
class State : public Base::State<unitary_matrix_t> {
public:
  using BaseState = Base::State<unitary_matrix_t>;

  State() : BaseState(StateOpSet) {}
  virtual ~State() = default;

  //-----------------------------------------------------------------------
  // Base class overrides
  //-----------------------------------------------------------------------

  // Return the string name of the State class
  virtual std::string name() const override { return "unitary"; }

  // Apply a sequence of operations by looping over list
  // If the input is not in allowed_ops an exeption will be raised.
  virtual void apply_ops(const std::vector<Operations::Op> &ops,
                         ExperimentResult &result, RngEngine &rng,
                         bool final_ops = false) override;

  // Initializes an n-qubit unitary to the identity matrix
  virtual void initialize_qreg(uint_t num_qubits) override;

  // Initializes to a specific n-qubit unitary matrix
  virtual void initialize_qreg(uint_t num_qubits,
                               const unitary_matrix_t &unitary) override;

  // Returns the required memory for storing an n-qubit state in megabytes.
  // For this state the memory is indepdentent of the number of ops
  // and is approximately 16 * 1 << 2 * num_qubits bytes
  virtual size_t
  required_memory_mb(uint_t num_qubits,
                     const std::vector<Operations::Op> &ops) const override;

  // Load the threshold for applying OpenMP parallelization
  // if the controller/engine allows threads for it
  // Config: {"omp_qubit_threshold": 7}
  virtual void set_config(const json_t &config) override;

  //-----------------------------------------------------------------------
  // Additional methods
  //-----------------------------------------------------------------------

  // Initializes to a specific n-qubit unitary given as a complex matrix
  virtual void initialize_qreg(uint_t num_qubits, const cmatrix_t &unitary);

  // Initialize OpenMP settings for the underlying QubitVector class
  void initialize_omp();

protected:
  //-----------------------------------------------------------------------
  // Apply Instructions
  //-----------------------------------------------------------------------

  // Applies a Gate operation to the state class.
  // This should support all and only the operations defined in
  // allowed_operations.
  void apply_gate(const Operations::Op &op);

  // Apply a supported snapshot instruction
  // If the input is not in allowed_snapshots an exeption will be raised.
  virtual void apply_snapshot(const Operations::Op &op, ExperimentResult &result);

  // Apply a matrix to given qubits (identity on all other qubits)
  void apply_matrix(const reg_t &qubits, const cmatrix_t &mat);

  // Apply a matrix to given qubits (identity on all other qubits)
  void apply_matrix(const reg_t &qubits, const cvector_t &vmat);

  //-----------------------------------------------------------------------
  // 1-Qubit Gates
  //-----------------------------------------------------------------------

  // Optimize phase gate with diagonal [1, phase]
  void apply_gate_phase(const uint_t qubit, const complex_t phase);

  //-----------------------------------------------------------------------
  // Multi-controlled u3
  //-----------------------------------------------------------------------

  // Apply N-qubit multi-controlled single qubit waltz gate specified by
  // parameters u3(theta, phi, lambda)
  // NOTE: if N=1 this is just a regular u3 gate.
  void apply_gate_mcu3(const reg_t &qubits, const double theta,
                       const double phi, const double lambda);

  //-----------------------------------------------------------------------
  // Config Settings
  //-----------------------------------------------------------------------

  // Apply the global phase
  void apply_global_phase();

  // OpenMP qubit threshold
  int omp_qubit_threshold_ = 6;

  // Threshold for chopping small values to zero in JSON
  double json_chop_threshold_ = 1e-10;

  // Table of allowed gate names to gate enum class members
  const static stringmap_t<Gates> gateset_;
};

//============================================================================
// Implementation: Allowed ops and gateset
//============================================================================

template <class unitary_matrix_t>
const stringmap_t<Gates> State<unitary_matrix_t>::gateset_({
    // Single qubit gates
    {"delay", Gates::id},// Delay gate
    {"id", Gates::id},   // Pauli-Identity gate
    {"x", Gates::mcx},   // Pauli-X gate
    {"y", Gates::mcy},   // Pauli-Y gate
    {"z", Gates::mcz},   // Pauli-Z gate
    {"s", Gates::s},     // Phase gate (aka sqrt(Z) gate)
    {"sdg", Gates::sdg}, // Conjugate-transpose of Phase gate
    {"h", Gates::h},     // Hadamard gate (X + Z / sqrt(2))
    {"t", Gates::t},     // T-gate (sqrt(S))
    {"tdg", Gates::tdg}, // Conjguate-transpose of T gate
    {"p", Gates::mcp},   // Parameterized phase gate
    {"sx", Gates::mcsx}, // Sqrt(X) gate
    // 1-qubit rotation Gates
    {"r", Gates::mcr},   // R rotation gate
    {"rx", Gates::mcrx}, // Pauli-X rotation gate
    {"ry", Gates::mcry}, // Pauli-Y rotation gate
    {"rz", Gates::mcrz}, // Pauli-Z rotation gate
    // Waltz Gates
    {"p", Gates::mcp},   // Parameterized phase gate 
    {"u1", Gates::mcp}, // zero-X90 pulse waltz gate
    {"u2", Gates::mcu2}, // single-X90 pulse waltz gate
    {"u3", Gates::mcu3}, // two X90 pulse waltz gate
    {"u", Gates::mcu3}, // two X90 pulse waltz gate
    {"U", Gates::mcu3}, // two X90 pulse waltz gate
    // Two-qubit gates
    {"CX", Gates::mcx},      // Controlled-X gate (CNOT)
    {"cx", Gates::mcx},      // Controlled-X gate (CNOT)
    {"cy", Gates::mcy},      // Controlled-Z gate
    {"cz", Gates::mcz},      // Controlled-Z gate
    {"cp", Gates::mcp},      // Controlled-Phase gate 
    {"cu1", Gates::mcp},    // Controlled-u1 gate
    {"cu2", Gates::mcu2},    // Controlled-u2
    {"cu3", Gates::mcu3},    // Controlled-u3 gate
    {"cp", Gates::mcp},      // Controlled-Phase gate 
    {"swap", Gates::mcswap}, // SWAP gate
    {"rxx", Gates::rxx},     // Pauli-XX rotation gate
    {"ryy", Gates::ryy},     // Pauli-YY rotation gate
    {"rzz", Gates::rzz},     // Pauli-ZZ rotation gate
    {"rzx", Gates::rzx},     // Pauli-ZX rotation gate
    {"csx", Gates::mcsx},    // Controlled-Sqrt(X) gate
    // Three-qubit gates
    {"ccx", Gates::mcx},      // Controlled-CX gate (Toffoli)
    {"cswap", Gates::mcswap}, // Controlled-SWAP gate (Fredkin)
    // Multi-qubit controlled gates
    {"mcx", Gates::mcx},      // Multi-controlled-X gate
    {"mcy", Gates::mcy},      // Multi-controlled-Y gate
    {"mcz", Gates::mcz},      // Multi-controlled-Z gate
    {"mcr", Gates::mcr},      // Multi-controlled R-rotation gate
    {"mcrx", Gates::mcrx},    // Multi-controlled X-rotation gate
    {"mcry", Gates::mcry},    // Multi-controlled Y-rotation gate
    {"mcrz", Gates::mcrz},    // Multi-controlled Z-rotation gate
    {"mcphase", Gates::mcp},  // Multi-controlled-Phase gate 
    {"mcu1", Gates::mcp},    // Multi-controlled-u1
    {"mcu2", Gates::mcu2},    // Multi-controlled-u2
    {"mcu3", Gates::mcu3},    // Multi-controlled-u3
    {"mcphase", Gates::mcp},  // Multi-controlled-Phase gate 
    {"mcswap", Gates::mcswap},// Multi-controlled SWAP gate
    {"mcsx", Gates::mcsx},    // Multi-controlled-Sqrt(X) gate
    {"pauli", Gates::pauli}  // Multiple pauli operations at once
});

//============================================================================
// Implementation: Base class method overrides
//============================================================================

template <class unitary_matrix_t>
void State<unitary_matrix_t>::apply_ops(
    const std::vector<Operations::Op> &ops, ExperimentResult &result,
    RngEngine &rng, bool final_ops) {
  // Simple loop over vector of input operations
  for (const auto &op : ops) {
    switch (op.type) {
      case Operations::OpType::barrier:
        break;
      case Operations::OpType::gate:
        // Note conditionals will always fail since no classical registers
        if (BaseState::creg_.check_conditional(op))
          apply_gate(op);
        break;
      case Operations::OpType::snapshot:
        apply_snapshot(op, result);
        break;
      case Operations::OpType::matrix:
        apply_matrix(op.qubits, op.mats[0]);
        break;
      case Operations::OpType::diagonal_matrix:
        BaseState::qreg_.apply_diagonal_matrix(op.qubits, op.params);
        break;
      default:
        throw std::invalid_argument(
            "QubitUnitary::State::invalid instruction \'" + op.name + "\'.");
    }
  }
}

template <class unitary_matrix_t>
size_t State<unitary_matrix_t>::required_memory_mb(
    uint_t num_qubits, const std::vector<Operations::Op> &ops) const {
  // An n-qubit unitary as 2^2n complex doubles
  // where each complex double is 16 bytes
  (void)ops; // avoid unused variable compiler warning
  size_t shift_mb = std::max<int_t>(0, num_qubits + 4 - 20);
  size_t mem_mb = 1ULL << (2 * shift_mb);
  return mem_mb;
}

template <class unitary_matrix_t>
void State<unitary_matrix_t>::set_config(const json_t &config) {
  BaseState::set_config(config);

  // Set OMP threshold for state update functions
  JSON::get_value(omp_qubit_threshold_, "unitary_parallel_threshold", config);

  // Set threshold for truncating snapshots
  JSON::get_value(json_chop_threshold_, "zero_threshold", config);
  BaseState::qreg_.set_json_chop_threshold(json_chop_threshold_);
}

template <class unitary_matrix_t>
void State<unitary_matrix_t>::initialize_qreg(uint_t num_qubits) {
  initialize_omp();
  BaseState::qreg_.set_num_qubits(num_qubits);
  BaseState::qreg_.initialize();
  apply_global_phase();
}

template <class unitary_matrix_t>
void State<unitary_matrix_t>::initialize_qreg(uint_t num_qubits,
                                              const unitary_matrix_t &unitary) {
  // Check dimension of state
  if (unitary.num_qubits() != num_qubits) {
    throw std::invalid_argument(
        "Unitary::State::initialize: initial state does not match qubit "
        "number");
  }
  initialize_omp();
  BaseState::qreg_.set_num_qubits(num_qubits);
  const size_t sz = 1ULL << BaseState::qreg_.size();
  BaseState::qreg_.initialize_from_data(unitary.data(), sz);
  apply_global_phase();
}

template <class unitary_matrix_t>
void State<unitary_matrix_t>::initialize_qreg(uint_t num_qubits,
                                              const cmatrix_t &unitary) {
  // Check dimension of unitary
  if (unitary.size() != 1ULL << (2 * num_qubits)) {
    throw std::invalid_argument(
        "Unitary::State::initialize: initial state does not match qubit "
        "number");
  }
  initialize_omp();
  BaseState::qreg_.set_num_qubits(num_qubits);
  BaseState::qreg_.initialize_from_matrix(unitary);
  apply_global_phase();
}

template <class unitary_matrix_t>
void State<unitary_matrix_t>::initialize_omp() {
  BaseState::qreg_.set_omp_threshold(omp_qubit_threshold_);
  if (BaseState::threads_ > 0)
    BaseState::qreg_.set_omp_threads(
        BaseState::threads_); // set allowed OMP threads in qubitvector
}

//=========================================================================
// Implementation: Gates
//=========================================================================

template <class unitary_matrix_t>
void State<unitary_matrix_t>::apply_gate(const Operations::Op &op) {
  // Look for gate name in gateset
  auto it = gateset_.find(op.name);
  if (it == gateset_.end())
    throw std::invalid_argument("Unitary::State::invalid gate instruction \'" +
                                op.name + "\'.");
  Gates g = it->second;
  switch (g) {
    case Gates::mcx:
      // Includes X, CX, CCX, etc
      BaseState::qreg_.apply_mcx(op.qubits);
      break;
    case Gates::mcy:
      // Includes Y, CY, CCY, etc
      BaseState::qreg_.apply_mcy(op.qubits);
      break;
    case Gates::mcz:
      // Includes Z, CZ, CCZ, etc
      BaseState::qreg_.apply_mcphase(op.qubits, -1);
      break;
    case Gates::mcr:
      BaseState::qreg_.apply_mcu(op.qubits, Linalg::VMatrix::r(op.params[0], op.params[1]));
      break;
    case Gates::mcrx:
      BaseState::qreg_.apply_mcu(op.qubits, Linalg::VMatrix::rx(op.params[0]));
      break;
    case Gates::mcry:
      BaseState::qreg_.apply_mcu(op.qubits, Linalg::VMatrix::ry(op.params[0]));
      break;
    case Gates::mcrz:
      BaseState::qreg_.apply_mcu(op.qubits, Linalg::VMatrix::rz(op.params[0]));
      break;
    case Gates::rxx:
      BaseState::qreg_.apply_matrix(op.qubits, Linalg::VMatrix::rxx(op.params[0]));
      break;
    case Gates::ryy:
      BaseState::qreg_.apply_matrix(op.qubits, Linalg::VMatrix::ryy(op.params[0]));
      break;
    case Gates::rzz:
      BaseState::qreg_.apply_diagonal_matrix(op.qubits, Linalg::VMatrix::rzz_diag(op.params[0]));
      break;
    case Gates::rzx:
      BaseState::qreg_.apply_matrix(op.qubits, Linalg::VMatrix::rzx(op.params[0]));
      break;
    case Gates::id:
      break;
    case Gates::h:
      apply_gate_mcu3(op.qubits, M_PI / 2., 0., M_PI);
      break;
    case Gates::s:
      apply_gate_phase(op.qubits[0], complex_t(0., 1.));
      break;
    case Gates::sdg:
      apply_gate_phase(op.qubits[0], complex_t(0., -1.));
      break;
    case Gates::pauli:
        BaseState::qreg_.apply_pauli(op.qubits, op.string_params[0]);
        break;
    case Gates::t: {
      const double isqrt2{1. / std::sqrt(2)};
      apply_gate_phase(op.qubits[0], complex_t(isqrt2, isqrt2));
    } break;
    case Gates::tdg: {
      const double isqrt2{1. / std::sqrt(2)};
      apply_gate_phase(op.qubits[0], complex_t(isqrt2, -isqrt2));
    } break;
    case Gates::mcswap:
      // Includes SWAP, CSWAP, etc
      BaseState::qreg_.apply_mcswap(op.qubits);
      break;
    case Gates::mcu3:
      // Includes u3, cu3, etc
      apply_gate_mcu3(op.qubits, std::real(op.params[0]), std::real(op.params[1]),
                      std::real(op.params[2]));
      break;
    case Gates::mcu2:
      // Includes u2, cu2, etc
      apply_gate_mcu3(op.qubits, M_PI / 2., std::real(op.params[0]),
                      std::real(op.params[1]));
      break;
    case Gates::mcp:
      // Includes u1, cu1, p, cp, mcp, etc
      BaseState::qreg_.apply_mcphase(op.qubits,
                                     std::exp(complex_t(0, 1) * op.params[0]));
      break;
    case Gates::mcsx:
      // Includes sx, csx, mcsx etc
      BaseState::qreg_.apply_mcu(op.qubits, Linalg::VMatrix::SX);
      break;
    default:
      // We shouldn't reach here unless there is a bug in gateset
      throw std::invalid_argument("Unitary::State::invalid gate instruction \'" +
                                  op.name + "\'.");
  }
}

template <class unitary_matrix_t>
void State<unitary_matrix_t>::apply_matrix(const reg_t &qubits,
                                           const cmatrix_t &mat) {
  if (qubits.empty() == false && mat.size() > 0) {
    apply_matrix(qubits, Utils::vectorize_matrix(mat));
  }
}

template <class unitary_matrix_t>
void State<unitary_matrix_t>::apply_matrix(const reg_t &qubits,
                                           const cvector_t &vmat) {
  // Check if diagonal matrix
  if (vmat.size() == 1ULL << qubits.size()) {
    BaseState::qreg_.apply_diagonal_matrix(qubits, vmat);
  } else {
    BaseState::qreg_.apply_matrix(qubits, vmat);
  }
}

template <class unitary_matrix_t>
void State<unitary_matrix_t>::apply_gate_phase(uint_t qubit, complex_t phase) {
  cmatrix_t diag(1, 2);
  diag(0, 0) = 1.0;
  diag(0, 1) = phase;
  apply_matrix(reg_t({qubit}), diag);
}

template <class unitary_matrix_t>
void State<unitary_matrix_t>::apply_gate_mcu3(const reg_t &qubits, double theta,
                                              double phi, double lambda) {
  const auto u3 = Linalg::Matrix::u3(theta, phi, lambda);
  BaseState::qreg_.apply_mcu(qubits, Utils::vectorize_matrix(u3));
}

template <class unitary_matrix_t>
void State<unitary_matrix_t>::apply_snapshot(const Operations::Op &op,
                                             ExperimentResult &result) {
  // Look for snapshot type in snapshotset
  if (op.name == "unitary" || op.name == "state") {
    result.data.add_pershot_snapshot("unitary", op.string_params[0],
                              BaseState::qreg_.copy_to_matrix());
    BaseState::snapshot_state(op, result);
  } else {
    throw std::invalid_argument(
        "Unitary::State::invalid snapshot instruction \'" + op.name + "\'.");
  }
}

template <class unitary_matrix_t>
void State<unitary_matrix_t>::apply_global_phase() {
  if (BaseState::has_global_phase_) {
    BaseState::qreg_.apply_diagonal_matrix(
      {0}, {BaseState::global_phase_, BaseState::global_phase_}
    );
  }
}

//------------------------------------------------------------------------------
} // namespace QubitUnitary
} // end namespace AER
//------------------------------------------------------------------------------
#endif<|MERGE_RESOLUTION|>--- conflicted
+++ resolved
@@ -37,22 +37,13 @@
      Operations::OpType::matrix, Operations::OpType::diagonal_matrix,
      Operations::OpType::snapshot},
     // Gates
-<<<<<<< HEAD
-    {"u1",   "u2",   "u3",   "cx",   "cz",   "cy",     "cp",      "cu1",
-     "cu2",  "cu3",  "swap", "id",   "p",    "x",      "y",       "z",
-     "h",    "s",    "sdg",  "t",    "tdg",  "r",      "rx",      "ry",
-     "rz",   "rxx",  "ryy",  "rzz",  "rzx",  "ccx",    "cswap",   "mcx",
-     "mcy",  "mcz",  "mcu1", "mcu2", "mcu3", "mcswap", "mcphase", "mcr",
-     "mcrx", "mcry", "mcry", "sx",   "csx",  "mcsx", "delay", "pauli"},
-=======
     {"u1",     "u2",      "u3",  "u",    "U",    "CX",   "cx",   "cz",
      "cy",     "cp",      "cu1", "cu2",  "cu3",  "swap", "id",   "p",
      "x",      "y",       "z",   "h",    "s",    "sdg",  "t",    "tdg",
      "r",      "rx",      "ry",  "rz",   "rxx",  "ryy",  "rzz",  "rzx",
      "ccx",    "cswap",   "mcx", "mcy",  "mcz",  "mcu1", "mcu2", "mcu3",
      "mcswap", "mcphase", "mcr", "mcrx", "mcry", "mcry", "sx",   "csx",
-     "mcsx",   "delay"},
->>>>>>> cb5f4140
+     "mcsx",   "delay", "pauli"},
     // Snapshots
     {"unitary"});
 
