--- conflicted
+++ resolved
@@ -104,11 +104,7 @@
   // Config: {"omp_qubit_threshold": 7}
   virtual void set_config(const json_t &config) override;
 
-<<<<<<< HEAD
-  virtual void allocate(uint_t num_qubits,uint_t block_bits);
-=======
-  virtual void allocate(uint_t num_qubits) override;
->>>>>>> 71c940bb
+  virtual void allocate(uint_t num_qubits,uint_t block_bits) override;
 
   //-----------------------------------------------------------------------
   // Additional methods
