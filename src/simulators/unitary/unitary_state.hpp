--- conflicted
+++ resolved
@@ -17,19 +17,11 @@
 
 #include <algorithm>
 #define _USE_MATH_DEFINES
-<<<<<<< HEAD
 #include <math.h>
 #include "framework/json.hpp"
 #include "framework/utils.hpp"
 #include "simulators/state.hpp"
 #include "simulators/chunk_utils.hpp"
-=======
-#include "framework/config.hpp"
-#include "framework/json.hpp"
-#include "framework/utils.hpp"
-#include "simulators/state.hpp"
-#include "simulators/state_chunk.hpp"
->>>>>>> 7b3ab205
 #include "unitarymatrix.hpp"
 #include <math.h>
 #ifdef AER_THRUST_SUPPORTED
@@ -110,14 +102,9 @@
 
   // Apply an operation
   // If the op is not in allowed_ops an exeption will be raised.
-<<<<<<< HEAD
   virtual void apply_op(const Operations::Op &op,
                         ExperimentResult &result,
                         RngEngine &rng,
-=======
-  virtual void apply_op(const int_t iChunk, const Operations::Op &op,
-                        ExperimentResult &result, RngEngine &rng,
->>>>>>> 7b3ab205
                         bool final_op = false) override;
 
   //memory allocation (previously called before inisitalize_qreg)
@@ -148,34 +135,18 @@
   // Initialize OpenMP settings for the underlying QubitVector class
   void initialize_omp();
 
-<<<<<<< HEAD
   auto move_to_matrix();
   auto copy_to_matrix();
-=======
-  auto move_to_matrix(const int_t iChunk);
-  auto copy_to_matrix(const int_t iChunk);
-
->>>>>>> 7b3ab205
 protected:
   //-----------------------------------------------------------------------
   // Apply Instructions
   //-----------------------------------------------------------------------
-<<<<<<< HEAD
-=======
-  // apply op to multiple shots , return flase if op is not supported to execute
-  // in a batch
-  bool apply_batched_op(const int_t iChunk, const Operations::Op &op,
-                        ExperimentResult &result, std::vector<RngEngine> &rng,
-                        bool final_op = false) override;
-
->>>>>>> 7b3ab205
   // Applies a Gate operation to the state class.
   // This should support all and only the operations defined in
   // allowed_operations.
   void apply_gate(const Operations::Op &op);
 
   // Apply a matrix to given qubits (identity on all other qubits)
-<<<<<<< HEAD
   void apply_matrix(const reg_t &qubits, const cmatrix_t &mat);
 
   // Apply a matrix to given qubits (identity on all other qubits)
@@ -183,38 +154,15 @@
 
   // Apply a diagonal matrix
   void apply_diagonal_matrix(const reg_t &qubits, const cvector_t &diag);
-=======
-  void apply_matrix(const int_t iChunk, const reg_t &qubits,
-                    const cmatrix_t &mat);
-
-  // Apply a matrix to given qubits (identity on all other qubits)
-  void apply_matrix(const int_t iChunk, const reg_t &qubits,
-                    const cvector_t &vmat);
-
-  // Apply a diagonal matrix
-  void apply_diagonal_matrix(const int_t iChunk, const reg_t &qubits,
-                             const cvector_t &diag);
-
-  // swap between chunks
-  virtual void apply_chunk_swap(const reg_t &qubits) override;
->>>>>>> 7b3ab205
 
   //-----------------------------------------------------------------------
   // 1-Qubit Gates
   //-----------------------------------------------------------------------
 
   // Optimize phase gate with diagonal [1, phase]
-<<<<<<< HEAD
   void apply_gate_phase(const uint_t qubit, const complex_t phase);
 
   void apply_gate_phase(const reg_t& qubits, const complex_t phase);
-=======
-  void apply_gate_phase(const int_t iChunk, const uint_t qubit,
-                        const complex_t phase);
-
-  void apply_gate_phase(const int_t iChunk, const reg_t &qubits,
-                        const complex_t phase);
->>>>>>> 7b3ab205
 
   //-----------------------------------------------------------------------
   // Multi-controlled u
@@ -231,7 +179,6 @@
   //-----------------------------------------------------------------------
 
   // Save the unitary matrix for the simulator
-<<<<<<< HEAD
   void apply_save_unitary(const Operations::Op &op,
                           ExperimentResult &result,
                           bool last_op);
@@ -239,14 +186,6 @@
   // Helper function for computing expectation value
   virtual double expval_pauli(const reg_t &qubits,
                               const std::string& pauli) override;
-=======
-  void apply_save_unitary(const int_t iChunk, const Operations::Op &op,
-                          ExperimentResult &result, bool last_op);
-
-  // Helper function for computing expectation value
-  virtual double expval_pauli(const int_t iChunk, const reg_t &qubits,
-                              const std::string &pauli) override;
->>>>>>> 7b3ab205
 
   //-----------------------------------------------------------------------
   // Config Settings
@@ -263,14 +202,6 @@
 
   // Table of allowed gate names to gate enum class members
   const static stringmap_t<Gates> gateset_;
-<<<<<<< HEAD
-=======
-
-  // scale for unitary = 2
-  // this function is used in the base class to scale chunk qubits for
-  // multi-chunk distribution
-  int qubit_scale(void) override { return 2; }
->>>>>>> 7b3ab205
 };
 
 //============================================================================
@@ -352,7 +283,6 @@
 //============================================================================
 
 template <class unitary_matrix_t>
-<<<<<<< HEAD
 void State<unitary_matrix_t>::apply_op(
     const Operations::Op &op, ExperimentResult &result,
     RngEngine &rng, bool final_op)
@@ -391,82 +321,6 @@
   }
 }
 
-=======
-void State<unitary_matrix_t>::apply_op(const int_t iChunk,
-                                       const Operations::Op &op,
-                                       ExperimentResult &result, RngEngine &rng,
-                                       bool final_op) {
-  if (BaseState::check_conditional(iChunk, op)) {
-    switch (op.type) {
-    case Operations::OpType::barrier:
-    case Operations::OpType::qerror_loc:
-      break;
-    case Operations::OpType::bfunc:
-      BaseState::cregs_[0].apply_bfunc(op);
-      break;
-    case Operations::OpType::roerror:
-      BaseState::cregs_[0].apply_roerror(op, rng);
-      break;
-    case Operations::OpType::gate:
-      apply_gate(iChunk, op);
-      break;
-    case Operations::OpType::set_unitary:
-      BaseState::initialize_from_matrix(iChunk, op.mats[0]);
-      break;
-    case Operations::OpType::save_state:
-    case Operations::OpType::save_unitary:
-      apply_save_unitary(iChunk, op, result, final_op);
-      break;
-    case Operations::OpType::matrix:
-      apply_matrix(iChunk, op.qubits, op.mats[0]);
-      break;
-    case Operations::OpType::diagonal_matrix:
-      apply_diagonal_matrix(iChunk, op.qubits, op.params);
-      break;
-    default:
-      throw std::invalid_argument(
-          "QubitUnitary::State::invalid instruction \'" + op.name + "\'.");
-    }
-  }
-}
-
-template <class densmat_t>
-bool State<densmat_t>::apply_batched_op(const int_t iChunk,
-                                        const Operations::Op &op,
-                                        ExperimentResult &result,
-                                        std::vector<RngEngine> &rng,
-                                        bool final_ops) {
-  if (op.conditional)
-    BaseState::qregs_[iChunk].set_conditional(op.conditional_reg);
-
-  switch (op.type) {
-  case Operations::OpType::barrier:
-  case Operations::OpType::nop:
-  case Operations::OpType::qerror_loc:
-    break;
-  case Operations::OpType::bfunc:
-    BaseState::qregs_[iChunk].apply_bfunc(op);
-    break;
-  case Operations::OpType::roerror:
-    BaseState::qregs_[iChunk].apply_roerror(op, rng);
-    break;
-  case Operations::OpType::gate:
-    apply_gate(iChunk, op);
-    break;
-  case Operations::OpType::matrix:
-    apply_matrix(iChunk, op.qubits, op.mats[0]);
-    break;
-  case Operations::OpType::diagonal_matrix:
-    BaseState::qregs_[iChunk].apply_diagonal_matrix(op.qubits, op.params);
-    break;
-  default:
-    // other operations should be called to indivisual chunks by apply_op
-    return false;
-  }
-  return true;
-}
-
->>>>>>> 7b3ab205
 template <class unitary_matrix_t>
 size_t State<unitary_matrix_t>::required_memory_mb(
     uint_t num_qubits, const std::vector<Operations::Op> &ops) const {
@@ -489,7 +343,6 @@
   // Set threshold for truncating snapshots
   json_chop_threshold_ = config.zero_threshold;
 
-<<<<<<< HEAD
   BaseState::qreg_.set_json_chop_threshold(json_chop_threshold_);
 }
 
@@ -501,59 +354,6 @@
   BaseState::qreg_.set_num_qubits(num_qubits);
   BaseState::qreg_.initialize();
 
-=======
-  for (int_t i = 0; i < BaseState::qregs_.size(); i++)
-    BaseState::qregs_[i].set_json_chop_threshold(json_chop_threshold_);
-}
-
-template <class unitary_matrix_t>
-void State<unitary_matrix_t>::initialize_qreg(uint_t num_qubits) {
-  if (BaseState::qregs_.size() == 0)
-    BaseState::allocate(num_qubits, num_qubits, 1);
-
-  initialize_omp();
-
-  int_t iChunk;
-  for (iChunk = 0; iChunk < BaseState::qregs_.size(); iChunk++) {
-    BaseState::qregs_[iChunk].set_num_qubits(BaseState::chunk_bits_);
-  }
-
-  if (BaseState::multi_chunk_distribution_) {
-    if (BaseState::chunk_omp_parallel_ && BaseState::num_groups_ > 0) {
-#pragma omp parallel for private(iChunk)
-      for (int_t ig = 0; ig < BaseState::num_groups_; ig++) {
-        for (iChunk = BaseState::top_chunk_of_group_[ig];
-             iChunk < BaseState::top_chunk_of_group_[ig + 1]; iChunk++) {
-          uint_t irow, icol;
-          irow = (BaseState::global_chunk_index_ + iChunk) >>
-                 ((BaseState::num_qubits_ - BaseState::chunk_bits_));
-          icol = (BaseState::global_chunk_index_ + iChunk) -
-                 (irow << ((BaseState::num_qubits_ - BaseState::chunk_bits_)));
-          if (irow == icol)
-            BaseState::qregs_[iChunk].initialize();
-          else
-            BaseState::qregs_[iChunk].zero();
-        }
-      }
-    } else {
-      for (iChunk = 0; iChunk < BaseState::qregs_.size(); iChunk++) {
-        uint_t irow, icol;
-        irow = (BaseState::global_chunk_index_ + iChunk) >>
-               ((BaseState::num_qubits_ - BaseState::chunk_bits_));
-        icol = (BaseState::global_chunk_index_ + iChunk) -
-               (irow << ((BaseState::num_qubits_ - BaseState::chunk_bits_)));
-        if (irow == icol)
-          BaseState::qregs_[iChunk].initialize();
-        else
-          BaseState::qregs_[iChunk].zero();
-      }
-    }
-  } else {
-    for (iChunk = 0; iChunk < BaseState::qregs_.size(); iChunk++) {
-      BaseState::qregs_[iChunk].initialize();
-    }
-  }
->>>>>>> 7b3ab205
   apply_global_phase();
 }
 
@@ -566,90 +366,17 @@
         "Unitary::State::initialize: initial state does not match qubit "
         "number");
   }
-<<<<<<< HEAD
   initialize_omp();
 
   BaseState::qreg_.set_num_qubits(num_qubits);
   BaseState::qreg_.initialize_from_matrix(unitary);
 
-=======
-  if (BaseState::qregs_.size() == 0)
-    BaseState::allocate(num_qubits, num_qubits, 1);
-  initialize_omp();
-
-  int_t iChunk;
-  for (iChunk = 0; iChunk < BaseState::qregs_.size(); iChunk++)
-    BaseState::qregs_[iChunk].set_num_qubits(BaseState::chunk_bits_);
-
-  if (BaseState::multi_chunk_distribution_) {
-    uint_t mask = (1ull << (BaseState::chunk_bits_)) - 1;
-    for (iChunk = 0; iChunk < BaseState::qregs_.size(); iChunk++) {
-      // this function should be called in-order
-      BaseState::qregs_[iChunk].set_num_qubits(BaseState::chunk_bits_);
-    }
-
-    if (BaseState::chunk_omp_parallel_ && BaseState::num_groups_ > 0) {
-#pragma omp parallel for private(iChunk)
-      for (int_t ig = 0; ig < BaseState::num_groups_; ig++) {
-        for (iChunk = BaseState::top_chunk_of_group_[ig];
-             iChunk < BaseState::top_chunk_of_group_[ig + 1]; iChunk++) {
-          uint_t irow_chunk =
-              ((iChunk + BaseState::global_chunk_index_) >>
-               ((BaseState::num_qubits_ - BaseState::chunk_bits_)));
-          uint_t icol_chunk =
-              ((iChunk + BaseState::global_chunk_index_) &
-               ((1ull << ((BaseState::num_qubits_ - BaseState::chunk_bits_))) -
-                1));
-
-          // copy part of state for this chunk
-          uint_t i, row, col;
-          cvector_t tmp(1ull << BaseState::chunk_bits_);
-          for (i = 0; i < (1ull << BaseState::chunk_bits_); i++) {
-            uint_t icol = i >> (BaseState::chunk_bits_);
-            uint_t irow = i & mask;
-            uint_t idx = ((icol + (irow_chunk << BaseState::chunk_bits_))
-                          << (BaseState::num_qubits_)) +
-                         (icol_chunk << BaseState::chunk_bits_) + irow;
-            tmp[i] = unitary[idx];
-          }
-          BaseState::qregs_[iChunk].initialize_from_vector(tmp);
-        }
-      }
-    } else {
-      for (iChunk = 0; iChunk < BaseState::qregs_.size(); iChunk++) {
-        uint_t irow_chunk =
-            ((iChunk + BaseState::global_chunk_index_) >>
-             ((BaseState::num_qubits_ - BaseState::chunk_bits_)));
-        uint_t icol_chunk =
-            ((iChunk + BaseState::global_chunk_index_) &
-             ((1ull << ((BaseState::num_qubits_ - BaseState::chunk_bits_))) -
-              1));
-
-        // copy part of state for this chunk
-        uint_t i, row, col;
-        cvector_t tmp(1ull << BaseState::chunk_bits_);
-        for (i = 0; i < (1ull << BaseState::chunk_bits_); i++) {
-          uint_t icol = i >> (BaseState::chunk_bits_);
-          uint_t irow = i & mask;
-          uint_t idx = ((icol + (irow_chunk << BaseState::chunk_bits_))
-                        << (BaseState::num_qubits_)) +
-                       (icol_chunk << BaseState::chunk_bits_) + irow;
-          tmp[i] = unitary[idx];
-        }
-        BaseState::qregs_[iChunk].initialize_from_vector(tmp);
-      }
-    }
-  } else {
-    BaseState::qregs_[iChunk].initialize_from_matrix(unitary);
-  }
->>>>>>> 7b3ab205
   apply_global_phase();
 }
 
 template <class unitary_matrix_t>
 void State<unitary_matrix_t>::initialize_omp() {
   uint_t i;
-<<<<<<< HEAD
   BaseState::qreg_.set_omp_threshold(omp_qubit_threshold_);
   if (BaseState::threads_ > 0)
     BaseState::qreg_.set_omp_threads(BaseState::threads_); // set allowed OMP threads in qubitvector
@@ -676,28 +403,6 @@
 auto State<unitary_matrix_t>::copy_to_matrix()
 {
   return BaseState::qreg_.copy_to_matrix();
-=======
-  for (i = 0; i < BaseState::qregs_.size(); i++) {
-    BaseState::qregs_[i].set_omp_threshold(omp_qubit_threshold_);
-    if (BaseState::threads_ > 0)
-      BaseState::qregs_[i].set_omp_threads(
-          BaseState::threads_); // set allowed OMP threads in qubitvector
-  }
-}
-
-template <class unitary_matrix_t>
-auto State<unitary_matrix_t>::move_to_matrix(const int_t iChunk) {
-  if (!BaseState::multi_chunk_distribution_)
-    return BaseState::qregs_[iChunk].move_to_matrix();
-  return BaseState::apply_to_matrix(false);
-}
-
-template <class unitary_matrix_t>
-auto State<unitary_matrix_t>::copy_to_matrix(const int_t iChunk) {
-  if (!BaseState::multi_chunk_distribution_)
-    return BaseState::qregs_[iChunk].copy_to_matrix();
-  return BaseState::apply_to_matrix(true);
->>>>>>> 7b3ab205
 }
 
 //=========================================================================
@@ -705,7 +410,6 @@
 //=========================================================================
 
 template <class unitary_matrix_t>
-<<<<<<< HEAD
 void State<unitary_matrix_t>::apply_gate(const Operations::Op &op) 
 {
   //CPU qubit vector does not handle chunk ID inside kernel, so modify op here
@@ -722,22 +426,6 @@
       if((BaseState::qreg_.chunk_index() & mask) == mask){
         Operations::Op new_op = Chunk::correct_gate_op_in_chunk(op,qubits_in);
         apply_gate(new_op);
-=======
-void State<unitary_matrix_t>::apply_gate(const int_t iChunk,
-                                         const Operations::Op &op) {
-  if (!BaseState::global_chunk_indexing_) {
-    reg_t qubits_in, qubits_out;
-    BaseState::get_inout_ctrl_qubits(op, qubits_out, qubits_in);
-    if (qubits_out.size() > 0) {
-      uint_t mask = 0;
-      for (int i = 0; i < qubits_out.size(); i++) {
-        mask |= (1ull << (qubits_out[i] - BaseState::chunk_bits_));
-      }
-      if (((BaseState::global_chunk_index_ + iChunk) & mask) == mask) {
-        Operations::Op new_op =
-            BaseState::remake_gate_in_chunk_qubits(op, qubits_in);
-        apply_gate(iChunk, new_op);
->>>>>>> 7b3ab205
       }
       return;
     }
@@ -750,7 +438,6 @@
                                 op.name + "\'.");
   Gates g = it->second;
   switch (g) {
-<<<<<<< HEAD
     case Gates::mcx:
       // Includes X, CX, CCX, etc
       BaseState::qreg_.apply_mcx(op.qubits);
@@ -847,141 +534,22 @@
       // We shouldn't reach here unless there is a bug in gateset
       throw std::invalid_argument("Unitary::State::invalid gate instruction \'" +
                                   op.name + "\'.");
-=======
-  case Gates::mcx:
-    // Includes X, CX, CCX, etc
-    BaseState::qregs_[iChunk].apply_mcx(op.qubits);
-    break;
-  case Gates::mcy:
-    // Includes Y, CY, CCY, etc
-    BaseState::qregs_[iChunk].apply_mcy(op.qubits);
-    break;
-  case Gates::mcz:
-    // Includes Z, CZ, CCZ, etc
-    BaseState::qregs_[iChunk].apply_mcphase(op.qubits, -1);
-    break;
-  case Gates::mcr:
-    BaseState::qregs_[iChunk].apply_mcu(
-        op.qubits, Linalg::VMatrix::r(op.params[0], op.params[1]));
-    break;
-  case Gates::mcrx:
-    BaseState::qregs_[iChunk].apply_mcu(op.qubits,
-                                        Linalg::VMatrix::rx(op.params[0]));
-    break;
-  case Gates::mcry:
-    BaseState::qregs_[iChunk].apply_mcu(op.qubits,
-                                        Linalg::VMatrix::ry(op.params[0]));
-    break;
-  case Gates::mcrz:
-    BaseState::qregs_[iChunk].apply_mcu(op.qubits,
-                                        Linalg::VMatrix::rz(op.params[0]));
-    break;
-  case Gates::rxx:
-    BaseState::qregs_[iChunk].apply_matrix(op.qubits,
-                                           Linalg::VMatrix::rxx(op.params[0]));
-    break;
-  case Gates::ryy:
-    BaseState::qregs_[iChunk].apply_matrix(op.qubits,
-                                           Linalg::VMatrix::ryy(op.params[0]));
-    break;
-  case Gates::rzz:
-    apply_diagonal_matrix(iChunk, op.qubits,
-                          Linalg::VMatrix::rzz_diag(op.params[0]));
-    break;
-  case Gates::rzx:
-    BaseState::qregs_[iChunk].apply_matrix(op.qubits,
-                                           Linalg::VMatrix::rzx(op.params[0]));
-    break;
-  case Gates::ecr:
-    BaseState::qregs_[iChunk].apply_matrix(op.qubits, Linalg::VMatrix::ECR);
-    break;
-  case Gates::id:
-    break;
-  case Gates::h:
-    apply_gate_mcu(iChunk, op.qubits, M_PI / 2., 0., M_PI, 0.);
-    break;
-  case Gates::s:
-    apply_gate_phase(iChunk, op.qubits[0], complex_t(0., 1.));
-    break;
-  case Gates::sdg:
-    apply_gate_phase(iChunk, op.qubits[0], complex_t(0., -1.));
-    break;
-  case Gates::pauli:
-    BaseState::qregs_[iChunk].apply_pauli(op.qubits, op.string_params[0]);
-    break;
-  case Gates::t: {
-    const double isqrt2{1. / std::sqrt(2)};
-    apply_gate_phase(iChunk, op.qubits[0], complex_t(isqrt2, isqrt2));
-  } break;
-  case Gates::tdg: {
-    const double isqrt2{1. / std::sqrt(2)};
-    apply_gate_phase(iChunk, op.qubits[0], complex_t(isqrt2, -isqrt2));
-  } break;
-  case Gates::mcswap:
-    // Includes SWAP, CSWAP, etc
-    BaseState::qregs_[iChunk].apply_mcswap(op.qubits);
-    break;
-  case Gates::mcu3:
-    // Includes u3, cu3, etc
-    apply_gate_mcu(iChunk, op.qubits, std::real(op.params[0]),
-                   std::real(op.params[1]), std::real(op.params[2]), 0.);
-    break;
-  case Gates::mcu:
-    // Includes u, cu, etc
-    apply_gate_mcu(iChunk, op.qubits, std::real(op.params[0]),
-                   std::real(op.params[1]), std::real(op.params[2]),
-                   std::real(op.params[3]));
-    break;
-  case Gates::mcu2:
-    // Includes u2, cu2, etc
-    apply_gate_mcu(iChunk, op.qubits, M_PI / 2., std::real(op.params[0]),
-                   std::real(op.params[1]), 0.);
-    break;
-  case Gates::mcp:
-    // Includes u1, cu1, p, cp, mcp, etc
-    BaseState::qregs_[iChunk].apply_mcphase(
-        op.qubits, std::exp(complex_t(0, 1) * op.params[0]));
-    break;
-  case Gates::mcsx:
-    // Includes sx, csx, mcsx etc
-    BaseState::qregs_[iChunk].apply_mcu(op.qubits, Linalg::VMatrix::SX);
-    break;
-  case Gates::mcsxdg:
-    BaseState::qregs_[iChunk].apply_mcu(op.qubits, Linalg::VMatrix::SXDG);
-    break;
-  default:
-    // We shouldn't reach here unless there is a bug in gateset
-    throw std::invalid_argument("Unitary::State::invalid gate instruction \'" +
-                                op.name + "\'.");
->>>>>>> 7b3ab205
-  }
-}
-
-template <class unitary_matrix_t>
-<<<<<<< HEAD
+  }
+}
+
+template <class unitary_matrix_t>
 void State<unitary_matrix_t>::apply_matrix(const reg_t &qubits,
                                            const cmatrix_t &mat) 
 {
-=======
-void State<unitary_matrix_t>::apply_matrix(const int_t iChunk,
-                                           const reg_t &qubits,
-                                           const cmatrix_t &mat) {
->>>>>>> 7b3ab205
   if (qubits.empty() == false && mat.size() > 0) {
     apply_matrix(qubits, Utils::vectorize_matrix(mat));
   }
 }
 
 template <class unitary_matrix_t>
-<<<<<<< HEAD
 void State<unitary_matrix_t>::apply_matrix(const reg_t &qubits,
                                            const cvector_t &vmat) 
 {
-=======
-void State<unitary_matrix_t>::apply_matrix(const int_t iChunk,
-                                           const reg_t &qubits,
-                                           const cvector_t &vmat) {
->>>>>>> 7b3ab205
   // Check if diagonal matrix
   if (vmat.size() == 1ULL << qubits.size()) {
     apply_diagonal_matrix(qubits, vmat);
@@ -991,7 +559,6 @@
 }
 
 template <class unitary_matrix_t>
-<<<<<<< HEAD
 void State<unitary_matrix_t>::apply_diagonal_matrix(const reg_t &qubits, const cvector_t &diag)
 {
   if(BaseState::num_global_qubits_ > BaseState::qreg_.num_qubits()){
@@ -1006,46 +573,18 @@
       for(uint_t i=0;i<qubits.size();i++){
         if(qubits_chunk[i] >= BaseState::qreg_.num_qubits())
           qubits_chunk[i] += BaseState::qreg_.num_qubits();
-=======
-void State<unitary_matrix_t>::apply_diagonal_matrix(const int_t iChunk,
-                                                    const reg_t &qubits,
-                                                    const cvector_t &diag) {
-  if (BaseState::global_chunk_indexing_ ||
-      !BaseState::multi_chunk_distribution_) {
-    // GPU computes all chunks in one kernel, so pass qubits and diagonal matrix
-    // as is
-    reg_t qubits_chunk = qubits;
-    for (uint_t i = 0; i < qubits.size(); i++) {
-      if (qubits_chunk[i] >= BaseState::chunk_bits_) {
-        qubits_chunk[i] += BaseState::chunk_bits_;
->>>>>>> 7b3ab205
       }
       BaseState::qreg_.apply_diagonal_matrix(qubits_chunk,diag);
     }
-<<<<<<< HEAD
   }
   else{
     BaseState::qreg_.apply_diagonal_matrix(qubits,diag);
-=======
-    BaseState::qregs_[iChunk].apply_diagonal_matrix(qubits_chunk, diag);
-  } else {
-    reg_t qubits_in = qubits;
-    cvector_t diag_in = diag;
-
-    BaseState::block_diagonal_matrix(iChunk, qubits_in, diag_in);
-    BaseState::qregs_[iChunk].apply_diagonal_matrix(qubits_in, diag_in);
->>>>>>> 7b3ab205
-  }
-}
-
-template <class unitary_matrix_t>
-<<<<<<< HEAD
+  }
+}
+
+template <class unitary_matrix_t>
 void State<unitary_matrix_t>::apply_gate_phase(uint_t qubit, complex_t phase) 
 {
-=======
-void State<unitary_matrix_t>::apply_gate_phase(const int_t iChunk, uint_t qubit,
-                                               complex_t phase) {
->>>>>>> 7b3ab205
   cvector_t diag(2);
   diag[0] = 1.0;
   diag[1] = phase;
@@ -1053,31 +592,17 @@
 }
 
 template <class unitary_matrix_t>
-<<<<<<< HEAD
 void State<unitary_matrix_t>::apply_gate_phase(const reg_t& qubits, complex_t phase)
 {
   cvector_t diag((1 << qubits.size()),1.0);
-=======
-void State<unitary_matrix_t>::apply_gate_phase(const int_t iChunk,
-                                               const reg_t &qubits,
-                                               complex_t phase) {
-  cvector_t diag((1 << qubits.size()), 1.0);
->>>>>>> 7b3ab205
   diag[(1 << qubits.size()) - 1] = phase;
   apply_diagonal_matrix( qubits, diag);
 }
 
 template <class unitary_matrix_t>
-<<<<<<< HEAD
 void State<unitary_matrix_t>::apply_gate_mcu(const reg_t &qubits, double theta,
                                               double phi, double lambda, double gamma) 
 {
-=======
-void State<unitary_matrix_t>::apply_gate_mcu(const int_t iChunk,
-                                             const reg_t &qubits, double theta,
-                                             double phi, double lambda,
-                                             double gamma) {
->>>>>>> 7b3ab205
   const auto u4 = Linalg::Matrix::u4(theta, phi, lambda, gamma);
   BaseState::qreg_.apply_mcu(qubits, Utils::vectorize_matrix(u4));
 }
@@ -1085,28 +610,11 @@
 template <class unitary_matrix_t>
 void State<unitary_matrix_t>::apply_global_phase() {
   if (BaseState::has_global_phase_) {
-<<<<<<< HEAD
     apply_diagonal_matrix({0}, {BaseState::global_phase_, BaseState::global_phase_});
-=======
-    if (BaseState::chunk_omp_parallel_ && BaseState::num_groups_ > 0) {
-#pragma omp parallel for
-      for (int_t ig = 0; ig < BaseState::num_groups_; ig++) {
-        for (int_t i = BaseState::top_chunk_of_group_[ig];
-             i < BaseState::top_chunk_of_group_[ig + 1]; i++)
-          apply_diagonal_matrix(
-              i, {0}, {BaseState::global_phase_, BaseState::global_phase_});
-      }
-    } else {
-      for (int_t i = 0; i < BaseState::qregs_.size(); i++)
-        apply_diagonal_matrix(
-            i, {0}, {BaseState::global_phase_, BaseState::global_phase_});
-    }
->>>>>>> 7b3ab205
-  }
-}
-
-template <class unitary_matrix_t>
-<<<<<<< HEAD
+  }
+}
+
+template <class unitary_matrix_t>
 void State<unitary_matrix_t>::apply_save_unitary(const Operations::Op &op,
                                                  ExperimentResult &result,
                                                  bool last_op) 
@@ -1115,22 +623,11 @@
     throw std::invalid_argument(
         op.name + " was not applied to all qubits."
         " Only the full unitary can be saved.");
-=======
-void State<unitary_matrix_t>::apply_save_unitary(const int_t iChunk,
-                                                 const Operations::Op &op,
-                                                 ExperimentResult &result,
-                                                 bool last_op) {
-  if (op.qubits.size() != BaseState::num_qubits_) {
-    throw std::invalid_argument(op.name +
-                                " was not applied to all qubits."
-                                " Only the full unitary can be saved.");
->>>>>>> 7b3ab205
   }
   std::string key =
       (op.string_params[0] == "_method_") ? "unitary" : op.string_params[0];
 
   if (last_op) {
-<<<<<<< HEAD
     result.save_data_pershot(BaseState::creg(), key, move_to_matrix(),
                                  Operations::OpType::save_unitary,
                                  op.save_type);
@@ -1138,53 +635,15 @@
     result.save_data_pershot(BaseState::creg(), key, copy_to_matrix(),
                                  Operations::OpType::save_unitary,
                                  op.save_type);
-=======
-    result.save_data_pershot(BaseState::chunk_creg(iChunk), key,
-                             move_to_matrix(iChunk),
-                             Operations::OpType::save_unitary, op.save_type);
-  } else {
-    result.save_data_pershot(BaseState::chunk_creg(iChunk), key,
-                             copy_to_matrix(iChunk),
-                             Operations::OpType::save_unitary, op.save_type);
->>>>>>> 7b3ab205
-  }
-}
-
-template <class unitary_matrix_t>
-<<<<<<< HEAD
+  }
+}
+
+template <class unitary_matrix_t>
 double  State<unitary_matrix_t>::expval_pauli(const reg_t &qubits,
                                               const std::string& pauli) 
 {
   throw std::runtime_error("Unitary simulator does not support Pauli expectation values.");
 }
-
-=======
-double State<unitary_matrix_t>::expval_pauli(const int_t iChunk,
-                                             const reg_t &qubits,
-                                             const std::string &pauli) {
-  throw std::runtime_error(
-      "Unitary simulator does not support Pauli expectation values.");
-}
-
-// swap between chunks
-template <class unitary_matrix_t>
-void State<unitary_matrix_t>::apply_chunk_swap(const reg_t &qubits) {
-  uint_t q0, q1;
-  q0 = qubits[0];
-  q1 = qubits[1];
-
-  std::swap(BaseState::qubit_map_[q0], BaseState::qubit_map_[q1]);
-
-  if (qubits[0] >= BaseState::chunk_bits_) {
-    q0 += BaseState::chunk_bits_;
-  }
-  if (qubits[1] >= BaseState::chunk_bits_) {
-    q1 += BaseState::chunk_bits_;
-  }
-  reg_t qs0 = {{q0, q1}};
-  BaseState::apply_chunk_swap(qs0);
-}
->>>>>>> 7b3ab205
 
 //------------------------------------------------------------------------------
 } // namespace QubitUnitary
