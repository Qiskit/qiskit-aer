--- conflicted
+++ resolved
@@ -85,19 +85,12 @@
                         ExperimentResult &result,
                         RngEngine &rng,
                         bool final_op = false) override;
-<<<<<<< HEAD
   //apply_op for specific chunk
   void apply_op_chunk(uint_t iChunk, QuantumState::RegistersBase& state,
                         const Operations::Op &op,
                         ExperimentResult &result,
                         RngEngine& rng,
                         bool final_op = false);
-=======
-
-  // Initializes an n-qubit unitary to the identity matrix
-  virtual void initialize_qreg(uint_t num_qubits) override;
->>>>>>> 1ee094ba
-
   // Returns the required memory for storing an n-qubit state in megabytes.
   // For this state the memory is indepdentent of the number of ops
   // and is approximately 16 * 1 << 2 * num_qubits bytes
@@ -504,7 +497,6 @@
 }
 
 template <class unitary_matrix_t>
-<<<<<<< HEAD
 void State<unitary_matrix_t>::initialize_state(QuantumState::RegistersBase& state_in, uint_t num_qubits,
                                               const unitary_matrix_t &unitary) 
 {
@@ -574,9 +566,6 @@
 
 template <class unitary_matrix_t>
 void State<unitary_matrix_t>::initialize_qreg_from_data(uint_t num_qubits,
-=======
-void State<unitary_matrix_t>::initialize_qreg(uint_t num_qubits,
->>>>>>> 1ee094ba
                                               const cmatrix_t &unitary) 
 {
   // Check dimension of unitary
