/**
 * This code is part of Qiskit.
 *
 * (C) Copyright IBM 2018, 2019.
 *
 * This code is licensed under the Apache License, Version 2.0. You may
 * obtain a copy of this license in the LICENSE.txt file in the root directory
 * of this source tree or at http://www.apache.org/licenses/LICENSE-2.0.
 *
 * Any modifications or derivative works of this code must retain this
 * copyright notice, and modified files need to carry a notice indicating
 * that they have been altered from the originals.
 */

#ifndef _unitary_state_hpp
#define _unitary_state_hpp

#include <algorithm>
#define _USE_MATH_DEFINES
#include <math.h>

#include "base/state.hpp"
#include "framework/json.hpp"
#include "framework/utils.hpp"
#include "unitarymatrix.hpp"
#ifdef AER_THRUST_SUPPORTED
#include "unitarymatrix_thrust.hpp"
#endif

namespace AER {
namespace QubitUnitary {

// Allowed gates enum class
enum class Gates {
  id,
  h,
  s,
  sdg,
  t,
  tdg,  // single qubit
  // multi-qubit controlled (including single-qubit non-controlled)
  mcx,
  mcy,
  mcz,
  mcu1,
  mcu2,
  mcu3,
  mcswap
};

//=========================================================================
// QubitUnitary State subclass
//=========================================================================

<<<<<<< HEAD
template <class data_t = double, class unitary_matrix_t = QV::UnitaryMatrix<data_t>>
class State : public Base::State<unitary_matrix_t> {
public:
=======
template <class unitary_matrix_t = QV::UnitaryMatrix<double>>
class State : public Base::State<unitary_matrix_t> {
 public:
>>>>>>> 88818370
  using BaseState = Base::State<unitary_matrix_t>;

  State() = default;
  virtual ~State() = default;

  //-----------------------------------------------------------------------
  // Base class overrides
  //-----------------------------------------------------------------------

  // Return the string name of the State class
  virtual std::string name() const override { return "unitary"; }

  // Return the set of qobj instruction types supported by the State
  virtual Operations::OpSet::optypeset_t allowed_ops() const override {
    return Operations::OpSet::optypeset_t(
        {Operations::OpType::gate, Operations::OpType::barrier,
         Operations::OpType::matrix, Operations::OpType::snapshot});
  }

  // Return the set of qobj gate instruction names supported by the State
  virtual stringset_t allowed_gates() const override {
    return {"u1",  "u2",  "u3",   "cx",   "cz",   "cy",   "cu1",
            "cu2", "cu3", "swap", "id",   "x",    "y",    "z",
            "h",   "s",   "sdg",  "t",    "tdg",  "ccx",  "cswap",
            "mcx", "mcy", "mcz",  "mcu1", "mcu2", "mcu3", "mcswap"};
  }

  // Return the set of qobj snapshot types supported by the State
  virtual stringset_t allowed_snapshots() const override { return {"unitary"}; }

  // Apply a sequence of operations by looping over list
  // If the input is not in allowed_ops an exeption will be raised.
  virtual void apply_ops(const std::vector<Operations::Op> &ops,
                         ExperimentData &data, RngEngine &rng) override;

  // Initializes an n-qubit unitary to the identity matrix
  virtual void initialize_qreg(uint_t num_qubits) override;

  // Initializes to a specific n-qubit unitary matrix
  virtual void initialize_qreg(uint_t num_qubits,
                               const unitary_matrix_t &unitary) override;

  // Returns the required memory for storing an n-qubit state in megabytes.
  // For this state the memory is indepdentent of the number of ops
  // and is approximately 16 * 1 << 2 * num_qubits bytes
  virtual size_t required_memory_mb(
      uint_t num_qubits, const std::vector<Operations::Op> &ops) const override;

  // Load the threshold for applying OpenMP parallelization
  // if the controller/engine allows threads for it
  // Config: {"omp_qubit_threshold": 7}
  virtual void set_config(const json_t &config) override;

  //-----------------------------------------------------------------------
  // Additional methods
  //-----------------------------------------------------------------------

  // Initializes to a specific n-qubit unitary given as a complex matrix
  virtual void initialize_qreg(uint_t num_qubits, const cmatrix_t &unitary);

  // Initialize OpenMP settings for the underlying QubitVector class
  void initialize_omp();

 protected:
  //-----------------------------------------------------------------------
  // Apply Instructions
  //-----------------------------------------------------------------------

  // Applies a Gate operation to the state class.
  // This should support all and only the operations defined in
  // allowed_operations.
  void apply_gate(const Operations::Op &op);

  // Apply a supported snapshot instruction
  // If the input is not in allowed_snapshots an exeption will be raised.
  virtual void apply_snapshot(const Operations::Op &op, ExperimentData &data);

  // Apply a matrix to given qubits (identity on all other qubits)
  void apply_matrix(const reg_t &qubits, const cmatrix_t &mat);

  // Apply a matrix to given qubits (identity on all other qubits)
  void apply_matrix(const reg_t &qubits, const cvector_t &vmat);

  //-----------------------------------------------------------------------
  // 1-Qubit Gates
  //-----------------------------------------------------------------------

  // Optimize phase gate with diagonal [1, phase]
  void apply_gate_phase(const uint_t qubit, const complex_t phase);

  //-----------------------------------------------------------------------
  // Multi-controlled u3
  //-----------------------------------------------------------------------

  // Apply N-qubit multi-controlled single qubit waltz gate specified by
  // parameters u3(theta, phi, lambda)
  // NOTE: if N=1 this is just a regular u3 gate.
  void apply_gate_mcu3(const reg_t &qubits, const double theta,
                       const double phi, const double lambda);

  //-----------------------------------------------------------------------
  // Config Settings
  //-----------------------------------------------------------------------

  // OpenMP qubit threshold
  int omp_qubit_threshold_ = 6;

  // Threshold for chopping small values to zero in JSON
  double json_chop_threshold_ = 1e-10;

  // Table of allowed gate names to gate enum class members
  const static stringmap_t<Gates> gateset_;
};

//============================================================================
// Implementation: Allowed ops and gateset
//============================================================================

<<<<<<< HEAD
template <class data_t, class unitary_matrix_t>
const stringmap_t<Gates> State<data_t, unitary_matrix_t>::gateset_({
  // Single qubit gates
  {"id", Gates::id},   // Pauli-Identity gate
  {"x", Gates::mcx},    // Pauli-X gate
  {"y", Gates::mcy},    // Pauli-Y gate
  {"z", Gates::mcz},    // Pauli-Z gate
  {"s", Gates::s},    // Phase gate (aka sqrt(Z) gate)
  {"sdg", Gates::sdg}, // Conjugate-transpose of Phase gate
  {"h", Gates::h},    // Hadamard gate (X + Z / sqrt(2))
  {"t", Gates::t},    // T-gate (sqrt(S))
  {"tdg", Gates::tdg}, // Conjguate-transpose of T gate
  // Waltz Gates
  {"u1", Gates::mcu1},  // zero-X90 pulse waltz gate
  {"u2", Gates::mcu2},  // single-X90 pulse waltz gate
  {"u3", Gates::mcu3},  // two X90 pulse waltz gate
  // Two-qubit gates
  {"cx", Gates::mcx},       // Controlled-X gate (CNOT)
  {"cy", Gates::mcy},       // Controlled-Z gate
  {"cz", Gates::mcz},       // Controlled-Z gate
  {"cu1", Gates::mcu1},     // Controlled-u1 gate
  {"cu2", Gates::mcu2},    // Controlled-u2
  {"cu3", Gates::mcu3},     // Controlled-u3 gate
  {"swap", Gates::mcswap},  // SWAP gate
  // Three-qubit gates
  {"ccx", Gates::mcx},      // Controlled-CX gate (Toffoli)
  {"cswap", Gates::mcswap}, // Controlled-SWAP gate (Fredkin)
  // Multi-qubit controlled gates
  {"mcx", Gates::mcx},      // Multi-controlled-X gate
  {"mcy", Gates::mcy},      // Multi-controlled-Y gate
  {"mcz", Gates::mcz},      // Multi-controlled-Z gate
  {"mcu1", Gates::mcu1},    // Multi-controlled-u1
  {"mcu2", Gates::mcu2},    // Multi-controlled-u2
  {"mcu3", Gates::mcu3},    // Multi-controlled-u3
  {"mcswap", Gates::mcswap} // Multi-controlled-SWAP gate
=======
template <class unitary_matrix_t>
const stringmap_t<Gates> State<unitary_matrix_t>::gateset_({
    // Single qubit gates
    {"id", Gates::id},    // Pauli-Identity gate
    {"x", Gates::mcx},    // Pauli-X gate
    {"y", Gates::mcy},    // Pauli-Y gate
    {"z", Gates::mcz},    // Pauli-Z gate
    {"s", Gates::s},      // Phase gate (aka sqrt(Z) gate)
    {"sdg", Gates::sdg},  // Conjugate-transpose of Phase gate
    {"h", Gates::h},      // Hadamard gate (X + Z / sqrt(2))
    {"t", Gates::t},      // T-gate (sqrt(S))
    {"tdg", Gates::tdg},  // Conjguate-transpose of T gate
    // Waltz Gates
    {"u1", Gates::mcu1},  // zero-X90 pulse waltz gate
    {"u2", Gates::mcu2},  // single-X90 pulse waltz gate
    {"u3", Gates::mcu3},  // two X90 pulse waltz gate
    // Two-qubit gates
    {"cx", Gates::mcx},       // Controlled-X gate (CNOT)
    {"cy", Gates::mcy},       // Controlled-Z gate
    {"cz", Gates::mcz},       // Controlled-Z gate
    {"cu1", Gates::mcu1},     // Controlled-u1 gate
    {"cu2", Gates::mcu2},     // Controlled-u2
    {"cu3", Gates::mcu3},     // Controlled-u3 gate
    {"swap", Gates::mcswap},  // SWAP gate
    // Three-qubit gates
    {"ccx", Gates::mcx},       // Controlled-CX gate (Toffoli)
    {"cswap", Gates::mcswap},  // Controlled-SWAP gate (Fredkin)
    // Multi-qubit controlled gates
    {"mcx", Gates::mcx},       // Multi-controlled-X gate
    {"mcy", Gates::mcy},       // Multi-controlled-Y gate
    {"mcz", Gates::mcz},       // Multi-controlled-Z gate
    {"mcu1", Gates::mcu1},     // Multi-controlled-u1
    {"mcu2", Gates::mcu2},     // Multi-controlled-u2
    {"mcu3", Gates::mcu3},     // Multi-controlled-u3
    {"mcswap", Gates::mcswap}  // Multi-controlled-SWAP gate
>>>>>>> 88818370
});

//============================================================================
// Implementation: Base class method overrides
//============================================================================

<<<<<<< HEAD
template <class data_t, class unitary_matrix_t>
void State<data_t, unitary_matrix_t>::apply_ops(const std::vector<Operations::Op> &ops,
                                  ExperimentData &data,
                                  RngEngine &rng) {
=======
template <class unitary_matrix_t>
void State<unitary_matrix_t>::apply_ops(
    const std::vector<Operations::Op> &ops, ExperimentData &data,
    RngEngine &rng) {
>>>>>>> 88818370
  // Simple loop over vector of input operations
  for (const auto op : ops) {
    switch (op.type) {
      case Operations::OpType::barrier:
        break;
      case Operations::OpType::gate:
        // Note conditionals will always fail since no classical registers
        if (BaseState::creg_.check_conditional(op)) apply_gate(op);
        break;
      case Operations::OpType::snapshot:
        apply_snapshot(op, data);
        break;
      case Operations::OpType::matrix:
        apply_matrix(op.qubits, op.mats[0]);
        break;
      default:
        throw std::invalid_argument(
            "QubitUnitary::State::invalid instruction \'" + op.name + "\'.");
    }
  }
}

<<<<<<< HEAD
template <class data_t, class unitary_matrix_t>
size_t State<data_t, unitary_matrix_t>::required_memory_mb(uint_t num_qubits,
                                 const std::vector<Operations::Op> &ops)
                                 const {
=======
template <class unitary_matrix_t>
size_t State<unitary_matrix_t>::required_memory_mb(
    uint_t num_qubits, const std::vector<Operations::Op> &ops) const {
>>>>>>> 88818370
  // An n-qubit unitary as 2^2n complex doubles
  // where each complex double is 16 bytes
  (void)ops;  // avoid unused variable compiler warning
  size_t shift_mb = std::max<int_t>(0, num_qubits + 4 - 20);
  size_t mem_mb = 1ULL << (2 * shift_mb);
  return mem_mb;
}

<<<<<<< HEAD

template <class data_t, class unitary_matrix_t>
void State<data_t, unitary_matrix_t>::set_config(const json_t &config) {
=======
template <class unitary_matrix_t>
void State<unitary_matrix_t>::set_config(const json_t &config) {
>>>>>>> 88818370
  // Set OMP threshold for state update functions
  JSON::get_value(omp_qubit_threshold_, "unitary_parallel_threshold", config);

  // Set threshold for truncating snapshots
  JSON::get_value(json_chop_threshold_, "zero_threshold", config);
  BaseState::qreg_.set_json_chop_threshold(json_chop_threshold_);
}

<<<<<<< HEAD

template <class data_t, class unitary_matrix_t>
void State<data_t, unitary_matrix_t>::initialize_qreg(uint_t num_qubits) {
=======
template <class unitary_matrix_t>
void State<unitary_matrix_t>::initialize_qreg(uint_t num_qubits) {
>>>>>>> 88818370
  initialize_omp();
  BaseState::qreg_.set_num_qubits(num_qubits);
  BaseState::qreg_.initialize();
}

<<<<<<< HEAD

template <class data_t, class unitary_matrix_t>
void State<data_t, unitary_matrix_t>::initialize_qreg(uint_t num_qubits,
                                    const unitary_matrix_t &unitary) {
=======
template <class unitary_matrix_t>
void State<unitary_matrix_t>::initialize_qreg(
    uint_t num_qubits, const unitary_matrix_t &unitary) {
>>>>>>> 88818370
  // Check dimension of state
  if (unitary.num_qubits() != num_qubits) {
    throw std::invalid_argument(
        "Unitary::State::initialize: initial state does not match qubit "
        "number");
  }
  initialize_omp();
  BaseState::qreg_.set_num_qubits(num_qubits);
  const size_t sz = 1ULL << BaseState::qreg_.size();
  BaseState::qreg_.initialize_from_data(unitary.data(), sz);
}

<<<<<<< HEAD

template <class data_t, class unitary_matrix_t>
void State<data_t, unitary_matrix_t>::initialize_qreg(uint_t num_qubits,
                                    const cmatrix_t &unitary) {
=======
template <class unitary_matrix_t>
void State<unitary_matrix_t>::initialize_qreg(
    uint_t num_qubits, const cmatrix_t &unitary) {
>>>>>>> 88818370
  // Check dimension of unitary
  if (unitary.size() != 1ULL << (2 * num_qubits)) {
    throw std::invalid_argument(
        "Unitary::State::initialize: initial state does not match qubit "
        "number");
  }
  initialize_omp();
  BaseState::qreg_.set_num_qubits(num_qubits);
  BaseState::qreg_.initialize_from_matrix(unitary);
}

<<<<<<< HEAD

template <class data_t, class unitary_matrix_t>
void State<data_t, unitary_matrix_t>::initialize_omp() {
=======
template <class unitary_matrix_t>
void State<unitary_matrix_t>::initialize_omp() {
>>>>>>> 88818370
  BaseState::qreg_.set_omp_threshold(omp_qubit_threshold_);
  if (BaseState::threads_ > 0)
    BaseState::qreg_.set_omp_threads(
        BaseState::threads_);  // set allowed OMP threads in qubitvector
}

//=========================================================================
// Implementation: Gates
//=========================================================================

<<<<<<< HEAD
template <class data_t, class unitary_matrix_t>
void State<data_t, unitary_matrix_t>::apply_gate(const Operations::Op &op) {
=======
template <class unitary_matrix_t>
void State<unitary_matrix_t>::apply_gate(const Operations::Op &op) {
>>>>>>> 88818370
  // Look for gate name in gateset
  auto it = gateset_.find(op.name);
  if (it == gateset_.end())
    throw std::invalid_argument("Unitary::State::invalid gate instruction \'" +
                                op.name + "\'.");
  Gates g = it->second;
  switch (g) {
    case Gates::mcx:
      // Includes X, CX, CCX, etc
      BaseState::qreg_.apply_mcx(op.qubits);
      break;
    case Gates::mcy:
      // Includes Y, CY, CCY, etc
      BaseState::qreg_.apply_mcy(op.qubits);
      break;
    case Gates::mcz:
      // Includes Z, CZ, CCZ, etc
      BaseState::qreg_.apply_mcphase(op.qubits, -1);
      break;
    case Gates::id:
      break;
    case Gates::h:
      apply_gate_mcu3(op.qubits, M_PI / 2., 0., M_PI);
      break;
    case Gates::s:
      apply_gate_phase(op.qubits[0], complex_t(0., 1.));
      break;
    case Gates::sdg:
      apply_gate_phase(op.qubits[0], complex_t(0., -1.));
      break;
    case Gates::t: {
      const double isqrt2{1. / std::sqrt(2)};
      apply_gate_phase(op.qubits[0], complex_t(isqrt2, isqrt2));
    } break;
    case Gates::tdg: {
      const double isqrt2{1. / std::sqrt(2)};
      apply_gate_phase(op.qubits[0], complex_t(isqrt2, -isqrt2));
    } break;
    case Gates::mcswap:
      // Includes SWAP, CSWAP, etc
      BaseState::qreg_.apply_mcswap(op.qubits);
      break;
    case Gates::mcu3:
      // Includes u3, cu3, etc
      apply_gate_mcu3(op.qubits, std::real(op.params[0]),
                      std::real(op.params[1]), std::real(op.params[2]));
      break;
    case Gates::mcu2:
      // Includes u2, cu2, etc
      apply_gate_mcu3(op.qubits, M_PI / 2., std::real(op.params[0]),
                      std::real(op.params[1]));
      break;
    case Gates::mcu1:
      // Includes u1, cu1, etc
      BaseState::qreg_.apply_mcphase(op.qubits,
                                     std::exp(complex_t(0, 1) * op.params[0]));
      break;
    default:
      // We shouldn't reach here unless there is a bug in gateset
      throw std::invalid_argument(
          "Unitary::State::invalid gate instruction \'" + op.name + "\'.");
  }
}

<<<<<<< HEAD
template <class data_t, class unitary_matrix_t>
void State<data_t, unitary_matrix_t>::apply_matrix(const reg_t &qubits, const cmatrix_t &mat) {
=======
template <class unitary_matrix_t>
void State<unitary_matrix_t>::apply_matrix(const reg_t &qubits,
                                                   const cmatrix_t &mat) {
>>>>>>> 88818370
  if (qubits.empty() == false && mat.size() > 0) {
    apply_matrix(qubits, Utils::vectorize_matrix(mat));
  }
}

<<<<<<< HEAD
template <class data_t, class unitary_matrix_t>
void State<data_t, unitary_matrix_t>::apply_matrix(const reg_t &qubits, const cvector_t &vmat) {
=======
template <class unitary_matrix_t>
void State<unitary_matrix_t>::apply_matrix(const reg_t &qubits,
                                                   const cvector_t &vmat) {
>>>>>>> 88818370
  // Check if diagonal matrix
  if (vmat.size() == 1ULL << qubits.size()) {
    BaseState::qreg_.apply_diagonal_matrix(qubits, vmat);
  } else {
    BaseState::qreg_.apply_matrix(qubits, vmat);
  }
}

<<<<<<< HEAD

template <class data_t, class unitary_matrix_t>
void State<data_t, unitary_matrix_t>::apply_gate_phase(uint_t qubit, complex_t phase) {
=======
template <class unitary_matrix_t>
void State<unitary_matrix_t>::apply_gate_phase(uint_t qubit,
                                                       complex_t phase) {
>>>>>>> 88818370
  cmatrix_t diag(1, 2);
  diag(0, 0) = 1.0;
  diag(0, 1) = phase;
  apply_matrix(reg_t({qubit}), diag);
}

<<<<<<< HEAD

template <class data_t, class unitary_matrix_t>
void State<data_t, unitary_matrix_t>::apply_gate_mcu3(const reg_t& qubits,
                                        double theta,
                                        double phi,
                                        double lambda) {
=======
template <class unitary_matrix_t>
void State<unitary_matrix_t>::apply_gate_mcu3(const reg_t &qubits,
                                                      double theta, double phi,
                                                      double lambda) {
>>>>>>> 88818370
  const auto u3 = Utils::Matrix::u3(theta, phi, lambda);
  BaseState::qreg_.apply_mcu(qubits, Utils::vectorize_matrix(u3));
}

<<<<<<< HEAD

template <class data_t, class unitary_matrix_t>
void State<data_t, unitary_matrix_t>::apply_snapshot(const Operations::Op &op,
                                   ExperimentData &data) {
=======
template <class unitary_matrix_t>
void State<unitary_matrix_t>::apply_snapshot(const Operations::Op &op,
                                                     ExperimentData &data) {
>>>>>>> 88818370
  // Look for snapshot type in snapshotset
  if (op.name == "unitary" || op.name == "state") {
    data.add_pershot_snapshot("unitary", op.string_params[0],
                              BaseState::qreg_.matrix());
    BaseState::snapshot_state(op, data);
  } else {
    throw std::invalid_argument(
        "Unitary::State::invalid snapshot instruction \'" + op.name + "\'.");
  }
}

//------------------------------------------------------------------------------
}  // namespace QubitUnitary
}  // end namespace AER
//------------------------------------------------------------------------------
#endif<|MERGE_RESOLUTION|>--- conflicted
+++ resolved
@@ -52,15 +52,9 @@
 // QubitUnitary State subclass
 //=========================================================================
 
-<<<<<<< HEAD
-template <class data_t = double, class unitary_matrix_t = QV::UnitaryMatrix<data_t>>
-class State : public Base::State<unitary_matrix_t> {
-public:
-=======
 template <class unitary_matrix_t = QV::UnitaryMatrix<double>>
 class State : public Base::State<unitary_matrix_t> {
  public:
->>>>>>> 88818370
   using BaseState = Base::State<unitary_matrix_t>;
 
   State() = default;
@@ -179,43 +173,6 @@
 // Implementation: Allowed ops and gateset
 //============================================================================
 
-<<<<<<< HEAD
-template <class data_t, class unitary_matrix_t>
-const stringmap_t<Gates> State<data_t, unitary_matrix_t>::gateset_({
-  // Single qubit gates
-  {"id", Gates::id},   // Pauli-Identity gate
-  {"x", Gates::mcx},    // Pauli-X gate
-  {"y", Gates::mcy},    // Pauli-Y gate
-  {"z", Gates::mcz},    // Pauli-Z gate
-  {"s", Gates::s},    // Phase gate (aka sqrt(Z) gate)
-  {"sdg", Gates::sdg}, // Conjugate-transpose of Phase gate
-  {"h", Gates::h},    // Hadamard gate (X + Z / sqrt(2))
-  {"t", Gates::t},    // T-gate (sqrt(S))
-  {"tdg", Gates::tdg}, // Conjguate-transpose of T gate
-  // Waltz Gates
-  {"u1", Gates::mcu1},  // zero-X90 pulse waltz gate
-  {"u2", Gates::mcu2},  // single-X90 pulse waltz gate
-  {"u3", Gates::mcu3},  // two X90 pulse waltz gate
-  // Two-qubit gates
-  {"cx", Gates::mcx},       // Controlled-X gate (CNOT)
-  {"cy", Gates::mcy},       // Controlled-Z gate
-  {"cz", Gates::mcz},       // Controlled-Z gate
-  {"cu1", Gates::mcu1},     // Controlled-u1 gate
-  {"cu2", Gates::mcu2},    // Controlled-u2
-  {"cu3", Gates::mcu3},     // Controlled-u3 gate
-  {"swap", Gates::mcswap},  // SWAP gate
-  // Three-qubit gates
-  {"ccx", Gates::mcx},      // Controlled-CX gate (Toffoli)
-  {"cswap", Gates::mcswap}, // Controlled-SWAP gate (Fredkin)
-  // Multi-qubit controlled gates
-  {"mcx", Gates::mcx},      // Multi-controlled-X gate
-  {"mcy", Gates::mcy},      // Multi-controlled-Y gate
-  {"mcz", Gates::mcz},      // Multi-controlled-Z gate
-  {"mcu1", Gates::mcu1},    // Multi-controlled-u1
-  {"mcu2", Gates::mcu2},    // Multi-controlled-u2
-  {"mcu3", Gates::mcu3},    // Multi-controlled-u3
-  {"mcswap", Gates::mcswap} // Multi-controlled-SWAP gate
-=======
 template <class unitary_matrix_t>
 const stringmap_t<Gates> State<unitary_matrix_t>::gateset_({
     // Single qubit gates
@@ -251,24 +208,16 @@
     {"mcu2", Gates::mcu2},     // Multi-controlled-u2
     {"mcu3", Gates::mcu3},     // Multi-controlled-u3
     {"mcswap", Gates::mcswap}  // Multi-controlled-SWAP gate
->>>>>>> 88818370
 });
 
 //============================================================================
 // Implementation: Base class method overrides
 //============================================================================
 
-<<<<<<< HEAD
-template <class data_t, class unitary_matrix_t>
-void State<data_t, unitary_matrix_t>::apply_ops(const std::vector<Operations::Op> &ops,
-                                  ExperimentData &data,
-                                  RngEngine &rng) {
-=======
 template <class unitary_matrix_t>
 void State<unitary_matrix_t>::apply_ops(
     const std::vector<Operations::Op> &ops, ExperimentData &data,
     RngEngine &rng) {
->>>>>>> 88818370
   // Simple loop over vector of input operations
   for (const auto op : ops) {
     switch (op.type) {
@@ -291,16 +240,9 @@
   }
 }
 
-<<<<<<< HEAD
-template <class data_t, class unitary_matrix_t>
-size_t State<data_t, unitary_matrix_t>::required_memory_mb(uint_t num_qubits,
-                                 const std::vector<Operations::Op> &ops)
-                                 const {
-=======
 template <class unitary_matrix_t>
 size_t State<unitary_matrix_t>::required_memory_mb(
     uint_t num_qubits, const std::vector<Operations::Op> &ops) const {
->>>>>>> 88818370
   // An n-qubit unitary as 2^2n complex doubles
   // where each complex double is 16 bytes
   (void)ops;  // avoid unused variable compiler warning
@@ -309,14 +251,8 @@
   return mem_mb;
 }
 
-<<<<<<< HEAD
-
-template <class data_t, class unitary_matrix_t>
-void State<data_t, unitary_matrix_t>::set_config(const json_t &config) {
-=======
 template <class unitary_matrix_t>
 void State<unitary_matrix_t>::set_config(const json_t &config) {
->>>>>>> 88818370
   // Set OMP threshold for state update functions
   JSON::get_value(omp_qubit_threshold_, "unitary_parallel_threshold", config);
 
@@ -325,29 +261,16 @@
   BaseState::qreg_.set_json_chop_threshold(json_chop_threshold_);
 }
 
-<<<<<<< HEAD
-
-template <class data_t, class unitary_matrix_t>
-void State<data_t, unitary_matrix_t>::initialize_qreg(uint_t num_qubits) {
-=======
 template <class unitary_matrix_t>
 void State<unitary_matrix_t>::initialize_qreg(uint_t num_qubits) {
->>>>>>> 88818370
   initialize_omp();
   BaseState::qreg_.set_num_qubits(num_qubits);
   BaseState::qreg_.initialize();
 }
 
-<<<<<<< HEAD
-
-template <class data_t, class unitary_matrix_t>
-void State<data_t, unitary_matrix_t>::initialize_qreg(uint_t num_qubits,
-                                    const unitary_matrix_t &unitary) {
-=======
 template <class unitary_matrix_t>
 void State<unitary_matrix_t>::initialize_qreg(
     uint_t num_qubits, const unitary_matrix_t &unitary) {
->>>>>>> 88818370
   // Check dimension of state
   if (unitary.num_qubits() != num_qubits) {
     throw std::invalid_argument(
@@ -360,16 +283,9 @@
   BaseState::qreg_.initialize_from_data(unitary.data(), sz);
 }
 
-<<<<<<< HEAD
-
-template <class data_t, class unitary_matrix_t>
-void State<data_t, unitary_matrix_t>::initialize_qreg(uint_t num_qubits,
-                                    const cmatrix_t &unitary) {
-=======
 template <class unitary_matrix_t>
 void State<unitary_matrix_t>::initialize_qreg(
     uint_t num_qubits, const cmatrix_t &unitary) {
->>>>>>> 88818370
   // Check dimension of unitary
   if (unitary.size() != 1ULL << (2 * num_qubits)) {
     throw std::invalid_argument(
@@ -381,14 +297,8 @@
   BaseState::qreg_.initialize_from_matrix(unitary);
 }
 
-<<<<<<< HEAD
-
-template <class data_t, class unitary_matrix_t>
-void State<data_t, unitary_matrix_t>::initialize_omp() {
-=======
 template <class unitary_matrix_t>
 void State<unitary_matrix_t>::initialize_omp() {
->>>>>>> 88818370
   BaseState::qreg_.set_omp_threshold(omp_qubit_threshold_);
   if (BaseState::threads_ > 0)
     BaseState::qreg_.set_omp_threads(
@@ -399,13 +309,8 @@
 // Implementation: Gates
 //=========================================================================
 
-<<<<<<< HEAD
-template <class data_t, class unitary_matrix_t>
-void State<data_t, unitary_matrix_t>::apply_gate(const Operations::Op &op) {
-=======
 template <class unitary_matrix_t>
 void State<unitary_matrix_t>::apply_gate(const Operations::Op &op) {
->>>>>>> 88818370
   // Look for gate name in gateset
   auto it = gateset_.find(op.name);
   if (it == gateset_.end())
@@ -470,27 +375,17 @@
   }
 }
 
-<<<<<<< HEAD
-template <class data_t, class unitary_matrix_t>
-void State<data_t, unitary_matrix_t>::apply_matrix(const reg_t &qubits, const cmatrix_t &mat) {
-=======
 template <class unitary_matrix_t>
 void State<unitary_matrix_t>::apply_matrix(const reg_t &qubits,
                                                    const cmatrix_t &mat) {
->>>>>>> 88818370
   if (qubits.empty() == false && mat.size() > 0) {
     apply_matrix(qubits, Utils::vectorize_matrix(mat));
   }
 }
 
-<<<<<<< HEAD
-template <class data_t, class unitary_matrix_t>
-void State<data_t, unitary_matrix_t>::apply_matrix(const reg_t &qubits, const cvector_t &vmat) {
-=======
 template <class unitary_matrix_t>
 void State<unitary_matrix_t>::apply_matrix(const reg_t &qubits,
                                                    const cvector_t &vmat) {
->>>>>>> 88818370
   // Check if diagonal matrix
   if (vmat.size() == 1ULL << qubits.size()) {
     BaseState::qreg_.apply_diagonal_matrix(qubits, vmat);
@@ -499,48 +394,26 @@
   }
 }
 
-<<<<<<< HEAD
-
-template <class data_t, class unitary_matrix_t>
-void State<data_t, unitary_matrix_t>::apply_gate_phase(uint_t qubit, complex_t phase) {
-=======
 template <class unitary_matrix_t>
 void State<unitary_matrix_t>::apply_gate_phase(uint_t qubit,
                                                        complex_t phase) {
->>>>>>> 88818370
   cmatrix_t diag(1, 2);
   diag(0, 0) = 1.0;
   diag(0, 1) = phase;
   apply_matrix(reg_t({qubit}), diag);
 }
 
-<<<<<<< HEAD
-
-template <class data_t, class unitary_matrix_t>
-void State<data_t, unitary_matrix_t>::apply_gate_mcu3(const reg_t& qubits,
-                                        double theta,
-                                        double phi,
-                                        double lambda) {
-=======
 template <class unitary_matrix_t>
 void State<unitary_matrix_t>::apply_gate_mcu3(const reg_t &qubits,
                                                       double theta, double phi,
                                                       double lambda) {
->>>>>>> 88818370
   const auto u3 = Utils::Matrix::u3(theta, phi, lambda);
   BaseState::qreg_.apply_mcu(qubits, Utils::vectorize_matrix(u3));
 }
 
-<<<<<<< HEAD
-
-template <class data_t, class unitary_matrix_t>
-void State<data_t, unitary_matrix_t>::apply_snapshot(const Operations::Op &op,
-                                   ExperimentData &data) {
-=======
 template <class unitary_matrix_t>
 void State<unitary_matrix_t>::apply_snapshot(const Operations::Op &op,
                                                      ExperimentData &data) {
->>>>>>> 88818370
   // Look for snapshot type in snapshotset
   if (op.name == "unitary" || op.name == "state") {
     data.add_pershot_snapshot("unitary", op.string_params[0],
