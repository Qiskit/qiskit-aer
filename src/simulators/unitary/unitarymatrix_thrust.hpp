--- conflicted
+++ resolved
@@ -314,7 +314,6 @@
   return sum;
 }
 
-<<<<<<< HEAD
 template <typename data_t>
 void UnitaryMatrixThrust<data_t>::apply_diagonal_matrix(const reg_t &qubits,
                                                 const cvector_t<double> &diag)
@@ -327,8 +326,6 @@
   BaseVector::apply_diagonal_matrix(qubits_chunk, diag);
 }
 
-=======
->>>>>>> 7b3ab205
 //------------------------------------------------------------------------------
 // Check Identity
 //------------------------------------------------------------------------------
