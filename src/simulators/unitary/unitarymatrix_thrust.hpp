--- conflicted
+++ resolved
@@ -202,41 +202,32 @@
   AER::cmatrix_t ret(nrows, nrows);
   cvector_t<data_t> qreg = BaseVector::vector();
 
-<<<<<<< HEAD
-  #pragma omp parallel if (BaseVector::num_qubits_ > BaseVector::omp_threshold_ && BaseVector::omp_threads_ > 1) num_threads(BaseVector::omp_threads_)
-  {
-  #ifdef _WIN32
-    #pragma omp for
-  #else
-    #pragma omp for collapse(2)
-  #endif
-    for (int_t i=0; i < nrows; i++)
-      for (int_t j=0; j < nrows; j++) {
-        ret(i, j) = qreg[i + nrows * j];
+  int iPlace;
+  uint_t ic, nc;
+  uint_t pos = 0;
+  uint_t csize = 1ull << BaseVector::m_chunkBits;
+  cvector_t<data_t> tmp(csize);
+
+	BaseVector::UpdateReferencedValue();
+
+  for (iPlace = 0; iPlace < BaseVector::m_nPlaces; iPlace++) {
+    nc = BaseVector::m_Chunks[iPlace].NumChunks();
+
+    for (ic = 0; ic < nc; ic++) {
+      BaseVector::m_Chunks[iPlace].CopyOut((thrust::complex<data_t>*) &tmp[0], 0, ic);
+
+      int_t i, irow, icol;
+#pragma omp parallel for private(i,irow,icol) if (BaseVector::num_qubits_ > BaseVector::omp_threshold_ && BaseVector::omp_threads_ > 1) num_threads(BaseVector::omp_threads_)
+      for (i = 0; i < csize; i++) {
+        irow = ((pos + i) >> num_qubits_);
+        icol = (pos + i) - (irow << num_qubits_);
+
+        ret(icol, irow) = tmp[i];
       }
-  } // end omp parallel
-  return ret;
-=======
-	BaseVector::UpdateReferencedValue();
-
-	for(iPlace=0;iPlace<BaseVector::m_nPlaces;iPlace++){
-		nc = BaseVector::m_Chunks[iPlace].NumChunks();
-
-		for(ic=0;ic<nc;ic++){
-			BaseVector::m_Chunks[iPlace].CopyOut((thrust::complex<data_t>*)&tmp[0],0,ic);
-
-#pragma omp parallel for private(i,irow,icol) if (BaseVector::num_qubits_ > BaseVector::omp_threshold_ && BaseVector::omp_threads_ > 1) num_threads(BaseVector::omp_threads_)
-			for(i=0;i<csize;i++){
-				irow = ((pos+i) >> num_qubits_);
-				icol = (pos+i) - (irow << num_qubits_);
-
-				ret(icol,irow) = tmp[i];
-			}
-			pos += csize;
-		}
-	}
+      pos += csize;
+    }
+  }
 	return ret;
->>>>>>> be9fc4c0
 }
 	
 //------------------------------------------------------------------------------
