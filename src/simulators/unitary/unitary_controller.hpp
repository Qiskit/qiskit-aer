--- conflicted
+++ resolved
@@ -79,25 +79,8 @@
     unitary_thrust_cpu
   };
 
-<<<<<<< HEAD
-  // Simulation methods for the Unitary Controller
-  enum class Method {
-    automatic,
-    unitarymatrix,
-    unitarymatrix_gpu
-  };
-
-  // Simulation precision
-  enum class Precision {
-    double_precision,
-    single_precision
-  };
-
-private:
-=======
   // Simulation precision
   enum class Precision { double_precision, single_precision };
->>>>>>> 88818370
 
  private:
   //-----------------------------------------------------------------------
@@ -107,20 +90,6 @@
   // This simulator will only return a single shot, regardless of the
   // input shot number
   virtual ExperimentData run_circuit(const Circuit &circ,
-<<<<<<< HEAD
-                                 const Noise::NoiseModel& noise,
-                                 const json_t &config,
-                                 uint_t shots,
-                                 uint_t rng_seed) const override;
-  
-  template <class State_t>
-  ExperimentData run_circuit_helper(const Circuit &circ,
-                                 const Noise::NoiseModel& noise,
-                                 const json_t &config,
-                                 uint_t shots,
-                                 uint_t rng_seed,
-                                 std::string method_name) const;
-=======
                                      const Noise::NoiseModel &noise,
                                      const json_t &config, uint_t shots,
                                      uint_t rng_seed) const override;
@@ -130,7 +99,6 @@
                                     const Noise::NoiseModel &noise,
                                     const json_t &config, uint_t shots,
                                     uint_t rng_seed) const;
->>>>>>> 88818370
 
   //-----------------------------------------------------------------------
   // Custom initial state
@@ -142,10 +110,6 @@
 
   // Precision of a unitary matrix
   Precision precision_ = Precision::double_precision;
-<<<<<<< HEAD
-
-=======
->>>>>>> 88818370
 };
 
 //=========================================================================
@@ -197,28 +161,6 @@
       precision_ = Precision::single_precision;
     }
   }
-
-  //Add method
-  std::string method;
-  if (JSON::get_value(method, "method", config)) {
-    if (method == "unitarymatrix") {
-      method_ = Method::unitarymatrix;
-    } else if (method == "unitarymatrix_gpu") {
-      method_ = Method::unitarymatrix_gpu;
-    } else if (method != "automatic") {
-      throw std::runtime_error(std::string("UnitaryController: Invalid simulation method (") +
-                               method + std::string(")."));
-    }
-  }
-
-  std::string precision;
-  if (JSON::get_value(precision, "precision", config)) {
-    if (precision == "double") {
-      precision_ = Precision::double_precision;
-    } else if (precision == "single") {
-      precision_ = Precision::single_precision;
-    }
-  }
 }
 
 void UnitaryController::clear_config() {
@@ -242,57 +184,6 @@
 //-------------------------------------------------------------------------
 
 ExperimentData UnitaryController::run_circuit(const Circuit &circ,
-<<<<<<< HEAD
-                                          const Noise::NoiseModel& noise,
-                                          const json_t &config,
-                                          uint_t shots,
-                                          uint_t rng_seed) const {
-
-  switch(method_) {
-    case Method::automatic:
-    case Method::unitarymatrix: {
-      if (precision_ == Precision::double_precision) {
-        // Double-precision Statevector simulation
-        return run_circuit_helper<QubitUnitary::State<double>>(circ,
-                                                         noise,
-                                                         config,
-                                                         shots,
-                                                         rng_seed,
-                                                         "unitarymatrix");
-      } else {
-        // Single-precision Statevector simulation
-        return run_circuit_helper<QubitUnitary::State<float>>(circ,
-                                                         noise,
-                                                         config,
-                                                         shots,
-                                                         rng_seed,
-                                                         "unitarymatrix");
-      }
-    }
-    case Method::unitarymatrix_gpu: {
-#ifdef AER_THRUST_SUPPORTED
-      if (precision_ == Precision::double_precision) {
-        // Double-precision Statevector simulation
-        return run_circuit_helper<QubitUnitary::State<double, QV::UnitaryMatrixThrust<double>>>(
-                                                         circ,
-                                                         noise,
-                                                         config,
-                                                         shots,
-                                                         rng_seed,
-                                                         "unitarymatrix_gpu");
-      } else {
-        // Single-precision Statevector simulation
-        return run_circuit_helper<QubitUnitary::State<float, QV::UnitaryMatrixThrust<float>>>(
-                                                         circ,
-                                                         noise,
-                                                         config,
-                                                         shots,
-                                                         rng_seed,
-                                                         "unitarymatrix_gpu");
-      }
-#else
-      throw std::runtime_error("UnitaryController: method unitarymatrix_gpu is not supported");
-=======
                                               const Noise::NoiseModel &noise,
                                               const json_t &config,
                                               uint_t shots,
@@ -348,7 +239,6 @@
       throw std::runtime_error(
           "UnitaryController: method unitary_thrust is not supported on this "
           "system");
->>>>>>> 88818370
 #endif
     }
     default:
@@ -357,19 +247,9 @@
 }
 
 template <class State_t>
-<<<<<<< HEAD
-ExperimentData UnitaryController::run_circuit_helper(const Circuit &circ,
-                                          const Noise::NoiseModel& noise,
-                                          const json_t &config,
-                                          uint_t shots,
-                                          uint_t rng_seed,
-                                          std::string method_name) const {
-
-=======
 ExperimentData UnitaryController::run_circuit_helper(
     const Circuit &circ, const Noise::NoiseModel &noise, const json_t &config,
     uint_t shots, uint_t rng_seed) const {
->>>>>>> 88818370
   // Initialize state
   State_t state;
 
@@ -405,11 +285,7 @@
   // Output data container
   ExperimentData data;
   data.set_config(config);
-<<<<<<< HEAD
-  data.add_metadata("method", method_name);
-=======
   data.add_metadata("method", state.name());
->>>>>>> 88818370
 
   // Run single shot collecting measure data or snapshots
   if (initial_unitary_.empty())
