--- conflicted
+++ resolved
@@ -1,9 +1,5 @@
 /**
-<<<<<<< HEAD
- * Copyright 2019, IBM.
-=======
  * This code is part of Qiskit.
->>>>>>> 9383eb6f
  *
  * (C) Copyright IBM 2018, 2019.
  *
@@ -542,7 +538,7 @@
   return result;
 }
 
-  std::ostream& MPS::print(std::ostream& out) const
+std::ostream& MPS::print(std::ostream& out) const
 {
 	for(uint_t i=0; i<num_qubits_; i++)
 	{
