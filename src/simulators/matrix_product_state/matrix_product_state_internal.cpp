/**
 * This code is part of Qiskit.
 *
 * (C) Copyright IBM 2018, 2019.
 *
 * This code is licensed under the Apache License, Version 2.0. You may
 * obtain a copy of this license in the LICENSE.txt file in the root directory
 * of this source tree or at http://www.apache.org/licenses/LICENSE-2.0.
 *
 * Any modifications or derivative works of this code must retain this
 * copyright notice, and modified files need to carry a notice indicating
 * that they have been altered from the originals.
 */


#include <bitset>
#include <math.h>

#include "stdlib.h"
#include "stdio.h"
#include "string.h"
#include <utility>
#include <iostream>

#include "framework/utils.hpp"
#include "framework/matrix.hpp"
#include "framework/linalg/almost_equal.hpp"

#include "matrix_product_state_internal.hpp"
#include "matrix_product_state_tensor.hpp"

namespace AER {
namespace MatrixProductState {

static const cmatrix_t zero_measure = 
      AER::Utils::make_matrix<complex_t>({{{1, 0}, {0, 0}},
	                                 {{0, 0}, {0, 0}}});
static const cmatrix_t one_measure = 
      AER::Utils::make_matrix<complex_t>({{{0, 0}, {0, 0}},
			                 {{0, 0}, {1, 0}}});
  uint_t MPS::omp_threads_ = 1;     
  uint_t MPS::omp_threshold_ = 14;  
  enum Sample_measure_alg MPS::sample_measure_alg_ = Sample_measure_alg::HEURISTIC; 
  double MPS::json_chop_threshold_ = 1E-8;
  std::stringstream MPS::logging_str_;
  bool MPS::mps_log_data_ = 0;

//------------------------------------------------------------------------
// local function declarations
//------------------------------------------------------------------------

//------------------------------------------------------------------------
// Function name: squeeze_qubits
// Description: Takes a list of qubits, and squeezes them into a list of the same size,
//     that begins at 0, and where all qubits are consecutive. Note that relative 
//     order between qubits is preserved.
//     Example: [8, 4, 6, 0, 9] -> [3, 1, 2, 0, 4]
// Input: original_qubits 
// Returns: squeezed_qubits
//
//------------------------------------------------------------------------
  void squeeze_qubits(const reg_t &original_qubits, reg_t &squeezed_qubits);

//------------------------------------------------------------------------
// Function name: reorder_all_qubits
// Description: The ordering of the amplitudes in the statevector in this module is 
//    [n, (n-1),.., 2, 1, 0], i.e., msb is leftmost and lsb is rightmost.
//    Sometimes, we need to provide a different ordering of the amplitudes, such as 
//    in snapshot_probabilities. For example, instead of [2, 1, 0] the user requests 
//    the probabilities of [1, 0, 2].
//    Note that the qubits are numbered from left to right, e.g., 210
// Input: orig_probvector - the ordered vector of probabilities/amplitudes
//        qubits - a list containing the new ordering
// Returns: new_probvector - the vector in the new ordering
//    e.g., 011->101 (for the ordering [1, 0, 2]
//
//------------------------------------------------------------------------
template <class vec_t>
void reorder_all_qubits(const vec_t& orig_probvector, 
			const reg_t &qubits, 
			vec_t& new_probvector);
uint_t reorder_qubits(const reg_t &qubits, uint_t index);

//------------------------------------------------------------------------
// Function name: permute_all_qubits
// Description: Given an input ordering of the qubits, an output ordering of the 
//    qubits and a statevector, create the statevector that represents the same 
//    state in the output ordering of the qubits.
// Input: orig_statevector - the ordered vector of probabilities/amplitudes
//        input_qubits - a list containing the original ordering of the qubits
//        output_qubits - a list containing the new ordering
// Returns: new_statevector - the vector in the new ordering
// Note that the qubits are numbered from left to right, i.e., the msb is 0
//
//------------------------------------------------------------------------
template <class vec_t>
void permute_all_qubits(const vec_t& orig_statevector, 
			const reg_t &input_qubits, 
			const reg_t &output_qubits,
			vec_t& new_statevector);

//------------------------------------------------------------------------
// Function name: permute_qubits
// Description: Helper function for permute_all_qubits
//    Given a single index in the amplitude vector, returns the index in the new 
//    statevector that will be assigned the value of this index.
// Input: index - the original index
//        input_qubits - the original ordering of the qubits
//        output_qubits - a list containing the new ordering 
// Returns: new index
// Note that the qubits are numbered from left to right, i.e., the msb is 0
// For example, if input_qubits=[0,1,2], and output_qubits=[1,0,2], for index=[0x100],
// output index =[0x010]
//------------------------------------------------------------------------
  uint_t permute_qubits(const reg_t &input_qubits, uint_t index, const reg_t &output_qubits);

//--------------------------------------------------------------------------
// Function name: reverse_all_bits
// Description: The ordering of the amplitudes in the statevector in this module is 
//    000, 001, 010, 011, 100, 101, 110, 111.
//    The ordering of the amplitudes in the statevector in Qasm in general is 
//    000, 100, 010, 110, 001, 101, 011, 111.
//    This function converts the statevector from one representation to the other.
//    This is a special case of reorder_qubits
// Input: the input statevector and the number of qubits
// Output: the statevector in reverse order
//----------------------------------------------------------------	
template <class vec_t>
vec_t reverse_all_bits(const vec_t& statevector, uint_t num_qubits);

// with 5 qubits, the number 2 in binary is 00010,
// when reversed it is 01000, which is the number 8
uint_t reverse_bits(uint_t num, uint_t len);

std::vector<uint_t> calc_new_indices(const reg_t &indices);

// The following two functions are helper functions used by 
// initialize_from_statevector
cmatrix_t reshape_matrix(cmatrix_t input_matrix);
cmatrix_t mul_matrix_by_lambda(const cmatrix_t &mat,
		               const rvector_t &lambda);

std::string sort_paulis_by_qubits(const std::string &paulis, 
				  const reg_t &qubits);

bool is_ordered(const reg_t &qubits);

uint_t binary_search(const rvector_t &acc_probvector, 
		     uint_t start, uint_t end, 
		     double rnd);
//------------------------------------------------------------------------
// local function implementations
//------------------------------------------------------------------------
void squeeze_qubits(const reg_t &original_qubits, reg_t &squeezed_qubits) {
  std::vector<uint_t> sorted_qubits;
  for (uint_t index : original_qubits) {
    sorted_qubits.push_back(index);
  }
  sort(sorted_qubits.begin(), sorted_qubits.end());
  for (uint_t i=0; i<original_qubits.size(); i++) {
    for (uint_t j=0; j<sorted_qubits.size(); j++) {
      if (original_qubits[i] == sorted_qubits[j]) {
	squeezed_qubits[i] = j;
	break;
      } 
    }    
  }
}

template <class vec_t>
void reorder_all_qubits(const vec_t& orig_probvector, 
			const reg_t &qubits,
			vec_t& new_probvector) {
  uint_t new_index;
  uint_t length = 1ULL << qubits.size();   // length = pow(2, num_qubits)
  // if qubits are [k0, k1,...,kn], move them to [0, 1, .. , n], but preserve relative
  // ordering
  reg_t squeezed_qubits(qubits.size());
  squeeze_qubits(qubits, squeezed_qubits);

  for (uint_t i=0; i < length; i++) {
    new_index = reorder_qubits(squeezed_qubits, i);
    new_probvector[new_index] = orig_probvector[i];
  } 
}

uint_t reorder_qubits(const reg_t &qubits, uint_t index) {
  uint_t new_index = 0;

  int_t current_pos = 0, current_val = 0, new_pos = 0, shift =0;
  uint_t num_qubits = qubits.size();
  for (uint_t i=0; i<num_qubits; i++) {
    current_pos = num_qubits-1-qubits[i];
    current_val = 1ULL << current_pos;
    new_pos = num_qubits-1-i;
    shift = new_pos - current_pos;
    if (index & current_val) {
      if (shift > 0) {
	new_index += current_val << shift;
      } else if (shift < 0) {
	new_index += current_val >> -shift; 
      } else {
	new_index += current_val;
      }
      
    }
  }
  return new_index;
}

template <class vec_t>
void permute_all_qubits(const vec_t& orig_statevector, 
			const reg_t &input_qubits,
			const reg_t &output_qubits,
			vec_t& new_statevector) {
  uint_t new_index;
  uint_t length = 1ULL << input_qubits.size();   // length = pow(2, num_qubits)
  // if qubits are [k0, k1,...,kn], move them to [0, 1, .. , n], but preserve relative
  // ordering
  reg_t squeezed_qubits(input_qubits.size());
  squeeze_qubits(input_qubits, squeezed_qubits);

  for (uint_t i=0; i < length; i++) {
    new_index = permute_qubits(squeezed_qubits, i, output_qubits);
    new_statevector[new_index] = orig_statevector[i];
  } 
}

uint_t permute_qubits(const reg_t &input_qubits, uint_t index, const reg_t &output_qubits) {
  uint_t new_index = 0;
  // pos is from right to left, i.e., msb has pos 0, and lsb has pos num_qubits-1
  // This is in line with the ordering of the qubits in the MPS structure
  int_t current_pos = 0, current_val = 0, new_pos = 0, shift =0;
  uint_t num_qubits = input_qubits.size();

  for (uint_t in=0; in<num_qubits; in++) {
    current_pos = in;
    for (uint_t out=0; out<num_qubits; out++) {
      if (input_qubits[in] == output_qubits[out]) {
	new_pos = out;
	break;
      }
    }
    shift = new_pos - current_pos;
    current_val = 1ULL << current_pos;

    if (index & current_val) {
      if (shift > 0) {
	new_index += current_val << shift;
      } else if (shift < 0) {
	new_index += current_val >> -shift; 
      } else {
	new_index += current_val;
      }      
    }
  }
  return new_index;
}

// with 5 qubits, the number 2 in binary is 00010,
// when reversed it is 01000, which is the number 8
uint_t reverse_bits(uint_t num, uint_t len) {
  uint_t sum = 0;
  for (uint_t i=0; i<len; ++i) {
    if ((num & 0x1) == 1) {
      sum += 1ULL << (len-1-i);   // adding pow(2, len-1-i)
    }
    num = num>>1;
    if (num == 0) {
      break;
    }
  }
  return sum;
}

template <class vec_t>
vec_t reverse_all_bits(const vec_t& statevector, uint_t num_qubits)
{
  uint_t length = statevector.size();   // length = pow(2, num_qubits_)
  vec_t output_vector;
  output_vector.resize(length);

#pragma omp parallel for if (length > MPS::get_omp_threshold() && MPS::get_omp_threads() > 1) num_threads(MPS::get_omp_threads()) 
  for (int_t i = 0; i < static_cast<int_t>(length); i++) {
    output_vector[i] = statevector[reverse_bits(i, num_qubits)];
  }

  return output_vector;
}


std::vector<uint_t> calc_new_indices(const reg_t &indices) {
  // assumes indices vector is sorted
  uint_t n = indices.size();
  uint_t mid_index = indices[(n-1)/2];
  uint_t first = mid_index - (n-1)/2;
  std::vector<uint_t> new_indices(n);
  std::iota( std::begin( new_indices ), std::end( new_indices ), first);
  return new_indices;
}

cmatrix_t mul_matrix_by_lambda(const cmatrix_t &mat,
			       const rvector_t &lambda) {
  if (lambda == rvector_t {1.0}) return mat;
  cmatrix_t res_mat(mat);
  uint_t num_rows = mat.GetRows(), num_cols = mat.GetColumns();

#ifdef _WIN32
#pragma omp parallel for if (num_rows*num_cols > MPS_Tensor::MATRIX_OMP_THRESHOLD && MPS::get_omp_threads() > 1) num_threads(MPS::get_omp_threads()) 
#else
#pragma omp parallel for collapse(2) if (num_rows*num_cols > MPS_Tensor::MATRIX_OMP_THRESHOLD && MPS::get_omp_threads() > 1) num_threads(MPS::get_omp_threads()) 
#endif
  for(int_t row = 0; row < static_cast<int_t>(num_rows); row++) {
    for(int_t col = 0; col < static_cast<int_t>(num_cols); col++) {
	res_mat(row, col) = mat(row, col) * lambda[col];
      }
  }
  return res_mat;
}

cmatrix_t reshape_matrix(cmatrix_t input_matrix) {
  std::vector<cmatrix_t> res(2);
  AER::Utils::split(input_matrix, res[0], res[1], 1);
  cmatrix_t reshaped_matrix = AER::Utils::concatenate(res[0], res[1], 0);
  return reshaped_matrix;
}

std::string sort_paulis_by_qubits(const std::string &paulis, 
				  const reg_t &qubits) {
  uint_t min = UINT_MAX;
  uint_t min_index = 0;

  std::string new_paulis;
  std::vector<uint_t> temp_qubits = qubits;
  // find min_index, the next smallest index in qubits
  for (uint_t i=0; i<paulis.size(); i++) {
    min = temp_qubits[0];
    for (uint_t qubit=0; qubit<qubits.size(); qubit++)
      if (temp_qubits[qubit] <= min) {
	min = temp_qubits[qubit];
	min_index = qubit;
      }
    // select the corresponding pauli, and put it next in 
    // the sorted vector
    new_paulis.push_back(paulis[min_index]);
    // make sure we don't select this index again by setting it to UINT_MAX
    temp_qubits[min_index] = UINT_MAX;
  }
  return new_paulis;
}

bool is_ordered(const reg_t &qubits) {
  bool ordered = true;
  for (uint_t index=0; index < qubits.size()-1; index++) {
    if (qubits[index]+1 != qubits[index+1]){
      ordered = false;
      break;
    }
  }
  return ordered;
}
//------------------------------------------------------------------------
// implementation of MPS methods
//------------------------------------------------------------------------

void MPS::initialize(uint_t num_qubits)
{
  num_qubits_ = num_qubits;
  q_reg_.clear();
  lambda_reg_.clear();
  complex_t alpha = 1.0f;
  complex_t beta = 0.0f;
  for(uint_t i = 0; i < num_qubits_-1; i++) {
      q_reg_.push_back(MPS_Tensor(alpha,beta));
      lambda_reg_.push_back(rvector_t {1.0});
  }
  // need to add one more Gamma tensor, because above loop only initialized up to n-1 
  q_reg_.push_back(MPS_Tensor(alpha, beta));

  qubit_ordering_.order_.clear();
  qubit_ordering_.order_.resize(num_qubits);
  std::iota(qubit_ordering_.order_.begin(), qubit_ordering_.order_.end(), 0);

  qubit_ordering_.location_.clear();
  qubit_ordering_.location_.resize(num_qubits);
  std::iota(qubit_ordering_.location_.begin(), qubit_ordering_.location_.end(), 0);
}

void MPS::initialize(const MPS &other){
    if (this != &other) {
      num_qubits_ = other.num_qubits_;
      q_reg_ = other.q_reg_;
      lambda_reg_ = other.lambda_reg_;
      qubit_ordering_.order_ = other.qubit_ordering_.order_;
      qubit_ordering_.location_ = other.qubit_ordering_.location_;
    }     
}

reg_t MPS::get_internal_qubits(const reg_t &qubits) const {
  reg_t internal_qubits(qubits.size());
  for (uint_t i=0; i<qubits.size(); i++) {
    internal_qubits[i] = get_qubit_index(qubits[i]);
  }
  return internal_qubits;
}
 
void MPS::apply_h(uint_t index) 
{
  get_qubit(index).apply_matrix(AER::Linalg::Matrix::H);
}

void MPS::apply_sx(uint_t index)
{
  get_qubit(index).apply_matrix(AER::Linalg::Matrix::SX);
}

void MPS::apply_r(uint_t index, double phi, double lam)
{
  get_qubit(index).apply_matrix(AER::Linalg::Matrix::r(phi, lam));
}

void MPS::apply_rx(uint_t index, double theta)
{
  get_qubit(index).apply_matrix(AER::Linalg::Matrix::rx(theta));
}

void MPS::apply_ry(uint_t index, double theta)
{
  get_qubit(index).apply_matrix(AER::Linalg::Matrix::ry(theta));
}

void MPS::apply_rz(uint_t index, double theta)
{
  get_qubit(index).apply_matrix(AER::Linalg::Matrix::rz(theta));
}

void MPS::apply_u2(uint_t index, double phi, double lambda)
{
  get_qubit(index).apply_matrix(AER::Linalg::Matrix::u2(phi, lambda));
}

void MPS::apply_u3(uint_t index, double theta, double phi, double lambda)
{
  get_qubit(index).apply_matrix(AER::Linalg::Matrix::u3(theta, phi, lambda));
}



void MPS::apply_cnot(uint_t index_A, uint_t index_B)
{
  apply_2_qubit_gate(get_qubit_index(index_A), 
		     get_qubit_index(index_B), cx, cmatrix_t(1, 1));
}

void MPS::apply_cy(uint_t index_A, uint_t index_B)
{
  apply_2_qubit_gate(get_qubit_index(index_A), 
		     get_qubit_index(index_B), cy, cmatrix_t(1, 1));
}

void MPS::apply_cz(uint_t index_A, uint_t index_B)
{
  apply_2_qubit_gate(get_qubit_index(index_A), 
		     get_qubit_index(index_B), cz, cmatrix_t(1, 1));
}

void MPS::apply_cu1(uint_t index_A, uint_t index_B, double lambda)
{
  cmatrix_t lambda_in_mat(1, 1);
  lambda_in_mat(0, 0) = lambda;
  apply_2_qubit_gate(get_qubit_index(index_A), 
		     get_qubit_index(index_B), cu1, lambda_in_mat);
}

void MPS::apply_csx(uint_t index_A, uint_t index_B)
{
  cmatrix_t sx_matrix = AER::Linalg::Matrix::SX;
  apply_2_qubit_gate(get_qubit_index(index_A), 
		     get_qubit_index(index_B), csx, sx_matrix);
}

void MPS::apply_rxx(uint_t index_A, uint_t index_B, double theta)
{
  cmatrix_t rxx_matrix = AER::Linalg::Matrix::rxx(theta);
  apply_2_qubit_gate(get_qubit_index(index_A), get_qubit_index(index_B), su4, rxx_matrix);
}

void MPS::apply_ryy(uint_t index_A, uint_t index_B, double theta)
{
  cmatrix_t ryy_matrix = AER::Linalg::Matrix::ryy(theta);
  apply_2_qubit_gate(get_qubit_index(index_A), get_qubit_index(index_B), su4, ryy_matrix);
}

void MPS::apply_rzz(uint_t index_A, uint_t index_B, double theta)
{
  cmatrix_t rzz_matrix = AER::Linalg::Matrix::rzz(theta);
  apply_2_qubit_gate(get_qubit_index(index_A), get_qubit_index(index_B), su4, rzz_matrix);
}

void MPS::apply_rzx(uint_t index_A, uint_t index_B, double theta)
{
  cmatrix_t rzx_matrix = AER::Linalg::Matrix::rzx(theta);
  apply_2_qubit_gate(get_qubit_index(index_A), get_qubit_index(index_B), su4, rzx_matrix);
}

void MPS::apply_ccx(const reg_t &qubits)
{
  reg_t internal_qubits = get_internal_qubits(qubits);
  apply_3_qubit_gate(internal_qubits, ccx, cmatrix_t(1, 1));
}

void MPS::apply_cswap(const reg_t &qubits)
{
  reg_t internal_qubits = get_internal_qubits(qubits);
  apply_3_qubit_gate(internal_qubits, cswap, cmatrix_t(1, 1));
}

void MPS::apply_swap(uint_t index_A, uint_t index_B, bool swap_gate) {
  apply_swap_internal(get_qubit_index(index_A), get_qubit_index(index_B), swap_gate);
}

void MPS::apply_swap_internal(uint_t index_A, uint_t index_B, bool swap_gate) {
  uint_t actual_A = index_A;
  uint_t actual_B = index_B;
  if(actual_A > actual_B) {
    std::swap(actual_A, actual_B);
  }

  if(actual_A + 1 < actual_B) {
    uint_t i;
    for(i = actual_A; i < actual_B; i++) {
      apply_swap_internal(i, i+1, swap_gate);
    }
    for(i = actual_B-1; i > actual_A; i--) {
      apply_swap_internal(i, i-1, swap_gate);
    }
    return;
  }
  // when actual_A+1 == actual_B then we can really do the swap between A and A+1
  common_apply_2_qubit_gate(actual_A, Gates::swap, 
			    cmatrix_t(1, 1) /*dummy matrix*/, false /*swapped*/);
 
  if (!swap_gate) {
    // we move the qubit at index_A one position to the right
    // and the qubit at index_B (or index_A+1) is moved one position 
    //to the left
    std::swap(qubit_ordering_.order_[index_A], qubit_ordering_.order_[index_B]);    

    // update qubit locations after all the swaps
    for (uint_t i=0; i<num_qubits_; i++)
      qubit_ordering_.location_[qubit_ordering_.order_[i]] = i;
  }
}

//-------------------------------------------------------------------------
// MPS::apply_2_qubit_gate - outline of the algorithm
// 1. Swap qubits A and B until they are consecutive
// 2. Contract MPS_Tensor[A] and MPS_Tensor[B], yielding a temporary four-matrix MPS_Tensor 
//    that represents the entangled states of A and B.
// 3. Apply the gate
// 4. Decompose the temporary MPS_Tensor (using SVD) into U*S*V, where U and V are matrices
//    and S is a diagonal matrix
// 5. U is split by rows to yield two MPS_Tensors representing qubit A (in reshape_U_after_SVD), 
//    V is split by columns to yield two MPS_Tensors representing qubit B (in reshape_V_after_SVD),
//    the diagonal of S becomes the Lambda-vector in between A and B.
//-------------------------------------------------------------------------
void MPS::apply_2_qubit_gate(uint_t index_A, uint_t index_B, Gates gate_type, const cmatrix_t &mat, bool is_diagonal)
{
  // We first move the two qubits to be in consecutive positions
  // If index_B > index_A, we move the qubit at index_B to index_A+1
  // If index_B < index_A, we move the qubit at index_B to index_A-1, and then
  // swap between the qubits
  uint_t A = index_A;

  bool swapped = false;

  if (index_B > index_A+1) {
    change_position(index_B, index_A+1);  // Move B to be right after A
  } else if (index_A > 0 && index_B < index_A-1) {
    change_position(index_B, index_A-1);  // Move B to be right before A
  }
  if (index_B < index_A) {
    A = index_A - 1;
    swapped = true;
  }
  common_apply_2_qubit_gate(A, gate_type, mat, swapped, is_diagonal);
}

void MPS::common_apply_2_qubit_gate(uint_t A,  // the gate is applied to A and A+1
				    Gates gate_type, const cmatrix_t &mat,
				    bool swapped,
				    bool is_diagonal) {
  // After we moved the qubits as necessary, 
  // the operation is always between qubits A and A+1

  //There is no lambda on the edges of the MPS
  if (A != 0)
    q_reg_[A].mul_Gamma_by_left_Lambda(lambda_reg_[A-1]);
  if (A+1 != num_qubits_-1)
    q_reg_[A+1].mul_Gamma_by_right_Lambda(lambda_reg_[A+1]);

  MPS_Tensor temp = MPS_Tensor::contract(q_reg_[A], lambda_reg_[A], q_reg_[A+1]);
  
  switch (gate_type) {
  case cx:
    temp.apply_cnot(swapped);
    break;
  case cy:
    temp.apply_cy(swapped);
    break;
  case cz:
    temp.apply_cz();
    break;
  case swap:
    temp.apply_swap();
    break;
  case id:
    break;
  case cu1:
    temp.apply_cu1(std::real(mat(0, 0)));
    break;
  case csx:
    temp.apply_control_2_qubits(mat, swapped, is_diagonal);
    break;
  case su4:
    // We reverse the order of the qubits, according to the Qiskit convention.
    // Effectively, this reverses swap for 2-qubit gates
    temp.apply_matrix_2_qubits(mat, !swapped, is_diagonal);
    break;
    
  default:
    throw std::invalid_argument("illegal gate for apply_2_qubit_gate"); 
  }

  MPS_Tensor left_gamma, right_gamma;
  rvector_t lambda;
  double discarded_value = MPS_Tensor::Decompose(temp, left_gamma, lambda, right_gamma);
  if (discarded_value > 0.0)
    MPS::print_to_log("discarded_value=", discarded_value, ", ");

  if (A != 0)
    left_gamma.div_Gamma_by_left_Lambda(lambda_reg_[A-1]);
  if (A+1 != num_qubits_-1)
    right_gamma.div_Gamma_by_right_Lambda(lambda_reg_[A+1]);

  q_reg_[A] = left_gamma;
  lambda_reg_[A] = lambda;
  q_reg_[A+1] = right_gamma;
}

void MPS::apply_3_qubit_gate(const reg_t &qubits,
			     Gates gate_type, const cmatrix_t &mat,
			     bool is_diagonal)
{
  if (qubits.size() != 3) {
    std::stringstream ss;
    ss << "error: apply_3_qubit gate must receive 3 qubits";
    throw std::runtime_error(ss.str());
  }

  reg_t new_qubits(qubits.size());
  centralize_qubits(qubits, new_qubits);

  // extract the tensor containing only the 3 qubits on which we apply the gate
  uint_t first = new_qubits.front();
  MPS_Tensor sub_tensor(state_vec_as_MPS(first, first+2));

  // apply the gate to sub_tensor
  switch (gate_type) {
  case ccx:
    // The controlled (or target) qubit, is qubit[2]. Since in new_qubits the qubits are sorted,
    // the relative position of the controlled qubit will be 0, 1, or 2 depending on
    // where qubit[2] was moved to in new_qubits
    uint_t target;
    if (qubits[2] > qubits[0] && qubits[2] > qubits[1])
      target = 2;
    else if (qubits[2] < qubits[0] && qubits[2] < qubits[1])
      target = 0;
    else
      target = 1;
    sub_tensor.apply_ccx(target);
    break;
  case cswap:
    uint_t control;
    if (qubits[0] < qubits[1] && qubits[0] < qubits[2])
      control = 0;
    else if (qubits[0] > qubits[1] && qubits[0] > qubits[2])
      control = 2;
    else
      control = 1;
    sub_tensor.apply_cswap(control);
    break;

  default:
    throw std::invalid_argument("illegal gate for apply_3_qubit_gate"); 
  }

  // state_mat is a matrix containing the flattened representation of the sub-tensor 
  // into a single matrix. Note that sub_tensor will contain 8 matrices for 3-qubit
  // gates. state_mat will be the concatenation of them all.
  cmatrix_t state_mat = sub_tensor.get_data(0);
  for (uint_t i=1; i<sub_tensor.get_data().size(); i++)
    state_mat = AER::Utils::concatenate(state_mat, sub_tensor.get_data(i), 1) ;

  // We convert the matrix back into a 3-qubit MPS structure
  MPS sub_MPS;
  sub_MPS.initialize_from_matrix(qubits.size(), state_mat);

  // copy the 3-qubit MPS back to the corresponding positions in the original MPS
  for (uint_t i=0; i<sub_MPS.num_qubits(); i++) {
    q_reg_[first+i] = sub_MPS.q_reg_[i];
  }
  lambda_reg_[first] = sub_MPS.lambda_reg_[0];
  lambda_reg_[first+1] = sub_MPS.lambda_reg_[1];
  if (first > 0)
    q_reg_[first].div_Gamma_by_left_Lambda(lambda_reg_[first-1]);
  if (first+2 < num_qubits_-1)
    q_reg_[first+2].div_Gamma_by_right_Lambda(lambda_reg_[first+2]);
}

void MPS::apply_matrix(const reg_t & qubits, const cmatrix_t &mat, 
		       bool is_diagonal) {
  reg_t internal_qubits = get_internal_qubits(qubits);
  apply_matrix_internal(internal_qubits, mat, is_diagonal);
}

void MPS::apply_matrix_internal(const reg_t & qubits, const cmatrix_t &mat,
				bool is_diagonal) 
{
  switch (qubits.size()) {
  case 1: 
    q_reg_[qubits[0]].apply_matrix(mat, is_diagonal);
    break;
  case 2:
    apply_2_qubit_gate(qubits[0], qubits[1], su4, mat, is_diagonal);
    break;
  default:
    apply_multi_qubit_gate(qubits, mat, is_diagonal);
  }
}

void MPS::apply_multi_qubit_gate(const reg_t &qubits,
				 const cmatrix_t &mat,
				 bool is_diagonal) {
  // bring the qubits to consecutive positions
  uint_t num_qubits = qubits.size();
  uint_t length  = 1ULL << num_qubits;
  reg_t squeezed_qubits(num_qubits);
  squeeze_qubits(qubits, squeezed_qubits);

  // reverse to match the ordering in qiskit, which is the reverse of mps
  std::reverse(squeezed_qubits.begin(), squeezed_qubits.end());

  // reorder on a dummy vector to get the new ordering
  reg_t ordered_vec(length);
  std::iota( std::begin(ordered_vec), std::end(ordered_vec), 0);
  reg_t new_vec(length);
  reorder_all_qubits(ordered_vec, squeezed_qubits, new_vec);

  // change qubit order in the matrix - instead of doing swaps on the qubits
  uint_t nqubits = qubits.size();
  uint_t sidelen = 1 << nqubits;
  cmatrix_t new_mat(sidelen, sidelen);
  for (uint_t col=0; col<sidelen; ++col) {
    for (uint_t row=0; row<sidelen; ++row) {
      if (row == col)
	new_mat(new_vec[row], new_vec[row]) = mat(row, row);
      else
	new_mat(new_vec[row], new_vec[col]) = mat(row, col);
    }
  }

  if (is_ordered(qubits))
    apply_matrix_to_target_qubits(qubits, new_mat, is_diagonal);
  else
    apply_unordered_multi_qubit_gate(qubits, new_mat, is_diagonal);
}

void MPS::apply_unordered_multi_qubit_gate(const reg_t &qubits,
					   const cmatrix_t &mat,
					   bool is_diagonal){
  reg_t new_qubits(qubits.size());
  centralize_qubits(qubits, new_qubits);
  apply_matrix_to_target_qubits(new_qubits, mat, is_diagonal);
}

void MPS::apply_matrix_to_target_qubits(const reg_t &target_qubits,
					const cmatrix_t &mat,
					bool is_diagonal) {
  uint_t num_qubits = target_qubits.size();
  uint_t first = target_qubits.front();
  MPS_Tensor sub_tensor(state_vec_as_MPS(first, first+num_qubits-1));
  sub_tensor.apply_matrix(mat, is_diagonal);

  // state_mat is a matrix containing the flattened representation of the sub-tensor 
  // into a single matrix. E.g., sub_tensor will contain 8 matrices for 3-qubit
  // gates. state_mat will be the concatenation of them all.
  cmatrix_t state_mat = sub_tensor.get_data(0);
  for (uint_t i=1; i<sub_tensor.get_data().size(); i++)
    state_mat = AER::Utils::concatenate(state_mat, sub_tensor.get_data(i), 1) ;

  // We convert the matrix back into an MPS structure
  MPS sub_MPS;
  sub_MPS.initialize_from_matrix(num_qubits, state_mat);

  if (num_qubits == num_qubits_) {
    q_reg_.clear();
    q_reg_ = sub_MPS.q_reg_;
    lambda_reg_ = sub_MPS.lambda_reg_;
  } else {
    // copy the sub_MPS back to the corresponding positions in the original MPS
    for (uint_t i=0; i<sub_MPS.num_qubits(); i++) {
      q_reg_[first+i] = sub_MPS.q_reg_[i];
    }
    for (uint_t i=0; i<num_qubits-1; i++) {
      lambda_reg_[first+i] = sub_MPS.lambda_reg_[i];       
    }
    if (first > 0)
      q_reg_[first].div_Gamma_by_left_Lambda(lambda_reg_[first-1]);
    if (first+num_qubits-1 < num_qubits_-1)
	q_reg_[first+num_qubits-1].div_Gamma_by_right_Lambda(lambda_reg_[first+num_qubits-1]);
  }
}

void MPS::apply_diagonal_matrix(const AER::reg_t &qubits, const cvector_t &vmat) {
  // converting the vector to a 1xn matrix whose first (and single) row is vmat
  uint_t dim = vmat.size();
  cmatrix_t diag_mat(1, dim);
  for (uint_t i=0; i<dim; i++) {
      diag_mat(0, i) = vmat[i];
  }
  apply_matrix(qubits, diag_mat, true /*is_diagonal*/);
}

void MPS::apply_kraus(const reg_t &qubits,
                   const std::vector<cmatrix_t> &kmats,
                   RngEngine &rng) {
  reg_t internal_qubits = get_internal_qubits(qubits);
  apply_kraus_internal(internal_qubits, kmats, rng);

}
void MPS::apply_kraus_internal(const reg_t &qubits,
                   const std::vector<cmatrix_t> &kmats,
                   RngEngine &rng) {
  // Check edge case for empty Kraus set (this shouldn't happen)
  if (kmats.empty())
    return; // end function early
  // Choose a real in [0, 1) to choose the applied kraus operator once
  // the accumulated probability is greater than r.
  // We know that the Kraus noise must be normalized
  // So we only compute probabilities for the first N-1 kraus operators
  // and infer the probability of the last one from 1 - sum of the previous

  double r = rng.rand(0., 1.);
  double accum = 0.;
  bool complete = false;
  
  cmatrix_t rho = density_matrix_internal(qubits);
  
  cmatrix_t sq_kmat;
  double p = 0;

  // Loop through N-1 kraus operators
  for (size_t j=0; j < kmats.size() - 1; j++) {
    sq_kmat = AER::Utils::dagger(kmats[j]) * kmats[j];
    // Calculate probability
    p = real(AER::Utils::trace(rho * sq_kmat));
    accum += p;

    // check if we need to apply this operator
    if (accum > r) {
      // rescale mat so projection is normalized
      cmatrix_t temp_mat =  kmats[j] * (1 / std::sqrt(p));
      apply_matrix_internal(qubits, temp_mat);
      complete = true;
      break;
    }
  }
  // check if we haven't applied a kraus operator yet
  if (!complete) {
    // Compute probability from accumulated
    double renorm = 1 / std::sqrt(1. - accum);
    cmatrix_t temp_mat = kmats.back()* renorm;
    apply_matrix_internal(qubits, temp_mat);
  }
  
  uint_t min_qubit = qubits[0];
  uint_t max_qubit = qubits[0];
  for (uint_t i=qubits[0]; i<qubits.size(); i++) {
    min_qubit = std::min(min_qubit, qubits[i]);
    max_qubit = std::max(max_qubit, qubits[i]);
  }
  propagate_to_neighbors_internal(min_qubit, max_qubit);
}

void MPS::centralize_qubits(const reg_t &qubits, 
			    reg_t &centralized_qubits) {
  reg_t sorted_indices;
  find_centralized_indices(qubits, sorted_indices, centralized_qubits);
  move_qubits_to_centralized_indices(sorted_indices, centralized_qubits);
}

void MPS::find_centralized_indices(const reg_t &qubits, 
				   reg_t &sorted_indices,
				   reg_t &centralized_qubits) const {
  sorted_indices = qubits;
  uint_t num_qubits = qubits.size();

  if (num_qubits == 1) {
    centralized_qubits = qubits;
    return;
  }

  bool ordered = true;
  for (uint_t index=0; index < num_qubits-1; index++) {
    if (qubits[index] > qubits[index+1]){
      ordered = false;
      break;
    }
  }
  if (!ordered)
      sort(sorted_indices.begin(), sorted_indices.end());

  centralized_qubits = calc_new_indices(sorted_indices);
}

void MPS::move_qubits_to_centralized_indices(const reg_t &sorted_indices,
					     const reg_t &centralized_qubits) {
  // We wish to minimize the number of swaps. Therefore we center the 
  // new indices around the median
  uint_t mid_index = (centralized_qubits.size()-1)/2;
  for(uint_t i = mid_index; i < sorted_indices.size(); i++) {
    change_position(sorted_indices[i], centralized_qubits[i]);
  }
  for(int i = mid_index-1; i >= 0; i--) {
    change_position(sorted_indices[i], centralized_qubits[i]);
  }
}

void MPS::move_all_qubits_to_sorted_ordering() {
  // qubit_ordering_.order_ can simply be initialized
  for (uint_t left_index=0;  left_index<num_qubits_; left_index++) {
    // find the qubit with the smallest index
    uint_t min_index = left_index;
    for (uint_t i = left_index+1; i<num_qubits_ ; i++) {
      if (qubit_ordering_.order_[i] == min_index) {
	  min_index = i;
	  break;
      }
    }
    // Move this qubit back to its original position
    for (uint_t j=min_index; j>left_index; j--) {
      //swap the qubits until smallest reaches its original position
      apply_swap_internal(j, j-1);
    }
  }
}  

void MPS::change_position(uint_t src, uint_t dst) {
   if(src == dst)
     return;
   if(src < dst)
     for(uint_t i = src; i < dst; i++) {
       apply_swap_internal(i, i+1, false);
     }
   else
     for(uint_t i = src; i > dst; i--) {
       apply_swap_internal(i, i-1, false);
     }
}

cmatrix_t MPS::density_matrix(const reg_t &qubits) const {
  reg_t internal_qubits = get_internal_qubits(qubits);
  return density_matrix_internal(internal_qubits);
}

cmatrix_t MPS::density_matrix_internal(const reg_t &qubits) const {
  reg_t new_qubits;
  MPS temp_MPS;
  temp_MPS.initialize(*this);
  MPS_Tensor psi = temp_MPS.state_vec_as_MPS(qubits);
  uint_t size = psi.get_dim();
  cmatrix_t rho(size,size);
 
  // We do the reordering of qubits on a dummy vector in order to not do the reordering on psi, 
  // since psi is a vector of matrices and this would be more costly in performance
  reg_t ordered_vector(size), temp_vector(size), actual_vec(size); 
  std::iota( std::begin(ordered_vector), std::end(ordered_vector), 0);
  reorder_all_qubits(ordered_vector, qubits, temp_vector);
  actual_vec = reverse_all_bits(temp_vector, qubits.size());

#ifdef _WIN32
    #pragma omp parallel for if (size > omp_threshold_ && omp_threads_ > 1) num_threads(omp_threads_)
#else
    #pragma omp parallel for collapse(2) if (size > omp_threshold_ && omp_threads_ > 1) num_threads(omp_threads_)
#endif
  
  for(int_t i = 0; i < static_cast<int_t>(size); i++) {
    for(int_t j = 0; j < static_cast<int_t>(size); j++) {
      rho(i,j) = AER::Utils::sum( AER::Utils::elementwise_multiplication(
					psi.get_data(actual_vec[i]), 
					AER::Utils::conjugate(psi.get_data(actual_vec[j]))) );
    }
  }

  return rho;
}

rvector_t MPS::diagonal_of_density_matrix(const reg_t &qubits) const
{
  reg_t new_qubits;
  MPS temp_MPS;
  temp_MPS.initialize(*this);
  temp_MPS.centralize_qubits(qubits, new_qubits);

  MPS_Tensor psi = temp_MPS.state_vec_as_MPS(new_qubits.front(), new_qubits.back());

  uint_t size = psi.get_dim();
  rvector_t diagonal_rho(size);

  for(int_t i = 0; i < static_cast<int_t>(size); i++) {
    diagonal_rho[i] = real(AER::Utils::sum( AER::Utils::elementwise_multiplication(psi.get_data(i), AER::Utils::conjugate(psi.get_data(i))) ));
  }
  return diagonal_rho;
}

void MPS::MPS_with_new_indices(const reg_t &qubits, 
			       reg_t &centralized_qubits,
			       MPS& temp_MPS) const {
  temp_MPS.initialize(*this);
  temp_MPS.centralize_qubits(qubits, centralized_qubits);
}

double MPS::expectation_value(const reg_t &qubits, 
			      const cmatrix_t &M) const {
   reg_t internal_qubits = get_internal_qubits(qubits);
   double expval = expectation_value_internal(internal_qubits, M);
   return expval;
}

double MPS::expectation_value_internal(const reg_t &qubits, 
				       const cmatrix_t &M) const {
  cmatrix_t rho;
  rho = density_matrix_internal(qubits);

  // Trace(rho*M). not using methods for efficiency
  complex_t res = 0;
  for (uint_t i = 0; i < M.GetRows(); i++)
    for (uint_t j = 0; j < M.GetRows(); j++)
      res += M(i,j)*rho(j,i);
  // Trace(rho*M). not using methods for efficiency
  return real(res);
}

//---------------------------------------------------------------
// Function: expectation_value_pauli
// Algorithm: For more details, see "The density-matrix renormalization group in the age of matrix 
//            product states" by Ulrich Schollwock.
// For the illustration, assume computing the expectation 
// value on qubits numbered q0, q1, q2, q3. There may be additional qubits
// before q0 or after q3 
// Initial state: 
//      q0     q1     q2     q3                               
//   -a0-o--a1--o--a2--o--a3--o---  
//       |      |      |      |  
//   -a0-o--a1--o--a2--o--a3--o---                                     
//                       
//                                 
// We can actually think of this as       q0  q1  q2  q3
//                                       --o---o---o---o--
//                                      |  |   |   |   |  |
//                                       --o---o---o---o--
// because expectation value on the left and right are 1. 

// After Step 4:
//       q1     q2     q3
//     a1/o--a2--o--a3--o--
//      o |      |      |  |
//     a1\o--a2--o--a3--o-- 
//
// After step 8:
//       q1     q2     q3
//        o--a2--o--a3--o--
//     a1||i     |      |  |
//        o--a2--o--a3--o-- 
//
// After step 9:
//              q2     q3
//            a2/o--a3--o--
//             o |      |  |
//            a2\o--a3--o-- 
//---------------------------------------------------------------

complex_t MPS::expectation_value_pauli(const reg_t &qubits, const std::string &matrices) const {
    reg_t internal_qubits = get_internal_qubits(qubits);

    // instead of computing the expectation value on the specified qubits, 
    // we find the min and max of these qubits, and compute the expectation value
    // on all the qubits in between, inserting I matrices for those qubits 
    // that were not in the original vector "qubits".
    // This enhancement was done for performance reasons
    reg_t extended_qubits = internal_qubits;

    const auto min = std::min_element(begin(internal_qubits), end(internal_qubits));
    const auto max = std::max_element(begin(internal_qubits), end(internal_qubits));
    uint_t min_qubit = *min;
    uint_t max_qubit = *max;

    // The number of qubits added  to extended_qubits
    uint_t num_Is = 0;

    // Add all the additional qubits at the end of the vector of extended_qubits
    // The I matrices are added in expectation_value_pauli_internal, after they are reversed
    for (uint_t i=min_qubit; i<=max_qubit; i++) {
        auto itr = std::find(internal_qubits.begin(), internal_qubits.end(), i);
        if (itr == internal_qubits.end()) {
            extended_qubits.push_back(i);
	    num_Is++;
        }
     }
     
     return expectation_value_pauli_internal(extended_qubits, matrices, min_qubit, max_qubit, num_Is);
}

complex_t MPS::expectation_value_pauli_internal(const reg_t &qubits, 
						const std::string &matrices, 
						uint_t first_index, uint_t last_index, 
						uint_t num_Is) const {
  // when computing the expectation value. We only have to sort the pauli matrices
  // to be in the same ordering as the qubits

  // Preliminary step - reverse the order of the matrices because
  // they are ordered in reverse to that of the qubits (in the interface)
  std::string reversed_matrices = matrices;
  reverse(reversed_matrices.begin(), reversed_matrices.end());
  for (uint_t i=0; i<num_Is; i++)
    reversed_matrices.append("I");
// sort the paulis according to the initial ordering of the qubits
  auto sorted_matrices = sort_paulis_by_qubits(reversed_matrices, qubits);

  char gate = sorted_matrices[0];

  // Step 1 - multiply tensor of q0 by its left lambda
  MPS_Tensor left_tensor = q_reg_[first_index];

  if (first_index > 0) {
    left_tensor.mul_Gamma_by_left_Lambda(lambda_reg_[first_index-1]);
  }

  // The last gamma must be multiplied also by its right lambda.
  // Here we handle the special case that we are calculating exp val
  // on a single qubit
  // we need to mul every gamma by its right lambda
  if (first_index==last_index && first_index < num_qubits_-1) {
    left_tensor.mul_Gamma_by_right_Lambda(lambda_reg_[first_index]);
  }

  // Step 2 - prepare the dagger of left_tensor
  MPS_Tensor left_tensor_dagger(AER::Utils::dagger(left_tensor.get_data(0)),
				AER::Utils::dagger(left_tensor.get_data(1)));
  // Step 3 - Apply the gate to q0
  left_tensor.apply_pauli(gate);

  // Step 4 - contract Gamma0' with Gamma0 over dimensions a0 and i
  // Before contraction, Gamma0' has size a1 x a0 x i, Gamma0 has size i x a0 x a1
  // result = left_contract is a matrix of size a1 x a1
  cmatrix_t final_contract;
  MPS_Tensor::contract_2_dimensions(left_tensor_dagger, left_tensor, omp_threads_,
				    final_contract);
  for (uint_t qubit_num=first_index+1; qubit_num<=last_index; qubit_num++) {
    // Step 5 - multiply next Gamma by its left lambda (same as Step 1)
    // next gamma has dimensions a0 x a1 x i
    MPS_Tensor next_gamma = q_reg_[qubit_num];
    next_gamma.mul_Gamma_by_left_Lambda(lambda_reg_[qubit_num-1]);

    // Last qubit must be multiplied by rightmost lambda
    if (qubit_num==last_index && qubit_num < num_qubits_-1)
      next_gamma.mul_Gamma_by_right_Lambda(lambda_reg_[qubit_num]);

    // Step 6 - prepare the dagger of the next gamma (same as Step 2)
    // next_gamma_dagger has dimensions a1' x a0' x i
    MPS_Tensor next_gamma_dagger(AER::Utils::dagger(next_gamma.get_data(0)),
				 AER::Utils::dagger(next_gamma.get_data(1)));

    // Step 7 - apply gate (same as Step 3)
    gate = sorted_matrices[qubit_num - first_index];
    next_gamma.apply_pauli(gate);

    // Step 8 - contract final_contract from previous stage with next gamma over a1
    // final_contract has dimensions a1 x a1, Gamma1 has dimensions a1 x a2 x i (where i=2)
    // result is a tensor of size a1 x a2 x i
    MPS_Tensor next_contract(final_contract * next_gamma.get_data(0),
			     final_contract * next_gamma.get_data(1));

    // Step 9 - contract next_contract (a1 x a2 x i)
    // with next_gamma_dagger (i x a2 x a1) (same as Step 4)
    // here we need to contract across two dimensions: a1 and i
    // result is a matrix of size a2 x a2
    MPS_Tensor::contract_2_dimensions(next_gamma_dagger, next_contract, omp_threads_,
				      final_contract);

  }

  // Step 10 - contract over final matrix of size aN x aN
  // We need to contract the final matrix with itself
  // Compute this by taking the trace of final_contract
  complex_t result = AER::Utils::trace(final_contract);
  return result;
}

std::ostream& MPS::print(std::ostream& out) const {
  for(uint_t i=0; i<num_qubits_; i++)
    {
      out << "Gamma [" << i << "] :" << std::endl;
      q_reg_[i].print(out);
      if(i < num_qubits_- 1)
	{
	  out << "Lambda [" << i << "] (size = " << lambda_reg_[i].size() << "):" << std::endl;
	  out << lambda_reg_[i] << std::endl;
	}
    }
  out << std::endl;
  return out;
}

std::vector<reg_t> MPS::get_matrices_sizes() const
{
  std::vector<reg_t> result;
  for(uint_t i=0; i<num_qubits_; i++)
    {
      result.push_back(q_reg_[i].get_size());
    }
  return result;
}

reg_t MPS::get_bond_dimensions() const {
  reg_t result;
  for(uint_t i=0; i<num_qubits_-1; i++)
    {
      result.push_back(lambda_reg_[i].size());
    }
  return result;
}

uint_t MPS::get_max_bond_dimensions() const {
  uint_t max = 0;
  for (uint_t i=0; i<num_qubits_-1; i++) {
    if (lambda_reg_[i].size() > max)
      max = lambda_reg_[i].size();
  }
  return max;
}

MPS_Tensor MPS::state_vec_as_MPS(const reg_t &qubits) {
  reg_t new_qubits;
  centralize_qubits(qubits, new_qubits);
  return state_vec_as_MPS(new_qubits.front(), new_qubits.back());
}

MPS_Tensor MPS::state_vec_as_MPS(uint_t first_index, uint_t last_index) const
{
	MPS_Tensor temp = q_reg_[first_index];

	if (first_index != 0)
	  temp.mul_Gamma_by_left_Lambda(lambda_reg_[first_index-1]);

	// special case of a single qubit
	if ((first_index == last_index) && (last_index != num_qubits_-1)) {
	  temp.mul_Gamma_by_right_Lambda(lambda_reg_[last_index]);
	  return temp;
	}
	  
	for(uint_t i = first_index+1; i < last_index+1; i++) {
	  temp = MPS_Tensor::contract(temp, lambda_reg_[i-1], q_reg_[i]);
	}
	// now temp is a tensor of 2^n matrices
	if (last_index != num_qubits_-1)
	  temp.mul_Gamma_by_right_Lambda(lambda_reg_[last_index]);
	return temp;
}

Vector<complex_t> MPS::full_statevector() {
  reg_t qubits(num_qubits_);
  std::iota( std::begin(qubits), std::end(qubits), 0);
  reg_t internal_qubits = get_internal_qubits(qubits);
  return full_state_vector_internal(internal_qubits);
}

Vector<complex_t> MPS::full_state_vector_internal(const reg_t &qubits) {
  // mps_vec contains the state vector with the qubits in ascending order
  MPS_Tensor mps_vec = state_vec_as_MPS(qubits);

  uint_t num_qubits = qubits.size();
  uint_t length = 1ULL << num_qubits;   // length = pow(2, num_qubits)
  Vector<complex_t> statevector(length, false);
  // statevector is constructed in ascending order
#pragma omp parallel for if (num_qubits_ > omp_threshold_ && omp_threads_ > 1) num_threads(omp_threads_)
  for (int_t i = 0; i < static_cast<int_t>(length); i++) {
    statevector[i] = mps_vec.get_data(i)(0,0);
  }
  Vector<complex_t> temp_statevector(length, false);
  //temp_statevector will contain the statevector in the ordering defined in "qubits"
  reorder_all_qubits(statevector, qubits, temp_statevector);
  // reverse to be consistent with qasm ordering
  return reverse_all_bits(temp_statevector, num_qubits);
}

Vector<complex_t> MPS::get_amplitude_vector(const reg_t &base_values) {
  uint_t num_values = base_values.size();
  std::string base_value;
  Vector<complex_t> amplitude_vector(num_values, false);

  #pragma omp parallel for if (num_values > omp_threshold_ && omp_threads_ > 1) num_threads(omp_threads_)
  for (int_t i=0; i<static_cast<int_t>(num_values); i++) {
    // Since the qubits may not be ordered, we determine the actual index
    // by the internal order of the qubits, to obtain the actual_base_value
    uint_t actual_base_value = reorder_qubits(qubit_ordering_.order_, base_values[i]);
    base_value = AER::Utils::int2string(actual_base_value);
    amplitude_vector[i] = get_single_amplitude(base_value);
  }
  return amplitude_vector;
}

complex_t MPS::get_single_amplitude(const std::string &base_value) {
  // We take the bits of the base value from right to left in order not to expand the 
  // base values to the full width of 2^n
  // We contract from left to right because the representation in Qiskit is from left 
  // to right, i.e., 1=1000, 2=0100, ...

  int_t pos = base_value.length()-1;
  uint_t bit = base_value[pos]=='0' ? 0 : 1;
  pos--;
  cmatrix_t temp = q_reg_[0].get_data(bit);

  for (uint_t qubit=0; qubit<num_qubits_-1; qubit++) {
    if (pos >=0)
      bit = base_value[pos]=='0' ? 0 : 1;
    else
      bit = 0;
    for (uint_t row=0; row<temp.GetRows(); row++){
      for (uint_t col=0; col<temp.GetColumns(); col++){
	temp(row, col) *= lambda_reg_[qubit][col];
      }
    }
    temp = temp * q_reg_[qubit+1].get_data(bit);
    pos--;
  }
  
  return temp(0, 0);
}

void MPS::get_probabilities_vector(rvector_t& probvector, const reg_t &qubits) const {
  reg_t internal_qubits = get_internal_qubits(qubits);
  get_probabilities_vector_internal(probvector, internal_qubits);
}

void MPS::get_probabilities_vector_internal(rvector_t& probvector, 
					    const reg_t &qubits) const
{
  cvector_t state_vec;
  uint_t num_qubits = qubits.size();
  uint_t size = 1ULL << num_qubits;   // length = pow(2, num_qubits)
  probvector.resize(size);

  // compute the probability vector assuming the qubits are in ascending order
  rvector_t ordered_probvector = diagonal_of_density_matrix(qubits);

  // reorder the probabilities according to the specification in 'qubits'
  rvector_t temp_probvector(size); 
  reorder_all_qubits(ordered_probvector, qubits, temp_probvector);

  // reverse to be consistent with qasm ordering
  probvector = reverse_all_bits(temp_probvector, num_qubits);
}

void MPS::get_accumulated_probabilities_vector(rvector_t& acc_probvector, 
					       reg_t& index_vec,
					       const reg_t &qubits) const
{
  rvector_t probvector;
  get_probabilities_vector(probvector, qubits);
  uint_t size = probvector.size();
  uint_t j = 1;
  acc_probvector.push_back(0.0);
  for (uint_t i=0; i<size; i++) {
    if (!Linalg::almost_equal(probvector[i], 0.0)) {
      index_vec.push_back(i);
      acc_probvector.push_back(acc_probvector[j-1] + probvector[i]);
      j++;
    }
  }
}

uint_t binary_search(const rvector_t &acc_probvector, 
		     uint_t start, uint_t end, 
		     double rnd) {
  if (start >= end-1) {
    return start;
  }
  uint_t mid = (start+end)/2;
  if (rnd <= acc_probvector[mid])
    return binary_search(acc_probvector, start, mid, rnd);
  else 
    return binary_search(acc_probvector, mid, end, rnd);
}

double MPS::norm() const {
    reg_t qubits(num_qubits_);
    return norm(qubits);
}

double MPS::norm(const reg_t &qubits) const {
  reg_t temp_qubits = qubits;
    std::iota( std::begin(temp_qubits), std::end(temp_qubits), 0);
    double trace = 0;
    MPS temp_MPS;
    temp_MPS.initialize(*this);
    rvector_t vec = temp_MPS.diagonal_of_density_matrix(temp_qubits);
    for (uint_t i=0; i<vec.size(); i++)
      trace += vec[i];
    return trace;
}

double MPS::norm(const reg_t &qubits, const cvector_t &vmat) const {
    return norm(qubits, AER::Utils::devectorize_matrix(vmat));
}

double MPS::norm(const reg_t &qubits, const cmatrix_t &mat) const {
    cmatrix_t norm_mat = AER::Utils::dagger(mat) * mat;
    return expectation_value(qubits, norm_mat);
}

//------------------------------------------------------------------------------
// Sample measure outcomes - this method is similar to QubitVector::sample_measure, 
// with 2 differences:
// 1. We use accumulated probabilities which we prepare in advance, rather than summing up the 
// probabilites during the algorithm
// 2. We use binary search to locate the index of rnd, rather than linear search. This is 
// possible since the accumulated probabilities vector is increasing

//-----------------------------------------------------------------------------
reg_t MPS::sample_measure_using_probabilities(const rvector_t &rnds, 
					      const reg_t &qubits) {
  // since input is always sorted in qasm_controller, we must return the qubits 
  // to their original location (sorted)
  move_all_qubits_to_sorted_ordering();
  return sample_measure_using_probabilities_internal(rnds, qubits);
}

reg_t MPS::sample_measure_using_probabilities_internal(const rvector_t &rnds, 
						       const reg_t &qubits) const {
  const uint_t SHOTS = rnds.size();
  reg_t samples;
  samples.assign(SHOTS, 0);
  rvector_t acc_probvector;
  reg_t index_vec;
  get_accumulated_probabilities_vector(acc_probvector, index_vec, qubits);

 uint_t accvec_size = acc_probvector.size();
 uint_t rnd_index;
#pragma omp parallel if (SHOTS > omp_threshold_ && omp_threads_ > 1) num_threads(omp_threads_)
    {
#pragma omp for
      for (int_t i = 0; i < static_cast<int_t>(SHOTS); ++i) {
	double rnd = rnds[i];
	rnd_index = binary_search(acc_probvector, 
				  0, accvec_size-1, rnd);
	samples[i] = index_vec[rnd_index];
      }
    }// end omp parallel
    
    return samples;
}

reg_t MPS::apply_measure(const reg_t &qubits, RngEngine &rng) {
  // since input is always sorted in qasm_controller, therefore, we must return the qubits 
  // to their original location (sorted)
  move_all_qubits_to_sorted_ordering();
  return apply_measure_internal(qubits, rng);
}

reg_t MPS::apply_measure_internal(const reg_t &qubits, 
				  RngEngine &rng) {
  // When all qubits are measured, then for every qubit measured, it is sufficient to 
  // propagate to the nearest neighbors because the neighbors will be measured next
  bool measure_all = 0;
  if (qubits.size() == num_qubits_)
    measure_all = true;
  reg_t qubits_to_update;
  reg_t outcome_vector(qubits.size());
  for (uint_t i=0; i<qubits.size(); i++) {
    // The following line is correct because the qubits were sorted in apply_measure.
    // If the sort is cancelled, for the case of measure_all, we must measure
    // in the order in which the qubits are organized
      outcome_vector[i] = apply_measure_internal_single_qubit(qubits[i], rng, measure_all);
  }
  return outcome_vector;
}

uint_t MPS::apply_measure_internal_single_qubit(uint_t qubit, RngEngine &rng, 
						bool measure_all) {	
  reg_t qubits_to_update;
  qubits_to_update.push_back(qubit);

  // step 1 - measure qubit in Z basis
  double exp_val = real(expectation_value_pauli_internal(qubits_to_update, "Z", qubit, qubit, 0));
  // step 2 - compute probability for 0 or 1 result
  double prob0 = (1 + exp_val ) / 2;
  double prob1 = 1 - prob0;
  // step 3 - randomly choose a measurement value for qubit 0
  double rnd = rng.rand(0, 1);
  uint_t measurement;
  cmatrix_t measurement_matrix(2, 2);
  
  if (rnd < prob0) {
    measurement = 0;
    measurement_matrix = zero_measure;
    measurement_matrix = measurement_matrix * (1 / sqrt(prob0));
  } else {
    measurement = 1;
    measurement_matrix = one_measure;
    measurement_matrix = measurement_matrix * (1 / sqrt(prob1));
  }
  apply_matrix_internal(qubits_to_update, measurement_matrix);
  if (num_qubits_ > 1)
    propagate_to_neighbors_internal(qubit, qubit, measure_all);

  return measurement;
}

void MPS::propagate_to_neighbors_internal(uint_t min_qubit, uint_t max_qubit, 
					  bool measure_all) {
  uint_t right_qubit=num_qubits_-1;
  int_t left_qubit=0;

  if (measure_all) {
    right_qubit = max_qubit >= num_qubits_-2 ? num_qubits_-1 : max_qubit + 1;
    left_qubit = min_qubit == 0 ? 0 : min_qubit - 1;
  }

  // step 4 - propagate the changes to all qubits to the right
  for (uint_t i=max_qubit; i<right_qubit; i++) {
    if (lambda_reg_[i].size() == 1) 
      break;   // no need to propagate if no entanglement
    apply_2_qubit_gate(i, i+1, id, cmatrix_t(1, 1));
  }
  // and propagate the changes to all qubits to the left
  for (int_t i=min_qubit; i>left_qubit; i--) {
    if (lambda_reg_[i-1].size() == 1) 
      break;   // no need to propagate if no entanglement
    apply_2_qubit_gate(i-1, i, id, cmatrix_t(1, 1));
  }
}

void MPS::apply_initialize(const reg_t &qubits, 
			   const cvector_t &statevector,
			   RngEngine &rng) {
  uint_t num_qubits = qubits.size();
  reg_t internal_qubits = get_internal_qubits(qubits);

  uint_t num_amplitudes = statevector.size();
  cvector_t reordered_statevector(num_amplitudes);
  reg_t output_qubits(num_qubits);

 // We reorder the statevector since initialize_from_statevector_internal assumes order 3,2,1,0
  for (uint_t i=0; i<num_qubits; i++)
    output_qubits[i] = num_qubits-1-i;
  permute_all_qubits(statevector, internal_qubits, output_qubits, reordered_statevector);

  if (num_qubits == num_qubits_)
    initialize_from_statevector_internal(internal_qubits, reordered_statevector);
  else
    initialize_component_internal(internal_qubits, reordered_statevector, rng);  
}


void MPS::initialize_from_statevector_internal(const reg_t &qubits, 
					       const cvector_t &statevector) {
  uint_t num_qubits = qubits.size();
  cmatrix_t statevector_as_matrix(1, statevector.size());

#pragma omp parallel for if (num_qubits_ > MPS::get_omp_threshold() && MPS::get_omp_threads() > 1) num_threads(MPS::get_omp_threads()) 
  for (int_t i=0; i<static_cast<int_t>(statevector.size()); i++) {
    statevector_as_matrix(0, i) = statevector[i];
  }
  if ((1ULL << num_qubits)  != statevector.size()) {
    std::stringstream ss;
    ss << "error: length of statevector should be 2^num_qubits";
    throw std::runtime_error(ss.str());
  }
  initialize_from_matrix(num_qubits, statevector_as_matrix);
}

void MPS::initialize_from_matrix(uint_t num_qubits, const cmatrix_t &mat) {
  if (!q_reg_.empty())
    q_reg_.clear();
  if (!lambda_reg_.empty())
    lambda_reg_.clear();
  qubit_ordering_.order_.clear();
  qubit_ordering_.order_.resize(num_qubits);
  std::iota(qubit_ordering_.order_.begin(), qubit_ordering_.order_.end(), 0);
  qubit_ordering_.location_.clear();
  qubit_ordering_.location_.resize(num_qubits);
  std::iota(qubit_ordering_.location_.begin(), qubit_ordering_.location_.end(), 0);
  num_qubits_ = 0;

  if (num_qubits == 1) {
    num_qubits_ = 1;
    complex_t a = mat(0,0);
    complex_t b = mat(0,1);
    q_reg_.push_back(MPS_Tensor(a, b));
    return;
  }

  // remaining_matrix is the matrix that remains after each iteration
  // It is initialized to the input statevector after reshaping
  cmatrix_t remaining_matrix, reshaped_matrix; 
  cmatrix_t U, V;
  rvector_t S(1.0);
  bool first_iter = true;
  for (uint_t i=0; i<num_qubits-1; i++) {
    // step 1 - prepare matrix for next iteration (except for first iteration):
    //    (i) mul remaining matrix by left lambda 
    //    (ii) dagger and reshape
    if (first_iter) {
      remaining_matrix = mat;
    } else {
      cmatrix_t temp = mul_matrix_by_lambda(V, S); 
      remaining_matrix = AER::Utils::dagger(temp);
    }
    reshaped_matrix = reshape_matrix(remaining_matrix);
    // step 2 - SVD
    S.clear();
    S.resize(std::min(reshaped_matrix.GetRows(), reshaped_matrix.GetColumns()));
    csvd_wrapper(reshaped_matrix, U, S, V);
    reduce_zeros(U, S, V, 
		 MPS_Tensor::get_max_bond_dimension(), 
		 MPS_Tensor::get_truncation_threshold() );

    // step 3 - update q_reg_ with new gamma and new lambda
    //          increment number of qubits in the MPS structure
    std::vector<cmatrix_t> left_data = reshape_U_after_SVD(U);
    MPS_Tensor left_gamma(left_data[0], left_data[1]); 
    if (!first_iter)
      left_gamma.div_Gamma_by_left_Lambda(lambda_reg_.back()); 

    q_reg_.push_back(left_gamma);
    lambda_reg_.push_back(S);
    num_qubits_++;

    first_iter = false;
  }
  // step 4 - create the rightmost gamma and update q_reg_
  std::vector<cmatrix_t> right_data = reshape_V_after_SVD(V);
  
  MPS_Tensor right_gamma(right_data[0], right_data[1]) ;
  q_reg_.push_back(right_gamma);
  num_qubits_++;
}
 
//--------------------------------------------------
// Algorithm for initialize_component:
// 1. Centralize 'qubits'
// 2. Compute the norm of 'qubits'
// 3. Normalize the values in 'statevector' to the norm computed in (3)
// 4. Create a new MPS consisting of 'qubits'
// 5. Initialize it to 'statevector'
// 6. Reset 'qubits' in *this (the original MPS) - note that this stage may affect 
//    qubits that are not in 'qubits', if they are entangled with 'qubits'.
// 7. Cut out the old section of 'qubits' in the original MPS
// 8. Stick the new section of 'qubits' in the original MPS
//---------------------------------------------------
void MPS::initialize_component_internal(const reg_t &qubits, 
					const cvector_t &statevector,
					 RngEngine &rng) {
  uint_t num_qubits = qubits.size();
  uint_t num_amplitudes = statevector.size();
  reg_t new_qubits(num_qubits);
  centralize_qubits(qubits, new_qubits);

  uint_t first = new_qubits.front();
  uint_t last = new_qubits.back();
  MPS_Tensor qubits_tensor = state_vec_as_MPS(first, last);
  double qubits_norm = norm(new_qubits);

  cmatrix_t mat(1, num_amplitudes);
  for (uint_t i=0; i<num_amplitudes; i++) {
    complex_t normalized_i = statevector[i]/qubits_norm;
    mat(0, i) = normalized_i;   
  }
  reset_internal(new_qubits, rng);
  MPS qubits_mps;
  qubits_mps.initialize_from_matrix(num_qubits, mat);
  for (uint_t i=first; i<=last; i++) {
    q_reg_[i] = qubits_mps.q_reg_[i-first];
  }
}

void MPS::reset(const reg_t &qubits, RngEngine &rng) {
  reg_t internal_qubits = get_internal_qubits(qubits);
  reset_internal(internal_qubits, rng);
}

void MPS::reset_internal(const reg_t &qubits, RngEngine &rng) {
  // Simulate unobserved measurement
  reg_t outcome_vector =  apply_measure_internal(qubits, rng);
  // Apply update to reset state
  measure_reset_update_internal(qubits, outcome_vector);
}

void MPS::measure_reset_update_internal(const reg_t &qubits,
					const reg_t &meas_state) {
  for (uint_t i=0; i<qubits.size(); i++) {
<<<<<<< HEAD
    if(meas_state[i] != 0) {
=======
    if (meas_state[i] != 0) {
>>>>>>> 2c59ffcf
      q_reg_[qubits[i]].apply_x();
    }
  }
}

mps_container_t MPS::copy_to_mps_container() {
  move_all_qubits_to_sorted_ordering();
  mps_container_t ret;
  for (uint_t i=0; i<num_qubits(); i++) {
    ret.first.push_back(std::make_pair(q_reg_[i].get_data(0),
                                       q_reg_[i].get_data(1)));
  }
  for (uint_t i=0; i<num_qubits()-1; i++) {
    ret.second.push_back(lambda_reg_[i]);
  }
  return ret;
}

mps_container_t MPS::move_to_mps_container() {
  move_all_qubits_to_sorted_ordering();
  mps_container_t ret;
  for (uint_t i=0; i<num_qubits(); i++) {
    ret.first.push_back(std::make_pair(std::move(q_reg_[i].get_data(0)),
                                       std::move(q_reg_[i].get_data(1))));
  }
  std::vector<std::vector<double>> lambda_vec;
  for (uint_t i=0; i<num_qubits()-1; i++) {
    ret.second.push_back(std::move(lambda_reg_[i]));
  }
  initialize(MPS());
  return ret;
}

void MPS::initialize_from_mps(const mps_container_t &mps) {

  uint_t num_qubits = mps.first.size();
  // clear and restart all internal structures
  q_reg_.clear();
  lambda_reg_.clear();
  q_reg_.resize(num_qubits);
  lambda_reg_.resize(num_qubits-1);
  qubit_ordering_.order_.clear();
  qubit_ordering_.order_.resize(num_qubits);
  std::iota(qubit_ordering_.order_.begin(), qubit_ordering_.order_.end(), 0);

  qubit_ordering_.location_.clear();
  qubit_ordering_.location_.resize(num_qubits);
  std::iota(qubit_ordering_.location_.begin(), qubit_ordering_.location_.end(), 0);

  // initialize values from mps_container_t
  for (uint_t i=0; i<num_qubits; i++) {
    MPS_Tensor next_tensor(mps.first[i].first, mps.first[i].second);
    q_reg_[i] = std::move(next_tensor);
  }
  for (uint_t i=0; i<num_qubits-1; i++) {
    lambda_reg_[i] = mps.second[i];
  }
}

//-------------------------------------------------------------------------
} // end namespace MPS
//-------------------------------------------------------------------------
} // end namespace AER
//-------------------------------------------------------------------------<|MERGE_RESOLUTION|>--- conflicted
+++ resolved
@@ -1711,11 +1711,7 @@
 void MPS::measure_reset_update_internal(const reg_t &qubits,
 					const reg_t &meas_state) {
   for (uint_t i=0; i<qubits.size(); i++) {
-<<<<<<< HEAD
-    if(meas_state[i] != 0) {
-=======
     if (meas_state[i] != 0) {
->>>>>>> 2c59ffcf
       q_reg_[qubits[i]].apply_x();
     }
   }
