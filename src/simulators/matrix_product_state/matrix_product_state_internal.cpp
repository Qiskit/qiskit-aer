--- conflicted
+++ resolved
@@ -665,15 +665,9 @@
 
   MPS_Tensor left_gamma, right_gamma;
   rvector_t lambda;
-<<<<<<< HEAD
   double discarded_value =
       MPS_Tensor::Decompose(temp, left_gamma, lambda, right_gamma);
 #ifdef DEBUG
-=======
-  double discarded_value = MPS_Tensor::Decompose(temp, left_gamma, lambda,
-                                                 right_gamma, MPS::mps_lapack_);
-
->>>>>>> cd478c20
   if (discarded_value > json_chop_threshold_)
     MPS::print_to_log("discarded_value=", discarded_value, ", ");
 #endif
@@ -1801,11 +1795,7 @@
       remaining_matrix = mat;
     } else {
       cmatrix_t temp;
-<<<<<<< HEAD
       if (getenv("QISKIT_LAPACK_SVD")) {
-=======
-      if (MPS::mps_lapack_) { // When using Lapack, V is V dagger
->>>>>>> cd478c20
         temp = mul_matrix_by_lambda(AER::Utils::dagger(V), S);
       } else {
         temp = mul_matrix_by_lambda(V, S);
@@ -1835,11 +1825,7 @@
   }
   // step 4 - create the rightmost gamma and update q_reg_
   std::vector<cmatrix_t> right_data;
-<<<<<<< HEAD
   if (getenv("QISKIT_LAPACK_SVD")) {
-=======
-  if (MPS::mps_lapack_) {
->>>>>>> cd478c20
     right_data = reshape_VH_after_SVD(V);
   } else {
     right_data = reshape_V_after_SVD(V);
