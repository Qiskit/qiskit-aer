--- conflicted
+++ resolved
@@ -1472,7 +1472,6 @@
     return samples;
 }
 
-<<<<<<< HEAD
 reg_t MPS::apply_measure(const reg_t &qubits, const rvector_t &rnds) {
   // since input is always sorted in qasm_controller, therefore, we must return the qubits 
   // to their original location (sorted)
@@ -1480,24 +1479,9 @@
   return apply_measure_internal(qubits, rnds);
 }
 
-reg_t MPS::apply_measure_internal(const reg_t &qubits, const rvector_t &rands) {
-  // When all qubits are measured, then for every qubit measured, it is sufficient to 
-  // propagate to the nearest neighbors because the neighbors will be measured next
-  bool measure_all = 0;
-  if (qubits.size() == num_qubits_)
-    measure_all = true;
-=======
-reg_t MPS::apply_measure(const reg_t &qubits, RngEngine &rng) {
-  // apply_measure_internal requires the qubits to be sorted
-  move_all_qubits_to_sorted_ordering();
-  reg_t sorted_qubits = qubits;
-  std::sort(sorted_qubits.begin(), sorted_qubits.end());
-  return apply_measure_internal(sorted_qubits, rng);
-}
-
 // The caller to apply_measure_internal is responsible to call 
 // move_all_qubits_to_sorted_ordering before calling this function
-reg_t MPS::apply_measure_internal(const reg_t &sorted_qubits, RngEngine &rng) {
+reg_t MPS::apply_measure_internal(const reg_t &sorted_qubits, const rvector_t &rands) {
   // For every qubit, q,  that is measured, we must propagate the effect of its
   // measurement to its neigbors, l and r, and then to their neighbors, and 
   // so on. If r (or l) is measured next, then there is no need to propagate to
@@ -1511,7 +1495,6 @@
   // and continue the propagation to the right.
   // In both cases, we propagate the effect all the way to the left, because 
   // no more qubits will be measured on the left
->>>>>>> b99dddd2
   reg_t qubits_to_update;
   uint_t size = sorted_qubits.size();
   reg_t outcome_vector(size);
@@ -1527,22 +1510,13 @@
     // The following line is correct because the qubits were sorted in apply_measure.
     // If the sort is cancelled, for the case of measure_all, we must measure
     // in the order in which the qubits are organized
-<<<<<<< HEAD
-      outcome_vector[i] = apply_measure_internal_single_qubit(qubits[i], rands[i], measure_all);
-=======
-    outcome_vector[i] = apply_measure_internal_single_qubit(sorted_qubits[i], rng, next_measured_qubit);
->>>>>>> b99dddd2
+    outcome_vector[i] = apply_measure_internal_single_qubit(sorted_qubits[i], rands[i], next_measured_qubit);
   }
   return outcome_vector;
 }
 
-<<<<<<< HEAD
 uint_t MPS::apply_measure_internal_single_qubit(uint_t qubit, const double rnd,
-						bool measure_all) {	
-=======
-uint_t MPS::apply_measure_internal_single_qubit(uint_t qubit, RngEngine &rng, 
-						uint_t next_measured_qubit) {	
->>>>>>> b99dddd2
+    uint_t next_measured_qubit) {
   reg_t qubits_to_update;
   qubits_to_update.push_back(qubit);
 
@@ -1743,14 +1717,12 @@
 }
 
 void MPS::reset_internal(const reg_t &qubits, RngEngine &rng) {
-<<<<<<< HEAD
   rvector_t rands;
   rands.reserve(qubits.size());
   for (auto i = 0; i < qubits.size(); ++i)
     rands.push_back(rng.rand(0., 1.));
-=======
+
   // note that qubits should be sorted by the caller to this method
->>>>>>> b99dddd2
   // Simulate unobserved measurement
   reg_t outcome_vector =  apply_measure_internal(qubits, rands);
   // Apply update to reset state
