--- conflicted
+++ resolved
@@ -819,10 +819,6 @@
   MPS_Tensor psi = temp_MPS.state_vec_as_MPS(new_qubits.front(), new_qubits.back());
   uint_t size = psi.get_dim();
   cmatrix_t rho(size,size);
-<<<<<<< HEAD
-  std::cout << "psi =" << std::endl;
-  psi.print(std::cout);
-=======
 
   // We do the reordering of qubits on a dummy vector in order to not do the reordering on psi, 
   // since psi is a vector of matrices and this would be more costly in performance
@@ -831,7 +827,6 @@
   reorder_all_qubits(ordered_vector, qubits, temp_vector);
   actual_vec = reverse_all_bits(temp_vector, qubits.size());
 
->>>>>>> 78814731
 #ifdef _WIN32
     #pragma omp parallel for if (size > omp_threshold_ && omp_threads_ > 1) num_threads(omp_threads_)
 #else
@@ -839,14 +834,9 @@
 #endif
   for(int_t i = 0; i < static_cast<int_t>(size); i++) {
     for(int_t j = 0; j < static_cast<int_t>(size); j++) {
-<<<<<<< HEAD
-      rho(i,j) = AER::Utils::sum( AER::Utils::elementwise_multiplication(psi.get_data(i), AER::Utils::conjugate(psi.get_data(j))) );
-      std::cout << "rho(i,j) = "<< rho(i, j) << std::endl;
-=======
       rho(i,j) = AER::Utils::sum( AER::Utils::elementwise_multiplication(
 					psi.get_data(actual_vec[i]), 
 					AER::Utils::conjugate(psi.get_data(actual_vec[j]))) );
->>>>>>> 78814731
     }
   }
   return rho;
@@ -1197,7 +1187,6 @@
     return binary_search(acc_probvector, mid, end, rnd);
 }
 
-<<<<<<< HEAD
 double MPS::norm(const reg_t &qubits, const cvector_t &vmat) const {
     return norm(qubits, AER::Utils::devectorize_matrix(vmat));
 }
@@ -1207,7 +1196,6 @@
     return expectation_value(qubits, norm_mat);
 }
 
-=======
 double MPS::norm() {
     reg_t qubits(num_qubits_);
     std::iota( std::begin(qubits), std::end(qubits), 0);
@@ -1217,7 +1205,7 @@
       trace += vec[i];
     return trace;
 }
->>>>>>> 78814731
+
 //------------------------------------------------------------------------------
 // Sample measure outcomes - this method is similar to QubitVector::sample_measure, 
 // with 2 differences:
