--- conflicted
+++ resolved
@@ -1225,13 +1225,8 @@
   move_all_qubits_to_sorted_ordering();
   uint_t num_values = base_values.size();
   std::string base_value;
-<<<<<<< HEAD
-#pragma omp parallel for if (base_values.size() > MPS::get_omp_threshold() && MPS::get_omp_threads() > 1) num_threads(MPS::get_omp_threads())
-  for (int_t i=0; i<base_values.size(); i++) {
-=======
 #pragma omp parallel for if (num_values > omp_threshold_ && omp_threads_ > 1) num_threads(omp_threads_)
   for (int_t i=0; i<static_cast<int_t>(num_values); i++) {
->>>>>>> 961dcaaf
     base_value = AER::Utils::int2string(base_values[i]);
     amplitude_vector[i] = get_single_amplitude(base_value);
   }
