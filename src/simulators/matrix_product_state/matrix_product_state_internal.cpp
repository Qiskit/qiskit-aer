/**
 * This code is part of Qiskit.
 *
 * (C) Copyright IBM 2018, 2019.
 *
 * This code is licensed under the Apache License, Version 2.0. You may
 * obtain a copy of this license in the LICENSE.txt file in the root directory
 * of this source tree or at http://www.apache.org/licenses/LICENSE-2.0.
 *
 * Any modifications or derivative works of this code must retain this
 * copyright notice, and modified files need to carry a notice indicating
 * that they have been altered from the originals.
 */


#include <bitset>
#include <math.h>

#include "stdlib.h"
#include "stdio.h"
#include "string.h"
#include <utility>
#include <iostream>

#include "framework/utils.hpp"
#include "framework/matrix.hpp"
#include "framework/linalg/almost_equal.hpp"

#include "matrix_product_state_internal.hpp"
#include "matrix_product_state_tensor.hpp"

namespace AER {
namespace MatrixProductState {

static const cmatrix_t zero_measure = 
      AER::Utils::make_matrix<complex_t>({{{1, 0}, {0, 0}},
	                                 {{0, 0}, {0, 0}}});
static const cmatrix_t one_measure = 
      AER::Utils::make_matrix<complex_t>({{{0, 0}, {0, 0}},
			                 {{0, 0}, {1, 0}}});
  uint_t MPS::omp_threads_ = 1;     
  uint_t MPS::omp_threshold_ = 14;  
  uint_t MPS::sample_measure_index_size_ = 26; 
  uint_t MPS::sample_measure_shots_thresh_ = 10; 
  double MPS::json_chop_threshold_ = 1E-8;  
//------------------------------------------------------------------------
// local function declarations
//------------------------------------------------------------------------

//------------------------------------------------------------------------
// Function name: squeeze_qubits
// Description: Takes a list of qubits, and squeezes them into a list of the same size,
//     that begins at 0, and where all qubits are consecutive. Note that relative 
//     order between qubits is preserved.
//     Example: [8, 4, 6, 0, 9] -> [3, 1, 2, 0, 4]
// Input: original_qubits 
// Returns: squeezed_qubits
//
//------------------------------------------------------------------------
  void squeeze_qubits(const reg_t &original_qubits, reg_t &squeezed_qubits);

//------------------------------------------------------------------------
// Function name: reorder_all_qubits
// Description: The ordering of the amplitudes in the statevector in this module is 
//    [n, (n-1),.., 2, 1, 0], i.e., msb is leftmost and lsb is rightmost.
//    Sometimes, we need to provide a different ordering of the amplitudes, such as 
//    in snapshot_probabilities. For example, instead of [2, 1, 0] the user requests 
//    the probabilities of [1, 0, 2].
//    Note that the ordering in the qubits vector is the same as that of the mps solver,
//    i.e., qubits are numbered from left to right, e.g., 210
// Input: orig_probvector - the ordered vector of probabilities
//        qubits - a list containing the new ordering
// Returns: new_probvector - the vector in the new ordering
//    e.g., 011->101 (for the ordering [1, 0, 2]
//
//------------------------------------------------------------------------
template <class T>
void reorder_all_qubits(const std::vector<T>& orig_probvector, 
			reg_t qubits, 
			std::vector<T>& new_probvector);
uint_t reorder_qubits(const reg_t qubits, uint_t index);

//--------------------------------------------------------------------------
// Function name: reverse_all_bits
// Description: The ordering of the amplitudes in the statevector in this module is 
//    000, 001, 010, 011, 100, 101, 110, 111.
//    The ordering of the amplitudes in the statevector in Qasm in general is 
//    000, 100, 010, 110, 001, 101, 011, 111.
//    This function converts the statevector from one representation to the other.
//    This is a special case of reorder_qubits
// Input: the input statevector and the number of qubits
// Output: the statevector in reverse order
//----------------------------------------------------------------	
template <class T>
std::vector<T> reverse_all_bits(const std::vector<T>& statevector, uint_t num_qubits);
uint_t reverse_bits(uint_t num, uint_t len);
std::vector<uint_t> calc_new_indices(const reg_t &indices);

// The following two functions are helper functions used by 
// initialize_from_statevector
cmatrix_t reshape_matrix(cmatrix_t input_matrix);
cmatrix_t mul_matrix_by_lambda(const cmatrix_t &mat,
		               const rvector_t &lambda);

std::string sort_paulis_by_qubits(const std::string &paulis, 
				  const reg_t &qubits);

bool is_ordered(const reg_t &qubits);

uint_t binary_search(const rvector_t &acc_probvector, 
		     uint_t start, uint_t end, 
		     double rnd);
//------------------------------------------------------------------------
// local function implementations
//------------------------------------------------------------------------
void squeeze_qubits(const reg_t &original_qubits, reg_t &squeezed_qubits) {
  std::vector<uint_t> sorted_qubits;
  for (uint_t index : original_qubits) {
    sorted_qubits.push_back(index);
  }
  sort(sorted_qubits.begin(), sorted_qubits.end());
  for (uint_t i=0; i<original_qubits.size(); i++) {
    for (uint_t j=0; j<sorted_qubits.size(); j++) {
      if (original_qubits[i] == sorted_qubits[j]) {
	squeezed_qubits[i] = j;
	break;
      } 
    }    
  }
}

template <class T>
void reorder_all_qubits(const std::vector<T>& orig_probvector, 
			reg_t qubits,
			std::vector<T>& new_probvector) {
  uint_t new_index;
  uint_t length = 1ULL << qubits.size();   // length = pow(2, num_qubits)
  // if qubits are [k0, k1,...,kn], move them to [0, 1, .. , n], but preserve relative
  // ordering
  reg_t squeezed_qubits(qubits.size());
  squeeze_qubits(qubits, squeezed_qubits);

  for (uint_t i=0; i < length; i++) {
    new_index = reorder_qubits(squeezed_qubits, i);
    new_probvector[new_index] = orig_probvector[i];
  } 
}

uint_t reorder_qubits(const reg_t qubits, uint_t index) {
  uint_t new_index = 0;

  int_t current_pos = 0, current_val = 0, new_pos = 0, shift =0;
  uint_t num_qubits = qubits.size();
  for (uint_t i=0; i<num_qubits; i++) {
    current_pos = num_qubits-1-qubits[i];
    current_val = 1ULL << current_pos;
    new_pos = num_qubits-1-i;
    shift = new_pos - current_pos;
    if (index & current_val) {
      if (shift > 0) {
	new_index += current_val << shift;
      } else if (shift < 0) {
	new_index += current_val >> -shift; 
      } else {
	new_index += current_val;
      }
      
    }
  }
  return new_index;
}

uint_t reverse_bits(uint_t num, uint_t len) {
  uint_t sum = 0;
  for (uint_t i=0; i<len; ++i) {
    if ((num & 0x1) == 1) {
      sum += 1ULL << (len-1-i);   // adding pow(2, len-1-i)
    }
    num = num>>1;
    if (num == 0) {
      break;
    }
  }
  return sum;
}

template <class T>
std::vector<T> reverse_all_bits(const std::vector<T>& statevector, uint_t num_qubits)
{
  uint_t length = statevector.size();   // length = pow(2, num_qubits_)
  std::vector<T> output_vector(length);

#pragma omp parallel for if (length > MPS::get_omp_threshold() && MPS::get_omp_threads() > 1) num_threads(MPS::get_omp_threads()) 
  for (int_t i = 0; i < static_cast<int_t>(length); i++) {
    output_vector[i] = statevector[reverse_bits(i, num_qubits)];
  }

  return output_vector;
}

std::vector<uint_t> calc_new_indices(const reg_t &indices) {
  // assumes indices vector is sorted
  uint_t n = indices.size();
  uint_t mid_index = indices[(n-1)/2];
  uint_t first = mid_index - (n-1)/2;
  std::vector<uint_t> new_indices(n);
  std::iota( std::begin( new_indices ), std::end( new_indices ), first);
  return new_indices;
}

cmatrix_t mul_matrix_by_lambda(const cmatrix_t &mat,
			       const rvector_t &lambda) {
  if (lambda == rvector_t {1.0}) return mat;
  cmatrix_t res_mat(mat);
  uint_t num_rows = mat.GetRows(), num_cols = mat.GetColumns();

#ifdef _WIN32
#pragma omp parallel for if (num_rows*num_cols > MPS_Tensor::MATRIX_OMP_THRESHOLD && MPS::get_omp_threads() > 1) num_threads(MPS::get_omp_threads()) 
#else
#pragma omp parallel for collapse(2) if (num_rows*num_cols > MPS_Tensor::MATRIX_OMP_THRESHOLD && MPS::get_omp_threads() > 1) num_threads(MPS::get_omp_threads()) 
#endif
  for(int_t row = 0; row < static_cast<int_t>(num_rows); row++) {
    for(int_t col = 0; col < static_cast<int_t>(num_cols); col++) {
	res_mat(row, col) = mat(row, col) * lambda[col];
      }
  }
  return res_mat;
}

cmatrix_t reshape_matrix(cmatrix_t input_matrix) {
  std::vector<cmatrix_t> res(2);
  AER::Utils::split(input_matrix, res[0], res[1], 1);
  cmatrix_t reshaped_matrix = AER::Utils::concatenate(res[0], res[1], 0);
  return reshaped_matrix;
}

std::string sort_paulis_by_qubits(const std::string &paulis, 
				  const reg_t &qubits) {
  uint_t min = UINT_MAX;
  uint_t min_index = 0;

  std::string new_paulis;
  std::vector<uint_t> temp_qubits = qubits;
  // find min_index, the next smallest index in qubits
  for (uint_t i=0; i<paulis.size(); i++) {
    min = temp_qubits[0];
    for (uint_t qubit=0; qubit<qubits.size(); qubit++)
      if (temp_qubits[qubit] <= min) {
	min = temp_qubits[qubit];
	min_index = qubit;
      }
    // select the corresponding pauli, and put it next in 
    // the sorted vector
    new_paulis.push_back(paulis[min_index]);
    // make sure we don't select this index again by setting it to UINT_MAX
    temp_qubits[min_index] = UINT_MAX;
  }
  return new_paulis;
}

bool is_ordered(const reg_t &qubits) {
  bool ordered = true;
  for (uint_t index=0; index < qubits.size()-1; index++) {
    if (qubits[index]+1 != qubits[index+1]){
      ordered = false;
      break;
    }
  }
  return ordered;
}
//------------------------------------------------------------------------
// implementation of MPS methods
//------------------------------------------------------------------------

void MPS::initialize(uint_t num_qubits)
{
  num_qubits_ = num_qubits;
  q_reg_.clear();
  lambda_reg_.clear();
  complex_t alpha = 1.0f;
  complex_t beta = 0.0f;
  for(uint_t i = 0; i < num_qubits_-1; i++) {
      q_reg_.push_back(MPS_Tensor(alpha,beta));
      lambda_reg_.push_back(rvector_t {1.0});
  }
  // need to add one more Gamma tensor, because above loop only initialized up to n-1 
  q_reg_.push_back(MPS_Tensor(alpha, beta));

  qubit_ordering_.order_.clear();
  qubit_ordering_.order_.resize(num_qubits);
  std::iota(qubit_ordering_.order_.begin(), qubit_ordering_.order_.end(), 0);

  qubit_ordering_.location_.clear();
  qubit_ordering_.location_.resize(num_qubits);
  std::iota(qubit_ordering_.location_.begin(), qubit_ordering_.location_.end(), 0);
}

void MPS::initialize(const MPS &other){
    if (this != &other) {
      num_qubits_ = other.num_qubits_;
      q_reg_ = other.q_reg_;
      lambda_reg_ = other.lambda_reg_;
      qubit_ordering_.order_ = other.qubit_ordering_.order_;
      qubit_ordering_.location_ = other.qubit_ordering_.location_;
    }     
}

reg_t MPS::get_internal_qubits(const reg_t &qubits) const {
  reg_t internal_qubits(qubits.size());
  for (uint_t i=0; i<qubits.size(); i++)
    internal_qubits[i] = get_qubit_index(qubits[i]);
  return internal_qubits;
}
 
void MPS::apply_h(uint_t index) 
{
  cmatrix_t h_matrix = AER::Linalg::Matrix::H;
  get_qubit(index).apply_matrix(h_matrix);
}

void MPS::apply_u1(uint_t index, double lambda)
{
  cmatrix_t u1_matrix = AER::Linalg::Matrix::u1(lambda);
  get_qubit(index).apply_matrix(u1_matrix);
}

void MPS::apply_u2(uint_t index, double phi, double lambda)
{
  cmatrix_t u2_matrix = AER::Linalg::Matrix::u2(phi, lambda);
  get_qubit(index).apply_matrix(u2_matrix);
}

void MPS::apply_u3(uint_t index, double theta, double phi, double lambda)
{
  cmatrix_t u3_matrix = AER::Linalg::Matrix::u3(theta, phi, lambda);
  get_qubit(index).apply_matrix(u3_matrix);
}

void MPS::apply_cnot(uint_t index_A, uint_t index_B)
{
  apply_2_qubit_gate(get_qubit_index(index_A), 
		     get_qubit_index(index_B), cx, cmatrix_t(1, 1));
}

void MPS::apply_cz(uint_t index_A, uint_t index_B)
{
  apply_2_qubit_gate(get_qubit_index(index_A), 
		     get_qubit_index(index_B), cz, cmatrix_t(1, 1));
}
void MPS::apply_cu1(uint_t index_A, uint_t index_B, double lambda)
{
  cmatrix_t u1_matrix = AER::Linalg::Matrix::u1(lambda);
  apply_2_qubit_gate(get_qubit_index(index_A), get_qubit_index(index_B), cu1, u1_matrix);
}

void MPS::apply_ccx(const reg_t &qubits)
{
  reg_t internal_qubits = get_internal_qubits(qubits);
  apply_3_qubit_gate(internal_qubits, mcx, cmatrix_t(1, 1));
}

  void MPS::apply_swap(uint_t index_A, uint_t index_B, bool swap_gate) {
  apply_swap_internal(get_qubit_index(index_A), get_qubit_index(index_B), swap_gate);
}

void MPS::apply_swap_internal(uint_t index_A, uint_t index_B, bool swap_gate) {
  uint_t actual_A = index_A;
  uint_t actual_B = index_B;
  if(actual_A > actual_B) {
    std::swap(actual_A, actual_B);
  }

  if(actual_A + 1 < actual_B) {
    uint_t i;
    for(i = actual_A; i < actual_B; i++) {
      apply_swap_internal(i, i+1, swap_gate);
    }
    for(i = actual_B-1; i > actual_A; i--) {
      apply_swap_internal(i, i-1, swap_gate);
    }
    return;
  }
  // when actual_A+1 == actual_B then we can really do the swap between A and A+1
  common_apply_2_qubit_gate(actual_A, Gates::swap, 
			                      cmatrix_t(1, 1) /*dummy matrix*/, false /*swapped*/);
 
  if (!swap_gate) {
    // we move the qubit at index_A one position to the right
    // and the qubit at index_B (or index_A+1) is moved one position 
    //to the left
    std::swap(qubit_ordering_.order_[index_A], qubit_ordering_.order_[index_B]);    

  // update qubit locations after all the swaps
    for (uint_t i=0; i<num_qubits_; i++)
      qubit_ordering_.location_[qubit_ordering_.order_[i]] = i;
  }
}

//-------------------------------------------------------------------------
// MPS::apply_2_qubit_gate - outline of the algorithm
// 1. Swap qubits A and B until they are consecutive
// 2. Contract MPS_Tensor[A] and MPS_Tensor[B], yielding a temporary four-matrix MPS_Tensor 
//    that represents the entangled states of A and B.
// 3. Apply the gate
// 4. Decompose the temporary MPS_Tensor (using SVD) into U*S*V, where U and V are matrices
//    and S is a diagonal matrix
// 5. U is split by rows to yield two MPS_Tensors representing qubit A (in reshape_U_after_SVD), 
//    V is split by columns to yield two MPS_Tensors representing qubit B (in reshape_V_after_SVD),
//    the diagonal of S becomes the Lambda-vector in between A and B.
//-------------------------------------------------------------------------
void MPS::apply_2_qubit_gate(uint_t index_A, uint_t index_B, Gates gate_type, const cmatrix_t &mat)
{
  // We first move the two qubits to be in consecutive positions
  // If index_B > index_A, we move the qubit at index_B to index_A+1
  // If index_B < index_A, we move the qubit at index_B to index_A-1, and then
  // swap between the qubits
  uint_t A = index_A;

  bool swapped = false;

  if (index_B > index_A+1) {
    change_position(index_B, index_A+1);  // Move B to be right after A
  } else if (index_A > 0 && index_B < index_A-1) {
    change_position(index_B, index_A-1);  // Move B to be right before A
  }
  if (index_B < index_A) {
    A = index_A - 1;
    swapped = true;
  }
  common_apply_2_qubit_gate(A, gate_type, mat, swapped);
}

void MPS::common_apply_2_qubit_gate(uint_t A,  // the gate is applied to A and A+1
				    Gates gate_type, const cmatrix_t &mat,
				    bool swapped) {
  // After we moved the qubits as necessary, 
  // the operation is always between qubits A and A+1

  //There is no lambda on the edges of the MPS
  if (A != 0)
    q_reg_[A].mul_Gamma_by_left_Lambda(lambda_reg_[A-1]);
  if (A+1 != num_qubits_-1)
    q_reg_[A+1].mul_Gamma_by_right_Lambda(lambda_reg_[A+1]);

  MPS_Tensor temp = MPS_Tensor::contract(q_reg_[A], lambda_reg_[A], q_reg_[A+1]);
  
  switch (gate_type) {
  case cx:
    temp.apply_cnot(swapped);
    break;
  case cz:
    temp.apply_cz();
    break;
  case swap:
    temp.apply_swap();
    break;
  case id:
    break;
  case cu1:
    {
      cmatrix_t Zeros = AER::Linalg::Matrix::I-AER::Linalg::Matrix::I;
      cmatrix_t temp1 = AER::Utils::concatenate(AER::Linalg::Matrix::I, Zeros , 1),
	temp2 = AER::Utils::concatenate(Zeros, mat, 1);
      cmatrix_t cu = AER::Utils::concatenate(temp1, temp2 ,0) ;
      temp.apply_matrix(cu);
      break;
    }
  case su4:
    // We reverse the order of the qubits, according to the Qiskit convention.
    // Effectively, this reverses swap for 2-qubit gates
    temp.apply_matrix(mat, !swapped);
    break;
    
  default:
    throw std::invalid_argument("illegal gate for apply_2_qubit_gate"); 
  }
  MPS_Tensor left_gamma,right_gamma;
  rvector_t lambda;
  MPS_Tensor::Decompose(temp, left_gamma, lambda, right_gamma);

  if (A != 0)
    left_gamma.div_Gamma_by_left_Lambda(lambda_reg_[A-1]);
  if (A+1 != num_qubits_-1)
    right_gamma.div_Gamma_by_right_Lambda(lambda_reg_[A+1]);
  q_reg_[A] = left_gamma;
  lambda_reg_[A] = lambda;
  q_reg_[A+1] = right_gamma;
}

void MPS::apply_3_qubit_gate(const reg_t &qubits,
			     Gates gate_type, const cmatrix_t &mat)
{
  if (qubits.size() != 3) {
    std::stringstream ss;
    ss << "error: apply_3_qubit gate must receive 3 qubits";
    throw std::runtime_error(ss.str());
  }

  bool ordered = true;
  reg_t new_qubits(qubits.size());
  reg_t sorted_qubits(qubits.size());

  centralize_and_sort_qubits(qubits, sorted_qubits, new_qubits, ordered);

  // The controlled (or target) qubit, is qubit[2]. Since in new_qubits the qubits are sorted,
  // the relative position of the controlled qubit will be 0, 1, or 2 depending on
  // where qubit[2] was moved to in new_qubits
  uint_t target=0;
  if (qubits[2] > qubits[0] && qubits[2] > qubits[1])
    target = 2;
  else if (qubits[2] < qubits[0] && qubits[2] < qubits[1])
    target = 0;
  else
    target = 1;

  // extract the tensor containing only the 3 qubits on which we apply the gate
  uint_t first = new_qubits.front();
  MPS_Tensor sub_tensor(state_vec_as_MPS(first, first+2));

  // apply the gate to sub_tensor
  switch (gate_type) {
  case mcx:
       sub_tensor.apply_ccx(target);
    break;

  default:
    throw std::invalid_argument("illegal gate for apply_3_qubit_gate"); 
  }

  // state_mat is a matrix containing the flattened representation of the sub-tensor 
  // into a single matrix. Note that sub_tensor will contain 8 matrices for 3-qubit
  // gates. state_mat will be the concatenation of them all.
  cmatrix_t state_mat = sub_tensor.get_data(0);
  for (uint_t i=1; i<sub_tensor.get_data().size(); i++)
    state_mat = AER::Utils::concatenate(state_mat, sub_tensor.get_data(i), 1) ;

  // We convert the matrix back into a 3-qubit MPS structure
  MPS sub_MPS;
  sub_MPS.initialize_from_matrix(qubits.size(), state_mat);

  // copy the 3-qubit MPS back to the corresponding positions in the original MPS
  for (uint_t i=0; i<sub_MPS.num_qubits(); i++) {
    q_reg_[first+i] = sub_MPS.q_reg_[i];
  }
  lambda_reg_[first] = sub_MPS.lambda_reg_[0];
  lambda_reg_[first+1] = sub_MPS.lambda_reg_[1];
  if (first > 0)
    q_reg_[first].div_Gamma_by_left_Lambda(lambda_reg_[first-1]);
  if (first+2 < num_qubits_-1)
    q_reg_[first+2].div_Gamma_by_right_Lambda(lambda_reg_[first+2]);
}

void MPS::apply_matrix(const reg_t & qubits, const cmatrix_t &mat) {
  reg_t internal_qubits = get_internal_qubits(qubits);
  apply_matrix_internal(internal_qubits, mat);
}

void MPS::apply_matrix_internal(const reg_t & qubits, const cmatrix_t &mat) 
{
  switch (qubits.size()) {
  case 1: 
    q_reg_[qubits[0]].apply_matrix(mat);
    break;
  case 2:
    apply_2_qubit_gate(qubits[0], qubits[1], su4, mat);
    break;
  default:
    apply_multi_qubit_gate(qubits, mat);
  }
}

void MPS::apply_multi_qubit_gate(const reg_t &qubits,
				 const cmatrix_t &mat) {
  // need to reverse qubits because that is the way they
  // are defined in the Qiskit interface
  reg_t reversed_qubits = qubits;
  std::reverse(reversed_qubits.begin(), reversed_qubits.end()); 

  if (is_ordered(reversed_qubits))
    apply_matrix_to_target_qubits(reversed_qubits, mat);
  else
    apply_unordered_multi_qubit_gate(reversed_qubits, mat);
}

void MPS::apply_unordered_multi_qubit_gate(const reg_t &qubits,
					const cmatrix_t &mat){
  reg_t actual_indices(num_qubits_);
  std::iota( std::begin(actual_indices), std::end(actual_indices), 0);
  reg_t target_qubits(qubits.size());
  // need to move all target qubits to be consecutive at the right end
  move_qubits_to_right_end(qubits, target_qubits, 
			   actual_indices);

  apply_matrix_to_target_qubits(target_qubits, mat);
}

void MPS::apply_matrix_to_target_qubits(const reg_t &target_qubits,
					  const cmatrix_t &mat) {
  uint_t num_qubits = target_qubits.size();
  uint_t first = target_qubits.front();
  MPS_Tensor sub_tensor(state_vec_as_MPS(first, first+num_qubits-1));

  sub_tensor.apply_matrix(mat);

  // state_mat is a matrix containing the flattened representation of the sub-tensor 
  // into a single matrix. E.g., sub_tensor will contain 8 matrices for 3-qubit
  // gates. state_mat will be the concatenation of them all.
  cmatrix_t state_mat = sub_tensor.get_data(0);
  for (uint_t i=1; i<sub_tensor.get_data().size(); i++)
    state_mat = AER::Utils::concatenate(state_mat, sub_tensor.get_data(i), 1) ;

  // We convert the matrix back into an MPS structure
  MPS sub_MPS;
  sub_MPS.initialize_from_matrix(num_qubits, state_mat);

  if (num_qubits == num_qubits_) {
    q_reg_.clear();
    q_reg_ = sub_MPS.q_reg_;
    lambda_reg_ = sub_MPS.lambda_reg_;
  } else {
    // copy the sub_MPS back to the corresponding positions in the original MPS
    for (uint_t i=0; i<sub_MPS.num_qubits(); i++) {
      q_reg_[first+i] = sub_MPS.q_reg_[i];
    }
    lambda_reg_[first] = sub_MPS.lambda_reg_[0];
    if (first > 0)
      q_reg_[first].div_Gamma_by_left_Lambda(lambda_reg_[first-1]);

    for (uint_t i=1; i<num_qubits-1; i++) {
      lambda_reg_[first+i] = sub_MPS.lambda_reg_[i]; 
    }
    if (first+num_qubits-1 < num_qubits_-1)
	q_reg_[first+num_qubits-1].div_Gamma_by_right_Lambda(lambda_reg_[first+num_qubits-1]);
  }
}

void MPS::apply_diagonal_matrix(const AER::reg_t &qubits, const cvector_t &vmat) {
  //temporarily support by converting the vector to a full matrix whose diagonal is vmat
  uint_t dim = vmat.size();
  cmatrix_t diag_mat(dim, dim);
  for (uint_t i=0; i<dim; i++) {
    for (uint_t j=0; j<dim; j++){
      diag_mat(i, i) = ( i==j ? vmat[i] : 0.0);
    }
  }
  apply_matrix(qubits, diag_mat);
}

void MPS::centralize_qubits(const reg_t &qubits,
			    reg_t &new_indices, bool & ordered) {
  reg_t sorted_indices;
  centralize_and_sort_qubits(qubits, sorted_indices, new_indices, ordered);
}

void MPS::centralize_and_sort_qubits(const reg_t &qubits, reg_t &sorted_indices,
			             reg_t &centralized_qubits, bool & ordered) {
  find_centralized_indices(qubits, sorted_indices, centralized_qubits, ordered);
  move_qubits_to_centralized_indices(sorted_indices, centralized_qubits);
}

void MPS::find_centralized_indices(const reg_t &qubits, 
				   reg_t &sorted_indices,
				   reg_t &centralized_qubits, 
				   bool & ordered) const {
  sorted_indices = qubits;
  uint_t num_qubits = qubits.size();

  ordered = false;
  if (num_qubits == 1) {
    centralized_qubits = qubits;
    ordered = true;
    return;
  }

  for (uint_t index=0; index < num_qubits-1; index++) {
    if (qubits[index] > qubits[index+1]){
      ordered = false;
      break;
    }
  }
  if (!ordered)
      sort(sorted_indices.begin(), sorted_indices.end());

  centralized_qubits = calc_new_indices(sorted_indices);
}

void MPS::move_qubits_to_centralized_indices(const reg_t &sorted_indices,
					     const reg_t &centralized_qubits) {
  // We wish to minimize the number of swaps. Therefore we center the 
  // new indices around the median
  uint_t mid_index = (centralized_qubits.size()-1)/2;
  for(uint_t i = mid_index; i < sorted_indices.size(); i++) {
    change_position(sorted_indices[i], centralized_qubits[i]);
  }
  for(int i = mid_index-1; i >= 0; i--) {
    change_position(sorted_indices[i], centralized_qubits[i]);
  }
}

void MPS::move_all_qubits_to_sorted_ordering() {
  // qubit_ordering_.order_ can simply be initialized
  for (uint_t left_index=0;  left_index<num_qubits_; left_index++) {
    // find the qubit with the smallest index
    uint_t min_index = left_index;
    for (uint_t i = left_index+1; i<num_qubits_ ; i++) {
      if (qubit_ordering_.order_[i] == min_index) {
	  min_index = i;
	  break;
      }
    }
    // Move this qubit back to its original position
    for (uint_t j=min_index; j>left_index; j--) {
      //swap the qubits until smallest reaches its original position
      apply_swap_internal(j, j-1);
    }
  }
}  

void MPS::move_qubits_to_right_end(const reg_t &qubits, 
				   reg_t &target_qubits,
				   reg_t &actual_indices) {
  // actual_qubits is a temporary structure that stores the current ordering of the 
  // qubits in the MPS structure. It is necessary, because when we perform swaps, 
  // the positions of the qubits change. We need to move the qubits from their 
  // current position (as in actual_qubits), not from the original position
  
  uint_t num_target_qubits = qubits.size();
  uint_t num_moved = 0;
  // We define the right_end as the position of the largest qubit in 
  // 'qubits`. We will move all `qubits` to be consecutive with the 
  // rightmost being at right_end.
  uint_t right_end = qubits[0];
  for (uint_t i=1; i<num_target_qubits; i++)
    right_end = std::max(qubits[i], right_end);
    
  // This is similar to bubble sort - move the qubits to the right end
  for (int_t right_index=qubits.size()-1; right_index>=0; right_index--) {
    // find "largest" element and move it to the right end
    uint_t next_right = qubits[right_index];
    for (uint_t i=0; i<actual_indices.size(); i++) {
      if (actual_indices[i] == next_right) {
	for (uint_t j=i; j<right_end-num_moved; j++) {
	  //swap the qubits until next_right reaches right_end
	  apply_swap_internal(j, j+1);
	  // swap actual_indices to keep track of the new qubit positions
	  std::swap(actual_indices[j], actual_indices[j+1]);
	}
	num_moved++;
	break;
      }
    }
  }
  // the target qubits are simply the rightmost qubits ending at right_end
  std::iota( std::begin(target_qubits), std::end(target_qubits), 
	     right_end+1-num_target_qubits);
}

void MPS::change_position(uint_t src, uint_t dst) {
   if(src == dst)
     return;
   if(src < dst)
     for(uint_t i = src; i < dst; i++) {
       apply_swap_internal(i, i+1, false);
     }
   else
     for(uint_t i = src; i > dst; i--) {
       apply_swap_internal(i, i-1, false);
     }
}

cmatrix_t MPS::density_matrix(const reg_t &qubits) const {
  reg_t internal_qubits = get_internal_qubits(qubits);
  return density_matrix_internal(internal_qubits);
}

cmatrix_t MPS::density_matrix_internal(const reg_t &qubits) const {
  reg_t new_qubits;
  bool ordered = true;
  
  MPS temp_MPS;
  temp_MPS.initialize(*this);
  temp_MPS.centralize_qubits(qubits, new_qubits, ordered);

  MPS_Tensor psi = temp_MPS.state_vec_as_MPS(new_qubits.front(), new_qubits.back());
  uint_t size = psi.get_dim();
  cmatrix_t rho(size,size);

  // We do the reordering of qubits on a dummy vector in order to not do the reordering on psi, 
  // since psi is a vector of matrices and this would be more costly in performance
  reg_t ordered_vector(size), temp_vector(size), actual_vec(size); 
  std::iota( std::begin(ordered_vector), std::end(ordered_vector), 0);
  reorder_all_qubits(ordered_vector, qubits, temp_vector);
  actual_vec = reverse_all_bits(temp_vector, qubits.size());

#ifdef _WIN32
    #pragma omp parallel for if (size > omp_threshold_ && omp_threads_ > 1) num_threads(omp_threads_)
#else
    #pragma omp parallel for collapse(2) if (size > omp_threshold_ && omp_threads_ > 1) num_threads(omp_threads_)
#endif
  for(int_t i = 0; i < static_cast<int_t>(size); i++) {
    for(int_t j = 0; j < static_cast<int_t>(size); j++) {
      rho(i,j) = AER::Utils::sum( AER::Utils::elementwise_multiplication(
					psi.get_data(actual_vec[i]), 
					AER::Utils::conjugate(psi.get_data(actual_vec[j]))) );
    }
  }
  return rho;
}

rvector_t MPS::diagonal_of_density_matrix(const reg_t &qubits) const
{
  bool ordered = true;
  reg_t new_qubits;
  MPS temp_MPS;
  temp_MPS.initialize(*this);
  temp_MPS.centralize_qubits(qubits, new_qubits, ordered);

  MPS_Tensor psi = temp_MPS.state_vec_as_MPS(new_qubits.front(), new_qubits.back());

  uint_t size = psi.get_dim();
  rvector_t diagonal_rho(size);

  for(int_t i = 0; i < static_cast<int_t>(size); i++) {
    diagonal_rho[i] = real(AER::Utils::sum( AER::Utils::elementwise_multiplication(psi.get_data(i), AER::Utils::conjugate(psi.get_data(i))) ));
  }
  return diagonal_rho;
}

void MPS::MPS_with_new_indices(const reg_t &qubits, 
			       reg_t &sorted_qubits,
			       reg_t &centralized_qubits,
			       MPS& temp_MPS) const {
  temp_MPS.initialize(*this);
  bool ordered = true;
  temp_MPS.centralize_and_sort_qubits(qubits, sorted_qubits, 
				      centralized_qubits, ordered);

}

double MPS::expectation_value(const reg_t &qubits, 
			      const cmatrix_t &M) const {
   reg_t internal_qubits = get_internal_qubits(qubits);
   double expval = expectation_value_internal(internal_qubits, M);
   return expval;
}

double MPS::expectation_value_internal(const reg_t &qubits, 
				       const cmatrix_t &M) const {
  cmatrix_t rho;
  rho = density_matrix(qubits);

  // Trace(rho*M). not using methods for efficiency
  complex_t res = 0;
  for (uint_t i = 0; i < M.GetRows(); i++)
    for (uint_t j = 0; j < M.GetRows(); j++)
      res += M(i,j)*rho(j,i);
  // Trace(rho*M). not using methods for efficiency
  return real(res);
}

//---------------------------------------------------------------
// Function: expectation_value_pauli
// Algorithm: For more details, see "The density-matrix renormalization group in the age of matrix 
//            product states" by Ulrich Schollwock.
// For the illustration, assume computing the expectation 
// value on qubits numbered q0, q1, q2, q3. There may be additional qubits
// before q0 or after q3 
// Initial state: 
//      q0     q1     q2     q3                               
//   -a0-o--a1--o--a2--o--a3--o---  
//       |      |      |      |  
//   -a0-o--a1--o--a2--o--a3--o---                                     
//                       
//                                 
// We can actually think of this as       q0  q1  q2  q3
//                                       --o---o---o---o--
//                                      |  |   |   |   |  |
//                                       --o---o---o---o--
// because expectation value on the left and right are 1. 

// After Step 4:
//       q1     q2     q3
//     a1/o--a2--o--a3--o--
//      o |      |      |  |
//     a1\o--a2--o--a3--o-- 
//
// After step 8:
//       q1     q2     q3
//        o--a2--o--a3--o--
//     a1||i     |      |  |
//        o--a2--o--a3--o-- 
//
// After step 9:
//              q2     q3
//            a2/o--a3--o--
//             o |      |  |
//            a2\o--a3--o-- 
//---------------------------------------------------------------

complex_t MPS::expectation_value_pauli(const reg_t &qubits, const std::string &matrices) const {
    reg_t internal_qubits = get_internal_qubits(qubits);

    // instead of computing the expectation value on the specified qubits, 
    // we find the min and max of these qubits, and compute the expectation value
    // on all the qubits in between, inserting I matrices for those qubits 
    // that were not in the original vector "qubits".
    // This enhancement was done for performance reasons
    reg_t extended_qubits = internal_qubits;

    const auto min = std::min_element(begin(internal_qubits), end(internal_qubits));
    const auto max = std::max_element(begin(internal_qubits), end(internal_qubits));
    uint_t min_qubit = *min;
    uint_t max_qubit = *max;

    // The number of qubits added  to extended_qubits
    uint_t num_Is = 0;

    // Add all the additional qubits at the end of the vector of extended_qubits
    // The I matrices are added in expectation_value_pauli_internal, after they are reversed
    for (uint_t i=min_qubit; i<=max_qubit; i++) {
        auto itr = std::find(internal_qubits.begin(), internal_qubits.end(), i);
        if (itr == internal_qubits.end()) {
            extended_qubits.push_back(i);
	    num_Is++;
        }
     }
     
     return expectation_value_pauli_internal(extended_qubits, matrices, min_qubit, max_qubit, num_Is);
}

complex_t MPS::expectation_value_pauli_internal(const reg_t &qubits, 
						const std::string &matrices, 
						uint_t first_index, uint_t last_index, 
						uint_t num_Is) const {
  // when computing the expectation value. We only have to sort the pauli matrices
  // to be in the same ordering as the qubits

  // Preliminary step - reverse the order of the matrices because
  // they are ordered in reverse to that of the qubits (in the interface)
  std::string reversed_matrices = matrices;
  reverse(reversed_matrices.begin(), reversed_matrices.end());
  for (uint_t i=0; i<num_Is; i++)
    reversed_matrices.append("I");

// sort the paulis according to the initial ordering of the qubits
  auto sorted_matrices = sort_paulis_by_qubits(reversed_matrices, qubits);

  char gate = sorted_matrices[0];

  // Step 1 - multiply tensor of q0 by its left lambda
  MPS_Tensor left_tensor = q_reg_[first_index];

  if (first_index > 0) {
    left_tensor.mul_Gamma_by_left_Lambda(lambda_reg_[first_index-1]);
  }

  // The last gamma must be multiplied also by its right lambda.
  // Here we handle the special case that we are calculating exp val
  // on a single qubit
  // we need to mul every gamma by its right lambda
  if (first_index==last_index && first_index < num_qubits_-1) {
    left_tensor.mul_Gamma_by_right_Lambda(lambda_reg_[first_index]);
  }

  // Step 2 - prepare the dagger of left_tensor
  MPS_Tensor left_tensor_dagger(AER::Utils::dagger(left_tensor.get_data(0)),
				AER::Utils::dagger(left_tensor.get_data(1)));
  // Step 3 - Apply the gate to q0
  left_tensor.apply_pauli(gate);

  // Step 4 - contract Gamma0' with Gamma0 over dimensions a0 and i
  // Before contraction, Gamma0' has size a1 x a0 x i, Gamma0 has size i x a0 x a1
  // result = left_contract is a matrix of size a1 x a1
  cmatrix_t final_contract;
  MPS_Tensor::contract_2_dimensions(left_tensor_dagger, left_tensor, omp_threads_,
				    final_contract);
  for (uint_t qubit_num=first_index+1; qubit_num<=last_index; qubit_num++) {
    // Step 5 - multiply next Gamma by its left lambda (same as Step 1)
    // next gamma has dimensions a0 x a1 x i
    MPS_Tensor next_gamma = q_reg_[qubit_num];
    next_gamma.mul_Gamma_by_left_Lambda(lambda_reg_[qubit_num-1]);

    // Last qubit must be multiplied by rightmost lambda
    if (qubit_num==last_index && qubit_num < num_qubits_-1)
      next_gamma.mul_Gamma_by_right_Lambda(lambda_reg_[qubit_num]);

    // Step 6 - prepare the dagger of the next gamma (same as Step 2)
    // next_gamma_dagger has dimensions a1' x a0' x i
    MPS_Tensor next_gamma_dagger(AER::Utils::dagger(next_gamma.get_data(0)),
				 AER::Utils::dagger(next_gamma.get_data(1)));

    // Step 7 - apply gate (same as Step 3)
    gate = sorted_matrices[qubit_num - first_index];
    next_gamma.apply_pauli(gate);

    // Step 8 - contract final_contract from previous stage with next gamma over a1
    // final_contract has dimensions a1 x a1, Gamma1 has dimensions a1 x a2 x i (where i=2)
    // result is a tensor of size a1 x a2 x i
    MPS_Tensor next_contract(final_contract * next_gamma.get_data(0),
			     final_contract * next_gamma.get_data(1));

    // Step 9 - contract next_contract (a1 x a2 x i)
    // with next_gamma_dagger (i x a2 x a1) (same as Step 4)
    // here we need to contract across two dimensions: a1 and i
    // result is a matrix of size a2 x a2
    MPS_Tensor::contract_2_dimensions(next_gamma_dagger, next_contract, omp_threads_,
				      final_contract);

  }

  // Step 10 - contract over final matrix of size aN x aN
  // We need to contract the final matrix with itself
  // Compute this by taking the trace of final_contract
  complex_t result = AER::Utils::trace(final_contract);

  return result;
}

std::ostream& MPS::print(std::ostream& out) const {
  for(uint_t i=0; i<num_qubits_; i++)
    {
      out << "Gamma [" << i << "] :" << std::endl;
      q_reg_[i].print(out);
      if(i < num_qubits_- 1)
	{
	  out << "Lambda [" << i << "] (size = " << lambda_reg_[i].size() << "):" << std::endl;
	  out << lambda_reg_[i] << std::endl;
	}
    }
  out << std::endl;
  return out;
}

std::vector<reg_t> MPS::get_matrices_sizes() const
{
  std::vector<reg_t> result;
  for(uint_t i=0; i<num_qubits_; i++)
    {
      result.push_back(q_reg_[i].get_size());
    }
  return result;
}

MPS_Tensor MPS::state_vec_as_MPS(const reg_t &qubits) {
  bool ordered = true;
  reg_t new_qubits;
  centralize_qubits(qubits, new_qubits, ordered);
  return state_vec_as_MPS(new_qubits.front(), new_qubits.back());
}

MPS_Tensor MPS::state_vec_as_MPS(uint_t first_index, uint_t last_index) const
{
	MPS_Tensor temp = q_reg_[first_index];

	if (first_index != 0)
	  temp.mul_Gamma_by_left_Lambda(lambda_reg_[first_index-1]);

	// special case of a single qubit
	if ((first_index == last_index) && (last_index != num_qubits_-1)) {
	  temp.mul_Gamma_by_right_Lambda(lambda_reg_[last_index]);
	  return temp;
	}
	  
	for(uint_t i = first_index+1; i < last_index+1; i++) {
	  temp = MPS_Tensor::contract(temp, lambda_reg_[i-1], q_reg_[i]);
	}
	// now temp is a tensor of 2^n matrices of size 1X1
	if (last_index != num_qubits_-1)
	  temp.mul_Gamma_by_right_Lambda(lambda_reg_[last_index]);
	return temp;
}

void MPS::full_state_vector(cvector_t& statevector) {
  reg_t qubits(num_qubits_);
  std::iota( std::begin(qubits), std::end(qubits), 0);
  reg_t internal_qubits = get_internal_qubits(qubits);
  full_state_vector_internal(statevector, internal_qubits);
}

void MPS::full_state_vector_internal(cvector_t& statevector,
				     const reg_t &qubits) {
  // mps_vec contains the state vector with the qubits in ascending order
  MPS_Tensor mps_vec = state_vec_as_MPS(qubits);

  uint_t num_qubits = qubits.size();
  uint_t length = 1ULL << num_qubits;   // length = pow(2, num_qubits)
  statevector.resize(length);
  // statevector is constructed in ascending order
#pragma omp parallel for if (num_qubits_ > omp_threshold_ && omp_threads_ > 1) num_threads(omp_threads_)
  for (int_t i = 0; i < static_cast<int_t>(length); i++) {
    statevector[i] = mps_vec.get_data(i)(0,0);
  }
  cvector_t temp_statevector(length);
  //temp_statevector will contain the statevector in the ordering defined in "qubits"
  reorder_all_qubits(statevector, qubits, temp_statevector);
  // reverse to be consistent with qasm ordering
  statevector = reverse_all_bits(temp_statevector, num_qubits);
}

void MPS::get_probabilities_vector(rvector_t& probvector, const reg_t &qubits) const {
  reg_t internal_qubits = get_internal_qubits(qubits);
  get_probabilities_vector_internal(probvector, internal_qubits);
}

void MPS::get_probabilities_vector_internal(rvector_t& probvector, 
					    const reg_t &qubits) const
{
  cvector_t state_vec;
  uint_t num_qubits = qubits.size();
  uint_t size = 1ULL << num_qubits;   // length = pow(2, num_qubits)
  probvector.resize(size);

  // compute the probability vector assuming the qubits are in ascending order
  rvector_t ordered_probvector = diagonal_of_density_matrix(qubits);

  // reorder the probabilities according to the specification in 'qubits'
  rvector_t temp_probvector(size); 
  reorder_all_qubits(ordered_probvector, qubits, temp_probvector);

  // reverse to be consistent with qasm ordering
  probvector = reverse_all_bits(temp_probvector, num_qubits);
}

void MPS::get_accumulated_probabilities_vector(rvector_t& acc_probvector, 
					       reg_t& index_vec,
					       const reg_t &qubits) const
{
  rvector_t probvector;
  get_probabilities_vector(probvector, qubits);
  uint_t size = probvector.size();
  uint_t j = 1;
  acc_probvector.push_back(0.0);
  for (uint_t i=0; i<size; i++) {
    if (!Linalg::almost_equal(probvector[i], 0.0)) {
      index_vec.push_back(i);
      acc_probvector.push_back(acc_probvector[j-1] + probvector[i]);
      j++;
    }
  }
}

uint_t binary_search(const rvector_t &acc_probvector, 
		     uint_t start, uint_t end, 
		     double rnd) {
  if (start >= end-1) {
    return start;
  }
  uint_t mid = (start+end)/2;
  if (rnd <= acc_probvector[mid])
    return binary_search(acc_probvector, start, mid, rnd);
  else 
    return binary_search(acc_probvector, mid, end, rnd);
}

<<<<<<< HEAD
double MPS::norm(const reg_t &qubits, const cvector_t &vmat) const {
    return norm(qubits, AER::Utils::devectorize_matrix(vmat));
}

double MPS::norm(const reg_t &qubits, const cmatrix_t &mat) const {
    cmatrix_t norm_mat = AER::Utils::dagger(mat) * mat;
    return expectation_value(qubits, norm_mat);
}

=======
>>>>>>> d699249e
double MPS::norm() {
    reg_t qubits(num_qubits_);
    std::iota( std::begin(qubits), std::end(qubits), 0);
    double trace = 0;
    rvector_t vec = diagonal_of_density_matrix(qubits);
    for (uint_t i=0; i<vec.size(); i++)
      trace += vec[i];
    return trace;
}
<<<<<<< HEAD

=======
>>>>>>> d699249e
//------------------------------------------------------------------------------
// Sample measure outcomes - this method is similar to QubitVector::sample_measure, 
// with 2 differences:
// 1. We use accumulated probabilities which we prepare in advance, rather than summing up the 
// probabilites during the algorithm
// 2. We use binary search to locate the index of rnd, rather than linear search. This is 
// possible since the accumulated probabilities vector is increasing

//-----------------------------------------------------------------------------
reg_t MPS::sample_measure_using_probabilities(const rvector_t &rnds, 
					      const reg_t &qubits) const {
  const uint_t SHOTS = rnds.size();
  reg_t samples;
  samples.assign(SHOTS, 0);
  rvector_t acc_probvector;
  reg_t index_vec;
  get_accumulated_probabilities_vector(acc_probvector, index_vec, qubits);

 uint_t accvec_size = acc_probvector.size();
 uint_t rnd_index;
  #pragma omp parallel if (SHOTS > omp_threshold_ && omp_threads_ > 1) num_threads(omp_threads_)
    {
      #pragma omp for
  for (int_t i = 0; i < SHOTS; ++i) {
    double rnd = rnds[i];

    rnd_index = binary_search(acc_probvector, 
			       0, accvec_size-1, rnd);
    samples[i] = index_vec[rnd_index];
  }
 }// end omp parallel

  return samples;
}


reg_t MPS::apply_measure(const reg_t &qubits, 
			 RngEngine &rng) {
  // since input is always sorted in qasm_controller, therefore, we must return the qubits 
  // to their original location (sorted)
  move_all_qubits_to_sorted_ordering();

  reg_t outcome_vector_internal(qubits.size()), outcome_vector(qubits.size());
  apply_measure_internal(qubits, rng, outcome_vector_internal);
  for (uint_t i=0; i<qubits.size(); i++) {
    outcome_vector[i] = outcome_vector_internal[i];
  }
  return outcome_vector;
}

void MPS::apply_measure_internal(const reg_t &qubits, 
				  RngEngine &rng, reg_t &outcome_vector_internal) {
  reg_t qubits_to_update;
  for (uint_t i=0; i<qubits.size(); i++) {
    outcome_vector_internal[i] = apply_measure(qubits[i], rng);
  }
}

uint_t MPS::apply_measure(uint_t qubit, 
			 RngEngine &rng) {
  reg_t qubits_to_update;
  qubits_to_update.push_back(qubit);

  // step 1 - measure qubit 0 in Z basis
  double exp_val = real(expectation_value_pauli(qubits_to_update, "Z"));

  // step 2 - compute probability for 0 or 1 result
  double prob0 = (1 + exp_val ) / 2;
  double prob1 = 1 - prob0;

  // step 3 - randomly choose a measurement value for qubit 0
  double rnd = rng.rand(0, 1);
  uint_t measurement;
  cmatrix_t measurement_matrix(2, 2);
  
  if (rnd < prob0) {
    measurement = 0;
    measurement_matrix = zero_measure;
    measurement_matrix = measurement_matrix * (1 / sqrt(prob0));
  } else {
    measurement = 1;
    measurement_matrix = one_measure;
    measurement_matrix = measurement_matrix * (1 / sqrt(prob1));
  }
  apply_matrix(qubits_to_update, measurement_matrix);

  // step 4 - propagate the changes to all qubits to the right
  for (uint_t i=qubit; i<num_qubits_-1; i++) {
    if (lambda_reg_[i].size() == 1) 
      break;   // no need to propagate if no entanglement
    apply_2_qubit_gate(i, i+1, id, cmatrix_t(1, 1));
  }

  // and propagate the changes to all qubits to the left
  for (int_t i=qubit; i>0; i--) {
    if (lambda_reg_[i-1].size() == 1) 
      break;   // no need to propagate if no entanglement
    apply_2_qubit_gate(i-1, i, id, cmatrix_t(1, 1));
  }
  return measurement;
}

void MPS::initialize_from_statevector(uint_t num_qubits, cvector_t state_vector) {
  cmatrix_t statevector_as_matrix(1, state_vector.size());

#pragma omp parallel for if (num_qubits_ > MPS::get_omp_threshold() && MPS::get_omp_threads() > 1) num_threads(MPS::get_omp_threads()) 
  for (int_t i=0; i<static_cast<int_t>(state_vector.size()); i++) {
    statevector_as_matrix(0, i) = state_vector[i];
  }
    
  initialize_from_matrix(num_qubits, statevector_as_matrix);
}

void MPS::initialize_from_matrix(uint_t num_qubits, const cmatrix_t mat) {
  if (!q_reg_.empty())
    q_reg_.clear();
  if (!lambda_reg_.empty())
    lambda_reg_.clear();
  qubit_ordering_.order_.clear();
  qubit_ordering_.order_.resize(num_qubits);
  std::iota(qubit_ordering_.order_.begin(), qubit_ordering_.order_.end(), 0);
  qubit_ordering_.location_.clear();
  qubit_ordering_.location_.resize(num_qubits);
  std::iota(qubit_ordering_.location_.begin(), qubit_ordering_.location_.end(), 0);
  num_qubits_ = 0;

  // remaining_matrix is the matrix that remains after each iteration
  // It is initialized to the input statevector after reshaping
  cmatrix_t remaining_matrix, reshaped_matrix; 
  cmatrix_t U, V;
  rvector_t S(1.0);
  bool first_iter = true;

  for (uint_t i=0; i<num_qubits-1; i++) {

    // step 1 - prepare matrix for next iteration (except for first iteration):
    //    (i) mul remaining matrix by left lambda 
    //    (ii) dagger and reshape
    if (first_iter) {
      remaining_matrix = mat;
    } else {
      cmatrix_t temp = mul_matrix_by_lambda(V, S); 
      remaining_matrix = AER::Utils::dagger(temp);
    }
    reshaped_matrix = reshape_matrix(remaining_matrix);

    // step 2 - SVD
    S.clear();
    S.resize(std::min(reshaped_matrix.GetRows(), reshaped_matrix.GetColumns()));
    csvd_wrapper(reshaped_matrix, U, S, V);
    reduce_zeros(U, S, V, 
		 MPS_Tensor::get_max_bond_dimension(), 
		 MPS_Tensor::get_truncation_threshold() );

    // step 3 - update q_reg_ with new gamma and new lambda
    //          increment number of qubits in the MPS structure
    std::vector<cmatrix_t> left_data = reshape_U_after_SVD(U);
    MPS_Tensor left_gamma(left_data[0], left_data[1]); 
    if (!first_iter)
      left_gamma.div_Gamma_by_left_Lambda(lambda_reg_.back()); 
    q_reg_.push_back(left_gamma);
    lambda_reg_.push_back(S);
    num_qubits_++;

    first_iter = false;
  }

  // step 4 - create the rightmost gamma and update q_reg_
  std::vector<cmatrix_t> right_data = reshape_V_after_SVD(V);
  
  MPS_Tensor right_gamma(right_data[0], right_data[1]) ;
  q_reg_.push_back(right_gamma);
  num_qubits_++;
}
 

//-------------------------------------------------------------------------
} // end namespace MPS
//-------------------------------------------------------------------------
} // end namespace AER
//-------------------------------------------------------------------------<|MERGE_RESOLUTION|>--- conflicted
+++ resolved
@@ -1152,18 +1152,6 @@
     return binary_search(acc_probvector, mid, end, rnd);
 }
 
-<<<<<<< HEAD
-double MPS::norm(const reg_t &qubits, const cvector_t &vmat) const {
-    return norm(qubits, AER::Utils::devectorize_matrix(vmat));
-}
-
-double MPS::norm(const reg_t &qubits, const cmatrix_t &mat) const {
-    cmatrix_t norm_mat = AER::Utils::dagger(mat) * mat;
-    return expectation_value(qubits, norm_mat);
-}
-
-=======
->>>>>>> d699249e
 double MPS::norm() {
     reg_t qubits(num_qubits_);
     std::iota( std::begin(qubits), std::end(qubits), 0);
@@ -1173,10 +1161,16 @@
       trace += vec[i];
     return trace;
 }
-<<<<<<< HEAD
-
-=======
->>>>>>> d699249e
+
+double MPS::norm(const reg_t &qubits, const cvector_t &vmat) const {
+    return norm(qubits, AER::Utils::devectorize_matrix(vmat));
+}
+
+double MPS::norm(const reg_t &qubits, const cmatrix_t &mat) const {
+    cmatrix_t norm_mat = AER::Utils::dagger(mat) * mat;
+    return expectation_value(qubits, norm_mat);
+}
+
 //------------------------------------------------------------------------------
 // Sample measure outcomes - this method is similar to QubitVector::sample_measure, 
 // with 2 differences:
