--- conflicted
+++ resolved
@@ -41,7 +41,6 @@
 //------------------------------------------------------------------------
 // local function declarations
 //------------------------------------------------------------------------
-<<<<<<< HEAD
 
 //------------------------------------------------------------------------
 // Function name: squeeze_qubits
@@ -55,8 +54,6 @@
 //------------------------------------------------------------------------
   void squeeze_qubits(const reg_t &original_qubits, reg_t &squeezed_qubits);
 
-=======
->>>>>>> 9c778a12
 //------------------------------------------------------------------------
 // Function name: reorder_all_qubits
 // Description: The ordering of the amplitudes in the statevector in this module is 
@@ -92,11 +89,7 @@
 template <class T>
 std::vector<T> reverse_all_bits(const std::vector<T>& statevector, uint_t num_qubits);
 uint_t reverse_bits(uint_t num, uint_t len);
-<<<<<<< HEAD
-reg_t calc_new_indexes(const reg_t &indexes);
-=======
- std::vector<uint_t> calc_new_indexes(std::vector<uint_t> indexes);
->>>>>>> 9c778a12
+std::vector<uint_t> calc_new_indices(const reg_t &indices);
 
 // The following two functions are helper functions used by 
 // initialize_from_statevector
@@ -108,7 +101,6 @@
 //------------------------------------------------------------------------
 // local function implementations
 //------------------------------------------------------------------------
-<<<<<<< HEAD
 void squeeze_qubits(const reg_t &original_qubits, reg_t &squeezed_qubits) {
   std::vector<uint_t> sorted_qubits;
   for (uint_t index : original_qubits) {
@@ -118,31 +110,11 @@
   for (uint_t i=0; i<original_qubits.size(); i++) {
     for (uint_t j=0; j<sorted_qubits.size(); j++) {
       if (original_qubits[i] == sorted_qubits[j]) {
-=======
-template <class T>
-void reorder_all_qubits(const std::vector<T>& orig_probvector, 
-			reg_t qubits,
-			std::vector<T>& new_probvector) {
-  uint_t new_index;
-  uint_t length = 1ULL << qubits.size();   // length = pow(2, num_qubits)
-  // if qubits are [k0, k1,...,kn], move them to [0, 1, .. , n], but preserve relative
-  // ordering
-  reg_t squeezed_qubits(qubits.size());
-  std::vector<uint_t> sorted_qubits;
-  for (uint_t index : qubits) {
-    sorted_qubits.push_back(index);
-  }
-  sort(sorted_qubits.begin(), sorted_qubits.end());
-  for (uint_t i=0; i<qubits.size(); i++) {
-    for (uint_t j=0; j<sorted_qubits.size(); j++) {
-      if (qubits[i] == sorted_qubits[j]) {
->>>>>>> 9c778a12
 	squeezed_qubits[i] = j;
 	break;
       } 
     }    
   }
-<<<<<<< HEAD
 }
 
 template <class T>
@@ -155,8 +127,6 @@
   // ordering
   reg_t squeezed_qubits(qubits.size());
   squeeze_qubits(qubits, squeezed_qubits);
-=======
->>>>>>> 9c778a12
 
   for (uint_t i=0; i < length; i++) {
     new_index = reorder_qubits(squeezed_qubits, i);
@@ -216,14 +186,14 @@
   return output_vector;
 }
 
-std::vector<uint_t> calc_new_indexes(const reg_t &indexes) {
-  // assumes indexes vector is sorted
-  uint_t n = indexes.size();
-  uint_t mid_index = indexes[(n-1)/2];
+std::vector<uint_t> calc_new_indices(const reg_t &indices) {
+  // assumes indices vector is sorted
+  uint_t n = indices.size();
+  uint_t mid_index = indices[(n-1)/2];
   uint_t first = mid_index - (n-1)/2;
-  std::vector<uint_t> new_indexes(n);
-  std::iota( std::begin( new_indexes ), std::end( new_indexes ), first);
-  return new_indexes;
+  std::vector<uint_t> new_indices(n);
+  std::iota( std::begin( new_indices ), std::end( new_indices ), first);
+  return new_indices;
 }
 
 cmatrix_t mul_matrix_by_lambda(const cmatrix_t &mat,
@@ -545,61 +515,43 @@
   apply_matrix(qubits, diag_mat);
 }
 
-<<<<<<< HEAD
 void MPS::centralize_qubits(const reg_t &qubits,
-			    reg_t &new_indexes, bool & ordered) {
-  reg_t sorted_indexes;
-  centralize_and_sort_qubits(qubits, sorted_indexes, new_indexes, ordered);
+			    reg_t &new_indices, bool & ordered) {
+  reg_t sorted_indices;
+  centralize_and_sort_qubits(qubits, sorted_indices, new_indices, ordered);
 }
 
 void MPS::centralize_and_sort_qubits(const reg_t &qubits, reg_t &sorted_indices,
-			    reg_t &new_indexes, bool & ordered) {
+			             reg_t &new_indices, bool & ordered) {
   sorted_indices = qubits;
   uint_t num_qubits = qubits.size();
 
   ordered = false;
   if (num_qubits == 1) {
-    new_indexes = qubits;
+    new_indices = qubits;
     ordered = true;
     return;
   }
 
   for (uint_t index=0; index < num_qubits-1; index++) {
-=======
-void MPS::centralize_qubits(MPS & new_MPS, const reg_t &qubits, 
-			    uint_t &new_first, uint_t &new_last) const {
-  new_MPS.initialize(*this);
-  bool ordered = true;
-
-  if (qubits.size() == 1) {
-    new_first = qubits[0];
-    new_last = qubits[0];
-    return;
-  }
-  std::vector<uint_t> internalIndexes;
-  for (uint_t index : qubits) {
-    internalIndexes.push_back(index);
-  }
-  
-  for (uint_t index=0; index < qubits.size()-1; index++) {
->>>>>>> 9c778a12
     if (qubits[index] > qubits[index+1]){
       ordered = false;
       break;
     }
   }
   if (!ordered)
-<<<<<<< HEAD
       sort(sorted_indices.begin(), sorted_indices.end());
 
-  new_indexes = calc_new_indexes(sorted_indices);
+  new_indices = calc_new_indices(sorted_indices);
+  // We wish to minimize the number of swaps. Therefore we center the 
+  // new indices around the median
   uint_t mid_index = (num_qubits-1)/2;
   
   for(uint_t i = mid_index; i < sorted_indices.size(); i++) {
-    change_position(sorted_indices[i], new_indexes[i]);
+    change_position(sorted_indices[i], new_indices[i]);
   }
   for(int i = mid_index-1; i >= 0; i--) {
-    change_position(sorted_indices[i], new_indexes[i]);
+    change_position(sorted_indices[i], new_indices[i]);
   }
 }
 
@@ -630,43 +582,11 @@
   else
     for(uint_t i = src; i > dst; i--)
       apply_swap(i,i-1);
-=======
-      sort(internalIndexes.begin(), internalIndexes.end());
-
-  std::vector<uint_t> new_indexes = calc_new_indexes(internalIndexes);
-  
-  uint_t avg = new_indexes[new_indexes.size()/2];
-  auto it = lower_bound(internalIndexes.begin(), internalIndexes.end(), avg);
-  int mid = std::distance(internalIndexes.begin(), it);
-  for(uint_t i = mid; i < internalIndexes.size(); i++)
-  {
-    new_MPS.change_position(internalIndexes[i], new_indexes[i]);
-  }
-  for(int i = mid-1; i >= 0; i--)
-  {
-    new_MPS.change_position(internalIndexes[i], new_indexes[i]);
-  }
-  new_first = new_indexes[0];
-  new_last = new_indexes[new_indexes.size()-1];
-}
-
-void MPS::change_position(uint_t src, uint_t dst)
-{
-	if(src == dst)
-		return;
-	else if(src < dst)
-		for(uint_t i = src; i < dst; i++)
-			apply_swap(i,i+1);
-	else
-		for(uint_t i = src; i > dst; i--)
-			apply_swap(i,i-1);
->>>>>>> 9c778a12
 }
 
 cmatrix_t MPS::density_matrix(const reg_t &qubits) const
 {
   MPS temp_MPS;
-<<<<<<< HEAD
   temp_MPS.initialize(*this);
   reg_t new_qubits;
   bool ordered = true;
@@ -674,12 +594,6 @@
   temp_MPS.centralize_qubits(qubits, new_qubits, ordered);
 
   MPS_Tensor psi = temp_MPS.state_vec_as_MPS(new_qubits.front(), new_qubits.back());
-=======
-  uint_t new_first=0, new_last=0;
-  centralize_qubits(temp_MPS, qubits, new_first, new_last);
->>>>>>> 9c778a12
-
-  MPS_Tensor psi = temp_MPS.state_vec_as_MPS(new_first, new_last);
   uint_t size = psi.get_dim();
   cmatrix_t rho(size,size);
   #ifdef _WIN32
@@ -695,23 +609,16 @@
   return rho;
 }
 
-
 rvector_t MPS::trace_of_density_matrix(const reg_t &qubits) const
 {
   MPS temp_MPS;
-<<<<<<< HEAD
   temp_MPS.initialize(*this);
   bool ordered = true;
   reg_t new_qubits;
   temp_MPS.centralize_qubits(qubits, new_qubits, ordered);
 
   MPS_Tensor psi = temp_MPS.state_vec_as_MPS(new_qubits.front(), new_qubits.back());
-=======
-  uint_t new_first=0, new_last=0;
-  centralize_qubits(temp_MPS, qubits, new_first, new_last);
-
-  MPS_Tensor psi = temp_MPS.state_vec_as_MPS(new_first, new_last);
->>>>>>> 9c778a12
+
   uint_t size = psi.get_dim();
   rvector_t trace_rho(size);
 
@@ -725,25 +632,25 @@
 			      MPS& temp_MPS, 
 			      uint_t &front, uint_t &back) const {
   // ***** Assuming ascending sorted qubits register *****
-  std::vector<uint_t> internalIndexes;
+  std::vector<uint_t> internalIndices;
   for (uint_t index : qubits)
-    internalIndexes.push_back(index);
+    internalIndices.push_back(index);
 
   temp_MPS.initialize(*this);
-  std::vector<uint_t> new_indexes = calc_new_indexes(internalIndexes);
-  uint_t avg = new_indexes[new_indexes.size()/2];
-  std::vector<uint_t>::iterator it = lower_bound(internalIndexes.begin(), internalIndexes.end(), avg);
-  int mid = std::distance(internalIndexes.begin(), it);
-  for(uint_t i = mid; i < internalIndexes.size(); i++)
+  std::vector<uint_t> new_indices = calc_new_indices(internalIndices);
+  uint_t avg = new_indices[new_indices.size()/2];
+  std::vector<uint_t>::iterator it = lower_bound(internalIndices.begin(), internalIndices.end(), avg);
+  int mid = std::distance(internalIndices.begin(), it);
+  for(uint_t i = mid; i < internalIndices.size(); i++)
   {
-    temp_MPS.change_position(internalIndexes[i], new_indexes[i]);
+    temp_MPS.change_position(internalIndices[i], new_indices[i]);
   }
   for(int i = mid-1; i >= 0; i--)
   {
-    temp_MPS.change_position(internalIndexes[i], new_indexes[i]);
-  }
-  front = internalIndexes.front();
-  back = internalIndexes.back();
+    temp_MPS.change_position(internalIndices[i], new_indices[i]);
+  }
+  front = internalIndices.front();
+  back = internalIndices.back();
 }
 
 double MPS::expectation_value(const reg_t &qubits, const cmatrix_t &M) const
@@ -907,17 +814,11 @@
 
 MPS_Tensor MPS::state_vec_as_MPS(const reg_t &qubits) const {
   MPS temp_MPS;
-<<<<<<< HEAD
   temp_MPS.initialize(*this);
   bool ordered = true;
   reg_t new_qubits;
   temp_MPS.centralize_qubits(qubits, new_qubits, ordered);
   return temp_MPS.state_vec_as_MPS(new_qubits.front(), new_qubits.back());
-=======
-  uint_t new_first=0, new_last=0;
-  centralize_qubits(temp_MPS, qubits, new_first, new_last);
-  return temp_MPS.state_vec_as_MPS(new_first, new_last);
->>>>>>> 9c778a12
 }
 
 MPS_Tensor MPS::state_vec_as_MPS(uint_t first_index, uint_t last_index) const
@@ -957,11 +858,7 @@
 #endif
 }
 
-<<<<<<< HEAD
-void MPS::probabilities_vector(rvector_t& probvector, 
-=======
 void MPS::get_probabilities_vector(rvector_t& probvector, 
->>>>>>> 9c778a12
 			       const reg_t &qubits) const
 {
   cvector_t state_vec;
@@ -969,67 +866,6 @@
   uint_t length = 1ULL << num_qubits;   // length = pow(2, num_qubits)
   probvector.resize(length);
 
-<<<<<<< HEAD
-  bool ordered = true;
-  for (uint_t index=0; index < num_qubits-1; index++) {
-    if (qubits[index] > qubits[index+1]){
-      ordered = false;
-      break;
-    }
-  }
-  bool reverse_ordered = true;
-  for (uint_t index=0; index < num_qubits-1; index++) {
-    if (qubits[index] < qubits[index+1]){
-      reverse_ordered = false;
-      break;
-    }
-  }
-
-  // 1. cases where all qubits are considered for the probabilities
-  // 1.1 qubits are ordered
-  if (num_qubits == num_qubits_ && ordered){
-    MPS_Tensor mps_vec = state_vec_as_MPS(0, num_qubits-1);
-    #pragma omp parallel for
-    for (int_t i = 0; i < static_cast<int_t>(length); i++) {
-      // in this case, take psi * psi_dagger
-      // reverse_bits to be consistent with output order in qasm
-      probvector[i] = std::norm(mps_vec.get_data(reverse_bits(i, num_qubits_))(0,0));
-    }
-    return;
-  }
-  // 1.2 qubits are reverse-ordered
-  if (num_qubits == num_qubits_ && reverse_ordered){
-    MPS_Tensor mps_vec = state_vec_as_MPS(0, num_qubits-1);
-    #pragma omp parallel for
-    for (int_t i = 0; i < static_cast<int_t>(length); i++) {
-      // in this case, take psi * psi_dagger
-      // no need to reverse in this case
-      probvector[i] = std::norm(mps_vec.get_data(i)(0,0));
-     }
-
-    return;
-  }
-  // 2. cases where we have a subset of the qubits
-  rvector_t ordered_probvector = trace_of_density_matrix(qubits);
-
-  // 2.1 subset of qubits is ordered
-  // reverse_bits to be consistent with output order in qasm
-  if (ordered) {
-    probvector = reverse_all_bits(ordered_probvector, num_qubits);
-    return;
-  }
-  // 2.1 subset of qubits is reverse-ordered
-  else if (reverse_ordered) {
-    probvector = ordered_probvector;
-    return;
-  }
-
-  // 3. no ordering among the qubits, can be all qubits or a subset
-  rvector_t temp_probvector(ordered_probvector.size()); 
-  reorder_all_qubits(ordered_probvector, qubits, temp_probvector);
-  probvector = ordered_probvector;
-
-=======
   // compute the probability vector assuming the qubits are in ascending order
   rvector_t ordered_probvector = trace_of_density_matrix(qubits);
 
@@ -1038,7 +874,6 @@
   reorder_all_qubits(ordered_probvector, qubits, temp_probvector);
 
   // reverse to be consistent with qasm ordering
->>>>>>> 9c778a12
   probvector = reverse_all_bits(temp_probvector, num_qubits);
 }
 
@@ -1105,17 +940,7 @@
   if (!lambda_reg_.empty())
     lambda_reg_.clear();
   num_qubits_ = 0;
-<<<<<<< HEAD
- 
-=======
-
-  cmatrix_t statevector_as_matrix(1, state_vector.size());
-  #pragma omp parallel for
-  for (int_t i=0; i<static_cast<int_t>(state_vector.size()); i++) {
-    statevector_as_matrix(0, i) = state_vector[i];
-  }
-  
->>>>>>> 9c778a12
+
   // remaining_matrix is the matrix that remains after each iteration
   // It is initialized to the input statevector after reshaping
   cmatrix_t remaining_matrix, reshaped_matrix; 
