/**
 * This code is part of Qiskit.
 *
 * (C) Copyright IBM 2018, 2019.
 *
 * This code is licensed under the Apache License, Version 2.0. You may
 * obtain a copy of this license in the LICENSE.txt file in the root directory
 * of this source tree or at http://www.apache.org/licenses/LICENSE-2.0.
 *
 * Any modifications or derivative works of this code must retain this
 * copyright notice, and modified files need to carry a notice indicating
 * that they have been altered from the originals.
 */


#include <bitset>
#include <math.h>

#include "stdlib.h"
#include "stdio.h"
#include "string.h"
#include <utility>
#include <iostream>

#include "framework/utils.hpp"
#include "framework/matrix.hpp"
#include "framework/linalg/almost_equal.hpp"

#include "matrix_product_state_internal.hpp"
#include "matrix_product_state_tensor.hpp"

namespace AER {
namespace MatrixProductState {

static const cmatrix_t zero_measure = 
      AER::Utils::make_matrix<complex_t>({{{1, 0}, {0, 0}},
	                                 {{0, 0}, {0, 0}}});
static const cmatrix_t one_measure = 
      AER::Utils::make_matrix<complex_t>({{{0, 0}, {0, 0}},
			                 {{0, 0}, {1, 0}}});
  uint_t MPS::omp_threads_ = 1;     
  uint_t MPS::omp_threshold_ = 14;  
  enum Sample_measure_alg MPS::sample_measure_alg_ = Sample_measure_alg::HEURISTIC; 
  enum MPS_swap_direction MPS::mps_swap_direction_ = MPS_swap_direction::SWAP_LEFT;
  double MPS::json_chop_threshold_ = 1E-8;
  std::stringstream MPS::logging_str_;
  bool MPS::mps_log_data_ = 0;

//------------------------------------------------------------------------
// local function declarations
//------------------------------------------------------------------------

//------------------------------------------------------------------------
// Function name: squeeze_qubits
// Description: Takes a list of qubits, and squeezes them into a list of the same size,
//     that begins at 0, and where all qubits are consecutive. Note that relative 
//     order between qubits is preserved.
//     Example: [8, 4, 6, 0, 9] -> [3, 1, 2, 0, 4]
// Input: original_qubits 
// Returns: squeezed_qubits
//
//------------------------------------------------------------------------
  void squeeze_qubits(const reg_t &original_qubits, reg_t &squeezed_qubits);

//------------------------------------------------------------------------
// Function name: reorder_all_qubits
// Description: The ordering of the amplitudes in the statevector in this module is 
//    [n, (n-1),.., 2, 1, 0], i.e., msb is leftmost and lsb is rightmost.
//    Sometimes, we need to provide a different ordering of the amplitudes, such as 
//    in snapshot_probabilities. For example, instead of [2, 1, 0] the user requests 
//    the probabilities of [1, 0, 2].
//    Note that the qubits are numbered from left to right, e.g., 210
// Input: orig_probvector - the ordered vector of probabilities/amplitudes
//        qubits - a list containing the new ordering
// Returns: new_probvector - the vector in the new ordering
//    e.g., 011->101 (for the ordering [1, 0, 2]
//
//------------------------------------------------------------------------
template <class vec_t>
void reorder_all_qubits(const vec_t& orig_probvector, 
			const reg_t &qubits, 
			vec_t& new_probvector);
uint_t reorder_qubits(const reg_t &qubits, uint_t index);

//------------------------------------------------------------------------
// Function name: permute_all_qubits
// Description: Given an input ordering of the qubits, an output ordering of the 
//    qubits and a statevector, create the statevector that represents the same 
//    state in the output ordering of the qubits.
// Input: orig_statevector - the ordered vector of probabilities/amplitudes
//        input_qubits - a list containing the original ordering of the qubits
//        output_qubits - a list containing the new ordering
// Returns: new_statevector - the vector in the new ordering
// Note that the qubits are numbered from left to right, i.e., the msb is 0
//
//------------------------------------------------------------------------
template <class vec_t>
void permute_all_qubits(const vec_t& orig_statevector, 
			const reg_t &input_qubits, 
			const reg_t &output_qubits,
			vec_t& new_statevector);

//------------------------------------------------------------------------
// Function name: permute_qubits
// Description: Helper function for permute_all_qubits
//    Given a single index in the amplitude vector, returns the index in the new 
//    statevector that will be assigned the value of this index.
// Input: index - the original index
//        input_qubits - the original ordering of the qubits
//        output_qubits - a list containing the new ordering 
// Returns: new index
// Note that the qubits are numbered from left to right, i.e., the msb is 0
// For example, if input_qubits=[0,1,2], and output_qubits=[1,0,2], for index=[0x100],
// output index =[0x010]
//------------------------------------------------------------------------
  uint_t permute_qubits(const reg_t &input_qubits, uint_t index, const reg_t &output_qubits);

//--------------------------------------------------------------------------
// Function name: reverse_all_bits
// Description: The ordering of the amplitudes in the statevector in this module is 
//    000, 001, 010, 011, 100, 101, 110, 111.
//    The ordering of the amplitudes in the statevector in Qasm in general is 
//    000, 100, 010, 110, 001, 101, 011, 111.
//    This function converts the statevector from one representation to the other.
//    This is a special case of reorder_qubits
// Input: the input statevector and the number of qubits
// Output: the statevector in reverse order
//----------------------------------------------------------------	
template <class vec_t>
vec_t reverse_all_bits(const vec_t& statevector, uint_t num_qubits);

// with 5 qubits, the number 2 in binary is 00010,
// when reversed it is 01000, which is the number 8
uint_t reverse_bits(uint_t num, uint_t len);

std::vector<uint_t> calc_new_indices(const reg_t &indices);

// The following two functions are helper functions used by 
// initialize_from_statevector
cmatrix_t reshape_matrix(cmatrix_t input_matrix);
cmatrix_t mul_matrix_by_lambda(const cmatrix_t &mat,
		               const rvector_t &lambda);

std::string sort_paulis_by_qubits(const std::string &paulis, 
				  const reg_t &qubits);

bool is_ordered(const reg_t &qubits);

uint_t binary_search(const rvector_t &acc_probvector, 
		     uint_t start, uint_t end, 
		     double rnd);
//------------------------------------------------------------------------
// local function implementations
//------------------------------------------------------------------------
void squeeze_qubits(const reg_t &original_qubits, reg_t &squeezed_qubits) {
  std::vector<uint_t> sorted_qubits;
  for (uint_t index : original_qubits) {
    sorted_qubits.push_back(index);
  }
  sort(sorted_qubits.begin(), sorted_qubits.end());
  for (uint_t i=0; i<original_qubits.size(); i++) {
    for (uint_t j=0; j<sorted_qubits.size(); j++) {
      if (original_qubits[i] == sorted_qubits[j]) {
	squeezed_qubits[i] = j;
	break;
      } 
    }    
  }
}

template <class vec_t>
void reorder_all_qubits(const vec_t& orig_probvector, 
			const reg_t &qubits,
			vec_t& new_probvector) {
  uint_t new_index;
  uint_t length = 1ULL << qubits.size();   // length = pow(2, num_qubits)
  // if qubits are [k0, k1,...,kn], move them to [0, 1, .. , n], but preserve relative
  // ordering
  reg_t squeezed_qubits(qubits.size());
  squeeze_qubits(qubits, squeezed_qubits);

  for (uint_t i=0; i < length; i++) {
    new_index = reorder_qubits(squeezed_qubits, i);
    new_probvector[new_index] = orig_probvector[i];
  } 
}

uint_t reorder_qubits(const reg_t &qubits, uint_t index) {
  uint_t new_index = 0;

  int_t current_pos = 0, current_val = 0, new_pos = 0, shift =0;
  uint_t num_qubits = qubits.size();
  for (uint_t i=0; i<num_qubits; i++) {
    current_pos = num_qubits-1-qubits[i];
    current_val = 1ULL << current_pos;
    new_pos = num_qubits-1-i;
    shift = new_pos - current_pos;
    if (index & current_val) {
      if (shift > 0) {
	new_index += current_val << shift;
      } else if (shift < 0) {
	new_index += current_val >> -shift; 
      } else {
	new_index += current_val;
      }
      
    }
  }
  return new_index;
}

template <class vec_t>
void permute_all_qubits(const vec_t& orig_statevector, 
			const reg_t &input_qubits,
			const reg_t &output_qubits,
			vec_t& new_statevector) {
  uint_t new_index;
  uint_t length = 1ULL << input_qubits.size();   // length = pow(2, num_qubits)
  // if qubits are [k0, k1,...,kn], move them to [0, 1, .. , n], but preserve relative
  // ordering
  reg_t squeezed_qubits(input_qubits.size());
  squeeze_qubits(input_qubits, squeezed_qubits);

  for (uint_t i=0; i < length; i++) {
    new_index = permute_qubits(squeezed_qubits, i, output_qubits);
    new_statevector[new_index] = orig_statevector[i];
  } 
}

uint_t permute_qubits(const reg_t &input_qubits, uint_t index, const reg_t &output_qubits) {
  uint_t new_index = 0;
  // pos is from right to left, i.e., msb has pos 0, and lsb has pos num_qubits-1
  // This is in line with the ordering of the qubits in the MPS structure
  int_t current_pos = 0, current_val = 0, new_pos = 0, shift =0;
  uint_t num_qubits = input_qubits.size();

  for (uint_t in=0; in<num_qubits; in++) {
    current_pos = in;
    for (uint_t out=0; out<num_qubits; out++) {
      if (input_qubits[in] == output_qubits[out]) {
	new_pos = out;
	break;
      }
    }
    shift = new_pos - current_pos;
    current_val = 1ULL << current_pos;

    if (index & current_val) {
      if (shift > 0) {
	new_index += current_val << shift;
      } else if (shift < 0) {
	new_index += current_val >> -shift; 
      } else {
	new_index += current_val;
      }      
    }
  }
  return new_index;
}

// with 5 qubits, the number 2 in binary is 00010,
// when reversed it is 01000, which is the number 8
uint_t reverse_bits(uint_t num, uint_t len) {
  uint_t sum = 0;
  for (uint_t i=0; i<len; ++i) {
    if ((num & 0x1) == 1) {
      sum += 1ULL << (len-1-i);   // adding pow(2, len-1-i)
    }
    num = num>>1;
    if (num == 0) {
      break;
    }
  }
  return sum;
}

template <class vec_t>
vec_t reverse_all_bits(const vec_t& statevector, uint_t num_qubits)
{
  uint_t length = statevector.size();   // length = pow(2, num_qubits_)
  vec_t output_vector;
  output_vector.resize(length);

#pragma omp parallel for if (length > MPS::get_omp_threshold() && MPS::get_omp_threads() > 1) num_threads(MPS::get_omp_threads()) 
  for (int_t i = 0; i < static_cast<int_t>(length); i++) {
    output_vector[i] = statevector[reverse_bits(i, num_qubits)];
  }

  return output_vector;
}


std::vector<uint_t> calc_new_indices(const reg_t &indices) {
  // assumes indices vector is sorted
  uint_t n = indices.size();
  uint_t mid_index = indices[(n-1)/2];
  uint_t first = mid_index - (n-1)/2;
  std::vector<uint_t> new_indices(n);
  std::iota( std::begin( new_indices ), std::end( new_indices ), first);
  return new_indices;
}

cmatrix_t mul_matrix_by_lambda(const cmatrix_t &mat,
			       const rvector_t &lambda) {
  if (lambda == rvector_t {1.0}) return mat;
  cmatrix_t res_mat(mat);
  uint_t num_rows = mat.GetRows(), num_cols = mat.GetColumns();

#ifdef _WIN32
#pragma omp parallel for if (num_rows*num_cols > MPS_Tensor::MATRIX_OMP_THRESHOLD && MPS::get_omp_threads() > 1) num_threads(MPS::get_omp_threads()) 
#else
#pragma omp parallel for collapse(2) if (num_rows*num_cols > MPS_Tensor::MATRIX_OMP_THRESHOLD && MPS::get_omp_threads() > 1) num_threads(MPS::get_omp_threads()) 
#endif
  for(int_t row = 0; row < static_cast<int_t>(num_rows); row++) {
    for(int_t col = 0; col < static_cast<int_t>(num_cols); col++) {
	res_mat(row, col) = mat(row, col) * lambda[col];
      }
  }
  return res_mat;
}

cmatrix_t reshape_matrix(cmatrix_t input_matrix) {
  std::vector<cmatrix_t> res(2);
  AER::Utils::split(input_matrix, res[0], res[1], 1);
  cmatrix_t reshaped_matrix = AER::Utils::concatenate(res[0], res[1], 0);
  return reshaped_matrix;
}

std::string sort_paulis_by_qubits(const std::string &paulis, 
				  const reg_t &qubits) {
  uint_t min = UINT_MAX;
  uint_t min_index = 0;

  std::string new_paulis;
  std::vector<uint_t> temp_qubits = qubits;
  // find min_index, the next smallest index in qubits
  for (uint_t i=0; i<paulis.size(); i++) {
    min = temp_qubits[0];
    for (uint_t qubit=0; qubit<qubits.size(); qubit++)
      if (temp_qubits[qubit] <= min) {
	min = temp_qubits[qubit];
	min_index = qubit;
      }
    // select the corresponding pauli, and put it next in 
    // the sorted vector
    new_paulis.push_back(paulis[min_index]);
    // make sure we don't select this index again by setting it to UINT_MAX
    temp_qubits[min_index] = UINT_MAX;
  }
  return new_paulis;
}

bool is_ordered(const reg_t &qubits) {
  bool ordered = true;
  for (uint_t index=0; index < qubits.size()-1; index++) {
    if (qubits[index]+1 != qubits[index+1]){
      ordered = false;
      break;
    }
  }
  return ordered;
}
//------------------------------------------------------------------------
// implementation of MPS methods
//------------------------------------------------------------------------

void MPS::initialize(uint_t num_qubits)
{
  num_qubits_ = num_qubits;
  q_reg_.clear();
  lambda_reg_.clear();
  complex_t alpha = 1.0f;
  complex_t beta = 0.0f;

  for(uint_t i = 0; i < num_qubits_; i++) {
    q_reg_.push_back(MPS_Tensor(alpha, beta));
  }
  for (uint_t i = 1; i < num_qubits_; i++) {
    lambda_reg_.push_back(rvector_t {1.0});
  }

  qubit_ordering_.order_.clear();
  qubit_ordering_.order_.resize(num_qubits);
  std::iota(qubit_ordering_.order_.begin(), qubit_ordering_.order_.end(), 0);

  qubit_ordering_.location_.clear();
  qubit_ordering_.location_.resize(num_qubits);
  std::iota(qubit_ordering_.location_.begin(), qubit_ordering_.location_.end(), 0);
}

void MPS::initialize(const MPS &other){
    if (this != &other) {
      num_qubits_ = other.num_qubits_;
      q_reg_ = other.q_reg_;
      lambda_reg_ = other.lambda_reg_;
      qubit_ordering_.order_ = other.qubit_ordering_.order_;
      qubit_ordering_.location_ = other.qubit_ordering_.location_;
    }     
}

reg_t MPS::get_internal_qubits(const reg_t &qubits) const {
  reg_t internal_qubits(qubits.size());
  for (uint_t i=0; i<qubits.size(); i++) {
    internal_qubits[i] = get_qubit_index(qubits[i]);
  }
  return internal_qubits;
}
 
void MPS::apply_h(uint_t index) 
{
  get_qubit(index).apply_matrix(AER::Linalg::Matrix::H);
}

void MPS::apply_sx(uint_t index)
{
  get_qubit(index).apply_matrix(AER::Linalg::Matrix::SX);
}

void MPS::apply_sxdg(uint_t index)
{
  get_qubit(index).apply_matrix(AER::Linalg::Matrix::SXDG);
}

void MPS::apply_r(uint_t index, double phi, double lam)
{
  get_qubit(index).apply_matrix(AER::Linalg::Matrix::r(phi, lam));
}

void MPS::apply_rx(uint_t index, double theta)
{
  get_qubit(index).apply_matrix(AER::Linalg::Matrix::rx(theta));
}

void MPS::apply_ry(uint_t index, double theta)
{
  get_qubit(index).apply_matrix(AER::Linalg::Matrix::ry(theta));
}

void MPS::apply_rz(uint_t index, double theta)
{
  get_qubit(index).apply_matrix(AER::Linalg::Matrix::rz(theta));
}

void MPS::apply_u2(uint_t index, double phi, double lambda)
{
  get_qubit(index).apply_matrix(AER::Linalg::Matrix::u2(phi, lambda));
}

void MPS::apply_u3(uint_t index, double theta, double phi, double lambda)
{
  get_qubit(index).apply_matrix(AER::Linalg::Matrix::u3(theta, phi, lambda));
}



void MPS::apply_cnot(uint_t index_A, uint_t index_B)
{
  apply_2_qubit_gate(get_qubit_index(index_A), 
		     get_qubit_index(index_B), cx, cmatrix_t(1, 1));
}

void MPS::apply_cy(uint_t index_A, uint_t index_B)
{
  apply_2_qubit_gate(get_qubit_index(index_A), 
		     get_qubit_index(index_B), cy, cmatrix_t(1, 1));
}

void MPS::apply_cz(uint_t index_A, uint_t index_B)
{
  apply_2_qubit_gate(get_qubit_index(index_A), 
		     get_qubit_index(index_B), cz, cmatrix_t(1, 1));
}

void MPS::apply_cu1(uint_t index_A, uint_t index_B, double lambda)
{
  cmatrix_t lambda_in_mat(1, 1);
  lambda_in_mat(0, 0) = lambda;
  apply_2_qubit_gate(get_qubit_index(index_A), 
		     get_qubit_index(index_B), cu1, lambda_in_mat);
}

void MPS::apply_csx(uint_t index_A, uint_t index_B)
{
  cmatrix_t sx_matrix = AER::Linalg::Matrix::SX;
  apply_2_qubit_gate(get_qubit_index(index_A), 
		     get_qubit_index(index_B), csx, sx_matrix);
}

void MPS::apply_rxx(uint_t index_A, uint_t index_B, double theta)
{
  cmatrix_t rxx_matrix = AER::Linalg::Matrix::rxx(theta);
  apply_2_qubit_gate(get_qubit_index(index_A), get_qubit_index(index_B), su4, rxx_matrix);
}

void MPS::apply_ryy(uint_t index_A, uint_t index_B, double theta)
{
  cmatrix_t ryy_matrix = AER::Linalg::Matrix::ryy(theta);
  apply_2_qubit_gate(get_qubit_index(index_A), get_qubit_index(index_B), su4, ryy_matrix);
}

void MPS::apply_rzz(uint_t index_A, uint_t index_B, double theta)
{
  cmatrix_t rzz_matrix = AER::Linalg::Matrix::rzz(theta);
  apply_2_qubit_gate(get_qubit_index(index_A), get_qubit_index(index_B), su4, rzz_matrix);
}

void MPS::apply_rzx(uint_t index_A, uint_t index_B, double theta)
{
  cmatrix_t rzx_matrix = AER::Linalg::Matrix::rzx(theta);
  apply_2_qubit_gate(get_qubit_index(index_A), get_qubit_index(index_B), su4, rzx_matrix);
}

void MPS::apply_ccx(const reg_t &qubits)
{
  reg_t internal_qubits = get_internal_qubits(qubits);
  apply_3_qubit_gate(internal_qubits, ccx, cmatrix_t(1, 1));
}

void MPS::apply_cswap(const reg_t &qubits)
{
  reg_t internal_qubits = get_internal_qubits(qubits);
  apply_3_qubit_gate(internal_qubits, cswap, cmatrix_t(1, 1));
}

void MPS::apply_swap(uint_t index_A, uint_t index_B, bool swap_gate) {
  apply_swap_internal(get_qubit_index(index_A), get_qubit_index(index_B), swap_gate);
}

void MPS::apply_swap_internal(uint_t index_A, uint_t index_B, bool swap_gate) {
  uint_t actual_A = index_A;
  uint_t actual_B = index_B;
  if(actual_A > actual_B) {
    std::swap(actual_A, actual_B);
  }

  if(actual_A + 1 < actual_B) {
    uint_t i;
    for(i = actual_A; i < actual_B; i++) {
      apply_swap_internal(i, i+1, swap_gate);
    }
    for(i = actual_B-1; i > actual_A; i--) {
      apply_swap_internal(i, i-1, swap_gate);
    }
    return;
  }
  // when actual_A+1 == actual_B then we can really do the swap between A and A+1
  common_apply_2_qubit_gate(actual_A, Gates::swap, 
			    cmatrix_t(1, 1) /*dummy matrix*/, false /*swapped*/);
 
  if (!swap_gate) {
    // we move the qubit at index_A one position to the right
    // and the qubit at index_B (or index_A+1) is moved one position 
    //to the left
    std::swap(qubit_ordering_.order_[index_A], qubit_ordering_.order_[index_B]);    
    // For logging purposes:
    print_to_log_internal_swap(index_A, index_B);

    // update qubit locations after all the swaps
    for (uint_t i=0; i<num_qubits_; i++)
      qubit_ordering_.location_[qubit_ordering_.order_[i]] = i;
  }
}

void MPS::print_to_log_internal_swap(uint_t qubit0, uint_t qubit1) const {
  if (mps_log_data_) {
    print_to_log("internal_swap on qubits ", qubit0, ",", qubit1);
  }
  print_bond_dimensions();
}

void MPS::print_bond_dimensions() const {
  print_to_log(", BD=[");
  reg_t bd = get_bond_dimensions();
  for (uint_t index=0; index<bd.size(); index++) {
    print_to_log(bd[index]);
      if (index < bd.size()-1)
	print_to_log(" ");
  }
  print_to_log("],  ");
}
//-------------------------------------------------------------------------
// MPS::apply_2_qubit_gate - outline of the algorithm
// 1. Swap qubits A and B until they are consecutive
// 2. Contract MPS_Tensor[A] and MPS_Tensor[B], yielding a temporary four-matrix MPS_Tensor 
//    that represents the entangled states of A and B.
// 3. Apply the gate
// 4. Decompose the temporary MPS_Tensor (using SVD) into U*S*V, where U and V are matrices
//    and S is a diagonal matrix
// 5. U is split by rows to yield two MPS_Tensors representing qubit A (in reshape_U_after_SVD), 
//    V is split by columns to yield two MPS_Tensors representing qubit B (in reshape_V_after_SVD),
//    the diagonal of S becomes the Lambda-vector in between A and B.
//-------------------------------------------------------------------------
void MPS::apply_2_qubit_gate(uint_t index_A, uint_t index_B, 
			     Gates gate_type, const cmatrix_t &mat, 
			     bool is_diagonal)
{
  // We first move the two qubits to be in consecutive positions
  // By default, the right qubit is moved to the position after the left qubit.
  // However, the user can choose to move the left qubit to be in the position 
  // before the right qubit by changing the MPS_swap_direction to SWAP_RIGHT.
  // The direction of the swaps may affect performance, depending on the circuit.

  bool swapped = false;
  uint_t low_qubit=0, high_qubit=0;

  if (index_B > index_A) {
    low_qubit = index_A;
    high_qubit = index_B;
  } else {
    low_qubit = index_B;
    high_qubit = index_A;
    swapped = true;
  }
  if (mps_swap_direction_ == MPS_swap_direction::SWAP_LEFT) {
    // Move high_qubit to be right after low_qubit
      change_position(high_qubit, low_qubit+1);  
  } else {  //mps_swap_right
    // Move low_qubit to be right before high_qubit
      change_position(low_qubit, high_qubit-1);  
      low_qubit = high_qubit-1;
    }
  common_apply_2_qubit_gate(low_qubit, gate_type, mat, swapped, is_diagonal);
}

void MPS::common_apply_2_qubit_gate(uint_t A,  // the gate is applied to A and A+1
				    Gates gate_type, const cmatrix_t &mat,
				    bool swapped,
				    bool is_diagonal) {
  // After we moved the qubits as necessary, 
  // the operation is always between qubits A and A+1

  //There is no lambda on the edges of the MPS
  if (A != 0)
    q_reg_[A].mul_Gamma_by_left_Lambda(lambda_reg_[A-1]);
  if (A+1 != num_qubits_-1)
    q_reg_[A+1].mul_Gamma_by_right_Lambda(lambda_reg_[A+1]);

  MPS_Tensor temp = MPS_Tensor::contract(q_reg_[A], lambda_reg_[A], q_reg_[A+1]);
  
  switch (gate_type) {
  case cx:
    temp.apply_cnot(swapped);
    break;
  case cy:
    temp.apply_cy(swapped);
    break;
  case cz:
    temp.apply_cz();
    break;
  case swap:
    temp.apply_swap();
    break;
  case id:
    break;
  case cu1:
    temp.apply_cu1(std::real(mat(0, 0)));
    break;
  case csx:
    temp.apply_control_2_qubits(mat, swapped, is_diagonal);
    break;
  case su4:
    // We reverse the order of the qubits, according to the Qiskit convention.
    // Effectively, this reverses swap for 2-qubit gates
    temp.apply_matrix_2_qubits(mat, !swapped, is_diagonal);
    break;
    
  default:
    throw std::invalid_argument("illegal gate for apply_2_qubit_gate"); 
  }

  MPS_Tensor left_gamma, right_gamma;
  rvector_t lambda;
  double discarded_value = MPS_Tensor::Decompose(temp, left_gamma, lambda, right_gamma);
  if (discarded_value > json_chop_threshold_)
    MPS::print_to_log("discarded_value=", discarded_value, ", ");

  if (A != 0)
    left_gamma.div_Gamma_by_left_Lambda(lambda_reg_[A-1]);
  if (A+1 != num_qubits_-1)
    right_gamma.div_Gamma_by_right_Lambda(lambda_reg_[A+1]);

  q_reg_[A] = left_gamma;
  lambda_reg_[A] = lambda;
  q_reg_[A+1] = right_gamma;
}

void MPS::apply_3_qubit_gate(const reg_t &qubits,
			     Gates gate_type, const cmatrix_t &mat,
			     bool is_diagonal)
{
  if (qubits.size() != 3) {
    std::stringstream ss;
    ss << "error: apply_3_qubit gate must receive 3 qubits";
    throw std::runtime_error(ss.str());
  }

  reg_t new_qubits(qubits.size());
  centralize_qubits(qubits, new_qubits);

  // extract the tensor containing only the 3 qubits on which we apply the gate
  uint_t first = new_qubits.front();
  MPS_Tensor sub_tensor(state_vec_as_MPS(first, first+2));

  // apply the gate to sub_tensor
  switch (gate_type) {
  case ccx:
    // The controlled (or target) qubit, is qubit[2]. Since in new_qubits the qubits are sorted,
    // the relative position of the controlled qubit will be 0, 1, or 2 depending on
    // where qubit[2] was moved to in new_qubits
    uint_t target;
    if (qubits[2] > qubits[0] && qubits[2] > qubits[1])
      target = 2;
    else if (qubits[2] < qubits[0] && qubits[2] < qubits[1])
      target = 0;
    else
      target = 1;
    sub_tensor.apply_ccx(target);
    break;
  case cswap:
    uint_t control;
    if (qubits[0] < qubits[1] && qubits[0] < qubits[2])
      control = 0;
    else if (qubits[0] > qubits[1] && qubits[0] > qubits[2])
      control = 2;
    else
      control = 1;
    sub_tensor.apply_cswap(control);
    break;

  default:
    throw std::invalid_argument("illegal gate for apply_3_qubit_gate"); 
  }

  // state_mat is a matrix containing the flattened representation of the sub-tensor 
  // into a single matrix. Note that sub_tensor will contain 8 matrices for 3-qubit
  // gates. state_mat will be the concatenation of them all.
  cmatrix_t state_mat = sub_tensor.get_data(0);
  for (uint_t i=1; i<sub_tensor.get_data().size(); i++)
    state_mat = AER::Utils::concatenate(state_mat, sub_tensor.get_data(i), 1) ;

  // We convert the matrix back into a 3-qubit MPS structure
  MPS sub_MPS;
  sub_MPS.initialize_from_matrix(qubits.size(), state_mat);

  // copy the 3-qubit MPS back to the corresponding positions in the original MPS
  for (uint_t i=0; i<sub_MPS.num_qubits(); i++) {
    q_reg_[first+i] = sub_MPS.q_reg_[i];
  }
  lambda_reg_[first] = sub_MPS.lambda_reg_[0];
  lambda_reg_[first+1] = sub_MPS.lambda_reg_[1];
  if (first > 0)
    q_reg_[first].div_Gamma_by_left_Lambda(lambda_reg_[first-1]);
  if (first+2 < num_qubits_-1)
    q_reg_[first+2].div_Gamma_by_right_Lambda(lambda_reg_[first+2]);
}

void MPS::apply_matrix(const reg_t & qubits, const cmatrix_t &mat, 
		       bool is_diagonal) {
  reg_t internal_qubits = get_internal_qubits(qubits);
  apply_matrix_internal(internal_qubits, mat, is_diagonal);
}

void MPS::apply_matrix_internal(const reg_t & qubits, const cmatrix_t &mat,
				bool is_diagonal) 
{
  switch (qubits.size()) {
  case 1: 
    q_reg_[qubits[0]].apply_matrix(mat, is_diagonal);
    break;
  case 2:
    apply_2_qubit_gate(qubits[0], qubits[1], su4, mat, is_diagonal);
    break;
  default:
    apply_multi_qubit_gate(qubits, mat, is_diagonal);
  }
}

void MPS::apply_multi_qubit_gate(const reg_t &qubits,
				 const cmatrix_t &mat,
				 bool is_diagonal) {
  // bring the qubits to consecutive positions
  uint_t num_qubits = qubits.size();
  uint_t length  = 1ULL << num_qubits;
  reg_t squeezed_qubits(num_qubits);
  squeeze_qubits(qubits, squeezed_qubits);

  // reverse to match the ordering in qiskit, which is the reverse of mps
  std::reverse(squeezed_qubits.begin(), squeezed_qubits.end());

  // reorder on a dummy vector to get the new ordering
  reg_t ordered_vec(length);
  std::iota( std::begin(ordered_vec), std::end(ordered_vec), 0);
  reg_t new_vec(length);
  reorder_all_qubits(ordered_vec, squeezed_qubits, new_vec);

  // change qubit order in the matrix - instead of doing swaps on the qubits
  uint_t nqubits = qubits.size();
  uint_t sidelen = 1 << nqubits;
  cmatrix_t new_mat(sidelen, sidelen);
  for (uint_t col=0; col<sidelen; ++col) {
    for (uint_t row=0; row<sidelen; ++row) {
      if (row == col)
	new_mat(new_vec[row], new_vec[row]) = mat(row, row);
      else
	new_mat(new_vec[row], new_vec[col]) = mat(row, col);
    }
  }

  if (is_ordered(qubits))
    apply_matrix_to_target_qubits(qubits, new_mat, is_diagonal);
  else
    apply_unordered_multi_qubit_gate(qubits, new_mat, is_diagonal);
}

void MPS::apply_unordered_multi_qubit_gate(const reg_t &qubits,
					   const cmatrix_t &mat,
					   bool is_diagonal){
  reg_t new_qubits(qubits.size());
  centralize_qubits(qubits, new_qubits);
  apply_matrix_to_target_qubits(new_qubits, mat, is_diagonal);
}

void MPS::apply_matrix_to_target_qubits(const reg_t &target_qubits,
					const cmatrix_t &mat,
					bool is_diagonal) {
  uint_t num_qubits = target_qubits.size();
  uint_t first = target_qubits.front();
  MPS_Tensor sub_tensor(state_vec_as_MPS(first, first+num_qubits-1));
  sub_tensor.apply_matrix(mat, is_diagonal);

  // state_mat is a matrix containing the flattened representation of the sub-tensor 
  // into a single matrix. E.g., sub_tensor will contain 8 matrices for 3-qubit
  // gates. state_mat will be the concatenation of them all.
  cmatrix_t state_mat = sub_tensor.get_data(0);
  for (uint_t i=1; i<sub_tensor.get_data().size(); i++)
    state_mat = AER::Utils::concatenate(state_mat, sub_tensor.get_data(i), 1) ;

  // We convert the matrix back into an MPS structure
  MPS sub_MPS;
  sub_MPS.initialize_from_matrix(num_qubits, state_mat);

  if (num_qubits == num_qubits_) {
    q_reg_.clear();
    q_reg_ = sub_MPS.q_reg_;
    lambda_reg_ = sub_MPS.lambda_reg_;
  } else {
    // copy the sub_MPS back to the corresponding positions in the original MPS
    for (uint_t i=0; i<sub_MPS.num_qubits(); i++) {
      q_reg_[first+i] = sub_MPS.q_reg_[i];
    }
    for (uint_t i=0; i<num_qubits-1; i++) {
      lambda_reg_[first+i] = sub_MPS.lambda_reg_[i];       
    }
    if (first > 0)
      q_reg_[first].div_Gamma_by_left_Lambda(lambda_reg_[first-1]);
    if (first+num_qubits-1 < num_qubits_-1)
	q_reg_[first+num_qubits-1].div_Gamma_by_right_Lambda(lambda_reg_[first+num_qubits-1]);
  }
}

void MPS::apply_diagonal_matrix(const AER::reg_t &qubits, const cvector_t &vmat) {
  // converting the vector to a 1xn matrix whose first (and single) row is vmat
  uint_t dim = vmat.size();
  cmatrix_t diag_mat(1, dim);
  for (uint_t i=0; i<dim; i++) {
      diag_mat(0, i) = vmat[i];
  }
  apply_matrix(qubits, diag_mat, true /*is_diagonal*/);
}

void MPS::apply_kraus(const reg_t &qubits,
                   const std::vector<cmatrix_t> &kmats,
                   RngEngine &rng) {
  reg_t internal_qubits = get_internal_qubits(qubits);
  apply_kraus_internal(internal_qubits, kmats, rng);

}
void MPS::apply_kraus_internal(const reg_t &qubits,
                   const std::vector<cmatrix_t> &kmats,
                   RngEngine &rng) {
  // Check edge case for empty Kraus set (this shouldn't happen)
  if (kmats.empty())
    return; // end function early
  // Choose a real in [0, 1) to choose the applied kraus operator once
  // the accumulated probability is greater than r.
  // We know that the Kraus noise must be normalized
  // So we only compute probabilities for the first N-1 kraus operators
  // and infer the probability of the last one from 1 - sum of the previous

  double r = rng.rand(0., 1.);
  double accum = 0.;
  bool complete = false;
  
  cmatrix_t rho = density_matrix_internal(qubits);
  
  cmatrix_t sq_kmat;
  double p = 0;

  // Loop through N-1 kraus operators
  for (size_t j=0; j < kmats.size() - 1; j++) {
    sq_kmat = AER::Utils::dagger(kmats[j]) * kmats[j];
    // Calculate probability
    p = real(AER::Utils::trace(rho * sq_kmat));
    accum += p;

    // check if we need to apply this operator
    if (accum > r) {
      // rescale mat so projection is normalized
      cmatrix_t temp_mat =  kmats[j] * (1 / std::sqrt(p));
      apply_matrix_internal(qubits, temp_mat);
      complete = true;
      break;
    }
  }
  // check if we haven't applied a kraus operator yet
  if (!complete) {
    // Compute probability from accumulated
    double renorm = 1 / std::sqrt(1. - accum);
    cmatrix_t temp_mat = kmats.back()* renorm;
    apply_matrix_internal(qubits, temp_mat);
  }
  
  uint_t min_qubit = qubits[0];
  uint_t max_qubit = qubits[0];
  for (uint_t i=qubits[0]; i<qubits.size(); i++) {
    min_qubit = std::min(min_qubit, qubits[i]);
    max_qubit = std::max(max_qubit, qubits[i]);
  }
  propagate_to_neighbors_internal(min_qubit, max_qubit, num_qubits_-1);
}

void MPS::centralize_qubits(const reg_t &qubits, 
			    reg_t &centralized_qubits) {
  reg_t sorted_indices;
  find_centralized_indices(qubits, sorted_indices, centralized_qubits);
  move_qubits_to_centralized_indices(sorted_indices, centralized_qubits);
}

void MPS::find_centralized_indices(const reg_t &qubits, 
				   reg_t &sorted_indices,
				   reg_t &centralized_qubits) const {
  sorted_indices = qubits;
  uint_t num_qubits = qubits.size();

  if (num_qubits == 1) {
    centralized_qubits = qubits;
    return;
  }

  bool ordered = true;
  for (uint_t index=0; index < num_qubits-1; index++) {
    if (qubits[index] > qubits[index+1]){
      ordered = false;
      break;
    }
  }
  if (!ordered)
      sort(sorted_indices.begin(), sorted_indices.end());

  centralized_qubits = calc_new_indices(sorted_indices);
}

void MPS::move_qubits_to_centralized_indices(const reg_t &sorted_indices,
					     const reg_t &centralized_qubits) {
  // We wish to minimize the number of swaps. Therefore we center the 
  // new indices around the median
  uint_t mid_index = (centralized_qubits.size()-1)/2;
  for(uint_t i = mid_index; i < sorted_indices.size(); i++) {
    change_position(sorted_indices[i], centralized_qubits[i]);
  }
  for(int i = mid_index-1; i >= 0; i--) {
    change_position(sorted_indices[i], centralized_qubits[i]);
  }
}

void MPS::move_all_qubits_to_sorted_ordering() {
  // qubit_ordering_.order_ can simply be initialized
  for (uint_t left_index=0;  left_index<num_qubits_; left_index++) {
    // find the qubit with the smallest index
    uint_t min_index = left_index;
    for (uint_t i = left_index+1; i<num_qubits_ ; i++) {
      if (qubit_ordering_.order_[i] == min_index) {
	  min_index = i;
	  break;
      }
    }
    // Move this qubit back to its original position
    for (uint_t j=min_index; j>left_index; j--) {
      //swap the qubits until smallest reaches its original position
      apply_swap_internal(j, j-1);
    }
  }
}  

void MPS::change_position(uint_t src, uint_t dst) {
   if(src == dst)
     return;
   if(src < dst)
     for(uint_t i = src; i < dst; i++) {
       apply_swap_internal(i, i+1, false);
     }
   else
     for(uint_t i = src; i > dst; i--) {
       apply_swap_internal(i, i-1, false);
     }
}

cmatrix_t MPS::density_matrix(const reg_t &qubits) const {
  reg_t internal_qubits = get_internal_qubits(qubits);
  return density_matrix_internal(internal_qubits);
}

cmatrix_t MPS::density_matrix_internal(const reg_t &qubits) const {
  MPS temp_MPS;
  temp_MPS.initialize(*this);
  MPS_Tensor psi = temp_MPS.state_vec_as_MPS(qubits);
  uint_t size = psi.get_dim();
  cmatrix_t rho(size,size);
 
  // We do the reordering of qubits on a dummy vector in order to not do the reordering on psi, 
  // since psi is a vector of matrices and this would be more costly in performance
  reg_t ordered_vector(size), temp_vector(size), actual_vec(size); 
  std::iota( std::begin(ordered_vector), std::end(ordered_vector), 0);
  reorder_all_qubits(ordered_vector, qubits, temp_vector);
  actual_vec = reverse_all_bits(temp_vector, qubits.size());

#ifdef _WIN32
    #pragma omp parallel for if (size > omp_threshold_ && omp_threads_ > 1) num_threads(omp_threads_)
#else
    #pragma omp parallel for collapse(2) if (size > omp_threshold_ && omp_threads_ > 1) num_threads(omp_threads_)
#endif
  
  for(int_t i = 0; i < static_cast<int_t>(size); i++) {
    for(int_t j = 0; j < static_cast<int_t>(size); j++) {
      rho(i,j) = AER::Utils::sum( AER::Utils::elementwise_multiplication(
					psi.get_data(actual_vec[i]), 
					AER::Utils::conjugate(psi.get_data(actual_vec[j]))) );
    }
  }

  return rho;
}

rvector_t MPS::diagonal_of_density_matrix(const reg_t &qubits) const
{
  reg_t new_qubits;
  MPS temp_MPS;
  temp_MPS.initialize(*this);
  temp_MPS.centralize_qubits(qubits, new_qubits);

  MPS_Tensor psi = temp_MPS.state_vec_as_MPS(new_qubits.front(), new_qubits.back());

  uint_t size = psi.get_dim();
  rvector_t diagonal_rho(size);

  for(int_t i = 0; i < static_cast<int_t>(size); i++) {
    diagonal_rho[i] = real(AER::Utils::sum( AER::Utils::elementwise_multiplication(psi.get_data(i), AER::Utils::conjugate(psi.get_data(i))) ));
  }
  return diagonal_rho;
}

void MPS::MPS_with_new_indices(const reg_t &qubits, 
			       reg_t &centralized_qubits,
			       MPS& temp_MPS) const {
  temp_MPS.initialize(*this);
  temp_MPS.centralize_qubits(qubits, centralized_qubits);
}

double MPS::expectation_value(const reg_t &qubits, 
			      const cmatrix_t &M) const {
   reg_t internal_qubits = get_internal_qubits(qubits);
   double expval = expectation_value_internal(internal_qubits, M);
   return expval;
}

double MPS::expectation_value_internal(const reg_t &qubits, 
				       const cmatrix_t &M) const {
  cmatrix_t rho;
  rho = density_matrix_internal(qubits);

  // Trace(rho*M). not using methods for efficiency
  complex_t res = 0;
  for (uint_t i = 0; i < M.GetRows(); i++)
    for (uint_t j = 0; j < M.GetRows(); j++)
      res += M(i,j)*rho(j,i);
  // Trace(rho*M). not using methods for efficiency
  return real(res);
}

//---------------------------------------------------------------
// Function: expectation_value_pauli
// Algorithm: For more details, see "The density-matrix renormalization group in the age of matrix 
//            product states" by Ulrich Schollwock.
// For the illustration, assume computing the expectation 
// value on qubits numbered q0, q1, q2, q3. There may be additional qubits
// before q0 or after q3 
// Initial state: 
//      q0     q1     q2     q3                               
//   -a0-o--a1--o--a2--o--a3--o---  
//       |      |      |      |  
//   -a0-o--a1--o--a2--o--a3--o---                                     
//                       
//                                 
// We can actually think of this as       q0  q1  q2  q3
//                                       --o---o---o---o--
//                                      |  |   |   |   |  |
//                                       --o---o---o---o--
// because expectation value on the left and right are 1. 

// After Step 4:
//       q1     q2     q3
//     a1/o--a2--o--a3--o--
//      o |      |      |  |
//     a1\o--a2--o--a3--o-- 
//
// After step 8:
//       q1     q2     q3
//        o--a2--o--a3--o--
//     a1||i     |      |  |
//        o--a2--o--a3--o-- 
//
// After step 9:
//              q2     q3
//            a2/o--a3--o--
//             o |      |  |
//            a2\o--a3--o-- 
//---------------------------------------------------------------

complex_t MPS::expectation_value_pauli(const reg_t &qubits, const std::string &matrices) const {
    reg_t internal_qubits = get_internal_qubits(qubits);

    // instead of computing the expectation value on the specified qubits, 
    // we find the min and max of these qubits, and compute the expectation value
    // on all the qubits in between, inserting I matrices for those qubits 
    // that were not in the original vector "qubits".
    // This enhancement was done for performance reasons
    reg_t extended_qubits = internal_qubits;

    const auto min = std::min_element(begin(internal_qubits), end(internal_qubits));
    const auto max = std::max_element(begin(internal_qubits), end(internal_qubits));
    uint_t min_qubit = *min;
    uint_t max_qubit = *max;

    // The number of qubits added  to extended_qubits
    uint_t num_Is = 0;

    // Add all the additional qubits at the end of the vector of extended_qubits
    // The I matrices are added in expectation_value_pauli_internal, after they are reversed
    for (uint_t i=min_qubit; i<=max_qubit; i++) {
        auto itr = std::find(internal_qubits.begin(), internal_qubits.end(), i);
        if (itr == internal_qubits.end()) {
            extended_qubits.push_back(i);
	    num_Is++;
        }
     }
     
     return expectation_value_pauli_internal(extended_qubits, matrices, min_qubit, max_qubit, num_Is);
}

complex_t MPS::expectation_value_pauli_internal(const reg_t &qubits, 
						const std::string &matrices, 
						uint_t first_index, uint_t last_index, 
						uint_t num_Is) const {
  // when computing the expectation value. We only have to sort the pauli matrices
  // to be in the same ordering as the qubits

  // Preliminary step - reverse the order of the matrices because
  // they are ordered in reverse to that of the qubits (in the interface)
  std::string reversed_matrices = matrices;
  reverse(reversed_matrices.begin(), reversed_matrices.end());
  for (uint_t i=0; i<num_Is; i++)
    reversed_matrices.append("I");
// sort the paulis according to the initial ordering of the qubits
  auto sorted_matrices = sort_paulis_by_qubits(reversed_matrices, qubits);

  char gate = sorted_matrices[0];

  // Step 1 - multiply tensor of q0 by its left lambda
  MPS_Tensor left_tensor = q_reg_[first_index];

  if (first_index > 0) {
    left_tensor.mul_Gamma_by_left_Lambda(lambda_reg_[first_index-1]);
  }

  // The last gamma must be multiplied also by its right lambda.
  // Here we handle the special case that we are calculating exp val
  // on a single qubit
  // we need to mul every gamma by its right lambda
  if (first_index==last_index && first_index < num_qubits_-1) {
    left_tensor.mul_Gamma_by_right_Lambda(lambda_reg_[first_index]);
  }

  // Step 2 - prepare the dagger of left_tensor
  MPS_Tensor left_tensor_dagger(AER::Utils::dagger(left_tensor.get_data(0)),
				AER::Utils::dagger(left_tensor.get_data(1)));
  // Step 3 - Apply the gate to q0
  left_tensor.apply_pauli(gate);

  // Step 4 - contract Gamma0' with Gamma0 over dimensions a0 and i
  // Before contraction, Gamma0' has size a1 x a0 x i, Gamma0 has size i x a0 x a1
  // result = left_contract is a matrix of size a1 x a1
  cmatrix_t final_contract;
  MPS_Tensor::contract_2_dimensions(left_tensor_dagger, left_tensor, omp_threads_,
				    final_contract);
  for (uint_t qubit_num=first_index+1; qubit_num<=last_index; qubit_num++) {
    // Step 5 - multiply next Gamma by its left lambda (same as Step 1)
    // next gamma has dimensions a0 x a1 x i
    MPS_Tensor next_gamma = q_reg_[qubit_num];
    next_gamma.mul_Gamma_by_left_Lambda(lambda_reg_[qubit_num-1]);

    // Last qubit must be multiplied by rightmost lambda
    if (qubit_num==last_index && qubit_num < num_qubits_-1)
      next_gamma.mul_Gamma_by_right_Lambda(lambda_reg_[qubit_num]);

    // Step 6 - prepare the dagger of the next gamma (same as Step 2)
    // next_gamma_dagger has dimensions a1' x a0' x i
    MPS_Tensor next_gamma_dagger(AER::Utils::dagger(next_gamma.get_data(0)),
				 AER::Utils::dagger(next_gamma.get_data(1)));

    // Step 7 - apply gate (same as Step 3)
    gate = sorted_matrices[qubit_num - first_index];
    next_gamma.apply_pauli(gate);

    // Step 8 - contract final_contract from previous stage with next gamma over a1
    // final_contract has dimensions a1 x a1, Gamma1 has dimensions a1 x a2 x i (where i=2)
    // result is a tensor of size a1 x a2 x i
    MPS_Tensor next_contract(final_contract * next_gamma.get_data(0),
			     final_contract * next_gamma.get_data(1));

    // Step 9 - contract next_contract (a1 x a2 x i)
    // with next_gamma_dagger (i x a2 x a1) (same as Step 4)
    // here we need to contract across two dimensions: a1 and i
    // result is a matrix of size a2 x a2
    MPS_Tensor::contract_2_dimensions(next_gamma_dagger, next_contract, omp_threads_,
				      final_contract);

  }

  // Step 10 - contract over final matrix of size aN x aN
  // We need to contract the final matrix with itself
  // Compute this by taking the trace of final_contract
  complex_t result = AER::Utils::trace(final_contract);
  return result;
}

std::ostream& MPS::print(std::ostream& out) const {
  for(uint_t i=0; i<num_qubits_; i++)
    {
      out << "Gamma [" << i << "] :" << std::endl;
      q_reg_[i].print(out);
      if(i < num_qubits_- 1)
	{
	  out << "Lambda [" << i << "] (size = " << lambda_reg_[i].size() << "):" << std::endl;
	  out << lambda_reg_[i] << std::endl;
	}
    }
  out << std::endl;
  return out;
}

std::vector<reg_t> MPS::get_matrices_sizes() const
{
  std::vector<reg_t> result;
  for(uint_t i=0; i<num_qubits_; i++)
    {
      result.push_back(q_reg_[i].get_size());
    }
  return result;
}

reg_t MPS::get_bond_dimensions() const {
  reg_t result;
  for(uint_t i=0; i<num_qubits_-1; i++)
    {
      result.push_back(lambda_reg_[i].size());
    }
  return result;
}

uint_t MPS::get_max_bond_dimensions() const {
  uint_t max = 0;
  for (uint_t i=0; i<num_qubits_-1; i++) {
    if (lambda_reg_[i].size() > max)
      max = lambda_reg_[i].size();
  }
  return max;
}

MPS_Tensor MPS::state_vec_as_MPS(const reg_t &qubits) {
  reg_t new_qubits;
  centralize_qubits(qubits, new_qubits);
  return state_vec_as_MPS(new_qubits.front(), new_qubits.back());
}

MPS_Tensor MPS::state_vec_as_MPS(uint_t first_index, uint_t last_index) const
{
	MPS_Tensor temp = q_reg_[first_index];

	if (first_index != 0)
	  temp.mul_Gamma_by_left_Lambda(lambda_reg_[first_index-1]);

	// special case of a single qubit
	if ((first_index == last_index) && (last_index != num_qubits_-1)) {
	  temp.mul_Gamma_by_right_Lambda(lambda_reg_[last_index]);
	  return temp;
	}
	  
	for(uint_t i = first_index+1; i < last_index+1; i++) {
	  temp = MPS_Tensor::contract(temp, lambda_reg_[i-1], q_reg_[i]);
	}
	// now temp is a tensor of 2^n matrices
	if (last_index != num_qubits_-1)
	  temp.mul_Gamma_by_right_Lambda(lambda_reg_[last_index]);
	return temp;
}

Vector<complex_t> MPS::full_statevector() {
  reg_t qubits(num_qubits_);
  std::iota( std::begin(qubits), std::end(qubits), 0);
  reg_t internal_qubits = get_internal_qubits(qubits);
  return full_state_vector_internal(internal_qubits);
}

Vector<complex_t> MPS::full_state_vector_internal(const reg_t &qubits) {
  // mps_vec contains the state vector with the qubits in ascending order
  MPS_Tensor mps_vec = state_vec_as_MPS(qubits);

  uint_t num_qubits = qubits.size();
  uint_t length = 1ULL << num_qubits;   // length = pow(2, num_qubits)
  Vector<complex_t> statevector(length, false);
  // statevector is constructed in ascending order
#pragma omp parallel for if (num_qubits_ > omp_threshold_ && omp_threads_ > 1) num_threads(omp_threads_)
  for (int_t i = 0; i < static_cast<int_t>(length); i++) {
    statevector[i] = mps_vec.get_data(i)(0,0);
  }
  Vector<complex_t> temp_statevector(length, false);
  //temp_statevector will contain the statevector in the ordering defined in "qubits"
  reorder_all_qubits(statevector, qubits, temp_statevector);
  // reverse to be consistent with qasm ordering
  return reverse_all_bits(temp_statevector, num_qubits);
}

Vector<complex_t> MPS::get_amplitude_vector(const reg_t &base_values) {
  uint_t num_values = base_values.size();
  std::string base_value;
  Vector<complex_t> amplitude_vector(num_values, false);

  #pragma omp parallel for if (num_values > omp_threshold_ && omp_threads_ > 1) num_threads(omp_threads_)
  for (int_t i=0; i<static_cast<int_t>(num_values); i++) {
    // Since the qubits may not be ordered, we determine the actual index
    // by the internal order of the qubits, to obtain the actual_base_value
    uint_t actual_base_value = reorder_qubits(qubit_ordering_.order_, base_values[i]);
    base_value = AER::Utils::int2string(actual_base_value);
    amplitude_vector[i] = get_single_amplitude(base_value);
  }
  return amplitude_vector;
}

complex_t MPS::get_single_amplitude(const std::string &base_value) {
  // We take the bits of the base value from right to left in order not to expand the 
  // base values to the full width of 2^n
  // We contract from left to right because the representation in Qiskit is from left 
  // to right, i.e., 1=1000, 2=0100, ...

  int_t pos = base_value.length()-1;
  uint_t bit = base_value[pos]=='0' ? 0 : 1;
  pos--;
  cmatrix_t temp = q_reg_[0].get_data(bit);

  for (uint_t qubit=0; qubit<num_qubits_-1; qubit++) {
    if (pos >=0)
      bit = base_value[pos]=='0' ? 0 : 1;
    else
      bit = 0;
    for (uint_t row=0; row<temp.GetRows(); row++){
      for (uint_t col=0; col<temp.GetColumns(); col++){
	temp(row, col) *= lambda_reg_[qubit][col];
      }
    }
    temp = temp * q_reg_[qubit+1].get_data(bit);
    pos--;
  }
  
  return temp(0, 0);
}

void MPS::get_probabilities_vector(rvector_t& probvector, const reg_t &qubits) const {
  reg_t internal_qubits = get_internal_qubits(qubits);
  get_probabilities_vector_internal(probvector, internal_qubits);
}

void MPS::get_probabilities_vector_internal(rvector_t& probvector, 
					    const reg_t &qubits) const
{
  cvector_t state_vec;
  uint_t num_qubits = qubits.size();
  uint_t size = 1ULL << num_qubits;   // length = pow(2, num_qubits)
  probvector.resize(size);

  // compute the probability vector assuming the qubits are in ascending order
  rvector_t ordered_probvector = diagonal_of_density_matrix(qubits);

  // reorder the probabilities according to the specification in 'qubits'
  rvector_t temp_probvector(size); 
  reorder_all_qubits(ordered_probvector, qubits, temp_probvector);

  // reverse to be consistent with qasm ordering
  probvector = reverse_all_bits(temp_probvector, num_qubits);
}

double MPS::get_prob_single_qubit_internal(uint_t qubit, 
					   uint_t outcome,
					   cmatrix_t &mat) const {
  mat = q_reg_[qubit].get_data(outcome);
  if (qubit > 0) {
    // Multiply mat by left lambda
    for (uint_t col=0; col<mat.GetColumns(); col++)
	for (uint_t row=0; row<mat.GetRows(); row++)
	  mat(row, col) *= lambda_reg_[qubit-1][row];
  }
  if (qubit < num_qubits_-1) {
    // Multiply mat by right lambda
    for (uint_t row=0; row<mat.GetRows(); row++)
      for (uint_t col=0; col<mat.GetColumns(); col++)
	mat(row, col) *= lambda_reg_[qubit][col];
  }
  double prob = 
    real(AER::Utils::sum( AER::Utils::elementwise_multiplication(mat, AER::Utils::conjugate(mat)) ));
  return prob;
}

void MPS::get_accumulated_probabilities_vector(rvector_t& acc_probvector, 
					       reg_t& index_vec,
					       const reg_t &qubits) const
{
  rvector_t probvector;
  get_probabilities_vector(probvector, qubits);
  uint_t size = probvector.size();
  uint_t j = 1;
  acc_probvector.push_back(0.0);
  for (uint_t i=0; i<size; i++) {
    if (!Linalg::almost_equal(probvector[i], 0.0)) {
      index_vec.push_back(i);
      acc_probvector.push_back(acc_probvector[j-1] + probvector[i]);
      j++;
    }
  }
}

uint_t binary_search(const rvector_t &acc_probvector, 
		     uint_t start, uint_t end, 
		     double rnd) {
  if (start >= end-1) {
    return start;
  }
  uint_t mid = (start+end)/2;
  if (rnd <= acc_probvector[mid])
    return binary_search(acc_probvector, start, mid, rnd);
  else 
    return binary_search(acc_probvector, mid, end, rnd);
}

double MPS::norm() const {
    reg_t qubits(num_qubits_);
    return norm(qubits);
}

double MPS::norm(const reg_t &qubits) const {
  reg_t temp_qubits = qubits;
    std::iota( std::begin(temp_qubits), std::end(temp_qubits), 0);
    double trace = 0;
    MPS temp_MPS;
    temp_MPS.initialize(*this);
    rvector_t vec = temp_MPS.diagonal_of_density_matrix(temp_qubits);
    for (uint_t i=0; i<vec.size(); i++)
      trace += vec[i];
    return trace;
}

double MPS::norm(const reg_t &qubits, const cvector_t &vmat) const {
    return norm(qubits, AER::Utils::devectorize_matrix(vmat));
}

double MPS::norm(const reg_t &qubits, const cmatrix_t &mat) const {
    cmatrix_t norm_mat = AER::Utils::dagger(mat) * mat;
    return expectation_value(qubits, norm_mat);
}

reg_t MPS::apply_measure(const reg_t &qubits, const rvector_t &rnds) {
  // since input is always sorted in qasm_controller, therefore, we must return the qubits 
  // to their original location (sorted)
  move_all_qubits_to_sorted_ordering();
  return apply_measure_internal(qubits, rnds);
}

// The caller to apply_measure_internal is responsible to call 
// move_all_qubits_to_sorted_ordering before calling this function
reg_t MPS::apply_measure_internal(const reg_t &sorted_qubits, const rvector_t &rands) {
  // For every qubit, q,  that is measured, we must propagate the effect of its
  // measurement to its neigbors, l and r, and then to their neighbors, and 
  // so on. If r (or l) is measured next, then there is no need to propagate to
  // its next neighbor because we can propagate the effects of measuring q 
  // and r together.
  // We sort 'qubits' at the beginning of the algorithm, so that the index of 
  // the next measured qubit will always be r, or greater. Therefore we check 
  // if r needs to be measured. If so, we simply measure it. If not, we 
  // propagate the effect of measuring q all the way to the right, until 
  // we reach a qubit that should be measured. Then we measure that qubit
  // and continue the propagation to the right.
  // In both cases, we propagate the effect all the way to the left, because 
  // no more qubits will be measured on the left
  reg_t qubits_to_update;
  uint_t size = sorted_qubits.size();
  reg_t outcome_vector(size);

  uint_t next_measured_qubit = num_qubits_-1;
  for (uint_t i=0; i<size; i++) {
    if (i < size-1) {
      next_measured_qubit = sorted_qubits[i+1];
    } else {
      next_measured_qubit = num_qubits_-1;
    }

    // The following line is correct because the qubits were sorted in apply_measure.
    // If the sort is cancelled, for the case of measure_all, we must measure
    // in the order in which the qubits are organized
    outcome_vector[i] = apply_measure_internal_single_qubit(sorted_qubits[i], rands[i], next_measured_qubit);
  }
  return outcome_vector;
}

uint_t MPS::apply_measure_internal_single_qubit(uint_t qubit, const double rnd,
						uint_t next_measured_qubit) {
  reg_t qubits_to_update;
  qubits_to_update.push_back(qubit);
  cmatrix_t dummy_mat;
  // compute probability for 0 or 1 result
  double prob0 = get_prob_single_qubit_internal(qubit, 0, dummy_mat);
  double prob1 = 1 - prob0;
  uint_t measurement;
  cmatrix_t measurement_matrix(2, 2);
  
  if (rnd < prob0) {
    measurement = 0;
    measurement_matrix = zero_measure;
    measurement_matrix = measurement_matrix * (1 / sqrt(prob0));
  } else {
    measurement = 1;
    measurement_matrix = one_measure;
    measurement_matrix = measurement_matrix * (1 / sqrt(prob1));
  }
  apply_matrix_internal(qubits_to_update, measurement_matrix);

  if (num_qubits_ > 1)
    propagate_to_neighbors_internal(qubit, qubit, next_measured_qubit);

  return measurement;
}

void MPS::propagate_to_neighbors_internal(uint_t min_qubit, uint_t max_qubit,
					  uint_t next_measured_qubit) {
  // propagate the changes to all qubits to the right
  for (uint_t i=max_qubit; i<next_measured_qubit; i++) {
    if (lambda_reg_[i].size() == 1) 
      break;   // no need to propagate if no entanglement
    apply_2_qubit_gate(i, i+1, id, cmatrix_t(1, 1));
  }
 // propagate the changes to all qubits to the left
  for (int_t i=min_qubit; i>0; i--) {
    if (lambda_reg_[i-1].size() == 1) 
      break;   // no need to propagate if no entanglement
    apply_2_qubit_gate(i-1, i, id, cmatrix_t(1, 1));
  }
}

<<<<<<< HEAD
std::vector<reg_t> MPS::sample_measure_all_shots(const reg_t &qubits, 
						 uint_t shots,
						 RngEngine &rng) const {
  std::vector<reg_t> all_samples;
  all_samples.resize(shots);
  std::vector<rvector_t> rnds_list;
  rnds_list.reserve(shots);
  for (uint_t i = 0; i < shots; ++i) {
    rvector_t rands;
    rands.reserve(qubits.size());
    for (uint_t j = 0; j < qubits.size(); ++j)
      rands.push_back(rng.rand(0., 1.));
    rnds_list.push_back(rands);
  }
  reg_t internal_qubits = get_internal_qubits(qubits);
  reg_t centralized_qubits;
  reg_t single_result;
  uint_t size = qubits.size();
  if (size < num_qubits_) {
    MPS temp_MPS;
    temp_MPS.initialize(*this);
    temp_MPS.centralize_qubits(internal_qubits, centralized_qubits);

    reg_t suborder(size);
    for (uint_t j=0; j<size; j++) {
      suborder[j] = temp_MPS.qubit_ordering_.order_[centralized_qubits[j]];
    }
    for (uint_t i=0; i<shots;  i++) {
      single_result = temp_MPS.sample_measure_internal(centralized_qubits, rnds_list[i]);
      reg_t ordered_outcome(size);
      for (uint_t j=0; j<size; j++)
	ordered_outcome[j] = 0;

      uint_t jj = 0;
      for (uint_t min=0; min<num_qubits_; min++) {
	for (uint_t k=0; k<size; k++){
	  if (suborder[k] == min) {
	    ordered_outcome[jj] = single_result[k];
	    jj++;
	    break;
	  }
	}
      }
      all_samples[i] = ordered_outcome;
    }
  } else {
    for (uint_t i=0; i<shots;  i++) {
      single_result = sample_measure_internal(qubits, rnds_list[i]);
      reg_t ordered_outcome(num_qubits_);
      for (uint_t j=0; j<num_qubits_; j++)
	ordered_outcome[qubit_ordering_.order_[j]] = single_result[j];

      all_samples[i] = ordered_outcome;
    }
  }
  return all_samples;
}

=======
>>>>>>> 106a54c6
// The algorithm implemented here is based on https://arxiv.org/abs/1709.01662.
// Given a particular base value, e.g., 11010, its probability is computed by contracting
// the suitable matrices per qubit (from right to left), i.e., mat(0) for qubit 0, mat(1) 
// for qubit 1, mat(0) for qubit 2, mat(1) for qubit 3, mat(1) for qubit 4.
// We build the randomly selected base value for every shot as follows:
// For the first qubit, compute its probability for 0 and then randomly select 
//        the measurement. 'mat' is initialized to the suitable matrix (0 or 1).
<<<<<<< HEAD
// For qubit i, we store in 'mat'(the contraction of the matrices that were selected up to i-1).
=======
// For qubit i, we store in 'mat' the contraction of the matrices that were selected up to i-1.
>>>>>>> 106a54c6
//        We compute the probability that qubit i is 0 by contracting with matrix 0. 
//        We randomly select a measurement according to this probability. We then update 'mat' 
//        by contracting it with the suitable matrix (0 or 1).

<<<<<<< HEAD
reg_t MPS::sample_measure_internal(const reg_t &measured_qubits, 
				   const rvector_t &rnds) const {
  double prob = 1;
  uint_t size = measured_qubits.size();
  reg_t current_measure(size);

  bool is_first_qubit = true;
  cmatrix_t mat;

  for (uint_t i=0; i<size; i++) {
        current_measure[i] = sample_measure_single_qubit(measured_qubits[i], 
						     is_first_qubit, 
						     prob, rnds[i], mat);
    is_first_qubit = false;
  }
  return current_measure;
}

uint_t MPS::sample_measure_single_qubit(uint_t qubit,
					bool is_first_qubit,
					double &prob, double rnd,
					cmatrix_t &mat) const {
  double prob0 = 0;
  if (is_first_qubit) {
    cmatrix_t dummy_mat;
    prob0 = get_prob_single_qubit_internal(qubit, 0, dummy_mat);
=======
reg_t MPS::sample_measure(uint_t shots, RngEngine &rng) const {
  double prob = 1;
  reg_t current_measure(num_qubits_);
  bool is_first_qubit = true;
  cmatrix_t mat;
  rvector_t rnds(num_qubits_);
  for (uint_t i = 0; i < num_qubits_; ++i) {
      rnds[i] = rng.rand(0., 1.);
  }
  for (uint_t i=0; i<num_qubits_; i++) {
    current_measure[i] = sample_measure_single_qubit(i, prob, rnds[i], mat);
  }
  // Rearrange internal ordering of the qubits to sorted ordering
  reg_t ordered_outcome(num_qubits_);
  for (uint_t i=0; i<num_qubits_; i++) {
    ordered_outcome[qubit_ordering_.order_[i]] = current_measure[i];
  }
  return ordered_outcome;
}

uint_t MPS::sample_measure_single_qubit(uint_t qubit,
					double &prob, double rnd,
					cmatrix_t &mat) const {
  double prob0 = 0;
  if (qubit == 0) {
    reg_t qubits_to_update;
    qubits_to_update.push_back(qubit);
    // step 1 - measure qubit in Z basis
    double exp_val = real(expectation_value_pauli_internal(qubits_to_update, "Z", qubit, qubit, 0));
    // step 2 - compute probability for 0 or 1 result
    prob0 = (1 + exp_val ) / 2;
>>>>>>> 106a54c6
  } else {
    prob0 = get_single_probability0(qubit, mat);
    prob0 /= prob;
  }
  uint_t measurement = (rnd < prob0) ? 0 : 1;
  double new_prob = (measurement == 0) ? prob0 : 1-prob0;
  prob *= new_prob;

  // Now update mat for the next qubit
  // mat represents the accumulated product of the matrices of the current
  // measurement outcome
<<<<<<< HEAD
  if (is_first_qubit) {
    mat = q_reg_[qubit].get_data(measurement);
    if (qubit > 0) { // multiply mat by left lambda
      for (uint_t col=0; col<mat.GetColumns(); col++)
	for (uint_t row=0; row<mat.GetRows(); row++)
	  mat(row, col) *= lambda_reg_[qubit-1][row];
    }
  } else {
    mat = mat * q_reg_[qubit].get_data(measurement);
  }
  if (qubit < num_qubits_-1) {  // multiply mat by right lambda
=======
  if (qubit == 0) {
    mat = q_reg_[qubit].get_data(measurement);
    if (qubit != 0)  // multiply mat by left lambda
      for (uint_t col=0; col<mat.GetColumns(); col++)
	for (uint_t row=0; row<mat.GetRows(); row++)
	  mat(row, col) *= lambda_reg_[qubit-1][row];
  } else {
    mat = mat * q_reg_[qubit].get_data(measurement);
  }
  if (qubit != num_qubits_-1) {  // multiply mat by right lambda
>>>>>>> 106a54c6
    for (uint_t row=0; row<mat.GetRows(); row++)
      for (uint_t col=0; col<mat.GetColumns(); col++)
	mat(row, col) *= lambda_reg_[qubit][col];
  }
  return measurement;
}

double MPS::get_single_probability0(uint_t qubit, const cmatrix_t &mat) const {
  // multiply by the matrix for measurement of 0
  cmatrix_t temp_mat = mat * q_reg_[qubit].get_data(0);

  if (qubit != num_qubits_-1) {
    for (uint_t row=0; row<temp_mat.GetRows(); row++) {
      for (uint_t col=0; col<temp_mat.GetColumns(); col++) {
	temp_mat(row, col) *= lambda_reg_[qubit][col];
      }
    }
  }
  //prob0 = the probability to measure 0
  double prob0 = real(AER::Utils::sum( AER::Utils::elementwise_multiplication(temp_mat, AER::Utils::conjugate(temp_mat))));
  return prob0;
}

void MPS::apply_initialize(const reg_t &qubits, 
			   const cvector_t &statevector,
			   RngEngine &rng) {
  uint_t num_qubits = qubits.size();
  reg_t internal_qubits = get_internal_qubits(qubits);
  uint_t num_amplitudes = statevector.size();
  cvector_t reordered_statevector(num_amplitudes);
  reg_t output_qubits(num_qubits);

 // We reorder the statevector since initialize_from_statevector_internal assumes order 3,2,1,0
  for (uint_t i=0; i<num_qubits; i++)
    output_qubits[i] = num_qubits-1-i;
  permute_all_qubits(statevector, internal_qubits, output_qubits, reordered_statevector);

  if (num_qubits == num_qubits_)
    initialize_from_statevector_internal(internal_qubits, reordered_statevector);
  else
    initialize_component_internal(internal_qubits, reordered_statevector, rng);  
}


void MPS::initialize_from_statevector_internal(const reg_t &qubits, 
					       const cvector_t &statevector) {
  uint_t num_qubits = qubits.size();
  cmatrix_t statevector_as_matrix(1, statevector.size());

#pragma omp parallel for if (num_qubits_ > MPS::get_omp_threshold() && MPS::get_omp_threads() > 1) num_threads(MPS::get_omp_threads()) 
  for (int_t i=0; i<static_cast<int_t>(statevector.size()); i++) {
    statevector_as_matrix(0, i) = statevector[i];
  }
  if ((1ULL << num_qubits)  != statevector.size()) {
    std::stringstream ss;
    ss << "error: length of statevector should be 2^num_qubits";
    throw std::runtime_error(ss.str());
  }
  initialize_from_matrix(num_qubits, statevector_as_matrix);
}

void MPS::initialize_from_matrix(uint_t num_qubits, const cmatrix_t &mat) {
  if (!q_reg_.empty())
    q_reg_.clear();
  if (!lambda_reg_.empty())
    lambda_reg_.clear();
  qubit_ordering_.order_.clear();
  qubit_ordering_.order_.resize(num_qubits);
  std::iota(qubit_ordering_.order_.begin(), qubit_ordering_.order_.end(), 0);
  qubit_ordering_.location_.clear();
  qubit_ordering_.location_.resize(num_qubits);
  std::iota(qubit_ordering_.location_.begin(), qubit_ordering_.location_.end(), 0);
  num_qubits_ = 0;

  if (num_qubits == 1) {
    num_qubits_ = 1;
    complex_t a = mat(0,0);
    complex_t b = mat(0,1);
    q_reg_.push_back(MPS_Tensor(a, b));
    return;
  }

  // remaining_matrix is the matrix that remains after each iteration
  // It is initialized to the input statevector after reshaping
  cmatrix_t remaining_matrix, reshaped_matrix; 
  cmatrix_t U, V;
  rvector_t S(1.0);
  bool first_iter = true;
  for (uint_t i=0; i<num_qubits-1; i++) {
    // step 1 - prepare matrix for next iteration (except for first iteration):
    //    (i) mul remaining matrix by left lambda 
    //    (ii) dagger and reshape
    if (first_iter) {
      remaining_matrix = mat;
    } else {
      cmatrix_t temp = mul_matrix_by_lambda(V, S); 
      remaining_matrix = AER::Utils::dagger(temp);
    }
    reshaped_matrix = reshape_matrix(remaining_matrix);
    // step 2 - SVD
    S.clear();
    S.resize(std::min(reshaped_matrix.GetRows(), reshaped_matrix.GetColumns()));
    csvd_wrapper(reshaped_matrix, U, S, V);
    reduce_zeros(U, S, V, 
		 MPS_Tensor::get_max_bond_dimension(), 
		 MPS_Tensor::get_truncation_threshold() );

    // step 3 - update q_reg_ with new gamma and new lambda
    //          increment number of qubits in the MPS structure
    std::vector<cmatrix_t> left_data = reshape_U_after_SVD(U);
    MPS_Tensor left_gamma(left_data[0], left_data[1]); 
    if (!first_iter)
      left_gamma.div_Gamma_by_left_Lambda(lambda_reg_.back()); 

    q_reg_.push_back(left_gamma);
    lambda_reg_.push_back(S);
    num_qubits_++;

    first_iter = false;
  }
  // step 4 - create the rightmost gamma and update q_reg_
  std::vector<cmatrix_t> right_data = reshape_V_after_SVD(V);
  
  MPS_Tensor right_gamma(right_data[0], right_data[1]) ;
  q_reg_.push_back(right_gamma);
  num_qubits_++;
}
 
//--------------------------------------------------
// Algorithm for initialize_component:
// 1. Centralize 'qubits'
// 2. Compute the norm of 'qubits'
// 3. Normalize the values in 'statevector' to the norm computed in (3)
// 4. Create a new MPS consisting of 'qubits'
// 5. Initialize it to 'statevector'
// 6. Reset 'qubits' in *this (the original MPS) - note that this stage may affect 
//    qubits that are not in 'qubits', if they are entangled with 'qubits'.
// 7. Cut out the old section of 'qubits' in the original MPS
// 8. Stick the new section of 'qubits' in the original MPS
//---------------------------------------------------
void MPS::initialize_component_internal(const reg_t &qubits, 
					const cvector_t &statevector,
					 RngEngine &rng) {
  uint_t num_qubits = qubits.size();
  uint_t num_amplitudes = statevector.size();
  reg_t new_qubits(num_qubits);
  centralize_qubits(qubits, new_qubits);

  uint_t first = new_qubits.front();
  uint_t last = new_qubits.back();
  MPS_Tensor qubits_tensor = state_vec_as_MPS(first, last);
  double qubits_norm = norm(new_qubits);

  cmatrix_t mat(1, num_amplitudes);
  for (uint_t i=0; i<num_amplitudes; i++) {
    complex_t normalized_i = statevector[i]/qubits_norm;
    mat(0, i) = normalized_i;   
  }
  // Note that new_qubits are sorted by default, since they are new qubits
  // Therefore we don't need to sort before reset_internal
  reset_internal(new_qubits, rng);
  MPS qubits_mps;
  qubits_mps.initialize_from_matrix(num_qubits, mat);
  for (uint_t i=first; i<=last; i++) {
    q_reg_[i] = qubits_mps.q_reg_[i-first];
  }
}

void MPS::reset(const reg_t &qubits, RngEngine &rng) {
  move_all_qubits_to_sorted_ordering();
  reg_t sorted_qubits = qubits;
  std::sort(sorted_qubits.begin(), sorted_qubits.end());

  // At this point internal_qubits should actually be identical to qubits,
  // but keeping this call to be consistent with other apply_ methods
  reg_t internal_qubits = get_internal_qubits(qubits);
  reset_internal(internal_qubits, rng);
}

void MPS::reset_internal(const reg_t &qubits, RngEngine &rng) {
  rvector_t rands;
  rands.reserve(qubits.size());
  for (uint_t i = 0; i < qubits.size(); ++i)
    rands.push_back(rng.rand(0., 1.));

  // note that qubits should be sorted by the caller to this method
  // Simulate unobserved measurement
  reg_t outcome_vector =  apply_measure_internal(qubits, rands);
  // Apply update to reset state
  measure_reset_update_internal(qubits, outcome_vector);
}

void MPS::measure_reset_update_internal(const reg_t &qubits,
					const reg_t &meas_state) {
  for (uint_t i=0; i<qubits.size(); i++) {
    if (meas_state[i] != 0) {
      q_reg_[qubits[i]].apply_x();
    }
  }
}

mps_container_t MPS::copy_to_mps_container() {
  move_all_qubits_to_sorted_ordering();
  mps_container_t ret;
  for (uint_t i=0; i<num_qubits(); i++) {
    ret.first.push_back(std::make_pair(q_reg_[i].get_data(0),
                                       q_reg_[i].get_data(1)));
  }
  for (uint_t i=0; i<num_qubits()-1; i++) {
    ret.second.push_back(lambda_reg_[i]);
  }
  return ret;
}

mps_container_t MPS::move_to_mps_container() {
  move_all_qubits_to_sorted_ordering();
  mps_container_t ret;
  for (uint_t i=0; i<num_qubits(); i++) {
    ret.first.push_back(std::make_pair(std::move(q_reg_[i].get_data(0)),
                                       std::move(q_reg_[i].get_data(1))));
  }
  std::vector<std::vector<double>> lambda_vec;
  for (uint_t i=0; i<num_qubits()-1; i++) {
    ret.second.push_back(std::move(lambda_reg_[i]));
  }
  initialize(MPS());
  return ret;
}

void MPS::initialize_from_mps(const mps_container_t &mps) {

  uint_t num_qubits = mps.first.size();
  // clear and restart all internal structures
  q_reg_.clear();
  lambda_reg_.clear();
  q_reg_.resize(num_qubits);
  lambda_reg_.resize(num_qubits-1);
  qubit_ordering_.order_.clear();
  qubit_ordering_.order_.resize(num_qubits);
  std::iota(qubit_ordering_.order_.begin(), qubit_ordering_.order_.end(), 0);

  qubit_ordering_.location_.clear();
  qubit_ordering_.location_.resize(num_qubits);
  std::iota(qubit_ordering_.location_.begin(), qubit_ordering_.location_.end(), 0);

  // initialize values from mps_container_t
  for (uint_t i=0; i<num_qubits; i++) {
    MPS_Tensor next_tensor(mps.first[i].first, mps.first[i].second);
    q_reg_[i] = std::move(next_tensor);
  }
  for (uint_t i=0; i<num_qubits-1; i++) {
    lambda_reg_[i] = mps.second[i];
  }
}

//-------------------------------------------------------------------------
} // end namespace MPS
//-------------------------------------------------------------------------
} // end namespace AER
//-------------------------------------------------------------------------<|MERGE_RESOLUTION|>--- conflicted
+++ resolved
@@ -1573,7 +1573,6 @@
   }
 }
 
-<<<<<<< HEAD
 std::vector<reg_t> MPS::sample_measure_all_shots(const reg_t &qubits, 
 						 uint_t shots,
 						 RngEngine &rng) const {
@@ -1632,8 +1631,6 @@
   return all_samples;
 }
 
-=======
->>>>>>> 106a54c6
 // The algorithm implemented here is based on https://arxiv.org/abs/1709.01662.
 // Given a particular base value, e.g., 11010, its probability is computed by contracting
 // the suitable matrices per qubit (from right to left), i.e., mat(0) for qubit 0, mat(1) 
@@ -1641,16 +1638,12 @@
 // We build the randomly selected base value for every shot as follows:
 // For the first qubit, compute its probability for 0 and then randomly select 
 //        the measurement. 'mat' is initialized to the suitable matrix (0 or 1).
-<<<<<<< HEAD
-// For qubit i, we store in 'mat'(the contraction of the matrices that were selected up to i-1).
-=======
+
 // For qubit i, we store in 'mat' the contraction of the matrices that were selected up to i-1.
->>>>>>> 106a54c6
 //        We compute the probability that qubit i is 0 by contracting with matrix 0. 
 //        We randomly select a measurement according to this probability. We then update 'mat' 
 //        by contracting it with the suitable matrix (0 or 1).
 
-<<<<<<< HEAD
 reg_t MPS::sample_measure_internal(const reg_t &measured_qubits, 
 				   const rvector_t &rnds) const {
   double prob = 1;
@@ -1677,39 +1670,6 @@
   if (is_first_qubit) {
     cmatrix_t dummy_mat;
     prob0 = get_prob_single_qubit_internal(qubit, 0, dummy_mat);
-=======
-reg_t MPS::sample_measure(uint_t shots, RngEngine &rng) const {
-  double prob = 1;
-  reg_t current_measure(num_qubits_);
-  bool is_first_qubit = true;
-  cmatrix_t mat;
-  rvector_t rnds(num_qubits_);
-  for (uint_t i = 0; i < num_qubits_; ++i) {
-      rnds[i] = rng.rand(0., 1.);
-  }
-  for (uint_t i=0; i<num_qubits_; i++) {
-    current_measure[i] = sample_measure_single_qubit(i, prob, rnds[i], mat);
-  }
-  // Rearrange internal ordering of the qubits to sorted ordering
-  reg_t ordered_outcome(num_qubits_);
-  for (uint_t i=0; i<num_qubits_; i++) {
-    ordered_outcome[qubit_ordering_.order_[i]] = current_measure[i];
-  }
-  return ordered_outcome;
-}
-
-uint_t MPS::sample_measure_single_qubit(uint_t qubit,
-					double &prob, double rnd,
-					cmatrix_t &mat) const {
-  double prob0 = 0;
-  if (qubit == 0) {
-    reg_t qubits_to_update;
-    qubits_to_update.push_back(qubit);
-    // step 1 - measure qubit in Z basis
-    double exp_val = real(expectation_value_pauli_internal(qubits_to_update, "Z", qubit, qubit, 0));
-    // step 2 - compute probability for 0 or 1 result
-    prob0 = (1 + exp_val ) / 2;
->>>>>>> 106a54c6
   } else {
     prob0 = get_single_probability0(qubit, mat);
     prob0 /= prob;
@@ -1721,7 +1681,6 @@
   // Now update mat for the next qubit
   // mat represents the accumulated product of the matrices of the current
   // measurement outcome
-<<<<<<< HEAD
   if (is_first_qubit) {
     mat = q_reg_[qubit].get_data(measurement);
     if (qubit > 0) { // multiply mat by left lambda
@@ -1733,18 +1692,6 @@
     mat = mat * q_reg_[qubit].get_data(measurement);
   }
   if (qubit < num_qubits_-1) {  // multiply mat by right lambda
-=======
-  if (qubit == 0) {
-    mat = q_reg_[qubit].get_data(measurement);
-    if (qubit != 0)  // multiply mat by left lambda
-      for (uint_t col=0; col<mat.GetColumns(); col++)
-	for (uint_t row=0; row<mat.GetRows(); row++)
-	  mat(row, col) *= lambda_reg_[qubit-1][row];
-  } else {
-    mat = mat * q_reg_[qubit].get_data(measurement);
-  }
-  if (qubit != num_qubits_-1) {  // multiply mat by right lambda
->>>>>>> 106a54c6
     for (uint_t row=0; row<mat.GetRows(); row++)
       for (uint_t col=0; col<mat.GetColumns(); col++)
 	mat(row, col) *= lambda_reg_[qubit][col];
