--- conflicted
+++ resolved
@@ -678,23 +678,13 @@
 }
 
 void MPS::move_qubits_to_right_end(const reg_t &qubits, 
-<<<<<<< HEAD
 				   reg_t &target_qubits,
 				   reg_t &actual_indices) {
-=======
-				   reg_t &target_qubits) {
->>>>>>> b51206cf
   // actual_qubits is a temporary structure that stores the current ordering of the 
   // qubits in the MPS structure. It is necessary, because when we perform swaps, 
   // the positions of the qubits change. We need to move the qubits from their 
   // current position (as in actual_qubits), not from the original position
   
-<<<<<<< HEAD
-=======
-  reg_t actual_indices(num_qubits_);
-  std::iota( std::begin(actual_indices), std::end(actual_indices), 0);
-  
->>>>>>> b51206cf
   uint_t num_target_qubits = qubits.size();
   uint_t num_moved = 0;
   // This is similar to bubble sort - move the qubits to the right end
@@ -714,15 +704,10 @@
       }
     }
   }
-<<<<<<< HEAD
-
-=======
->>>>>>> b51206cf
   // the target qubits are simply the rightmost qubits
   std::iota( std::begin(target_qubits), std::end(target_qubits), num_qubits_-num_target_qubits);
 }
 
-<<<<<<< HEAD
 void MPS::move_qubits_back_from_right_end(const reg_t &qubits, reg_t &actual_indices) {
   for (uint_t left_index=num_qubits_-qubits.size();  left_index< qubits.size(); left_index++) {
     // find the qubit with the smallest index
@@ -745,9 +730,6 @@
 }
 
 void MPS::change_position(uint_t src, uint_t dst) {
-=======
- void MPS::change_position(uint_t src, uint_t dst) {
->>>>>>> b51206cf
    if(src == dst)
      return;
    else if(src < dst)
@@ -837,13 +819,10 @@
   } else {
     MPS temp_MPS;
     temp_MPS.initialize(*this);
-<<<<<<< HEAD
     reg_t actual_indices(num_qubits_);
     std::iota( std::begin(actual_indices), std::end(actual_indices), 0);
     temp_MPS.move_qubits_to_right_end(reversed_qubits, target_qubits, actual_indices);
-=======
-    temp_MPS.move_qubits_to_right_end(reversed_qubits, target_qubits);
->>>>>>> b51206cf
+
     rho = temp_MPS.density_matrix(target_qubits);
   }
 
