--- conflicted
+++ resolved
@@ -1178,17 +1178,6 @@
   statevector = reverse_all_bits(temp_statevector, num_qubits);
 }
 
-<<<<<<< HEAD
-void MPS::get_amplitude_vector(const reg_t &base_values, cvector_t &amplitude_vector) {
-  move_all_qubits_to_sorted_ordering();
-  uint_t num_values = base_values.size();
-  std::string base_value;
-#pragma omp parallel for if (num_values > omp_threshold_ && omp_threads_ > 1) num_threads(omp_threads_)
-  for (int_t i=0; i<static_cast<int_t>(num_values); i++) {
-    base_value = AER::Utils::int2string(base_values[i]);
-    amplitude_vector[i] = get_single_amplitude(base_value);
-  }
-=======
 cvector_t MPS::get_amplitude_vector(const reg_t &base_values) {
   uint_t num_values = base_values.size();
   std::string base_value;
@@ -1203,7 +1192,6 @@
     amplitude_vector[i] = get_single_amplitude(base_value);
   }
   return amplitude_vector;
->>>>>>> 4a82bab1
 }
 
 complex_t MPS::get_single_amplitude(const std::string &base_value) {
@@ -1222,17 +1210,7 @@
       bit = base_value[pos]=='0' ? 0 : 1;
     else
       bit = 0;
-<<<<<<< HEAD
-    for (uint_t row=0; row<temp.GetRows(); row++)
-      for (uint_t col=0; col<temp.GetColumns(); col++){
-	temp(row, col) *= lambda_reg_[qubit][col];
-      }
-    temp = temp * q_reg_[qubit+1].get_data(bit);
-    pos--;
-  }
-
-  return temp(0, 0); //-> check that matrix is 1x1 to complex_t 
-=======
+
     for (uint_t row=0; row<temp.GetRows(); row++){
       for (uint_t col=0; col<temp.GetColumns(); col++){
 	temp(row, col) *= lambda_reg_[qubit][col];
@@ -1243,7 +1221,6 @@
   }
   
   return temp(0, 0);
->>>>>>> 4a82bab1
 }
 
 void MPS::get_probabilities_vector(rvector_t& probvector, const reg_t &qubits) const {
