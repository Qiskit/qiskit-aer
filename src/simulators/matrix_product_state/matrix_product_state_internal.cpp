--- conflicted
+++ resolved
@@ -41,6 +41,7 @@
   uint_t MPS::omp_threads_ = 1;     
   uint_t MPS::omp_threshold_ = 14;  
   enum Sample_measure_alg MPS::sample_measure_alg_ = Sample_measure_alg::HEURISTIC; 
+  enum MPS_swap_direction MPS::mps_swap_direction_ = MPS_swap_direction::SWAP_LEFT;
   double MPS::json_chop_threshold_ = 1E-8;
   std::stringstream MPS::logging_str_;
   bool MPS::mps_log_data_ = 0;
@@ -550,13 +551,9 @@
     // we move the qubit at index_A one position to the right
     // and the qubit at index_B (or index_A+1) is moved one position 
     //to the left
-<<<<<<< HEAD
     std::swap(qubit_ordering_.order_[index_A], qubit_ordering_.order_[index_B]);    
     // For logging purposes:
     print_to_log_internal_swap(index_A, index_B);
-=======
-    std::swap(qubit_ordering_.order_[index_A], qubit_ordering_.order_[index_B]); 
->>>>>>> 7fb76b53
 
     // update qubit locations after all the swaps
     for (uint_t i=0; i<num_qubits_; i++)
@@ -616,10 +613,10 @@
     high_qubit = index_A;
     swapped = true;
   }
-  if (lambda_reg_[low_qubit] <= lambda_reg_[high_qubit-1]) {
+  if (mps_swap_direction_ == MPS_swap_direction::SWAP_LEFT) {
     // Move high_qubit to be right after low_qubit
       change_position(high_qubit, low_qubit+1);  
-    } else {
+  } else {  //mps_swap_right
     // Move low_qubit to be right before high_qubit
       change_position(low_qubit, high_qubit-1);  
       low_qubit = high_qubit-1;
