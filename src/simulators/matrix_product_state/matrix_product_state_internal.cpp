--- conflicted
+++ resolved
@@ -199,7 +199,6 @@
   return new_index;
 }
 
-<<<<<<< HEAD
 uint_t permute_qubits(const reg_t &input_qubits, uint_t index, const reg_t &output_qubits) {
   uint_t new_index = 0;
   // pos is from right to left, i.e., msb has pos 0, and lsb has pos num_qubits-1
@@ -207,10 +206,10 @@
   int_t current_pos = 0, current_val = 0, new_pos = 0, shift =0;
   uint_t num_qubits = input_qubits.size();
 
-  for (int_t in=0; in<num_qubits; in++) {
+  for (uint_t in=0; in<num_qubits; in++) {
     //current_pos = num_qubits-1-in;
     current_pos = in;
-    for (int_t out=0; out<num_qubits; out++) {
+    for (uint_t out=0; out<num_qubits; out++) {
       if (input_qubits[in] == output_qubits[out]) {
 	//new_pos = num_qubits-1-out;
 	new_pos = out;
@@ -233,10 +232,8 @@
   return new_index;
 }
 
-=======
 // with 5 qubits, the number 2 in binary is 00010,
 // when reversed it is 01000, which is the number 8
->>>>>>> 4a82bab1
 uint_t reverse_bits(uint_t num, uint_t len) {
   uint_t sum = 0;
   for (uint_t i=0; i<len; ++i) {
@@ -824,7 +821,7 @@
 }
 
 void MPS::centralize_qubits(const reg_t &qubits, 
-				     reg_t &centralized_qubits) {
+			    reg_t &centralized_qubits) {
   reg_t sorted_indices;
   find_centralized_indices(qubits, sorted_indices, centralized_qubits);
   move_qubits_to_centralized_indices(sorted_indices, centralized_qubits);
@@ -906,8 +903,6 @@
 
 cmatrix_t MPS::density_matrix_internal(const reg_t &qubits) const {
   reg_t new_qubits;
-  bool ordered = true;
-  
   MPS temp_MPS;
   temp_MPS.initialize(*this);
   MPS_Tensor psi = temp_MPS.state_vec_as_MPS(qubits);
@@ -1268,7 +1263,7 @@
   pos--;
   cmatrix_t temp = q_reg_[0].get_data(bit);
 
-  for (int_t qubit=0; qubit<num_qubits_-1; qubit++) {
+  for (uint_t qubit=0; qubit<num_qubits_-1; qubit++) {
     if (pos >=0)
       bit = base_value[pos]=='0' ? 0 : 1;
     else
@@ -1591,9 +1586,8 @@
 void MPS::initialize_component_internal(const reg_t &qubits, const cvector_t &statevector) {
   uint_t num_qubits = qubits.size();
   uint_t num_amplitudes = statevector.size();
-  bool ordered = true;
   reg_t new_qubits(num_qubits);
-  centralize_qubits(qubits, new_qubits, ordered);
+  centralize_qubits(qubits, new_qubits);
 
   uint_t first = new_qubits.front();
   uint_t last = new_qubits.back();
