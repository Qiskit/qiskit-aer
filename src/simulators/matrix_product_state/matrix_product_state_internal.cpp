--- conflicted
+++ resolved
@@ -382,19 +382,12 @@
   }
 
   // when actual_A+1 == actual_B then we can really do the swap
-<<<<<<< HEAD
   MPS_Tensor A = q_reg_[actual_A], B = q_reg_[actual_B];
   //There is no lambda on the edges of the MPS
   if (actual_A != 0)
     q_reg_[actual_A].mul_Gamma_by_left_Lambda(lambda_reg_[actual_A-1]);
   if (actual_B != num_qubits_-1)
     q_reg_[actual_B].mul_Gamma_by_right_Lambda(lambda_reg_[actual_B]);
-=======
-  rvector_t left_lambda, right_lambda;
-  //There is no lambda in the edges of the MPS
-  left_lambda  = (actual_A != 0) 	    ? lambda_reg_[actual_A-1] : rvector_t {1.0};
-  right_lambda = (actual_B != num_qubits_-1) ? lambda_reg_[actual_B  ] : rvector_t {1.0};
->>>>>>> c62c12d2
 
   MPS_Tensor temp = MPS_Tensor::contract(q_reg_[actual_A], lambda_reg_[actual_A], q_reg_[actual_B]);
 
