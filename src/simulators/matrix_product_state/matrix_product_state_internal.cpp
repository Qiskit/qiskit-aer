--- conflicted
+++ resolved
@@ -76,13 +76,7 @@
 template <class T>
 std::vector<T> reverse_all_bits(const std::vector<T>& statevector, uint_t num_qubits);
 uint_t reverse_bits(uint_t num, uint_t len);
-<<<<<<< HEAD
-
-
-vector<uint_t> calc_new_indexes(vector<uint_t> indexes);
-=======
-  std::vector<uint_t> calc_new_indexes(std::vector<uint_t> indexes);
->>>>>>> 5083f136
+ std::vector<uint_t> calc_new_indexes(std::vector<uint_t> indexes);
 
 // The following two functions are helper functions used by 
 // initialize_from_statevector
@@ -457,10 +451,10 @@
   if (!ordered)
       sort(internalIndexes.begin(), internalIndexes.end());
 
-  vector<uint_t> new_indexes = calc_new_indexes(internalIndexes);
+  std::vector<uint_t> new_indexes = calc_new_indexes(internalIndexes);
   
   uint_t avg = new_indexes[new_indexes.size()/2];
-  vector<uint_t>::iterator it = lower_bound(internalIndexes.begin(), internalIndexes.end(), avg);
+  std::vector<uint_t>::iterator it = lower_bound(internalIndexes.begin(), internalIndexes.end(), avg);
   int mid = std::distance(internalIndexes.begin(), it);
   for(uint_t i = mid; i < internalIndexes.size(); i++)
   {
@@ -489,18 +483,11 @@
 cmatrix_t MPS::density_matrix(const reg_t &qubits) const
 {
   MPS temp_MPS;
-<<<<<<< HEAD
   uint_t new_first=0, new_last=0;
   bool ordered = true;
   centralize_qubits(temp_MPS, qubits, new_first, new_last, ordered);
 
   MPS_Tensor psi = temp_MPS.state_vec_as_MPS(new_first, new_last);
-=======
-  uint_t front = 0, back = 0;
-  MPS_with_new_indices(qubits, temp_MPS, front, back);
-  MPS_Tensor psi = temp_MPS.state_vec(front, back);
->>>>>>> 5083f136
-
   uint_t size = psi.get_dim();
   cmatrix_t rho(size,size);
   #ifdef _WIN32
@@ -516,7 +503,7 @@
   return rho;
 }
 
-<<<<<<< HEAD
+
 rvector_t MPS::trace_of_density_matrix(const reg_t &qubits) const
 {
   MPS temp_MPS;
@@ -534,15 +521,6 @@
   return trace_rho;
 }
 
-double MPS::expectation_value(const reg_t &qubits, const string &matrices) const
-{
-  cmatrix_t rho = density_matrix(qubits);
-  string matrices_reverse = matrices;
-  reverse(matrices_reverse.begin(), matrices_reverse.end());
-  cmatrix_t M(1), temp;
-  M(0,0) = complex_t(1);
-  for(const char& gate : matrices_reverse)
-=======
 void MPS::MPS_with_new_indices(const reg_t &qubits, 
 			      MPS& temp_MPS, 
 			      uint_t &front, uint_t &back) const {
@@ -557,7 +535,6 @@
   std::vector<uint_t>::iterator it = lower_bound(internalIndexes.begin(), internalIndexes.end(), avg);
   int mid = std::distance(internalIndexes.begin(), it);
   for(uint_t i = mid; i < internalIndexes.size(); i++)
->>>>>>> 5083f136
   {
     temp_MPS.change_position(internalIndexes[i], new_indexes[i]);
   }
