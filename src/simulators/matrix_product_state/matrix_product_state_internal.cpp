/**
 * This code is part of Qiskit.
 *
 * (C) Copyright IBM 2018, 2019.
 *
 * This code is licensed under the Apache License, Version 2.0. You may
 * obtain a copy of this license in the LICENSE.txt file in the root directory
 * of this source tree or at http://www.apache.org/licenses/LICENSE-2.0.
 *
 * Any modifications or derivative works of this code must retain this
 * copyright notice, and modified files need to carry a notice indicating
 * that they have been altered from the originals.
 */


#include <bitset>
#include <math.h>

#include "stdlib.h"
#include "stdio.h"
#include "string.h"
#include <utility>
#include <iostream>

#include "framework/utils.hpp"
#include "framework/matrix.hpp"

#include "matrix_product_state_internal.hpp"
#include "matrix_product_state_tensor.hpp"

namespace AER {
namespace MatrixProductState {

static const cmatrix_t zero_measure = 
      AER::Utils::make_matrix<complex_t>({{{1, 0}, {0, 0}},
	                                 {{0, 0}, {0, 0}}});
static const cmatrix_t one_measure = 
      AER::Utils::make_matrix<complex_t>({{{0, 0}, {0, 0}},
			                 {{0, 0}, {1, 0}}});

//------------------------------------------------------------------------
// local function declarations
//------------------------------------------------------------------------
<<<<<<< HEAD

//------------------------------------------------------------------------
// Function name: squeeze_qubits
// Description: Takes a list of qubits, and squeezes them into a list of the same size,
//     that begins at 0, and where all qubits are consecutive. Note that relative 
//     order between qubits is preserved.
//     Example: [8, 4, 6, 0, 9] -> [3, 1, 2, 0, 4]
// Input: original_qubits 
// Returns: squeezed_qubits
//
//------------------------------------------------------------------------
  void squeeze_qubits(const reg_t &original_qubits, reg_t &squeezed_qubits);

=======
>>>>>>> c39a3b30
//------------------------------------------------------------------------
// Function name: reorder_all_qubits
// Description: The ordering of the amplitudes in the statevector in this module is 
//    [n, (n-1),.., 2, 1, 0], i.e., msb is leftmost and lsb is rightmost.
//    Sometimes, we need to provide a different ordering of the amplitudes, such as 
//    in snapshot_probabilities. For example, instead of [2, 1, 0] the user requests 
//    the probabilities of [1, 0, 2].
//    Note that the ordering in the qubits vector is the same as that of the mps solver,
//    i.e., qubits are numbered from left to right, e.g., 210
// Input: orig_probvector - the ordered vector of probabilities
//        qubits - a list containing the new ordering
// Returns: new_probvector - the vector in the new ordering
//    e.g., 011->101 (for the ordering [1, 0, 2]
//
//------------------------------------------------------------------------
template <class T>
<<<<<<< HEAD
void reorder_all_qubits(const std::vector<T>& orig_probvector, reg_t qubits, 
=======
void reorder_all_qubits(const std::vector<T>& orig_probvector, 
			reg_t qubits, 
>>>>>>> c39a3b30
			std::vector<T>& new_probvector);
uint_t reorder_qubits(const reg_t qubits, uint_t index);

//--------------------------------------------------------------------------
// Function name: reverse_all_bits
// Description: The ordering of the amplitudes in the statevector in this module is 
//    000, 001, 010, 011, 100, 101, 110, 111.
//    The ordering of the amplitudes in the statevector in Qasm in general is 
//    000, 100, 010, 110, 001, 101, 011, 111.
//    This function converts the statevector from one representation to the other.
//    This is a special case of reorder_qubits
// Input: the input statevector and the number of qubits
// Output: the statevector in reverse order
//----------------------------------------------------------------	
template <class T>
std::vector<T> reverse_all_bits(const std::vector<T>& statevector, uint_t num_qubits);
uint_t reverse_bits(uint_t num, uint_t len);

<<<<<<< HEAD
reg_t calc_new_indexes(const reg_t &indexes);
=======

vector<uint_t> calc_new_indexes(vector<uint_t> indexes);
>>>>>>> c39a3b30

// The following two functions are helper functions used by 
// initialize_from_statevector
cmatrix_t reshape_matrix(cmatrix_t input_matrix);
cmatrix_t mul_matrix_by_lambda(const cmatrix_t &mat,
		               const rvector_t &lambda);


//------------------------------------------------------------------------
// local function implementations
//------------------------------------------------------------------------
<<<<<<< HEAD
void squeeze_qubits(const reg_t &original_qubits, reg_t &squeezed_qubits) {
  std::vector<uint_t> sorted_qubits;
  for (uint_t index : original_qubits) {
    sorted_qubits.push_back(index);
  }
  sort(sorted_qubits.begin(), sorted_qubits.end());
  for (uint_t i=0; i<original_qubits.size(); i++) {
    for (uint_t j=0; j<sorted_qubits.size(); j++) {
      if (original_qubits[i] == sorted_qubits[j]) {
=======
template <class T>
void reorder_all_qubits(const std::vector<T>& orig_probvector, 
			reg_t qubits,
			std::vector<T>& new_probvector) {
  uint_t new_index;
  uint_t length = 1ULL << qubits.size();   // length = pow(2, num_qubits)
  // if qubits are [k0, k1,...,kn], move them to [0, 1, .. , n], but preserve relative
  // ordering
  reg_t squeezed_qubits(qubits.size());
  std::vector<uint_t> sorted_qubits;
  for (uint_t index : qubits) {
    sorted_qubits.push_back(index);
  }
  sort(sorted_qubits.begin(), sorted_qubits.end());
  for (uint_t i=0; i<qubits.size(); i++) {
    for (uint_t j=0; j<sorted_qubits.size(); j++) {
      if (qubits[i] == sorted_qubits[j]) {
>>>>>>> c39a3b30
	squeezed_qubits[i] = j;
	break;
      } 
    }    
  }
<<<<<<< HEAD
=======

  for (uint_t i=0; i < length; i++) {
    new_index = reorder_qubits(squeezed_qubits, i);
    new_probvector[new_index] = orig_probvector[i];
  } 
}

uint_t reorder_qubits(const reg_t qubits, uint_t index) {
  uint_t new_index = 0;

  int_t current_pos = 0, current_val = 0, new_pos = 0, shift =0;
  uint_t num_qubits = qubits.size();
  for (uint_t i=0; i<num_qubits; i++) {
    current_pos = num_qubits-1-qubits[i];
    current_val = 0x1 << current_pos;
    new_pos = num_qubits-1-i;
    shift = new_pos - current_pos;
    if (index & current_val) {
      if (shift > 0) {
	new_index += current_val << shift;
      } else if (shift < 0) {
	new_index += current_val >> -shift; 
      } else {
	new_index += current_val;
      }
      
    }
  }
  return new_index;
>>>>>>> c39a3b30
}

template <class T>
void reorder_all_qubits(const std::vector<T>& orig_probvector, reg_t qubits,
			std::vector<T>& new_probvector) {
  uint_t new_index;
  uint_t length = 1ULL << qubits.size();   // length = pow(2, num_qubits)
  // if qubits are [k0, k1,...,kn], move them to [0, 1, .. , n], but preserve relative
  // ordering
  reg_t squeezed_qubits(qubits.size());
  squeeze_qubits(qubits, squeezed_qubits);

  for (uint_t i=0; i < length; i++) {
    new_index = reorder_qubits(squeezed_qubits, i);
    new_probvector[new_index] = orig_probvector[i];
  } 
}

uint_t reorder_qubits(const reg_t qubits, uint_t index) {
  uint_t new_index = 0;
  for (uint_t i=0; i<qubits.size(); i++) {
    uint_t current_pos = 1 << qubits[i];
    uint_t shift = qubits.size()-1-i;

    if ((index & current_pos) != 0) // is qubit[i] == 1 at this index
      new_index += (0x1<< shift);
  }
  return new_index;
}
uint_t reverse_bits(uint_t num, uint_t len) {
  uint_t sum = 0;
  //  std::assert(num < pow(2, len));
  for (uint_t i=0; i<len; ++i) {
    if ((num & 0x1) == 1) {
      sum += 1ULL << (len-1-i);   // adding pow(2, len-1-i)
    }
    num = num>>1;
    if (num == 0) {
      break;
    }
  }
  return sum;
}

template <class T>
std::vector<T> reverse_all_bits(const std::vector<T>& statevector, uint_t num_qubits)
{
  uint_t length = statevector.size();   // length = pow(2, num_qubits_)
  std::vector<T> output_vector(length);
  #pragma omp parallel for
  for (int_t i = 0; i < static_cast<int_t>(length); i++) {
    output_vector[i] = statevector[reverse_bits(i, num_qubits)];
  }

  return output_vector;
}

vector<uint_t> calc_new_indexes(const reg_t &indexes) {
  // assumes indexes vector is sorted
  uint_t n = indexes.size();
  uint_t mid_index = indexes[(n-1)/2];
  uint_t first = mid_index - (n-1)/2;
  vector<uint_t> new_indexes(n);
  std::iota( std::begin( new_indexes ), std::end( new_indexes ), first);
  return new_indexes;
}

cmatrix_t mul_matrix_by_lambda(const cmatrix_t &mat,
			       const rvector_t &lambda)
{
  if (lambda == rvector_t {1.0}) return mat;
  cmatrix_t res_mat(mat);
  uint_t num_rows = mat.GetRows(), num_cols = mat.GetColumns();

  #ifdef _WIN32
     #pragma omp parallel for
  #else
     #pragma omp parallel for collapse(2)
  #endif
  for(int_t row = 0; row < static_cast<int_t>(num_rows); row++) {
    for(int_t col = 0; col < static_cast<int_t>(num_cols); col++) {
	res_mat(row, col) = mat(row, col) * lambda[col];
      }
  }
  return res_mat;
}

cmatrix_t reshape_matrix(cmatrix_t input_matrix) {
  vector<cmatrix_t> res(2);
  AER::Utils::split(input_matrix, res[0], res[1], 1);
  cmatrix_t reshaped_matrix = AER::Utils::concatenate(res[0], res[1], 0);
  return reshaped_matrix;
}


//------------------------------------------------------------------------
// implementation of MPS methods
//------------------------------------------------------------------------

void MPS::initialize(uint_t num_qubits)
{
  num_qubits_ = num_qubits;
  q_reg_.clear();
  lambda_reg_.clear();
  complex_t alpha = 1.0f;
  complex_t beta = 0.0f;
  for(uint_t i = 0; i < num_qubits_-1; i++) {
      q_reg_.push_back(MPS_Tensor(alpha,beta));
      lambda_reg_.push_back(rvector_t {1.0});
  }
  // need to add one more Gamma tensor, because above loop only initialized up to n-1 
  q_reg_.push_back(MPS_Tensor(alpha,beta));
}

void MPS::initialize(const MPS &other){
    if (this != &other) {
      num_qubits_ = other.num_qubits_;
      q_reg_ = other.q_reg_;
      lambda_reg_ = other.lambda_reg_;
    }     
}

void MPS::apply_h(uint_t index) 
{
    cmatrix_t h_matrix = AER::Utils::Matrix::H;
    q_reg_[index].apply_matrix(h_matrix);
}

void MPS::apply_u1(uint_t index, double lambda)
{
  cmatrix_t u1_matrix = AER::Utils::Matrix::u1(lambda);
  q_reg_[index].apply_matrix(u1_matrix);
}

void MPS::apply_u2(uint_t index, double phi, double lambda)
{
  cmatrix_t u2_matrix = AER::Utils::Matrix::u2(phi, lambda);
  q_reg_[index].apply_matrix(u2_matrix);
}

void MPS::apply_u3(uint_t index, double theta, double phi, double lambda)
{
  cmatrix_t u3_matrix = AER::Utils::Matrix::u3(theta, phi, lambda);
  q_reg_[index].apply_matrix(u3_matrix);
}

void MPS::apply_cnot(uint_t index_A, uint_t index_B)
{
  apply_2_qubit_gate(index_A, index_B, cx, cmatrix_t(1));
}

void MPS::apply_cz(uint_t index_A, uint_t index_B)
{
  apply_2_qubit_gate(index_A, index_B, cz, cmatrix_t(1));
}
void MPS::apply_cu1(uint_t index_A, uint_t index_B, double lambda)
{
  cmatrix_t u1_matrix = AER::Utils::Matrix::u1(lambda);
  apply_2_qubit_gate(index_A, index_B, cu1, u1_matrix);
}

void MPS::apply_ccx(const reg_t &qubits)
{
  apply_3_qubit_gate(qubits, mcx, cmatrix_t(1));
}

void MPS::apply_swap(uint_t index_A, uint_t index_B)
{
	if(index_A > index_B)
	{
	  std::swap(index_A, index_B);
	}
	//for MPS
	if(index_A + 1 < index_B)
	{
		uint_t i;
		for(i = index_A; i < index_B; i++)
		{
			apply_swap(i,i+1);
		}
		for(i = index_B-1; i > index_A; i--)
		{
			apply_swap(i,i-1);
		}
		return;
	}

	MPS_Tensor A = q_reg_[index_A], B = q_reg_[index_B];
	rvector_t left_lambda, right_lambda;
	//There is no lambda in the edges of the MPS
	left_lambda  = (index_A != 0) 	    ? lambda_reg_[index_A-1] : rvector_t {1.0};
	right_lambda = (index_B != num_qubits_-1) ? lambda_reg_[index_B  ] : rvector_t {1.0};

	q_reg_[index_A].mul_Gamma_by_left_Lambda(left_lambda);
	q_reg_[index_B].mul_Gamma_by_right_Lambda(right_lambda);
	MPS_Tensor temp = MPS_Tensor::contract(q_reg_[index_A],lambda_reg_[index_A], q_reg_[index_B]);

	temp.apply_swap();
	MPS_Tensor left_gamma,right_gamma;
	rvector_t lambda;
	MPS_Tensor::Decompose(temp, left_gamma, lambda, right_gamma);
	left_gamma.div_Gamma_by_left_Lambda(left_lambda);
	right_gamma.div_Gamma_by_right_Lambda(right_lambda);
	q_reg_[index_A] = left_gamma;
	lambda_reg_[index_A] = lambda;
	q_reg_[index_B] = right_gamma;
}

//-------------------------------------------------------------------------
// MPS::apply_2_qubit_gate - outline of the algorithm
// 1. Swap qubits A and B until they are consecutive
// 2. Contract MPS_Tensor[A] and MPS_Tensor[B], yielding a temporary four-matrix MPS_Tensor 
//    that represents the entangled states of A and B.
// 3. Apply the gate
// 4. Decompose the temporary MPS_Tensor (using SVD) into U*S*V, where U and V are matrices
//    and S is a diagonal matrix
// 5. U is split by rows to yield two MPS_Tensors representing qubit A (in reshape_U_after_SVD), 
//    V is split by columns to yield two MPS_Tensors representing qubit B (in reshape_V_after_SVD),
//    the diagonal of S becomes the Lambda-vector in between A and B.
//-------------------------------------------------------------------------
void MPS::apply_2_qubit_gate(uint_t index_A, uint_t index_B, Gates gate_type, const cmatrix_t &mat)
{
  // We first move the two qubits to be in consecutive positions
  // If index_B > index_A, we move the qubit at index_B to index_A+1
  // If index_B < index_A, we move the qubit at index_B to index_A-1, and then
  // swap between the qubits
  uint_t A = index_A;
  bool swapped = false, greater = false, smaller = false;

  if (index_B > index_A+1) {
    greater = true;
    change_position(index_B, index_A+1);  // Move B to be right after A
  } else if (index_A > 0 && index_B < index_A-1) {
    smaller = true;
    change_position(index_B, index_A-1);  // Move B to be right before A
  }
  if (index_B < index_A) {
    A = index_A - 1;
    swapped = true;
  }
  // After we moved the qubits as necessary, 
  // the operation is always between qubits A and A+1
  rvector_t left_lambda, right_lambda;
  //There is no lambda on the edges of the MPS
  left_lambda  = (A != 0) 	    ? lambda_reg_[A-1] : rvector_t {1.0};
  right_lambda = (A+1 != num_qubits_-1) ? lambda_reg_[A+1] : rvector_t {1.0};
  
  q_reg_[A].mul_Gamma_by_left_Lambda(left_lambda);
  q_reg_[A+1].mul_Gamma_by_right_Lambda(right_lambda);
  MPS_Tensor temp = MPS_Tensor::contract(q_reg_[A], lambda_reg_[A], q_reg_[A+1]);
  
  switch (gate_type) {
  case cx:
    temp.apply_cnot(swapped);
    break;
  case cz:
    temp.apply_cz();
    break;
  case id:
    break;
  case cu1:
    {
      cmatrix_t Zeros = AER::Utils::Matrix::I-AER::Utils::Matrix::I;
      cmatrix_t temp1 = AER::Utils::concatenate(AER::Utils::Matrix::I, Zeros , 1),
	temp2 = AER::Utils::concatenate(Zeros, mat, 1);
      cmatrix_t cu = AER::Utils::concatenate(temp1, temp2 ,0) ;
      temp.apply_matrix(cu);
      break;
    }
  case su4:
    // We reverse the order of the qubits, according to the Qiskit convention.
    // Effectively, this reverses swap for 2-qubit gates
    temp.apply_matrix(mat, !swapped);
    break;
    
  default:
    throw std::invalid_argument("illegal gate for apply_2_qubit_gate"); 
  }
  MPS_Tensor left_gamma,right_gamma;
  rvector_t lambda;
  MPS_Tensor::Decompose(temp, left_gamma, lambda, right_gamma);
  left_gamma.div_Gamma_by_left_Lambda(left_lambda);
  right_gamma.div_Gamma_by_right_Lambda(right_lambda);
  q_reg_[A] = left_gamma;
  lambda_reg_[A] = lambda;
  q_reg_[A+1] = right_gamma;

  if (greater) {
    change_position(index_A+1, index_B);  // Move B back to its original position
  } else if (smaller) {
    change_position(index_A-1, index_B);
  }
}

void MPS::apply_3_qubit_gate(const reg_t &qubits,
			     Gates gate_type, const cmatrix_t &mat)
{
  if (qubits.size() != 3) {
    std::stringstream ss;
    ss << "error: apply_3_qubit gate must receive 3 qubits";
    throw std::runtime_error(ss.str());
  }
  bool ordered = true;
  reg_t new_qubits(qubits.size());
  reg_t sorted_qubits(qubits.size());

  centralize_and_sort_qubits(qubits, sorted_qubits, new_qubits, ordered);

  // The controlled (or target) qubit, is qubit[2]. Since in new_qubits the qubits are sorted,
  // the relative position of the controlled qubit will be 0, 1, or 2 depending on
  // where qubit[2] was moved to in new_qubits
  uint_t target=0;
  if (qubits[2] > qubits[0] && qubits[2] > qubits[1])
    target = 2;
  else if (qubits[2] < qubits[0] && qubits[2] < qubits[1])
    target = 0;
  else
    target = 1;

  // extract the tensor containing only the 3 qubits on which we apply the gate
  uint_t first = new_qubits.front();
  MPS_Tensor sub_tensor(state_vec_as_MPS(first, first+2));

  // apply the gate to sub_tensor
  switch (gate_type) {
  case mcx:
       sub_tensor.apply_ccx(target);
    break;

  default:
    throw std::invalid_argument("illegal gate for apply_3_qubit_gate"); 
  }

  // state_mat is a matrix containing the flattened representation of the sub-tensor 
  // into a single matrix. Note that sub_tensor will contain 8 matrices for 3-qubit
  // gates. state_mat will be the concatenation of them all.
  cmatrix_t state_mat = sub_tensor.get_data(0);
  for (uint_t i=1; i<sub_tensor.get_data().size(); i++)
    state_mat = AER::Utils::concatenate(state_mat, sub_tensor.get_data(i), 1) ;

  // We convert the matrix back into a 3-qubit MPS structure
  MPS sub_MPS;
  sub_MPS.initialize_from_matrix(qubits.size(), state_mat);

  // copy the 3-qubit MPS back to the corresponding positions in the original MPS
  for (uint_t i=0; i<sub_MPS.num_qubits(); i++) {
    q_reg_[first+i] = sub_MPS.q_reg_[i];
  }
  lambda_reg_[first] = sub_MPS.lambda_reg_[0];
  lambda_reg_[first+1] = sub_MPS.lambda_reg_[1];
  if (first > 0)
    q_reg_[first].div_Gamma_by_left_Lambda(lambda_reg_[first-1]);
  if (first+2 < num_qubits_-1)
    q_reg_[first+2].div_Gamma_by_right_Lambda(lambda_reg_[first+2]);

  // This is the reverse of centralize_qubits which we did at the beginning
  if (!ordered)
    move_qubits_to_original_location(first, qubits, sorted_qubits);
}

void MPS::apply_matrix(const reg_t & qubits, const cmatrix_t &mat) 
{
  switch (qubits.size()) {
  case 1: 
    q_reg_[qubits[0]].apply_matrix(mat);
    break;
  case 2:
    apply_2_qubit_gate(qubits[0], qubits[1], su4, mat);
    break;
  default:
    throw std::invalid_argument("currently support apply_matrix for 1 or 2 qubits only");
  }
}

void MPS::apply_diagonal_matrix(const AER::reg_t &qubits, const cvector_t &vmat) {
  //temporarily support by converting the vector to a full matrix whose diagonal is vmat
  uint_t dim = vmat.size();
  cmatrix_t diag_mat(dim, dim);
  for (uint_t i=0; i<dim; i++) {
    for (uint_t j=0; j<dim; j++){
      diag_mat(i, i) = ( i==j ? vmat[i] : 0.0);
    }
  }
  apply_matrix(qubits, diag_mat);
}

<<<<<<< HEAD
void MPS::centralize_qubits(const reg_t &qubits,
			    reg_t &new_indexes, bool & ordered) {
  reg_t sorted_indexes;
  centralize_and_sort_qubits(qubits, sorted_indexes, new_indexes, ordered);
}

void MPS::centralize_and_sort_qubits(const reg_t &qubits, reg_t &sorted_indices,
			    reg_t &new_indexes, bool & ordered) {
  sorted_indices = qubits;
  uint_t num_qubits = qubits.size();

  ordered = false;
  if (num_qubits == 1) {
    new_indexes = qubits;
    ordered = true;
    return;
  }

  for (uint_t index=0; index < num_qubits-1; index++) {
    if (qubits[index] > qubits[index+1]){
      ordered = false;
      break;
    }
  }
  if (!ordered)
      sort(sorted_indices.begin(), sorted_indices.end());

  new_indexes = calc_new_indexes(sorted_indices);
  uint_t mid_index = (num_qubits-1)/2;
  
  for(uint_t i = mid_index; i < sorted_indices.size(); i++)
  {
    change_position(sorted_indices[i], new_indexes[i]);
  }
  for(int i = mid_index-1; i >= 0; i--)
  {
    change_position(sorted_indices[i], new_indexes[i]);
  }
}

void MPS::move_qubits_to_original_location(uint_t first, const reg_t &original_qubits,
					   const reg_t &sorted_qubits) {
  uint_t num_qubits = original_qubits.size();
  uint_t mid_index = (num_qubits-1)/2;

  for(uint_t i = 0; i < mid_index; i++)
  {
    change_position(first+i, sorted_qubits[i]);
  }

  for(uint_t i = num_qubits-1; i > mid_index; i--)
  {
    change_position(first+i, sorted_qubits[i]);
  }
  // note that the qubit at mid_index does not need to move, because we didn't move it
  // during centralize_qubits
}

void MPS::change_position(uint_t src, uint_t dst) {
  if(src == dst)
    return;
  else if(src < dst)
    for(uint_t i = src; i < dst; i++)
      apply_swap(i,i+1);
  else
    for(uint_t i = src; i > dst; i--)
      apply_swap(i,i-1);
}

cmatrix_t MPS::density_matrix(const reg_t &qubits) const
{
  MPS temp_MPS;
  temp_MPS.initialize(*this);
  reg_t new_qubits;
  bool ordered = true;
  
  temp_MPS.centralize_qubits(qubits, new_qubits, ordered);

  MPS_Tensor psi = temp_MPS.state_vec_as_MPS(new_qubits.front(), new_qubits.back());
=======
void MPS::centralize_qubits(MPS & new_MPS, const reg_t &qubits, 
			    uint_t &new_first, uint_t &new_last, bool & ordered ) const {
  new_MPS.initialize(*this);
  ordered = true;

  if (qubits.size() == 1) {
    new_first = qubits[0];
    new_last = qubits[0];
    return;
  }
  std::vector<uint_t> internalIndexes;
  for (uint_t index : qubits) {
    internalIndexes.push_back(index);
  }
  
  for (uint_t index=0; index < qubits.size()-1; index++) {
    if (qubits[index] > qubits[index+1]){
      ordered = false;
      break;
    }
  }
  if (!ordered)
      sort(internalIndexes.begin(), internalIndexes.end());

  vector<uint_t> new_indexes = calc_new_indexes(internalIndexes);
  
  uint_t avg = new_indexes[new_indexes.size()/2];
  vector<uint_t>::iterator it = lower_bound(internalIndexes.begin(), internalIndexes.end(), avg);
  int mid = std::distance(internalIndexes.begin(), it);
  for(uint_t i = mid; i < internalIndexes.size(); i++)
  {
    new_MPS.change_position(internalIndexes[i], new_indexes[i]);
  }
  for(int i = mid-1; i >= 0; i--)
  {
    new_MPS.change_position(internalIndexes[i], new_indexes[i]);
  }
  new_first = new_indexes[0];
  new_last = new_indexes[new_indexes.size()-1];
}

void MPS::change_position(uint_t src, uint_t dst)
{
	if(src == dst)
		return;
	else if(src < dst)
		for(uint_t i = src; i < dst; i++)
			apply_swap(i,i+1);
	else
		for(uint_t i = src; i > dst; i--)
			apply_swap(i,i-1);
}

cmatrix_t MPS::density_matrix(const reg_t &qubits) const
{
  MPS temp_MPS;
  uint_t new_first=0, new_last=0;
  bool ordered = true;
  centralize_qubits(temp_MPS, qubits, new_first, new_last, ordered);

  MPS_Tensor psi = temp_MPS.state_vec_as_MPS(new_first, new_last);
>>>>>>> c39a3b30

  uint_t size = psi.get_dim();
  cmatrix_t rho(size,size);
  #ifdef _WIN32
     #pragma omp parallel for
  #else
     #pragma omp parallel for collapse(2)
  #endif
  for(int_t i = 0; i < static_cast<int_t>(size); i++) {
    for(int_t j = 0; j < static_cast<int_t>(size); j++) {
      rho(i,j) = AER::Utils::sum( AER::Utils::elementwise_multiplication(psi.get_data(i), AER::Utils::conjugate(psi.get_data(j))) );
    }
  }
  return rho;
}

rvector_t MPS::trace_of_density_matrix(const reg_t &qubits) const
{
  MPS temp_MPS;
<<<<<<< HEAD
  temp_MPS.initialize(*this);
  bool ordered = true;
  reg_t new_qubits;
  temp_MPS.centralize_qubits(qubits, new_qubits, ordered);

  MPS_Tensor psi = temp_MPS.state_vec_as_MPS(new_qubits.front(), new_qubits.back());
=======
  uint_t new_first=0, new_last=0;
  bool ordered = true;
  centralize_qubits(temp_MPS, qubits, new_first, new_last, ordered);

  MPS_Tensor psi = temp_MPS.state_vec_as_MPS(new_first, new_last);
>>>>>>> c39a3b30
  uint_t size = psi.get_dim();
  rvector_t trace_rho(size);

  for(int_t i = 0; i < static_cast<int_t>(size); i++) {
    trace_rho[i] = real(AER::Utils::sum( AER::Utils::elementwise_multiplication(psi.get_data(i), AER::Utils::conjugate(psi.get_data(i))) ));
  }
  return trace_rho;
}

double MPS::expectation_value(const reg_t &qubits, const string &matrices) const
{
  cmatrix_t rho = density_matrix(qubits);
  string matrices_reverse = matrices;
  reverse(matrices_reverse.begin(), matrices_reverse.end());
  cmatrix_t M(1), temp;
  M(0,0) = complex_t(1);
  for(const char& gate : matrices_reverse)
  {
    if (gate == 'X')
	  temp = AER::Utils::Matrix::X;
    else if (gate == 'Y')
	  temp = AER::Utils::Matrix::Y;
    else if (gate == 'Z')
	  temp = AER::Utils::Matrix::Z;
    else if (gate == 'I')
	  temp = AER::Utils::Matrix::I;
    M = AER::Utils::tensor_product(M, temp);
  }
  // Trace(rho*M). not using methods for efficiency
  complex_t res = 0;
  for (uint_t i = 0; i < M.GetRows(); i++)
    for (uint_t j = 0; j < M.GetRows(); j++)
      res += M(i,j)*rho(j,i);
  return real(res);
}

double MPS::expectation_value(const reg_t &qubits, const cmatrix_t &M) const
{
  cmatrix_t rho = density_matrix(qubits);

  // Trace(rho*M). not using methods for efficiency
  complex_t res = 0;
  for (uint_t i = 0; i < M.GetRows(); i++)
    for (uint_t j = 0; j < M.GetRows(); j++)
      res += M(i,j)*rho(j,i);
  return real(res);
}

ostream& MPS::print(ostream& out) const
{
	for(uint_t i=0; i<num_qubits_; i++)
	{
	  out << "Gamma [" << i << "] :" << endl;
	  q_reg_[i].print(out);
	  if(i < num_qubits_- 1)
	    {
	      out << "Lambda [" << i << "] (size = " << lambda_reg_[i].size() << "):" << endl;
	      out << lambda_reg_[i] << endl;
	    }
	}
	out << endl;
	return out;
}

vector<reg_t> MPS::get_matrices_sizes() const
{
	vector<reg_t> result;
	for(uint_t i=0; i<num_qubits_; i++)
	{
		result.push_back(q_reg_[i].get_size());
	}
	return result;
}

MPS_Tensor MPS::state_vec_as_MPS(const reg_t &qubits) const {
  MPS temp_MPS;
<<<<<<< HEAD
  temp_MPS.initialize(*this);
  bool ordered = true;
  reg_t new_qubits;
  temp_MPS.centralize_qubits(qubits, new_qubits, ordered);
  return temp_MPS.state_vec_as_MPS(new_qubits.front(), new_qubits.back());
=======
  uint_t new_first=0, new_last=0;
  bool ordered = true;
  centralize_qubits(temp_MPS, qubits, new_first, new_last, ordered);
  return temp_MPS.state_vec_as_MPS(new_first, new_last);
>>>>>>> c39a3b30
}

MPS_Tensor MPS::state_vec_as_MPS(uint_t first_index, uint_t last_index) const
{
	MPS_Tensor temp = q_reg_[first_index];
	rvector_t left_lambda, right_lambda;
	left_lambda  = (first_index != 0) ? lambda_reg_[first_index-1] : rvector_t {1.0};
	right_lambda = (last_index != num_qubits_-1) ? lambda_reg_[last_index] : rvector_t {1.0};

	temp.mul_Gamma_by_left_Lambda(left_lambda);
	// special case of a single qubit
	if (first_index == last_index) {
	  temp.mul_Gamma_by_right_Lambda(right_lambda);
	  return temp;
	}
	  
	for(uint_t i = first_index+1; i < last_index+1; i++) {
	  temp = MPS_Tensor::contract(temp, lambda_reg_[i-1], q_reg_[i]);
	}
	// now temp is a tensor of 2^n matrices of size 1X1
	temp.mul_Gamma_by_right_Lambda(right_lambda);

	return temp;
}

void MPS::full_state_vector(cvector_t& statevector) const
{
  MPS_Tensor mps_vec = state_vec_as_MPS(0, num_qubits_-1);
  uint_t length = 1ULL << num_qubits_;   // length = pow(2, num_qubits_)
  statevector.resize(length);
  #pragma omp parallel for
  for (int_t i = 0; i < static_cast<int_t>(length); i++) {
    statevector[i] = mps_vec.get_data(reverse_bits(i, num_qubits_))(0,0);
  }
#ifdef DEBUG
  cout << *this;
#endif
}

void MPS::probabilities_vector(rvector_t& probvector, 
			       const reg_t &qubits) const
{
  cvector_t state_vec;
<<<<<<< HEAD
  uint_t length = 1ULL << qubits.size();   // length = pow(2, num_qubits)
  probvector.resize(length);
  bool ordered = true;
  for (uint_t index=0; index < qubits.size()-1; index++) {
=======
  uint_t num_qubits = qubits.size();
  uint_t length = 1ULL << num_qubits;   // length = pow(2, num_qubits)
  probvector.resize(length);

  bool ordered = true;
  for (uint_t index=0; index < num_qubits-1; index++) {
>>>>>>> c39a3b30
    if (qubits[index] > qubits[index+1]){
      ordered = false;
      break;
    }
<<<<<<< HEAD
  }

  bool reverse_ordered = true;
  for (uint_t index=0; index < qubits.size()-1; index++) {
    if (qubits[index] < qubits[index+1]){
      reverse_ordered = false;
      break;
    }
  }

  if (qubits.size() == num_qubits_ && ordered){
    MPS_Tensor mps_vec = state_vec_as_MPS(0, qubits.size()-1);
#pragma omp parallel for
    for (int_t i = 0; i < static_cast<int_t>(length); i++) {
      // in this case, take psi * psi_dagger
      // reverse_bits to be consistent with output order in qasm
      probvector[i] = std::norm(mps_vec.get_data(reverse_bits(i, num_qubits_))(0,0));
    }
    return;
  }
  if (qubits.size() == num_qubits_ && reverse_ordered){
    MPS_Tensor mps_vec = state_vec_as_MPS(0, qubits.size()-1);
#pragma omp parallel for
    for (int_t i = 0; i < static_cast<int_t>(length); i++) {
      // in this case, take psi * psi_dagger
      // no need to reverse in this case
      probvector[i] = std::norm(mps_vec.get_data(i)(0,0));
    }
    return;
  }
  // no ordering among the qubits
  rvector_t ordered_probvector = trace_of_density_matrix(qubits);

  // reverse_bits to be consistent with output order in qasm
  rvector_t rev_vec = reverse_all_bits(probvector, qubits.size());
  reorder_all_qubits(rev_vec, qubits, probvector);
=======
  }
  bool reverse_ordered = true;
  for (uint_t index=0; index < num_qubits-1; index++) {
    if (qubits[index] < qubits[index+1]){
      reverse_ordered = false;
      break;
    }
  }

  // 1. cases where all qubits are considered for the probabilities
  // 1.1 qubits are ordered
  if (num_qubits == num_qubits_ && ordered){
    MPS_Tensor mps_vec = state_vec_as_MPS(0, num_qubits-1);
    #pragma omp parallel for
    for (int_t i = 0; i < static_cast<int_t>(length); i++) {
      // in this case, take psi * psi_dagger
      // reverse_bits to be consistent with output order in qasm
      probvector[i] = std::norm(mps_vec.get_data(reverse_bits(i, num_qubits_))(0,0));
    }
    return;
  }
  // 1.2 qubits are reverse-ordered
  if (num_qubits == num_qubits_ && reverse_ordered){
    MPS_Tensor mps_vec = state_vec_as_MPS(0, num_qubits-1);
    #pragma omp parallel for
    for (int_t i = 0; i < static_cast<int_t>(length); i++) {
      // in this case, take psi * psi_dagger
      // no need to reverse in this case
      probvector[i] = std::norm(mps_vec.get_data(i)(0,0));
     }

    return;
  }
  // 2. cases where we have a subset of the qubits
  rvector_t ordered_probvector = trace_of_density_matrix(qubits);

  // 2.1 subset of qubits is ordered
  // reverse_bits to be consistent with output order in qasm
  if (ordered) {
    probvector = reverse_all_bits(ordered_probvector, num_qubits);
    return;
  }
  // 2.1 subset of qubits is reverse-ordered
  else if (reverse_ordered) {
    probvector = ordered_probvector;
    return;
  }

  // 3. no ordering among the qubits, can be all qubits or a subset
  rvector_t temp_probvector(ordered_probvector.size()); 
  reorder_all_qubits(ordered_probvector, qubits, temp_probvector);
  probvector = ordered_probvector;

  probvector = reverse_all_bits(temp_probvector, num_qubits);
>>>>>>> c39a3b30
}

reg_t MPS::apply_measure(const reg_t &qubits, 
			 RngEngine &rng) {
  reg_t qubits_to_update;
  reg_t outcome_vector;
  outcome_vector.resize(qubits.size());
  for (uint_t i=0; i<qubits.size(); i++) {
    outcome_vector[i] = apply_measure(qubits[i], rng);
  }
  return outcome_vector;
}

uint_t MPS::apply_measure(uint_t qubit, 
			 RngEngine &rng) {
  reg_t qubits_to_update;
  qubits_to_update.push_back(qubit);

  // step 1 - measure qubit 0 in Z basis
  double exp_val = expectation_value(qubits_to_update, "Z");
  
  // step 2 - compute probability for 0 or 1 result
  double prob0 = (1 + exp_val ) / 2;
  double prob1 = 1 - prob0;

  // step 3 - randomly choose a measurement value for qubit 0
  double rnd = rng.rand(0, 1);
  uint_t measurement;
  cmatrix_t measurement_matrix(4);
  
  if (rnd < prob0) {
    measurement = 0;
    measurement_matrix = zero_measure;
    measurement_matrix = measurement_matrix * (1 / sqrt(prob0));
  } else {
    measurement = 1;
    measurement_matrix = one_measure;
    measurement_matrix = measurement_matrix * (1 / sqrt(prob1));
  }

  apply_matrix(qubits_to_update, measurement_matrix);

  // step 4 - propagate the changes to all qubits to the right
  for (uint_t i=qubit; i<num_qubits_-1; i++) {
    if (lambda_reg_[i].size() == 1) 
      break;   // no need to propagate if no entanglement
    apply_2_qubit_gate(i, i+1, id, cmatrix_t(1));
  }

  // and propagate the changes to all qubits to the left
  for (int_t i=qubit; i>0; i--) {
    if (lambda_reg_[i-1].size() == 1) 
      break;   // no need to propagate if no entanglement
    apply_2_qubit_gate(i-1, i, id, cmatrix_t(1));
  }
    
  return measurement;
}

void MPS::initialize_from_matrix(uint_t num_qubits, const cmatrix_t mat) {
  if (!q_reg_.empty())
    q_reg_.clear();
  if (!lambda_reg_.empty())
    lambda_reg_.clear();
  num_qubits_ = 0;
<<<<<<< HEAD
 
=======

  cmatrix_t statevector_as_matrix(1, state_vector.size());
  #pragma omp parallel for
  for (int_t i=0; i<static_cast<int_t>(state_vector.size()); i++) {
    statevector_as_matrix(0, i) = state_vector[i];
  }
  
>>>>>>> c39a3b30
  // remaining_matrix is the matrix that remains after each iteration
  // It is initialized to the input statevector after reshaping
  cmatrix_t remaining_matrix, reshaped_matrix; 
  cmatrix_t U, V;
  rvector_t S(1.0);
  bool first_iter = true;

  for (uint_t i=0; i<num_qubits-1; i++) {

    // step 1 - prepare matrix for next iteration (except for first iteration):
    //    (i) mul remaining matrix by left lambda 
    //    (ii) dagger and reshape
    if (first_iter) {
      remaining_matrix = mat;
    } else {
      cmatrix_t temp = mul_matrix_by_lambda(V, S); 
      remaining_matrix = AER::Utils::dagger(temp);
    }
    reshaped_matrix = reshape_matrix(remaining_matrix);

    // step 2 - SVD
    S.clear();
    S.resize(min(reshaped_matrix.GetRows(), reshaped_matrix.GetColumns()));
    csvd_wrapper(reshaped_matrix, U, S, V);
    reduce_zeros(U, S, V);

    // step 3 - update q_reg_ with new gamma and new lambda
    //          increment number of qubits in the MPS structure
    vector<cmatrix_t> left_data = reshape_U_after_SVD(U);
    MPS_Tensor left_gamma(left_data[0], left_data[1]); 
    if (!first_iter)
      left_gamma.div_Gamma_by_left_Lambda(lambda_reg_.back()); 
    q_reg_.push_back(left_gamma);
    lambda_reg_.push_back(S);
    num_qubits_++;

    first_iter = false;
  }

  // step 4 - create the rightmost gamma and update q_reg_
  vector<cmatrix_t> right_data = reshape_V_after_SVD(V);
  
  MPS_Tensor right_gamma(right_data[0], right_data[1]) ;
  q_reg_.push_back(right_gamma);
  num_qubits_++;
}
 

//-------------------------------------------------------------------------
} // end namespace MPS
//-------------------------------------------------------------------------
} // end namespace AER
//-------------------------------------------------------------------------<|MERGE_RESOLUTION|>--- conflicted
+++ resolved
@@ -41,7 +41,6 @@
 //------------------------------------------------------------------------
 // local function declarations
 //------------------------------------------------------------------------
-<<<<<<< HEAD
 
 //------------------------------------------------------------------------
 // Function name: squeeze_qubits
@@ -55,8 +54,6 @@
 //------------------------------------------------------------------------
   void squeeze_qubits(const reg_t &original_qubits, reg_t &squeezed_qubits);
 
-=======
->>>>>>> c39a3b30
 //------------------------------------------------------------------------
 // Function name: reorder_all_qubits
 // Description: The ordering of the amplitudes in the statevector in this module is 
@@ -73,12 +70,8 @@
 //
 //------------------------------------------------------------------------
 template <class T>
-<<<<<<< HEAD
-void reorder_all_qubits(const std::vector<T>& orig_probvector, reg_t qubits, 
-=======
 void reorder_all_qubits(const std::vector<T>& orig_probvector, 
 			reg_t qubits, 
->>>>>>> c39a3b30
 			std::vector<T>& new_probvector);
 uint_t reorder_qubits(const reg_t qubits, uint_t index);
 
@@ -97,12 +90,7 @@
 std::vector<T> reverse_all_bits(const std::vector<T>& statevector, uint_t num_qubits);
 uint_t reverse_bits(uint_t num, uint_t len);
 
-<<<<<<< HEAD
 reg_t calc_new_indexes(const reg_t &indexes);
-=======
-
-vector<uint_t> calc_new_indexes(vector<uint_t> indexes);
->>>>>>> c39a3b30
 
 // The following two functions are helper functions used by 
 // initialize_from_statevector
@@ -114,7 +102,6 @@
 //------------------------------------------------------------------------
 // local function implementations
 //------------------------------------------------------------------------
-<<<<<<< HEAD
 void squeeze_qubits(const reg_t &original_qubits, reg_t &squeezed_qubits) {
   std::vector<uint_t> sorted_qubits;
   for (uint_t index : original_qubits) {
@@ -124,7 +111,13 @@
   for (uint_t i=0; i<original_qubits.size(); i++) {
     for (uint_t j=0; j<sorted_qubits.size(); j++) {
       if (original_qubits[i] == sorted_qubits[j]) {
-=======
+	squeezed_qubits[i] = j;
+	break;
+      } 
+    }    
+  }
+}
+
 template <class T>
 void reorder_all_qubits(const std::vector<T>& orig_probvector, 
 			reg_t qubits,
@@ -134,22 +127,7 @@
   // if qubits are [k0, k1,...,kn], move them to [0, 1, .. , n], but preserve relative
   // ordering
   reg_t squeezed_qubits(qubits.size());
-  std::vector<uint_t> sorted_qubits;
-  for (uint_t index : qubits) {
-    sorted_qubits.push_back(index);
-  }
-  sort(sorted_qubits.begin(), sorted_qubits.end());
-  for (uint_t i=0; i<qubits.size(); i++) {
-    for (uint_t j=0; j<sorted_qubits.size(); j++) {
-      if (qubits[i] == sorted_qubits[j]) {
->>>>>>> c39a3b30
-	squeezed_qubits[i] = j;
-	break;
-      } 
-    }    
-  }
-<<<<<<< HEAD
-=======
+  squeeze_qubits(qubits, squeezed_qubits);
 
   for (uint_t i=0; i < length; i++) {
     new_index = reorder_qubits(squeezed_qubits, i);
@@ -179,36 +157,8 @@
     }
   }
   return new_index;
->>>>>>> c39a3b30
-}
-
-template <class T>
-void reorder_all_qubits(const std::vector<T>& orig_probvector, reg_t qubits,
-			std::vector<T>& new_probvector) {
-  uint_t new_index;
-  uint_t length = 1ULL << qubits.size();   // length = pow(2, num_qubits)
-  // if qubits are [k0, k1,...,kn], move them to [0, 1, .. , n], but preserve relative
-  // ordering
-  reg_t squeezed_qubits(qubits.size());
-  squeeze_qubits(qubits, squeezed_qubits);
-
-  for (uint_t i=0; i < length; i++) {
-    new_index = reorder_qubits(squeezed_qubits, i);
-    new_probvector[new_index] = orig_probvector[i];
-  } 
-}
-
-uint_t reorder_qubits(const reg_t qubits, uint_t index) {
-  uint_t new_index = 0;
-  for (uint_t i=0; i<qubits.size(); i++) {
-    uint_t current_pos = 1 << qubits[i];
-    uint_t shift = qubits.size()-1-i;
-
-    if ((index & current_pos) != 0) // is qubit[i] == 1 at this index
-      new_index += (0x1<< shift);
-  }
-  return new_index;
-}
+}
+
 uint_t reverse_bits(uint_t num, uint_t len) {
   uint_t sum = 0;
   //  std::assert(num < pow(2, len));
@@ -566,7 +516,6 @@
   apply_matrix(qubits, diag_mat);
 }
 
-<<<<<<< HEAD
 void MPS::centralize_qubits(const reg_t &qubits,
 			    reg_t &new_indexes, bool & ordered) {
   reg_t sorted_indexes;
@@ -646,69 +595,6 @@
   temp_MPS.centralize_qubits(qubits, new_qubits, ordered);
 
   MPS_Tensor psi = temp_MPS.state_vec_as_MPS(new_qubits.front(), new_qubits.back());
-=======
-void MPS::centralize_qubits(MPS & new_MPS, const reg_t &qubits, 
-			    uint_t &new_first, uint_t &new_last, bool & ordered ) const {
-  new_MPS.initialize(*this);
-  ordered = true;
-
-  if (qubits.size() == 1) {
-    new_first = qubits[0];
-    new_last = qubits[0];
-    return;
-  }
-  std::vector<uint_t> internalIndexes;
-  for (uint_t index : qubits) {
-    internalIndexes.push_back(index);
-  }
-  
-  for (uint_t index=0; index < qubits.size()-1; index++) {
-    if (qubits[index] > qubits[index+1]){
-      ordered = false;
-      break;
-    }
-  }
-  if (!ordered)
-      sort(internalIndexes.begin(), internalIndexes.end());
-
-  vector<uint_t> new_indexes = calc_new_indexes(internalIndexes);
-  
-  uint_t avg = new_indexes[new_indexes.size()/2];
-  vector<uint_t>::iterator it = lower_bound(internalIndexes.begin(), internalIndexes.end(), avg);
-  int mid = std::distance(internalIndexes.begin(), it);
-  for(uint_t i = mid; i < internalIndexes.size(); i++)
-  {
-    new_MPS.change_position(internalIndexes[i], new_indexes[i]);
-  }
-  for(int i = mid-1; i >= 0; i--)
-  {
-    new_MPS.change_position(internalIndexes[i], new_indexes[i]);
-  }
-  new_first = new_indexes[0];
-  new_last = new_indexes[new_indexes.size()-1];
-}
-
-void MPS::change_position(uint_t src, uint_t dst)
-{
-	if(src == dst)
-		return;
-	else if(src < dst)
-		for(uint_t i = src; i < dst; i++)
-			apply_swap(i,i+1);
-	else
-		for(uint_t i = src; i > dst; i--)
-			apply_swap(i,i-1);
-}
-
-cmatrix_t MPS::density_matrix(const reg_t &qubits) const
-{
-  MPS temp_MPS;
-  uint_t new_first=0, new_last=0;
-  bool ordered = true;
-  centralize_qubits(temp_MPS, qubits, new_first, new_last, ordered);
-
-  MPS_Tensor psi = temp_MPS.state_vec_as_MPS(new_first, new_last);
->>>>>>> c39a3b30
 
   uint_t size = psi.get_dim();
   cmatrix_t rho(size,size);
@@ -728,20 +614,12 @@
 rvector_t MPS::trace_of_density_matrix(const reg_t &qubits) const
 {
   MPS temp_MPS;
-<<<<<<< HEAD
   temp_MPS.initialize(*this);
   bool ordered = true;
   reg_t new_qubits;
   temp_MPS.centralize_qubits(qubits, new_qubits, ordered);
 
   MPS_Tensor psi = temp_MPS.state_vec_as_MPS(new_qubits.front(), new_qubits.back());
-=======
-  uint_t new_first=0, new_last=0;
-  bool ordered = true;
-  centralize_qubits(temp_MPS, qubits, new_first, new_last, ordered);
-
-  MPS_Tensor psi = temp_MPS.state_vec_as_MPS(new_first, new_last);
->>>>>>> c39a3b30
   uint_t size = psi.get_dim();
   rvector_t trace_rho(size);
 
@@ -818,18 +696,11 @@
 
 MPS_Tensor MPS::state_vec_as_MPS(const reg_t &qubits) const {
   MPS temp_MPS;
-<<<<<<< HEAD
   temp_MPS.initialize(*this);
   bool ordered = true;
   reg_t new_qubits;
   temp_MPS.centralize_qubits(qubits, new_qubits, ordered);
   return temp_MPS.state_vec_as_MPS(new_qubits.front(), new_qubits.back());
-=======
-  uint_t new_first=0, new_last=0;
-  bool ordered = true;
-  centralize_qubits(temp_MPS, qubits, new_first, new_last, ordered);
-  return temp_MPS.state_vec_as_MPS(new_first, new_last);
->>>>>>> c39a3b30
 }
 
 MPS_Tensor MPS::state_vec_as_MPS(uint_t first_index, uint_t last_index) const
@@ -851,7 +722,6 @@
 	}
 	// now temp is a tensor of 2^n matrices of size 1X1
 	temp.mul_Gamma_by_right_Lambda(right_lambda);
-
 	return temp;
 }
 
@@ -873,61 +743,16 @@
 			       const reg_t &qubits) const
 {
   cvector_t state_vec;
-<<<<<<< HEAD
-  uint_t length = 1ULL << qubits.size();   // length = pow(2, num_qubits)
-  probvector.resize(length);
-  bool ordered = true;
-  for (uint_t index=0; index < qubits.size()-1; index++) {
-=======
   uint_t num_qubits = qubits.size();
   uint_t length = 1ULL << num_qubits;   // length = pow(2, num_qubits)
   probvector.resize(length);
 
   bool ordered = true;
   for (uint_t index=0; index < num_qubits-1; index++) {
->>>>>>> c39a3b30
     if (qubits[index] > qubits[index+1]){
       ordered = false;
       break;
     }
-<<<<<<< HEAD
-  }
-
-  bool reverse_ordered = true;
-  for (uint_t index=0; index < qubits.size()-1; index++) {
-    if (qubits[index] < qubits[index+1]){
-      reverse_ordered = false;
-      break;
-    }
-  }
-
-  if (qubits.size() == num_qubits_ && ordered){
-    MPS_Tensor mps_vec = state_vec_as_MPS(0, qubits.size()-1);
-#pragma omp parallel for
-    for (int_t i = 0; i < static_cast<int_t>(length); i++) {
-      // in this case, take psi * psi_dagger
-      // reverse_bits to be consistent with output order in qasm
-      probvector[i] = std::norm(mps_vec.get_data(reverse_bits(i, num_qubits_))(0,0));
-    }
-    return;
-  }
-  if (qubits.size() == num_qubits_ && reverse_ordered){
-    MPS_Tensor mps_vec = state_vec_as_MPS(0, qubits.size()-1);
-#pragma omp parallel for
-    for (int_t i = 0; i < static_cast<int_t>(length); i++) {
-      // in this case, take psi * psi_dagger
-      // no need to reverse in this case
-      probvector[i] = std::norm(mps_vec.get_data(i)(0,0));
-    }
-    return;
-  }
-  // no ordering among the qubits
-  rvector_t ordered_probvector = trace_of_density_matrix(qubits);
-
-  // reverse_bits to be consistent with output order in qasm
-  rvector_t rev_vec = reverse_all_bits(probvector, qubits.size());
-  reorder_all_qubits(rev_vec, qubits, probvector);
-=======
   }
   bool reverse_ordered = true;
   for (uint_t index=0; index < num_qubits-1; index++) {
@@ -982,7 +807,6 @@
   probvector = ordered_probvector;
 
   probvector = reverse_all_bits(temp_probvector, num_qubits);
->>>>>>> c39a3b30
 }
 
 reg_t MPS::apply_measure(const reg_t &qubits, 
@@ -1048,17 +872,7 @@
   if (!lambda_reg_.empty())
     lambda_reg_.clear();
   num_qubits_ = 0;
-<<<<<<< HEAD
  
-=======
-
-  cmatrix_t statevector_as_matrix(1, state_vector.size());
-  #pragma omp parallel for
-  for (int_t i=0; i<static_cast<int_t>(state_vector.size()); i++) {
-    statevector_as_matrix(0, i) = state_vector[i];
-  }
-  
->>>>>>> c39a3b30
   // remaining_matrix is the matrix that remains after each iteration
   // It is initialized to the input statevector after reshaping
   cmatrix_t remaining_matrix, reshaped_matrix; 
