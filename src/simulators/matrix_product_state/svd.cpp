--- conflicted
+++ resolved
@@ -1,11 +1,3 @@
-<<<<<<< HEAD
-/**
- * Copyright 2019, IBM.
- *
- * This source code is licensed under the Apache License, Version 2.0 found in
- * the LICENSE.txt file in the root directory of this source tree.
-=======
-
 /**
  * This code is part of Qiskit.
  *
@@ -22,8 +14,7 @@
 
 /*
  * Adapted from: P. A. Businger and G. H. Golub, Comm. ACM 12, 564 (1969)
->>>>>>> 9383eb6f
- */
+*/
 
 
 #include <iostream>
