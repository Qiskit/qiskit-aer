--- conflicted
+++ resolved
@@ -112,13 +112,8 @@
   }
   U.resize(U.GetRows(), new_SV_num);
   S.resize(new_SV_num);
-<<<<<<< HEAD
   // V**H is not the same as V
   if (getenv("QISKIT_LAPACK_SVD")) {
-=======
-  // When using LAPACK function, V is V dagger
-  if (mps_lapack) {
->>>>>>> cd478c20
     V.resize(new_SV_num, V.GetColumns());
   } else {
     V.resize(V.GetRows(), new_SV_num);
@@ -553,14 +548,8 @@
   return SUCCESS;
 }
 
-<<<<<<< HEAD
 void csvd_wrapper(cmatrix_t &A, cmatrix_t &U, rvector_t &S, cmatrix_t &V) {
   if (getenv("QISKIT_LAPACK_SVD")) {
-=======
-void csvd_wrapper(cmatrix_t &A, cmatrix_t &U, rvector_t &S, cmatrix_t &V,
-                  bool lapack) {
-  if (lapack) {
->>>>>>> cd478c20
     lapack_csvd_wrapper(A, U, S, V);
   } else {
     qiskit_csvd_wrapper(A, U, S, V);
@@ -603,16 +592,9 @@
 
 void lapack_csvd_wrapper(cmatrix_t &A, cmatrix_t &U, rvector_t &S,
                          cmatrix_t &V) {
-<<<<<<< HEAD
 #ifdef DEBUG
   cmatrix_t tempA = A;
 #endif
-=======
-  // Activated by default as requested in the PR
-  // #ifdef DEBUG
-  cmatrix_t tempA = A;
-  // #endif
->>>>>>> cd478c20
 
   const size_t m = A.GetRows(), n = A.GetColumns();
   const size_t min_dim = std::min(m, n);
@@ -629,31 +611,19 @@
   complex_t *work = new complex_t[lwork];
   int info;
 
-<<<<<<< HEAD
   if (strcmp(getenv("QISKIT_LAPACK_SVD"), "DC") == 0) {
-=======
-  if (m >= 64 && n >= 64) {
-    // From experimental results, matrices equal or bigger than this size
-    // perform better using Divide and Conquer approach
->>>>>>> cd478c20
     int *iwork = new int[8 * min_dim];
     int rwork_size = std::max(5 * min_dim * min_dim + 5 * min_dim,
                               2 * m * n + 2 * min_dim * min_dim + min_dim);
 
     double *rwork = (double *)calloc(rwork_size, sizeof(double));
-<<<<<<< HEAD
 #ifndef MKL
-=======
->>>>>>> cd478c20
     lwork = -1;
     zgesdd_("A", &m, &n, lapackA, &m, lapackS, lapackU, &m, lapackV, &n, work,
             &lwork, rwork, iwork, &info);
 
     lwork = (int)work[0].real();
-<<<<<<< HEAD
-#endif
-=======
->>>>>>> cd478c20
+#endif
     complex_t *work_ = (complex_t *)calloc(lwork, sizeof(complex_t));
 
     zgesdd_("A", &m, &n, lapackA, &m, lapackS, lapackU, &m, lapackV, &n, work_,
@@ -669,10 +639,6 @@
             work, &lwork, rwork, &info);
     free(rwork);
   }
-<<<<<<< HEAD
-
-=======
->>>>>>> cd478c20
   A = cmatrix_t::move_from_buffer(m, n, lapackA);
   U = cmatrix_t::move_from_buffer(m, m, lapackU);
   V = cmatrix_t::move_from_buffer(n, n, lapackV);
@@ -681,16 +647,9 @@
   for (int i = 0; i < min_dim; i++)
     S.push_back(lapackS[i]);
 
-<<<<<<< HEAD
 #ifdef DEBUG
   validate_SVD_result(tempA, U, S, V);
 #endif
-=======
-  // Activated by default as requested in the PR
-  // #ifdef DEBUG
-  validate_SVdD_result(tempA, U, S, V);
-  // #endif
->>>>>>> cd478c20
 
   delete lapackS;
   delete work;
