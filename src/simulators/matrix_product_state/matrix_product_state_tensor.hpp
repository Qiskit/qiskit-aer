/**
 * This code is part of Qiskit.
 *
 * (C) Copyright IBM 2018, 2019.
 *
 * This code is licensed under the Apache License, Version 2.0. You may
 * obtain a copy of this license in the LICENSE.txt file in the root directory
 * of this source tree or at http://www.apache.org/licenses/LICENSE-2.0.
 *
 * Any modifications or derivative works of this code must retain this
 * copyright notice, and modified files need to carry a notice indicating
 * that they have been altered from the originals.
 */

#ifndef _tensor_tensor_hpp_
#define _tensor_tensor_hpp_

#include <complex>
#include <cstdio>
#include <exception>
#include <iomanip>
#include <iostream>
#include <math.h>
#include <string.h>
#include <vector>

#include "framework/matrix.hpp"
#include "framework/utils.hpp"
#include "svd.cpp"
#include "svd.hpp"

namespace AER {
namespace MatrixProductState {

void apply_y_helper(cmatrix_t &mat1, cmatrix_t &mat2);

//============================================================================
// MPS_Tensor class
//============================================================================
// The MPS_Tensor class is used to represent the data structure of a single
// Gamma-tensor (corresponding to a single qubit) in the MPS algorithm.
// In the stable state, each MPS_Tensor consists of two matrices -
// the matrix with index 0 (data_[0]) represents the amplitude of |0> and
// the matrix with index 1 (data_[1]) represents the amplitude of |1>.
// When applying a two-qubit gate, we temporarily create an MPS_Tensor of four
// matrices, corresponding to |00>, |01>, |10>, |11>. These are later decomposed
// back to the stable state of two matrices MPS_Tensor (per qubit).
//----------------------------------------------------------------

class MPS_Tensor {
public:
  // Constructors of MPS_Tensor class
  MPS_Tensor() {}
  explicit MPS_Tensor(complex_t &alpha, complex_t &beta) {
    cmatrix_t A = cmatrix_t(1, 1), B = cmatrix_t(1, 1);
    A(0, 0) = alpha;
    B(0, 0) = beta;
    data_.push_back(A);
    data_.push_back(B);
  }
  MPS_Tensor(const MPS_Tensor &rhs) { data_ = rhs.data_; }

  MPS_Tensor(const cmatrix_t &data0, const cmatrix_t &data1) {
    if (!data_.empty())
      data_.clear();
    data_.push_back(data0);
    data_.push_back(data1);
  }

  MPS_Tensor(const std::vector<cmatrix_t> &data) {
    if (!data_.empty())
      data_.clear();
    for (uint_t i = 0; i < data.size(); i++)
      data_.push_back(data[i]);
  }

  MPS_Tensor(MPS_Tensor &&rhs) noexcept { data_ = std::move(rhs.data_); }

  MPS_Tensor &operator=(MPS_Tensor &&rhs) {
    if (this != &rhs) {
      data_ = std::move(rhs.data_);
    }
    return *this;
  }

  // Destructor
  virtual ~MPS_Tensor() {}

  // Assignment operator
  MPS_Tensor &operator=(const MPS_Tensor &rhs) {
    if (this != &rhs) {
      data_.clear();
      data_ = rhs.data_;
    }
    return *this;
  }
  virtual std::ostream &print(std::ostream &out) const;
  reg_t get_size() const;
  cvector_t get_data(uint_t a1, uint_t a2) const;
  const cmatrix_t &get_data(uint_t i) const { return data_[i]; }
  cmatrix_t &get_data(uint_t i) { return data_[i]; }
  const std::vector<cmatrix_t> &get_data() const { return data_; }
  std::vector<cmatrix_t> &get_data() { return data_; }
  void insert_data(uint_t a1, uint_t a2, cvector_t data);

  static void set_chop_threshold(double chop_threshold) {
    chop_threshold_ = chop_threshold;
  }

  static void set_max_bond_dimension(uint_t max_bond_dimension) {
    max_bond_dimension_ = max_bond_dimension;
  }

  static void set_truncation_threshold(double truncation_threshold) {
    truncation_threshold_ = truncation_threshold;
  }

  static double get_chop_threshold() { return chop_threshold_; }

  static uint_t get_max_bond_dimension() { return max_bond_dimension_; }

  static double get_truncation_threshold() { return truncation_threshold_; }
  //------------------------------------------------------------------
  // function name: get_dim
  // Description: Get the dimension of the physical index of the tensor
  // Parameters: none.
  // Returns: uint_t of the dimension of the physical index of the tensor.
  //------------------------------------------------------------------
  uint_t get_dim() const { return data_.size(); }
  void apply_pauli(char gate);
  void apply_x();
  void apply_y();
  void apply_z();
  void apply_u1(double lambda);
  void apply_s();
  void apply_sdg();
  void apply_t();
  void apply_tdg();
  void apply_matrix(const cmatrix_t &mat, bool is_diagonal = false);
  void apply_matrix_2_qubits(const cmatrix_t &mat, bool swapped = false,
                             bool is_diagonal = false);
  void apply_control_2_qubits(const cmatrix_t &mat, bool swapped = false,
                              bool is_diagonal = false);
  void apply_matrix_helper(const cmatrix_t &mat, bool is_diagonal,
                           const std::vector<uint_t> &indices);
  void apply_cnot(bool swapped = false);
  void apply_swap();
  void apply_cy(bool swapped = false);
  void apply_cz();
  void apply_cu1(double lambda);
  void apply_ccx(uint_t target_qubit);
  void apply_cswap(uint_t control_qubit);
  void mul_Gamma_by_left_Lambda(const rvector_t &Lambda);
  void mul_Gamma_by_right_Lambda(const rvector_t &Lambda);
  void div_Gamma_by_left_Lambda(const rvector_t &Lambda);
  void div_Gamma_by_right_Lambda(const rvector_t &Lambda);
  static MPS_Tensor contract(const MPS_Tensor &left_gamma,
                             const rvector_t &lambda,
                             const MPS_Tensor &right_gamma, bool mul_by_lambda);
  static double Decompose(MPS_Tensor &temp, MPS_Tensor &left_gamma,
                          rvector_t &lambda, MPS_Tensor &right_gamma,
<<<<<<< HEAD
                          bool mps_lapack, std::string mps_svd_device);
  static void reshape_for_3_qubits_before_SVD(const std::vector<cmatrix_t> data,
                                              MPS_Tensor &reshaped_tensor);
=======
                          bool mps_lapack);
  static void
  reshape_for_3_qubits_before_SVD(const std::vector<cmatrix_t> &data,
                                  MPS_Tensor &reshaped_tensor);
>>>>>>> b306b839
  static void contract_2_dimensions(const MPS_Tensor &left_gamma,
                                    const MPS_Tensor &right_gamma,
                                    uint_t omp_threads, cmatrix_t &result);

  // public static class members
  static const double SQR_HALF;
  static constexpr uint_t NUMBER_OF_PRINTED_DIGITS = 3;
  static constexpr uint_t MATRIX_OMP_THRESHOLD = 8;

private:
  void mul_Gamma_by_Lambda(const rvector_t &Lambda, bool right, /* or left */
                           bool mul /* or div */);

  std::vector<cmatrix_t> data_;

  static double chop_threshold_;
  static uint_t max_bond_dimension_;
  static double truncation_threshold_;
};

//=========================================================================
// Implementation
//=========================================================================
double MPS_Tensor::chop_threshold_ = CHOP_THRESHOLD;
uint_t MPS_Tensor::max_bond_dimension_ = UINT64_MAX;
double MPS_Tensor::truncation_threshold_ = 1e-16;

const double MPS_Tensor::SQR_HALF = sqrt(0.5);

//---------------------------------------------------------------
// function name: print
// Description: Prints the Tensor. All the submatrices are aligned by rows.
//-------------------------------------------------------------
std::ostream &MPS_Tensor::print(std::ostream &out) const {
  complex_t value;

  out << "[" << std::endl;
  if (data_.size() > 0) {
    // Printing the matrices row by row (i.e., not matrix by matrix)

    for (uint_t row = 0; row < data_[0].GetRows(); row++) {
      for (uint_t i = 0; i < data_.size(); i++) {
        out << " |";

        for (uint_t column = 0; column < data_[0].GetColumns(); column++) {

          value = data_[i](row, column);

          out << "(" << std::fixed
              << std::setprecision(NUMBER_OF_PRINTED_DIGITS) << value.real()
              << ", ";
          out << std::fixed << std::setprecision(NUMBER_OF_PRINTED_DIGITS)
              << value.imag() << "),";
        }
        out << "| ,";
      }
      out << std::endl;
    }
  }
  out << "]" << std::endl;

  return out;
}

//**************************************************************
// function name: get_size
// Description: get size of the matrices of the tensor.
// Parameters: none.
// Returns: reg_t of size 2, for rows and columns.
//**************************************************************
reg_t MPS_Tensor::get_size() const {
  reg_t result;
  result.push_back(data_[0].GetRows());
  result.push_back(data_[0].GetColumns());
  return result;
}

//----------------------------------------------------------------
// function name: get_data
// Description: Get the data in some axis of the MPS_Tensor
// 1.	Parameters: uint_t a1, uint_t a2 - indexes of data in matrix
// 		Returns: cvector_t of data in (a1,a2) in all matrices
// 2.	Parameters: uint_t i - index of a matrix in the MPS_Tensor
// 		Returns: cmatrix_t of the data
//---------------------------------------------------------------
cvector_t MPS_Tensor::get_data(uint_t a1, uint_t a2) const {
  cvector_t Res;
  for (uint_t i = 0; i < data_.size(); i++)
    Res.push_back(data_[i](a1, a2));
  return Res;
}

//---------------------------------------------------------------
// function name: insert_data
// Description: Insert data to some axis of the MPS_Tensor
// Parameters: uint_t a1, uint_t a2 - indexes of data in matrix
// Parameters: cvector_t data - data to insert.
// Returns: void.
//---------------------------------------------------------------
void MPS_Tensor::insert_data(uint_t a1, uint_t a2, cvector_t data) {
  for (uint_t i = 0; i < data_.size(); i++)
    data_[i](a1, a2) = data[i];
}

void MPS_Tensor::apply_pauli(char gate) {
  switch (gate) {
  case 'X':
    apply_x();
    break;
  case 'Y':
    apply_y();
    break;
  case 'Z':
    apply_z();
    break;
  case 'I':
    break;
  default:
    throw std::invalid_argument("illegal gate for contract_with_self");
  }
}
//---------------------------------------------------------------
// function name: apply_x,y,z,...
// Description: Apply some gate on the tensor. tensor must represent
//		the number of qubits the gate expect
// Parameters: none.
// Returns: none.
//---------------------------------------------------------------
void MPS_Tensor::apply_x() { std::swap(data_[0], data_[1]); }

void apply_y_helper(cmatrix_t &mat1, cmatrix_t &mat2) {
  mat1 = mat1 * complex_t(0, 1);
  mat2 = mat2 * complex_t(0, -1);
  std::swap(mat1, mat2);
}

void MPS_Tensor::apply_y() { apply_y_helper(data_[0], data_[1]); }

void MPS_Tensor::apply_z() { data_[1] = data_[1] * (-1.0); }

void MPS_Tensor::apply_u1(double lambda) {
  data_[1] = data_[1] * std::exp(complex_t(0.0, lambda));
}

void MPS_Tensor::apply_s() { data_[1] = data_[1] * complex_t(0, 1); }

void MPS_Tensor::apply_sdg() { data_[1] = data_[1] * complex_t(0, -1); }

void MPS_Tensor::apply_t() {
  data_[1] = data_[1] * complex_t(SQR_HALF, SQR_HALF);
}

void MPS_Tensor::apply_tdg() {
  data_[1] = data_[1] * complex_t(SQR_HALF, -SQR_HALF);
}

void MPS_Tensor::apply_matrix(const cmatrix_t &mat, bool is_diagonal) {
  std::vector<uint_t> indices;
  // note that mat.GetRows() is equal to 1 if mat is diagonal
  for (uint_t i = 0; i < mat.GetColumns(); ++i) {
    indices.push_back(i);
  }

  apply_matrix_helper(mat, is_diagonal, indices);
}

void MPS_Tensor::apply_matrix_2_qubits(const cmatrix_t &mat, bool swapped,
                                       bool is_diagonal) {
  std::vector<uint_t> indices;
  indices.push_back(0);
  if (swapped) {
    indices.push_back(2);
    indices.push_back(1);
  } else {
    indices.push_back(1);
    indices.push_back(2);
  }
  indices.push_back(3);

  apply_matrix_helper(mat, is_diagonal, indices);
}

void MPS_Tensor::apply_control_2_qubits(const cmatrix_t &mat, bool swapped,
                                        bool is_diagonal) {
  std::vector<uint_t> indices;
  if (swapped) {
    indices.push_back(1);
    indices.push_back(3);
  } else {
    indices.push_back(2);
    indices.push_back(3);
  }

  apply_matrix_helper(mat, is_diagonal, indices);
}

void MPS_Tensor::apply_matrix_helper(const cmatrix_t &mat, bool is_diagonal,
                                     const std::vector<uint_t> &indices) {
  if (is_diagonal) { // diagonal matrix - the diagonal is contained in row 0
    if (indices.size() != mat.GetColumns()) {
      throw std::runtime_error("Error: mismtach in the diagonal length");
    }
    for (uint_t i = 0; i < mat.GetColumns(); i++)
      data_[indices[i]] = mat(0, i) * data_[indices[i]];
  } else { // full matrix
    std::vector<cmatrix_t> new_data;
    new_data.resize(mat.GetRows());
    // initialize by multiplying first column of mat by data_[indices[0]]
    for (uint_t i = 0; i < mat.GetRows(); i++)
      new_data[i] = (mat(i, 0) * data_[indices[0]]);

    // add all other columns
    for (uint_t i = 0; i < mat.GetRows(); i++) {
      for (uint_t j = 1; j < mat.GetColumns(); j++) {
        new_data[i] += mat(i, j) * data_[indices[j]];
      }
    }

    for (uint_t i = 0; i < mat.GetRows(); i++)
      data_[indices[i]] = new_data[i];
  }
}

void MPS_Tensor::apply_cnot(bool swapped) {
  if (swapped)
    std::swap(data_[1], data_[3]);
  else
    std::swap(data_[2], data_[3]);
}

void MPS_Tensor::apply_swap() { std::swap(data_[1], data_[2]); }

void MPS_Tensor::apply_cy(bool swapped) {
  if (swapped)
    apply_y_helper(data_[1], data_[3]);
  else
    apply_y_helper(data_[2], data_[3]);
}

void MPS_Tensor::apply_cz() { data_[3] = data_[3] * (-1.0); }

void MPS_Tensor::apply_cu1(double lambda) {
  data_[3] = data_[3] * std::exp(complex_t(0.0, lambda));
}

void MPS_Tensor::apply_ccx(uint_t target_qubit) {
  switch (target_qubit) {
  case 0:
    swap(data_[3], data_[7]);
    break;
  case 1:
    swap(data_[5], data_[7]);
    break;
  case 2:
    swap(data_[6], data_[7]);
    break;
  default:
    throw std::invalid_argument("Target qubit for ccx must be 0, 1, or 2");
  }
}

void MPS_Tensor::apply_cswap(uint_t control_qubit) {
  switch (control_qubit) {
  case 0:
    swap(data_[5], data_[6]);
    break;
  case 1:
    swap(data_[3], data_[6]);
    break;
  case 2:
    swap(data_[3], data_[5]);
    break;
  default:
    throw std::invalid_argument("Control qubit for cswap must be 0, 1, or 2");
  }
}

//-------------------------------------------------------------------------
// The following functions mul/div Gamma by Lambda are used to keep the MPS in
// the canonical form.
//
// Before applying a 2-qubit gate, we must contract these qubits to relevant
// Gamma tensors. To maintain the canonical form, we must consider the Lambda
// tensors from the sides of the Gamma tensors. This is what the multiply
// functions do. After the decomposition of the result of the gate, we need to
// divide back by what we multiplied before. This is what the division functions
// do.
//-------------------------------------------------------------------------
void MPS_Tensor::mul_Gamma_by_left_Lambda(const rvector_t &Lambda) {
  mul_Gamma_by_Lambda(Lambda, false, /*left*/ true /*mul*/);
}

void MPS_Tensor::mul_Gamma_by_right_Lambda(const rvector_t &Lambda) {
  mul_Gamma_by_Lambda(Lambda, true, /*right*/ true /*mul*/);
}

void MPS_Tensor::div_Gamma_by_left_Lambda(const rvector_t &Lambda) {
  mul_Gamma_by_Lambda(Lambda, false, /*left*/ false /*div*/);
}

void MPS_Tensor::div_Gamma_by_right_Lambda(const rvector_t &Lambda) {
  mul_Gamma_by_Lambda(Lambda, true, /*right*/ false /*div*/);
}

void MPS_Tensor::mul_Gamma_by_Lambda(const rvector_t &Lambda,
                                     bool right, /* or left */
                                     bool mul /* or div */) {
  if (Lambda == rvector_t{1.0})
    return;
  uint_t rows = data_[0].GetRows(), cols = data_[0].GetColumns();
  for (uint_t i = 0; i < data_.size(); i++)
    for (uint_t a1 = 0; a1 < rows; a1++)
      for (uint_t a2 = 0; a2 < cols; a2++) {
        uint_t factor = right ? a2 : a1;
        if (mul) {
          data_[i](a1, a2) *= Lambda[factor];
        } else {
          data_[i](a1, a2) /= Lambda[factor];
        }
      }
}

//---------------------------------------------------------------
// function name: contract
// Description: Contract two Gamma tensors and the Lambda between
// 		them. Usually used before 2-qubits gate.
// Parameters: MPS_Tensor &left_gamma, &right_gamma , rvector_t &lambda -
// 	       tensors to contract.
// Returns: The result tensor of the contract
//---------------------------------------------------------------
MPS_Tensor MPS_Tensor::contract(const MPS_Tensor &left_gamma,
                                const rvector_t &lambda,
                                const MPS_Tensor &right_gamma,
                                bool mul_by_lambda = true) {
  MPS_Tensor Res;
  MPS_Tensor new_left = left_gamma;
  if (mul_by_lambda) {
    new_left.mul_Gamma_by_right_Lambda(lambda);
  }
  for (uint_t i = 0; i < new_left.data_.size(); i++)
    for (uint_t j = 0; j < right_gamma.data_.size(); j++) {

      Res.data_.push_back(new_left.data_[i] * right_gamma.data_[j]);
    }
  return Res;
}

//---------------------------------------------------------------
// Function name: contract_2_dimensions
// Description: Contract two Gamma tensors across 2 dimensions:
// left_columns/right_rows and
//                                                              left_size/right_size
// Parameters: MPS_Tensor &left_gamma, &right_gamma - the tensors to contract.
// Returns: The result matrix of the contract
// Assumptions:
//   1. We assume lambda was already multiplied into the gammas before this
//   function
//   2. We assume the tensors (t1 and t2) are of the form:
//      t1
//      o--a1--o
//     ||
//      o--a2--o
//      t2
//  There is a double bond between tensor 1 and 2, and each of them has an
//  additional bond of dimension a1 and a2 respectively. The result matrix will
//  be of size a2 x a1
//---------------------------------------------------------------
void MPS_Tensor::contract_2_dimensions(const MPS_Tensor &left_gamma,
                                       const MPS_Tensor &right_gamma,
                                       uint_t omp_threads, cmatrix_t &result) {
  int_t left_rows = left_gamma.data_[0].GetRows();
  int_t left_columns = left_gamma.data_[0].GetColumns();
  int_t left_size = left_gamma.get_dim();
  int_t right_rows = right_gamma.data_[0].GetRows();
  int_t right_columns = right_gamma.data_[0].GetColumns();
  int_t right_size = right_gamma.get_dim();

  // left_columns/right_rows and left_size/right_size
  if (left_columns != right_rows)
    throw std::runtime_error("left_columns != right_rows");

  if (left_size != right_size)
    throw std::runtime_error("left_size != right_size");
  result.resize(left_rows, right_columns);

  uint_t omp_limit = left_rows * right_columns;

#ifdef _WIN32
#pragma omp parallel for if ((omp_limit > MATRIX_OMP_THRESHOLD) &&             \
                             (omp_threads > 1)) num_threads(omp_threads)
#else
#pragma omp parallel for collapse(2) if ((omp_limit > MATRIX_OMP_THRESHOLD) && \
                                         (omp_threads > 1))                    \
    num_threads(omp_threads)
#endif
  for (int_t l_row = 0; l_row < left_rows; l_row++) {
    for (int_t r_col = 0; r_col < right_columns; r_col++) {
      result(l_row, r_col) = 0;
    }
  }

#ifdef _WIN32
#pragma omp parallel for if ((omp_limit > MATRIX_OMP_THRESHOLD) &&             \
                             (omp_threads > 1)) num_threads(omp_threads)
#else
#pragma omp parallel for collapse(2) if ((omp_limit > MATRIX_OMP_THRESHOLD) && \
                                         (omp_threads > 1))                    \
    num_threads(omp_threads)
#endif
  for (int_t l_row = 0; l_row < left_rows; l_row++) {
    for (int_t r_col = 0; r_col < right_columns; r_col++) {
      for (int_t size = 0; size < left_size; size++)
        for (int_t index = 0; index < left_columns; index++) {
          result(l_row, r_col) += left_gamma.data_[size](l_row, index) *
                                  right_gamma.data_[size](index, r_col);
        }
    }
  }
}
//---------------------------------------------------------------
// function name: Decompose
// Description: Decompose a tensor into two Gamma tensors and the
//        Lambda between them. Usually used after applying a 2-qubit gate.
// Parameters: MPS_Tensor &temp - the tensor to decompose.
//			       MPS_Tensor &left_gamma, &right_gamma
//             rvector_t &lambda - tensors for the result.
// Returns: none.
//---------------------------------------------------------------
double MPS_Tensor::Decompose(MPS_Tensor &temp, MPS_Tensor &left_gamma,
                             rvector_t &lambda, MPS_Tensor &right_gamma,
                             bool mps_lapack, std::string mps_svd_device) {
  cmatrix_t C;
  C = reshape_before_SVD(temp.data_);
  cmatrix_t U, V;
  rvector_t S(std::min(C.GetRows(), C.GetColumns()));

  if (mps_svd_device.compare("GPU") == 0) {
#ifdef AER_THRUST_CUDA
    cutensor_csvd_wrapper(C, U, S, V);
#endif // AER_THRUST_CUDA
  } else {
    csvd_wrapper(C, U, S, V, mps_lapack);
  }
  double discarded_value = 0.0;
  discarded_value = reduce_zeros(U, S, V, max_bond_dimension_,
                                 truncation_threshold_, mps_lapack);

  left_gamma.data_ = reshape_U_after_SVD(U);
  lambda = S;
  if (mps_lapack) { // When using Lapack V is V dagger
    right_gamma.data_ = reshape_VH_after_SVD(V);
  } else {
    right_gamma.data_ = reshape_V_after_SVD(V);
  }
  return discarded_value;
}

void MPS_Tensor::reshape_for_3_qubits_before_SVD(
    const std::vector<cmatrix_t> &data, MPS_Tensor &reshaped_tensor) {
  // Turns 4 matrices A0,A1,A2,A3,A4,A5,A6,A7 to big matrix:
  //  A0 A1 A2 A3
  //  A4 A5 A6 A7

  cmatrix_t temp0_1 = AER::Utils::concatenate(data[0], data[1], 1),
            temp2_3 = AER::Utils::concatenate(data[2], data[3], 1),
            temp4_5 = AER::Utils::concatenate(data[4], data[5], 1),
            temp6_7 = AER::Utils::concatenate(data[6], data[7], 1);
  std::vector<cmatrix_t> new_data_vector;
  new_data_vector.push_back(temp0_1);
  new_data_vector.push_back(temp2_3);
  new_data_vector.push_back(temp4_5);
  new_data_vector.push_back(temp6_7);
  reshaped_tensor = MPS_Tensor(new_data_vector);
}

//-------------------------------------------------------------------------
} // end namespace MatrixProductState
//-------------------------------------------------------------------------
} // end namespace AER
//-------------------------------------------------------------------------
#endif<|MERGE_RESOLUTION|>--- conflicted
+++ resolved
@@ -159,16 +159,11 @@
                              const MPS_Tensor &right_gamma, bool mul_by_lambda);
   static double Decompose(MPS_Tensor &temp, MPS_Tensor &left_gamma,
                           rvector_t &lambda, MPS_Tensor &right_gamma,
-<<<<<<< HEAD
                           bool mps_lapack, std::string mps_svd_device);
+  
   static void reshape_for_3_qubits_before_SVD(const std::vector<cmatrix_t> data,
                                               MPS_Tensor &reshaped_tensor);
-=======
-                          bool mps_lapack);
-  static void
-  reshape_for_3_qubits_before_SVD(const std::vector<cmatrix_t> &data,
-                                  MPS_Tensor &reshaped_tensor);
->>>>>>> b306b839
+
   static void contract_2_dimensions(const MPS_Tensor &left_gamma,
                                     const MPS_Tensor &right_gamma,
                                     uint_t omp_threads, cmatrix_t &result);
