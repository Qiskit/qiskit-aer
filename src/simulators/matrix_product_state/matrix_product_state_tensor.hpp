/**
<<<<<<< HEAD
 * Copyright 2019, IBM.
 *
 * This source code is licensed under the Apache License, Version 2.0 found in
 * the LICENSE.txt file in the root directory of this source tree.
=======
 * This code is part of Qiskit.
 *
 * (C) Copyright IBM 2018, 2019.
 *
 * This code is licensed under the Apache License, Version 2.0. You may
 * obtain a copy of this license in the LICENSE.txt file in the root directory
 * of this source tree or at http://www.apache.org/licenses/LICENSE-2.0.
 *
 * Any modifications or derivative works of this code must retain this
 * copyright notice, and modified files need to carry a notice indicating
 * that they have been altered from the originals.
>>>>>>> 9383eb6f
 */


#ifndef _tensor_tensor_hpp_
#define _tensor_tensor_hpp_

#define SQR_HALF sqrt(0.5)
#define NUMBER_OF_PRINTED_DIGITS 3

#include <cstdio>
#include <iostream>
#include <complex>
#include <vector>
#include <math.h>
#include <string.h>
#include <exception>

#include "svd.hpp"
#include "svd.cpp"
#include "framework/matrix.hpp"
#include "framework/utils.hpp"

namespace AER {
namespace MatrixProductState {

// Data types
using complex_t = std::complex<double>;
using cvector_t = std::vector<complex_t>;
using rvector_t = std::vector<double>;
using cmatrix_t = matrix<complex_t>;

//============================================================================
// MPS_Tensor class
//============================================================================
// The MPS_Tensor class is used to represent the data structure of a single
// Gamma-tensor (corresponding to a single qubit) in the MPS algorithm.
// In the stable state, each MPS_Tensor consists of two matrices -
// the matrix with index 0 (data_[0]) represents the amplitude of |0> and
// the matrix with index 1 (data_[1]) represents the amplitude of |1>.
// When applying a two-qubit gate, we temporarily create an MPS_Tensor of four matrices,
// corresponding to |00>, |01>, |10>, |11>.
// These are later decomposed back to the stable state of two matrices MPS_Tensor (per qubit).
//----------------------------------------------------------------

class MPS_Tensor
{
public:
  // Constructors of MPS_Tensor class
  MPS_Tensor(){}
  explicit MPS_Tensor(complex_t& alpha, complex_t& beta){
    //    matrix<complex_t> A = matrix<complex_t>(1), B = matrix<complex_t>(1);
    cmatrix_t A = cmatrix_t(1), B = cmatrix_t(1);
    A(0,0) = alpha;
    B(0,0) = beta;
    data_.push_back(A);
    data_.push_back(B);
  }
  MPS_Tensor(const MPS_Tensor& rhs){
    data_ = rhs.data_;
  }

  MPS_Tensor(const cmatrix_t& data0, const cmatrix_t& data1){
    if (!data_.empty())
      data_.clear();
    data_.push_back(data0);
    data_.push_back(data1);
  }

  // Destructor
  virtual ~MPS_Tensor(){}

  // Assignment operator
  MPS_Tensor& operator=(const MPS_Tensor& rhs){
    if (this != &rhs){
      data_.clear();
      data_ = rhs.data_;
    }
    return *this;
  }
  virtual std::ostream& print(std::ostream& out) const;
  reg_t get_size() const;
  cvector_t get_data(uint_t a1, uint_t a2) const;
  cmatrix_t get_data(uint_t i) const {
    return data_[i];
  }
  void insert_data(uint_t a1, uint_t a2, cvector_t data);

  //------------------------------------------------------------------
  // function name: get_dim
  // Description: Get the dimension of the physical index of the tensor
  // Parameters: none.
  // Returns: uint_t of the dimension of the physical index of the tensor.
  //------------------------------------------------------------------
  uint_t get_dim() const {
    return data_.size();
  }
  void apply_pauli(char gate);
  void apply_x();
  void apply_y();
  void apply_z();
  void apply_h();
  void apply_s();
  void apply_sdg();
  void apply_t();
  void apply_tdg();
  void apply_u1(double lambda);
  void apply_u2(double phi, double lambda);
  void apply_u3(double theta, double phi, double lambda);
  void apply_matrix(const cmatrix_t &mat);
  void apply_cnot(bool swapped = false);
  void apply_swap();
  void apply_cz();
  void mul_Gamma_by_left_Lambda(const rvector_t &Lambda);
  void mul_Gamma_by_right_Lambda(const rvector_t &Lambda);
  void div_Gamma_by_left_Lambda(const rvector_t &Lambda);
  void div_Gamma_by_right_Lambda(const rvector_t &Lambda);
  static MPS_Tensor contract(const MPS_Tensor &left_gamma, const rvector_t &lambda, const MPS_Tensor &right_gamma, bool mul_by_lambda);
  static void Decompose(MPS_Tensor &temp, MPS_Tensor &left_gamma, rvector_t &lambda, MPS_Tensor &right_gamma);
static void contract_2_dimensions(const MPS_Tensor &left_gamma, 
				  const MPS_Tensor &right_gamma,
				  cmatrix_t &result);
private:
  void mul_Gamma_by_Lambda(const rvector_t &Lambda,
			   bool right, /* or left */
			   bool mul    /* or div */);

  std::vector<cmatrix_t> data_;
};

//=========================================================================
// Implementation
//=========================================================================

//---------------------------------------------------------------
// function name: print
// Description: Prints the Tensor. All the submatrices are aligned by rows.
<<<<<<< HEAD
//---------------------------------------------------------------
std::ostream& MPS_Tensor::print(std::ostream& out) const {   
    complex_t value;
    
    out << "[" << std::endl;
=======
//-------------------------------------------------------------
ostream& MPS_Tensor::print(ostream& out) const {
    complex_t value;

    out << "[" << endl;
>>>>>>> 9383eb6f
    if (data_.size() > 0){
        //Printing the matrices row by row (i.e., not matrix by matrix)

        for (uint_t row = 0; row < data_[0].GetRows(); row++){
            for(uint_t i = 0; i < data_.size(); i++)
            {
                out << " |";

                for (uint_t column = 0; column < data_[0].GetColumns(); column++){

                    value = data_[i](row, column);

                    out << "(" << std::fixed << std::setprecision(NUMBER_OF_PRINTED_DIGITS) << value.real() << ", ";
                    out << std::fixed  << std::setprecision(NUMBER_OF_PRINTED_DIGITS) << value.imag() << ")," ;
                }
                out << "| ,";
            }
<<<<<<< HEAD
            out << std::endl;
        }        
=======
            out << endl;
        }
>>>>>>> 9383eb6f
    }
    out << "]" << std::endl;

    return out;
}

//**************************************************************
// function name: get_size
// Description: get size of the matrices of the tensor.
// Parameters: none.
// Returns: reg_t of size 2, for rows and columns.
//**************************************************************
reg_t MPS_Tensor::get_size() const
{
	reg_t result;
	result.push_back(data_[0].GetRows());
	result.push_back(data_[0].GetColumns());
	return result;
}

//----------------------------------------------------------------
// function name: get_data
// Description: Get the data in some axis of the MPS_Tensor
// 1.	Parameters: uint_t a1, uint_t a2 - indexes of data in matrix
// 		Returns: cvector_t of data in (a1,a2) in all matrices
// 2.	Parameters: uint_t i - index of a matrix in the MPS_Tensor
// 		Returns: cmatrix_t of the data
//---------------------------------------------------------------
cvector_t MPS_Tensor::get_data(uint_t a1, uint_t a2) const
{
  cvector_t Res;
  for(uint_t i = 0; i < data_.size(); i++)
    Res.push_back(data_[i](a1,a2));
  return Res;
}

//---------------------------------------------------------------
// function name: insert_data
// Description: Insert data to some axis of the MPS_Tensor
// Parameters: uint_t a1, uint_t a2 - indexes of data in matrix
// Parameters: cvector_t data - data to insert.
// Returns: void.
//---------------------------------------------------------------
void MPS_Tensor::insert_data(uint_t a1, uint_t a2, cvector_t data)
{
  for(uint_t i = 0; i < data_.size(); i++)
    data_[i](a1,a2) = data[i];
}

void MPS_Tensor::apply_pauli(char gate) {
  switch (gate) {
  case 'X':
     apply_x();
     break;
  case 'Y':
     apply_y();
     break;
  case 'Z':
     apply_z();
     break;
  case 'I':
     break;
  default:
     throw std::invalid_argument("illegal gate for contract_with_self"); 
  }

}
//---------------------------------------------------------------
// function name: apply_x,y,z,...
// Description: Apply some gate on the tensor. tensor must represent
//		the number of qubits the gate expect
// Parameters: none.
// Returns: none.
//---------------------------------------------------------------
void MPS_Tensor::apply_x()
{
  std::swap(data_[0],data_[1]);
}
  void MPS_Tensor::apply_y()
  {
    data_[0] = data_[0] * complex_t(0, 1);
    data_[1] = data_[1] * complex_t(0, -1);
    std::swap(data_[0],data_[1]);
  }

void MPS_Tensor::apply_z()
{
  data_[1] = data_[1] * (-1.0);
}

void MPS_Tensor::apply_s()
{
  data_[1] = data_[1] * complex_t(0, 1);
}

void MPS_Tensor::apply_sdg()
{
  data_[1] = data_[1] * complex_t(0, -1);
}

void MPS_Tensor::apply_t()
{
  data_[1] = data_[1] * complex_t(SQR_HALF, SQR_HALF);
}

void MPS_Tensor::apply_tdg()
{
  data_[1] = data_[1] * complex_t(SQR_HALF, -SQR_HALF);
}

void MPS_Tensor::apply_matrix(const cmatrix_t &mat)
{
  cvector_t temp;
  for (uint_t a1 = 0; a1 < data_[0].GetRows(); a1++)
    for (uint_t a2 = 0; a2 < data_[0].GetColumns(); a2++)
    {
	  temp = get_data(a1,a2);
	  temp = mat * temp;
	  insert_data(a1,a2,temp);
    }
}

void MPS_Tensor::apply_cnot(bool swapped)
{
  if(!swapped)
    std::swap(data_[2],data_[3]);
  else
    std::swap(data_[1],data_[3]);
}

void MPS_Tensor::apply_swap()
{
  std::swap(data_[1],data_[2]);
}

void MPS_Tensor::apply_cz()
{
  data_[3] = data_[3] * (-1.0);
}


//-------------------------------------------------------------------------
// The following functions mul/div Gamma by Lambda are used to keep the MPS in the
// canonical form.
//
// Before applying a 2-qubit gate, we must contract these qubits to relevant Gamma tensors.
// To maintain the canonical form, we must consider the Lambda tensors from
// the sides of the Gamma tensors. This is what the multiply functions do. After the
// decomposition of the result of the gate, we need to divide back by what we
// multiplied before. This is what the division functions do.
//-------------------------------------------------------------------------
void MPS_Tensor::mul_Gamma_by_left_Lambda(const rvector_t &Lambda)
{
  mul_Gamma_by_Lambda(Lambda, false,/*left*/ true /*mul*/);
}

void MPS_Tensor::mul_Gamma_by_right_Lambda(const rvector_t &Lambda)
{
  mul_Gamma_by_Lambda(Lambda, true,/*right*/ true /*mul*/);
}

void MPS_Tensor::div_Gamma_by_left_Lambda(const rvector_t &Lambda)
{
  mul_Gamma_by_Lambda(Lambda, false,/*left*/ false /*div*/);
}

void MPS_Tensor::div_Gamma_by_right_Lambda(const rvector_t &Lambda)
{
  mul_Gamma_by_Lambda(Lambda, true,/*right*/ false /*div*/);
}

void MPS_Tensor::mul_Gamma_by_Lambda(const rvector_t &Lambda,
			 bool right, /* or left */
			 bool mul    /* or div */)
{
  if (Lambda == rvector_t {1.0}) return;
  uint_t rows = data_[0].GetRows(), cols = data_[0].GetColumns();
  for(uint_t i = 0; i < data_.size(); i++)
    for(uint_t a1 = 0; a1 < rows; a1++)
      for(uint_t a2 = 0; a2 < cols; a2++) {
	uint_t factor = right ? a2 : a1;
	if (mul) {
	  data_[i](a1,a2) *= Lambda[factor];
	} else{
	  data_[i](a1,a2) /= Lambda[factor];
	}
      }
}

//---------------------------------------------------------------
// function name: contract
// Description: Contract two Gamma tensors and the Lambda between
// 		them. Usually used before 2-qubits gate.
// Parameters: MPS_Tensor &left_gamma, &right_gamma , rvector_t &lambda -
// 	       tensors to contract.
// Returns: The result tensor of the contract
//---------------------------------------------------------------
MPS_Tensor MPS_Tensor::contract(const MPS_Tensor &left_gamma, 
				const rvector_t &lambda, 
				const MPS_Tensor &right_gamma,
				bool mul_by_lambda=true)
{
  MPS_Tensor Res;
  MPS_Tensor new_left = left_gamma;
  if (mul_by_lambda) {
    new_left.mul_Gamma_by_right_Lambda(lambda);
  }
  for(uint_t i = 0; i < new_left.data_.size(); i++)
    for(uint_t j = 0; j < right_gamma.data_.size(); j++) {

      Res.data_.push_back(new_left.data_[i] * right_gamma.data_[j]);
    }
  return Res;
}

//---------------------------------------------------------------
// Function name: contract_2_dimensions
// Description: Contract two Gamma tensors across 2 dimensions: left_columns/right_rows and
//                                                              left_size/right_size
// Parameters: MPS_Tensor &left_gamma, &right_gamma - the tensors to contract.
// Returns: The result matrix of the contract
// Assumptions:
//   1. We assume lambda was already multiplied into the gammas before this function
//   2. We assume the tensors (t1 and t2) are of the form:
//      t1   
//      o--a1--o
//     ||
//      o--a2--o
//      t2
//  There is a double bond between tensor 1 and 2, and each of them has an additional bond of 
//  dimension a1 and a2 respectively. The result matrix will be of size a2 x a1
//---------------------------------------------------------------
void MPS_Tensor::contract_2_dimensions(const MPS_Tensor &left_gamma, 
			               const MPS_Tensor &right_gamma,
				       cmatrix_t &result)
{
  int_t left_rows = left_gamma.data_[0].GetRows();
  int_t left_columns = left_gamma.data_[0].GetColumns();
  int_t left_size = left_gamma.get_dim();
  int_t right_rows = right_gamma.data_[0].GetRows();
  int_t right_columns = right_gamma.data_[0].GetColumns();
  int_t right_size = right_gamma.get_dim();

  // left_columns/right_rows and left_size/right_size
  if (left_columns != right_rows)   
    throw std::runtime_error("left_columns != right_rows");

  if (left_size != right_size)
    throw std::runtime_error("left_size != right_size");
  result.resize(left_rows, right_columns);

  #ifdef _WIN32
     #pragma omp parallel for
  #else
     #pragma omp parallel for collapse(2)
  #endif
  for (int_t l_row=0; l_row<left_rows; l_row++)
    for (int_t r_col=0; r_col<right_columns; r_col++)
      result(l_row, r_col) = 0;
  
  #ifdef _WIN32
     #pragma omp parallel for
  #else
     #pragma omp parallel for collapse(2)
  #endif
  for (int_t l_row=0; l_row<left_rows; l_row++)
    for (int_t r_col=0; r_col<right_columns; r_col++) {

      for (int_t size=0; size<left_size; size++)
	  for (int_t index=0; index<left_columns ; index++) {
 	      result(l_row, r_col) += left_gamma.data_[size](l_row, index) *
		                      right_gamma.data_[size](index, r_col);      

	    }
	  }
}
//---------------------------------------------------------------
// function name: Decompose
// Description: Decompose a tensor into two Gamma tensors and the Lambda between
// 				them. Usually used after applying a 2-qubit gate.
// Parameters: MPS_Tensor &temp - the tensor to decompose.
//			   MPS_Tensor &left_gamma, &right_gamma , rvector_t &lambda -
// 			   tensors for the result.
// Returns: none.
//---------------------------------------------------------------
void MPS_Tensor::Decompose(MPS_Tensor &temp, MPS_Tensor &left_gamma, rvector_t &lambda, MPS_Tensor &right_gamma)
{
  matrix<complex_t> C;
  C = reshape_before_SVD(temp.data_);
  matrix<complex_t> U,V;
  rvector_t S(std::min(C.GetRows(), C.GetColumns()));

#ifdef DEBUG
  std::cout << "Input matrix before SVD =" << std::endl << C ;
#endif

  csvd_wrapper(C, U, S, V);
  reduce_zeros(U, S, V);

#ifdef DEBUG
  std::cout << "matrices after SVD:" <<std::endl;
  std::cout << "U = " << std::endl << U ;
  std::cout << "S = " << std::endl;
  for (uint_t i = 0; i != S.size(); ++i)
    std::cout << S[i] << " , ";
  std::cout << std::endl;
  std::cout << "V* = " << std::endl << V ;
#endif

  left_gamma.data_  = reshape_U_after_SVD(U);
  lambda            = S;
  right_gamma.data_ = reshape_V_after_SVD(V);
}

//-------------------------------------------------------------------------
} // end namespace MatrixProductState
//-------------------------------------------------------------------------
} // end namespace AER
//-------------------------------------------------------------------------
#endif<|MERGE_RESOLUTION|>--- conflicted
+++ resolved
@@ -1,10 +1,4 @@
 /**
-<<<<<<< HEAD
- * Copyright 2019, IBM.
- *
- * This source code is licensed under the Apache License, Version 2.0 found in
- * the LICENSE.txt file in the root directory of this source tree.
-=======
  * This code is part of Qiskit.
  *
  * (C) Copyright IBM 2018, 2019.
@@ -16,7 +10,6 @@
  * Any modifications or derivative works of this code must retain this
  * copyright notice, and modified files need to carry a notice indicating
  * that they have been altered from the originals.
->>>>>>> 9383eb6f
  */
 
 
@@ -153,19 +146,11 @@
 //---------------------------------------------------------------
 // function name: print
 // Description: Prints the Tensor. All the submatrices are aligned by rows.
-<<<<<<< HEAD
-//---------------------------------------------------------------
-std::ostream& MPS_Tensor::print(std::ostream& out) const {   
+//-------------------------------------------------------------
+std::ostream& MPS_Tensor::print(std::ostream& out) const {
     complex_t value;
-    
+
     out << "[" << std::endl;
-=======
-//-------------------------------------------------------------
-ostream& MPS_Tensor::print(ostream& out) const {
-    complex_t value;
-
-    out << "[" << endl;
->>>>>>> 9383eb6f
     if (data_.size() > 0){
         //Printing the matrices row by row (i.e., not matrix by matrix)
 
@@ -183,13 +168,8 @@
                 }
                 out << "| ,";
             }
-<<<<<<< HEAD
             out << std::endl;
-        }        
-=======
-            out << endl;
         }
->>>>>>> 9383eb6f
     }
     out << "]" << std::endl;
 
