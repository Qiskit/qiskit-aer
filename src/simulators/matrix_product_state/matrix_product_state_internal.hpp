--- conflicted
+++ resolved
@@ -214,16 +214,8 @@
   static void set_json_chop_threshold(double json_chop_threshold) {
     json_chop_threshold_ = json_chop_threshold;
   }
-<<<<<<< HEAD
-
-  double get_json_chop_threshold() {
-    return json_chop_threshold_;
-  }
-
-  void set_sample_measure_index_size(int index_size){
-=======
+
   static void set_sample_measure_index_size(uint_t index_size){
->>>>>>> 2dbe2b4e
     sample_measure_index_size_ = index_size;
   }
   static void set_enable_gate_opt(bool enable_gate_opt) {
