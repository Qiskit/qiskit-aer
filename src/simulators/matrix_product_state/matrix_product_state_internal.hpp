--- conflicted
+++ resolved
@@ -183,11 +183,7 @@
 
   void full_state_vector(cvector_t &state_vector);
 
-<<<<<<< HEAD
-  void get_amplitude_vector(const reg_t &base_values, cvector_t &amplitude_vector);
-=======
   cvector_t get_amplitude_vector(const reg_t &base_values);
->>>>>>> 4a82bab1
   complex_t get_single_amplitude(const std::string &base_value);
 
   void get_probabilities_vector(rvector_t& probvector, const reg_t &qubits) const;
