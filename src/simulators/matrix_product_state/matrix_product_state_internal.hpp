/**
 * This code is part of Qiskit.
 *
 * (C) Copyright IBM 2018, 2019.
 *
 * This code is licensed under the Apache License, Version 2.0. You may
 * obtain a copy of this license in the LICENSE.txt file in the root directory
 * of this source tree or at http://www.apache.org/licenses/LICENSE-2.0.
 *
 * Any modifications or derivative works of this code must retain this
 * copyright notice, and modified files need to carry a notice indicating
 * that they have been altered from the originals.
 */


#ifndef _aer_matrix_product_state_hpp_
#define _aer_matrix_product_state_hpp_

#include <cstdarg>

#include "framework/json.hpp"
#include "framework/utils.hpp"
#include "framework/operations.hpp"
#include "matrix_product_state_tensor.hpp"

namespace AER {
namespace MatrixProductState {

// Allowed gates enum class
enum Gates {
  id, h, x, y, z, s, sdg, sx, sxdg, t, tdg, u1, u2, u3, r, rx, ry, rz, // single qubit
  cx, cy, cz, cu1, swap, su4, rxx, ryy, rzz, rzx, csx, // two qubit
  ccx, cswap, // three qubit
  pauli
};

  //enum class Direction {RIGHT, LEFT};

  enum class Sample_measure_alg {APPLY_MEASURE, PROB, MEASURE_ALL, HEURISTIC};

//=========================================================================
// MPS class
//=========================================================================
//
// The structure used to store the state is a vector of n Gamma-tensors
// (each implemented by two matrices),
// and n-1 Lambda tensors (each implemented by a single vector),
// where n is the number of qubits in the circuit.
// Qubit i is controlled by Gamma-tensor i and Lambda-tensors i and i+1,
// for 0<=i<=n-1.
// -------------------------------------------------------------------------

class MPS{
public:
  MPS(uint_t num_qubits = 0):
    num_qubits_(num_qubits) {}
  ~MPS() {}

  //--------------------------------------------------------------------------
  // Function name: initialize
  // Description: Initialize the MPS with some state.
  // 1.	Parameters: none. Initializes all qubits to |0>.
  // 2.	Parameters: const MPS &other - Copy another MPS
  // TODO:
  // 3.	Parameters: uint_t num_qubits, const cvector_t &vecState -
  //  				Initializes qubits with a statevector.
  // Returns: none.
  //----------------------------------------------------------------
  virtual void initialize(uint_t num_qubits=0);
  void initialize(const MPS &other);
  //  void initialize(const cvector_t &statevector);

  void apply_initialize(const reg_t &qubits, const cvector_t &statevector, 
			RngEngine &rng);
  void initialize_from_mps(const mps_container_t &mps);

  //----------------------------------------------------------------
  // Function name: num_qubits
  // Description: Get the number of qubits in the MPS
  // Parameters: none.
  // Returns: none.
  //----------------------------------------------------------------
  uint_t num_qubits() const{return num_qubits_;}

  //----------------------------------------------------------------
  // Function name: set_num_qubits
  // Description: Set the number of qubits in the MPS
  // Parameters: size_t num_qubits - number of qubits to set.
  // Returns: none.
  //----------------------------------------------------------------
  void set_num_qubits(uint_t num_qubits) {
    num_qubits_ = num_qubits;
  }

  bool empty() const {
    return(num_qubits_ == 0);
  }

  // the following 3 static methods are used as a reporting mechanism
  // for MPS debug data
  static void clear_log() {
    logging_str_.clear();
  }

  static void print_to_log() {  // Base function for recursive function
  }

  template<typename T, typename... Targs>
  static void print_to_log(const T &value, const Targs & ... Fargs) {
    if (mps_log_data_) {
      logging_str_ << value;
      MPS::print_to_log(Fargs...); // recursive call
    }
  }

  static std::string output_log() {
    if (mps_log_data_)
      return logging_str_.str();
    else
      return "";
  }

  //----------------------------------------------------------------
  void move_all_qubits_to_sorted_ordering();


  /////////////////////////////////////////////////////////////////
  // API functions
  /////////////////////////////////////////////////////////////////

  //----------------------------------------------------------------
  // Function name: apply_x,y,z,...
  // Description: Apply a gate on some qubits by their indexes.
  // Parameters: uint_t index of the qubit/qubits.
  // Returns: none.
  //----------------------------------------------------------------
  void apply_h(uint_t index);
  void apply_sx(uint_t index);
  void apply_sxdg(uint_t index);
  void apply_r(uint_t index, double phi, double lam);
  void apply_rx(uint_t index, double theta);
  void apply_ry(uint_t index, double theta);
  void apply_rz(uint_t index, double theta);
  void apply_x(uint_t index){ get_qubit(index).apply_x();}
  void apply_y(uint_t index){ get_qubit(index).apply_y();}
  void apply_z(uint_t index){ get_qubit(index).apply_z();}
  void apply_s(uint_t index){ get_qubit(index).apply_s();}
  void apply_sdg(uint_t index){ get_qubit(index).apply_sdg();}
  void apply_t(uint_t index){ get_qubit(index).apply_t();}
  void apply_tdg(uint_t index){ get_qubit(index).apply_tdg();}
  void apply_u1(uint_t index, double lambda)
    { get_qubit(index).apply_u1(lambda);}
  void apply_u2(uint_t index, double phi, double lambda);
  void apply_u3(uint_t index, double theta, double phi, double lambda);
  void apply_cnot(uint_t index_A, uint_t index_B);
  void apply_swap(uint_t index_A, uint_t index_B, bool swap_gate);

  void apply_cy(uint_t index_A, uint_t index_B);
  void apply_cz(uint_t index_A, uint_t index_B);
  void apply_csx(uint_t index_A, uint_t index_B);
  void apply_cu1(uint_t index_A, uint_t index_B, double lambda);
  void apply_rxx(uint_t index_A, uint_t index_B, double theta);
  void apply_ryy(uint_t index_A, uint_t index_B, double theta);
  void apply_rzz(uint_t index_A, uint_t index_B, double theta);
  void apply_rzx(uint_t index_A, uint_t index_B, double theta);

  void apply_ccx(const reg_t &qubits);
  void apply_cswap(const reg_t &qubits);

  void apply_matrix(const reg_t & qubits, const cmatrix_t &mat, 
		    bool is_diagonal=false);

  void apply_matrix(const AER::reg_t &qubits, const cvector_t &vmat)
  {
    apply_diagonal_matrix(qubits, vmat);
  }

  void apply_diagonal_matrix(const AER::reg_t &qubits, const cvector_t &vmat);

  cmatrix_t density_matrix(const reg_t &qubits) const;

  void apply_kraus(const reg_t &qubits,
		   const std::vector<cmatrix_t> &kmats,
		   RngEngine &rng);

  //---------------------------------------------------------------
  // Function: expectation_value
  // Description: Computes expectation value of the given qubits on the given matrix.
  // Parameters: The qubits for which we compute expectation value.
  //             M - the matrix
  // Returns: The expectation value. 
  //------------------------------------------------------------------
  double expectation_value(const reg_t &qubits, const cmatrix_t &M) const;

  //---------------------------------------------------------------
  // Function: expectation_value_pauli
  // Description: Computes expectation value of the given qubits on a string of Pauli matrices.
  // Parameters: The qubits for which we compute expectation value.
  //             A string of matrices of the set {X, Y, Z, I}. The matrices are given in 
  //             reverse order relative to the qubits.
  // Returns: The expectation value in the form of a complex number. The real part is the 
  //          actual expectation value.
  //------------------------------------------------------------------
  complex_t expectation_value_pauli(const reg_t &qubits, const std::string &matrices) const;

  //------------------------------------------------------------------
  // Function name: MPS_with_new_indices
  // Description: Moves the indices of the selected qubits for more efficient computation
  //   of the expectation value
  // Parameters: The qubits for which we compute expectation value.
  // Returns: centralized_qubits - the qubits, after sorting and centralizing
  //          
  //----------------------------------------------------------------
  void MPS_with_new_indices(const reg_t &qubits,
			    reg_t &centralized_qubits,
			    MPS& temp_MPS) const;

  //----------------------------------------------------------------
  // Function name: print
  // Description: prints the MPS in the current ordering of the qubits (qubit_order_)
  //----------------------------------------------------------------
  virtual std::ostream&  print(std::ostream& out) const;

  Vector<complex_t> full_statevector();

  Vector<complex_t> get_amplitude_vector(const reg_t &base_values);

  //----------------------------------------------------------------
  // Function name: get_single_amplitude
  // Description: Returns the amplitude of the input base_value
  //----------------------------------------------------------------
  complex_t get_single_amplitude(const std::string &base_value);

  void get_probabilities_vector(rvector_t& probvector, const reg_t &qubits) const;

//----------------------------------------------------------------
  // Function name: get_prob_single_qubit_internal
  // Description: Returns the probability of measuring outcome 0 (or 1)
  //   for a single qubit in the standard basis.
  //   It does the same as get_probabilities_vector but is faster for
  //   a single qubit, and is used during measurement.
  // Parameters: qubit - the qubit for which we want the probability
  //             outcome - probability for 0 or 1
  //             mat - the '0' (or '1')matrix for the given qubit, multiplied
  //                   by its left and right lambdas. Contracting it with
  //                   its conjugate gives the probability for outcome '0' (or '1')
  //                   It is returned because it may be useful for further 
  //                   computations.
  // Returns: the probability for the given outcome.
  //----------------------------------------------------------------

  double get_prob_single_qubit_internal(uint_t qubit, uint_t outcome,
					cmatrix_t &mat) const;
  //----------------------------------------------------------------
  // Function name: get_accumulated_probabilities_vector
  // Description: Computes the accumulated probabilities from 0
  // Parameters: qubits - the qubits for which we compute probabilities
  // Returns: acc_probvector - the vector of accumulated probabilities
  //          index_vec - the base values whose probabilities are not 0
  // For example:
  // if probabilities vector is: 0.5 (00), 0.0 (01), 0.2 (10), 0.3 (11), then 
  // acc_probvector = 0.0,    0.5,    0.7,   1.0
  // index_vec =      0 (00), 2 (10), 3(11)
  //----------------------------------------------------------------

  void get_accumulated_probabilities_vector(rvector_t& acc_probvector, 
					    reg_t& index_vec,
					    const reg_t &qubits) const;

  static void set_omp_threads(uint_t threads) {
    if (threads > 0)
      omp_threads_ = threads;
  }
  static void set_omp_threshold(uint_t omp_qubit_threshold) {
    if (omp_qubit_threshold > 0)
      omp_threshold_ = omp_qubit_threshold;
  }
  static void set_json_chop_threshold(double json_chop_threshold) {
    json_chop_threshold_ = json_chop_threshold;
  }

  static void set_sample_measure_alg(Sample_measure_alg alg) {
    sample_measure_alg_ = alg;
  }

  static void set_enable_gate_opt(bool enable_gate_opt) {
    enable_gate_opt_ = enable_gate_opt;
  }

  static void set_mps_log_data(bool mps_log_data) {
    mps_log_data_ = mps_log_data;
  }

  static uint_t get_omp_threads() {
    return omp_threads_;
  }
  static uint_t get_omp_threshold() {
    return omp_threshold_;
  }
  static double get_json_chop_threshold() {
    return json_chop_threshold_;
  }
  static Sample_measure_alg get_sample_measure_alg() {
    return sample_measure_alg_;
  }

  static bool get_enable_gate_opt() {
    return enable_gate_opt_;
  }

  static bool get_mps_log_data() {
    return mps_log_data_;
  }

  //----------------------------------------------------------------
  // Function name: norm
  // Description: the norm is defined as <psi|A^dagger . A|psi>.
  // It is equivalent to returning the expectation value of A^\dagger A,
  // Returns: double (the norm)
  //----------------------------------------------------------------

  double norm() const;
  double norm(const reg_t &qubits) const;
  double norm(const reg_t &qubits, const cvector_t &vmat) const;
  double norm(const reg_t &qubits, const cmatrix_t &mat) const; 

  reg_t apply_measure(const reg_t &qubits, const rvector_t &rnds);
  reg_t apply_measure_internal(const reg_t &qubits, const rvector_t &rands);
<<<<<<< HEAD
  std::vector<reg_t> sample_measure_all_shots(const reg_t &qubits, 
					      uint_t shots, 
					      RngEngine &rng) const;
  reg_t sample_measure(const reg_t &qubits, const rvector_t &rnds) const;
=======
  reg_t sample_measure(uint_t shots, RngEngine &rng) const;
>>>>>>> a4a6e061

  //----------------------------------------------------------------
  // Function name: initialize_from_statevector_internal
  // Description: This function receives as input a state_vector and
  //      initializes the internal structures of the MPS according to its
  //      state.
  // Parameters: qubits - with the internal ordering 
  //             statevector to initialize from
  // Returns: none.
  //----------------------------------------------------------------

  void initialize_from_statevector_internal(const reg_t &qubits, const cvector_t &state_vector);
  void reset(const reg_t &qubits, RngEngine &rng);

  reg_t get_bond_dimensions() const;
  void print_bond_dimensions() const;
  uint_t get_max_bond_dimensions() const;

  mps_container_t copy_to_mps_container();
  mps_container_t move_to_mps_container();

private:

  MPS_Tensor& get_qubit(uint_t index) {
    
    return q_reg_[get_qubit_index(index)];
  }

  uint_t get_qubit_index(uint_t index) const {
    return qubit_ordering_.location_[index];
  }

  reg_t get_internal_qubits(const reg_t &qubits) const;

  // The following methods are the internal versions of the api functions.
  // They are each called from the corresponding api function with
  // the internal ordering of the qubits - using get_internal_qubits

  // if swap_gate==true, this is an actual swap_gate of the circuit
  // if swap_gate==false, this is an internal swap, necessary for
  // some internal algorithm
  void apply_swap_internal(uint_t index_A, uint_t index_B, bool swap_gate=false);
  void print_to_log_internal_swap(uint_t qubit0, uint_t qubit1) const;

  void apply_2_qubit_gate(uint_t index_A, uint_t index_B, 
			  Gates gate_type, const cmatrix_t &mat,
			  bool is_diagonal=false);
  void common_apply_2_qubit_gate(uint_t index_A,
				 Gates gate_type, const cmatrix_t &mat,
				 bool swapped,
				 bool is_diagonal=false);
  void apply_3_qubit_gate(const reg_t &qubits, Gates gate_type, 
			  const cmatrix_t &mat, bool is_diagonal=false);
  void apply_matrix_internal(const reg_t & qubits, const cmatrix_t &mat,
			     bool is_diagonal=false);

  // Certain local operations need to be propagated to the neighboring qubits. 
  // Such operations include apply_measure and apply_kraus
  void propagate_to_neighbors_internal(uint_t min_qubit, uint_t max_qubit, 
				       uint_t next_measured_qubit);

  // apply_matrix for more than 2 qubits
  void apply_multi_qubit_gate(const reg_t &qubits,
			      const cmatrix_t &mat,
			      bool is_diagonal=false);

  void apply_kraus_internal(const reg_t &qubits,
			    const std::vector<cmatrix_t> &kmats,
			    RngEngine &rng);

  // The following two are helper functions for apply_multi_qubit_gate
  void apply_unordered_multi_qubit_gate(const reg_t &qubits,
					const cmatrix_t &mat,
					bool is_diagonal=false);
  void apply_matrix_to_target_qubits(const reg_t &target_qubits,
				     const cmatrix_t &mat,
				     bool is_diagonal=false);
  cmatrix_t density_matrix_internal(const reg_t &qubits) const;
  rvector_t diagonal_of_density_matrix(const reg_t &qubits) const;

  double expectation_value_internal(const reg_t &qubits, const cmatrix_t &M) const;
  complex_t expectation_value_pauli_internal(const reg_t &qubits, const std::string &matrices,
					     uint_t first_index, uint_t last_index,
					     uint_t num_Is) const;

   //----------------------------------------------------------------
   // Function name: get_matrices_sizes
   // Description: returns the size of the inner matrices of the MPS
   //----------------------------------------------------------------
  std::vector<reg_t> get_matrices_sizes() const;

  //----------------------------------------------------------------
  // Function name: state_vec_as_MPS
  // Description: Computes the state vector of a subset of qubits.
  // 	The regular use is with for all qubits. in this case the output is
  //  	MPS_Tensor with a 2^n vector of 1X1 matrices.
  //  	If not used for all qubits,	the result tensor will contain a
  //   	2^(distance between edges) vector of matrices of some size. This
  //	method is used for computing expectation value of a subset of qubits.
  // Parameters: none.
  // Returns: none.
  //----------------------------------------------------------------
  MPS_Tensor state_vec_as_MPS(const reg_t &qubits);

  // This function computes the state vector for all the consecutive qubits 
  // between first_index and last_index
  MPS_Tensor state_vec_as_MPS(uint_t first_index, uint_t last_index) const;

  Vector<complex_t> full_state_vector_internal(const reg_t &qubits) ;

  void get_probabilities_vector_internal(rvector_t& probvector, const reg_t &qubits) const;

  uint_t apply_measure_internal_single_qubit(uint_t qubit, const double rnd,
					     uint_t next_measured_qubit);

<<<<<<< HEAD
  reg_t sample_measure_internal(const reg_t &qubits, const rvector_t &rnds) const;
  uint_t sample_measure_single_qubit(uint_t qubit, 
				     bool first_qubit,
				     double &prob, double rnd, cmatrix_t &mat) const;
=======
  uint_t sample_measure_single_qubit(uint_t qubit, double &prob, 
				     double rnd, cmatrix_t &mat) const;
>>>>>>> a4a6e061
  //----------------------------------------------------------------
  // Function name: get_single_probability0
  // Description: Returns the probability that `qubit` will measure 0, given all the measurements
  // of the previous qubits that are accumulated in mat.
  //----------------------------------------------------------------
  double get_single_probability0(uint_t qubit, const cmatrix_t &mat) const;

  reg_t create_outcome_vector(const reg_t &qubits, const std::string &current_measure) const;
  //----------------------------------------------------------------
  // Function name: initialize_from_matrix
  // Description: This method is similar to initialize_from_statevector, only here
  //      the statevector has been converted to a 1xn matrix. The motivation is that
  //      the algorithm works by iteratively reshaping the statevector into a matrix
  //      and extracting one dimension every time to create one tensor of the mps.
  // Parameters: num_qubits - the number of qubits
  //             mat - contains the reshaped statevector to initialize from
  // Returns: none.
  //----------------------------------------------------------------

  void initialize_from_matrix(uint_t num_qubits, const cmatrix_t &mat);
  void initialize_component_internal(const reg_t &qubits, 
				     const cvector_t &statevector,
				     RngEngine &rng);

  void reset_internal(const reg_t &qubits, RngEngine &rng);
  void measure_reset_update_internal(const reg_t &qubits,
				     const reg_t &meas_state);

  //----------------------------------------------------------------
  // Function name: centralize_qubits
  // Description: Creates a new MPS where a subset of the qubits is
  // moved to be in consecutive positions. Used for
  // computations involving a subset of the qubits.
  //----------------------------------------------------------------
  void centralize_qubits(const reg_t &qubits,
			 reg_t &centralized_qubits);

  //----------------------------------------------------------------
  // Function name: find_centralized_indices
  // Description: Performs the first part of centralize_qubits, i.e., returns the
  //    new target indices, but does not actually change the MPS structure.
  //----------------------------------------------------------------
  void find_centralized_indices(const reg_t &qubits, 
				reg_t &sorted_indices,
			        reg_t &centralized_qubits) const;

  //----------------------------------------------------------------
  // Function name: move_qubits_to_centralized_indices
  // Description: Performs the second part of centralize_qubits, i.e., moves the
  // qubits to the centralized indices
  //----------------------------------------------------------------
  void move_qubits_to_centralized_indices(const reg_t &sorted_indices,
					  const reg_t &centralized_qubits);

  // Function name: change_position
  // Description: Move qubit from src to dst in the MPS. Used only
  //   for expectation value calculations. Similar to swap, but doesn't
  //   move qubit in dst back to src, therefore being used only on the temp MPS
  //   in Expectation_value function.
  // Parameters: uint_t src, source of the qubit.
  //			 uint_t dst, destination of the qubit.
  // Returns: none.
  //----------------------------------------------------------------
  void change_position(uint_t src, uint_t dst);

  uint_t num_qubits_;
  std::vector<MPS_Tensor> q_reg_;
  std::vector<rvector_t> lambda_reg_;

  struct ordering {
    // order_ stores the current ordering of the qubits,
    // location_ stores the location of each qubit in the vector. It is derived from order_ 
    // at the end of every swap operation for performance reasons
    // for example: starting position order_ = location_ = 01234
    // cx(0,4) -> order_ = 04123, location_ = 02341
    reg_t order_;
    reg_t location_;
  } qubit_ordering_;

  //-----------------------------------------------------------------------
  // Config settings
  //-----------------------------------------------------------------------
  static uint_t omp_threads_;     // Disable multithreading by default
  static uint_t omp_threshold_;  // Qubit threshold for multithreading when enabled
  static Sample_measure_alg sample_measure_alg_; // Algorithm for computing sample_measure 

  static double json_chop_threshold_;  // Threshold for choping small values
                                    // in JSON serialization
  static bool enable_gate_opt_;      // allow optimizations on gates
  static std::stringstream logging_str_;
  static bool mps_log_data_;
};

inline std::ostream &operator<<(std::ostream &out, const rvector_t &vec) {
  out << "[";
  uint_t size = vec.size();
  for (uint_t i = 0; i < size-1; ++i) {
    out << vec[i];
    out << ", ";
  }
  out << vec[size-1] << "]";
  return out;
}

inline std::ostream&
operator <<(std::ostream& out, MPS& mps)
{
  return mps.print(out);
}

//-------------------------------------------------------------------------
} // end namespace MPS
//-------------------------------------------------------------------------
} // end namespace AER
//-------------------------------------------------------------------------
#endif /* _aer_matrix_product_state_hpp_ */<|MERGE_RESOLUTION|>--- conflicted
+++ resolved
@@ -326,14 +326,9 @@
 
   reg_t apply_measure(const reg_t &qubits, const rvector_t &rnds);
   reg_t apply_measure_internal(const reg_t &qubits, const rvector_t &rands);
-<<<<<<< HEAD
   std::vector<reg_t> sample_measure_all_shots(const reg_t &qubits, 
 					      uint_t shots, 
 					      RngEngine &rng) const;
-  reg_t sample_measure(const reg_t &qubits, const rvector_t &rnds) const;
-=======
-  reg_t sample_measure(uint_t shots, RngEngine &rng) const;
->>>>>>> a4a6e061
 
   //----------------------------------------------------------------
   // Function name: initialize_from_statevector_internal
@@ -449,15 +444,12 @@
   uint_t apply_measure_internal_single_qubit(uint_t qubit, const double rnd,
 					     uint_t next_measured_qubit);
 
-<<<<<<< HEAD
-  reg_t sample_measure_internal(const reg_t &qubits, const rvector_t &rnds) const;
+  reg_t sample_measure_internal(const reg_t &measured_qubits, 
+				const rvector_t &rnds) const;
   uint_t sample_measure_single_qubit(uint_t qubit, 
 				     bool first_qubit,
 				     double &prob, double rnd, cmatrix_t &mat) const;
-=======
-  uint_t sample_measure_single_qubit(uint_t qubit, double &prob, 
-				     double rnd, cmatrix_t &mat) const;
->>>>>>> a4a6e061
+
   //----------------------------------------------------------------
   // Function name: get_single_probability0
   // Description: Returns the probability that `qubit` will measure 0, given all the measurements
@@ -465,7 +457,6 @@
   //----------------------------------------------------------------
   double get_single_probability0(uint_t qubit, const cmatrix_t &mat) const;
 
-  reg_t create_outcome_vector(const reg_t &qubits, const std::string &current_measure) const;
   //----------------------------------------------------------------
   // Function name: initialize_from_matrix
   // Description: This method is similar to initialize_from_statevector, only here
