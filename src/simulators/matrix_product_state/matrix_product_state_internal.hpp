--- conflicted
+++ resolved
@@ -335,13 +335,10 @@
 
   reg_t apply_measure(const reg_t &qubits, const rvector_t &rnds);
   reg_t apply_measure_internal(const reg_t &qubits, const rvector_t &rands);
-<<<<<<< HEAD
+
   std::vector<reg_t> sample_measure_all_shots(const reg_t &qubits, 
 					      uint_t shots, 
 					      RngEngine &rng) const;
-=======
-  reg_t sample_measure(uint_t shots, RngEngine &rng) const;
->>>>>>> 106a54c6
 
   //----------------------------------------------------------------
   // Function name: initialize_from_statevector_internal
@@ -457,17 +454,12 @@
   uint_t apply_measure_internal_single_qubit(uint_t qubit, const double rnd,
 					     uint_t next_measured_qubit);
 
-<<<<<<< HEAD
   reg_t sample_measure_internal(const reg_t &measured_qubits, 
 				const rvector_t &rnds) const;
   uint_t sample_measure_single_qubit(uint_t qubit, 
 				     bool first_qubit,
 				     double &prob, double rnd, cmatrix_t &mat) const;
 
-=======
-  uint_t sample_measure_single_qubit(uint_t qubit, double &prob, 
-				     double rnd, cmatrix_t &mat) const;
->>>>>>> 106a54c6
   //----------------------------------------------------------------
   // Function name: get_single_probability0
   // Description: Returns the probability that `qubit` will measure 0, given all the measurements
