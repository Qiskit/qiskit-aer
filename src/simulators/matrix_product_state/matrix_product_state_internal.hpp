/**
 * This code is part of Qiskit.
 *
 * (C) Copyright IBM 2018, 2019.
 *
 * This code is licensed under the Apache License, Version 2.0. You may
 * obtain a copy of this license in the LICENSE.txt file in the root directory
 * of this source tree or at http://www.apache.org/licenses/LICENSE-2.0.
 *
 * Any modifications or derivative works of this code must retain this
 * copyright notice, and modified files need to carry a notice indicating
 * that they have been altered from the originals.
 */


#ifndef _aer_matrix_product_state_hpp_
#define _aer_matrix_product_state_hpp_

#include <cstdarg>

#include "framework/json.hpp"
#include "framework/utils.hpp"
#include "framework/operations.hpp"
#include "matrix_product_state_tensor.hpp"

namespace AER {
namespace MatrixProductState {

// Allowed gates enum class
enum Gates {
  id, h, x, y, z, s, sdg, sx, t, tdg, u1, u2, u3, r, rx, ry, rz, // single qubit
  cx, cy, cz, cu1, swap, su4, rxx, ryy, rzz, rzx, csx, // two qubit
  ccx, cswap, // three qubit
  pauli
};

  //enum class Direction {RIGHT, LEFT};

  enum class Sample_measure_alg {APPLY_MEASURE, PROB, MEASURE_ALL, HEURISTIC};

//=========================================================================
// MPS class
//=========================================================================
//
// The structure used to store the state is a vector of n Gamma-tensors
// (each implemented by two matrices),
// and n-1 Lambda tensors (each implemented by a single vector),
// where n is the number of qubits in the circuit.
// Qubit i is controlled by Gamma-tensor i and Lambda-tensors i and i+1,
// for 0<=i<=n-1.
// -------------------------------------------------------------------------

class MPS{
public:
  MPS(uint_t num_qubits = 0):
    num_qubits_(num_qubits) {}
  ~MPS() {}

  //--------------------------------------------------------------------------
  // Function name: initialize
  // Description: Initialize the MPS with some state.
  // 1.	Parameters: none. Initializes all qubits to |0>.
  // 2.	Parameters: const MPS &other - Copy another MPS
  // TODO:
  // 3.	Parameters: uint_t num_qubits, const cvector_t &vecState -
  //  				Initializes qubits with a statevector.
  // Returns: none.
  //----------------------------------------------------------------
  virtual void initialize(uint_t num_qubits=0);
  void initialize(const MPS &other);
  //  void initialize(const cvector_t &statevector);

  void apply_initialize(const reg_t &qubits, const cvector_t &statevector, 
			RngEngine &rng);
  void initialize_from_mps(const mps_container_t &mps);

  //----------------------------------------------------------------
  // Function name: num_qubits
  // Description: Get the number of qubits in the MPS
  // Parameters: none.
  // Returns: none.
  //----------------------------------------------------------------
  uint_t num_qubits() const{return num_qubits_;}

  //----------------------------------------------------------------
  // Function name: set_num_qubits
  // Description: Set the number of qubits in the MPS
  // Parameters: size_t num_qubits - number of qubits to set.
  // Returns: none.
  //----------------------------------------------------------------
  void set_num_qubits(uint_t num_qubits) {
    num_qubits_ = num_qubits;
  }

  bool empty() const {
    return(num_qubits_ == 0);
  }

  // the following 3 static methods are used as a reporting mechanism
  // for MPS debug data
  static void clear_log() {
    logging_str_.clear();
  }

  static void print_to_log() {  // Base function for recursive function
  }

  template<typename T, typename... Targs>
  static void print_to_log(const T &value, const Targs & ... Fargs) {
    if (mps_log_data_) {
      logging_str_ << value;
      MPS::print_to_log(Fargs...); // recursive call
    }
  }

  static std::string output_log() {
    if (mps_log_data_)
      return logging_str_.str();
    else
      return "";
  }

  //----------------------------------------------------------------
  void move_all_qubits_to_sorted_ordering();


  /////////////////////////////////////////////////////////////////
  // API functions
  /////////////////////////////////////////////////////////////////

  //----------------------------------------------------------------
  // Function name: apply_x,y,z,...
  // Description: Apply a gate on some qubits by their indexes.
  // Parameters: uint_t index of the qubit/qubits.
  // Returns: none.
  //----------------------------------------------------------------
  void apply_h(uint_t index);
  void apply_sx(uint_t index);
  void apply_r(uint_t index, double phi, double lam);
  void apply_rx(uint_t index, double theta);
  void apply_ry(uint_t index, double theta);
  void apply_rz(uint_t index, double theta);
  void apply_x(uint_t index){ get_qubit(index).apply_x();}
  void apply_y(uint_t index){ get_qubit(index).apply_y();}
  void apply_z(uint_t index){ get_qubit(index).apply_z();}
  void apply_s(uint_t index){ get_qubit(index).apply_s();}
  void apply_sdg(uint_t index){ get_qubit(index).apply_sdg();}
  void apply_t(uint_t index){ get_qubit(index).apply_t();}
  void apply_tdg(uint_t index){ get_qubit(index).apply_tdg();}
  void apply_u1(uint_t index, double lambda)
    { get_qubit(index).apply_u1(lambda);}
  void apply_u2(uint_t index, double phi, double lambda);
  void apply_u3(uint_t index, double theta, double phi, double lambda);
  void apply_cnot(uint_t index_A, uint_t index_B);
  void apply_swap(uint_t index_A, uint_t index_B, bool swap_gate);

  void apply_cy(uint_t index_A, uint_t index_B);
  void apply_cz(uint_t index_A, uint_t index_B);
  void apply_csx(uint_t index_A, uint_t index_B);
  void apply_cu1(uint_t index_A, uint_t index_B, double lambda);
  void apply_rxx(uint_t index_A, uint_t index_B, double theta);
  void apply_ryy(uint_t index_A, uint_t index_B, double theta);
  void apply_rzz(uint_t index_A, uint_t index_B, double theta);
  void apply_rzx(uint_t index_A, uint_t index_B, double theta);

  void apply_ccx(const reg_t &qubits);
  void apply_cswap(const reg_t &qubits);

  void apply_matrix(const reg_t & qubits, const cmatrix_t &mat, 
		    bool is_diagonal=false);

  void apply_matrix(const AER::reg_t &qubits, const cvector_t &vmat)
  {
    apply_diagonal_matrix(qubits, vmat);
  }

  void apply_diagonal_matrix(const AER::reg_t &qubits, const cvector_t &vmat);

  cmatrix_t density_matrix(const reg_t &qubits) const;

  void apply_kraus(const reg_t &qubits,
		   const std::vector<cmatrix_t> &kmats,
		   RngEngine &rng);

  //---------------------------------------------------------------
  // Function: expectation_value
  // Description: Computes expectation value of the given qubits on the given matrix.
  // Parameters: The qubits for which we compute expectation value.
  //             M - the matrix
  // Returns: The expectation value. 
  //------------------------------------------------------------------
  double expectation_value(const reg_t &qubits, const cmatrix_t &M) const;

  //---------------------------------------------------------------
  // Function: expectation_value_pauli
  // Description: Computes expectation value of the given qubits on a string of Pauli matrices.
  // Parameters: The qubits for which we compute expectation value.
  //             A string of matrices of the set {X, Y, Z, I}. The matrices are given in 
  //             reverse order relative to the qubits.
  // Returns: The expectation value in the form of a complex number. The real part is the 
  //          actual expectation value.
  //------------------------------------------------------------------
  complex_t expectation_value_pauli(const reg_t &qubits, const std::string &matrices) const;

  //------------------------------------------------------------------
  // Function name: MPS_with_new_indices
  // Description: Moves the indices of the selected qubits for more efficient computation
  //   of the expectation value
  // Parameters: The qubits for which we compute expectation value.
  // Returns: centralized_qubits - the qubits, after sorting and centralizing
  //          
  //----------------------------------------------------------------
  void MPS_with_new_indices(const reg_t &qubits,
			    reg_t &centralized_qubits,
			    MPS& temp_MPS) const;

  //----------------------------------------------------------------
  // Function name: print
  // Description: prints the MPS in the current ordering of the qubits (qubit_order_)
  //----------------------------------------------------------------
  virtual std::ostream&  print(std::ostream& out) const;

  Vector<complex_t> full_statevector();

  Vector<complex_t> get_amplitude_vector(const reg_t &base_values);
  complex_t get_single_amplitude(const std::string &base_value);

  void get_probabilities_vector(rvector_t& probvector, const reg_t &qubits) const;

  //----------------------------------------------------------------
  // Function name: get_accumulated_probabilities_vector
  // Description: Computes the accumulated probabilities from 0
  // Parameters: qubits - the qubits for which we compute probabilities
  // Returns: acc_probvector - the vector of accumulated probabilities
  //          index_vec - the base values whose probabilities are not 0
  // For example:
  // if probabilities vector is: 0.5 (00), 0.0 (01), 0.2 (10), 0.3 (11), then 
  // acc_probvector = 0.0,    0.5,    0.7,   1.0
  // index_vec =      0 (00), 2 (10), 3(11)
  //----------------------------------------------------------------

  void get_accumulated_probabilities_vector(rvector_t& acc_probvector, 
					    reg_t& index_vec,
					    const reg_t &qubits) const;

  static void set_omp_threads(uint_t threads) {
    if (threads > 0)
      omp_threads_ = threads;
  }
  static void set_omp_threshold(uint_t omp_qubit_threshold) {
    if (omp_qubit_threshold > 0)
      omp_threshold_ = omp_qubit_threshold;
  }
  static void set_json_chop_threshold(double json_chop_threshold) {
    json_chop_threshold_ = json_chop_threshold;
  }

  static void set_sample_measure_alg(Sample_measure_alg alg) {
    sample_measure_alg_ = alg;
  }

  static void set_enable_gate_opt(bool enable_gate_opt) {
    enable_gate_opt_ = enable_gate_opt;
  }

  static void set_mps_log_data(bool mps_log_data) {
    mps_log_data_ = mps_log_data;
  }

  static uint_t get_omp_threads() {
    return omp_threads_;
  }
  static uint_t get_omp_threshold() {
    return omp_threshold_;
  }
  static double get_json_chop_threshold() {
    return json_chop_threshold_;
  }
  static Sample_measure_alg get_sample_measure_alg() {
    return sample_measure_alg_;
  }

  static bool get_enable_gate_opt() {
    return enable_gate_opt_;
  }

  static bool get_mps_log_data() {
    return mps_log_data_;
  }

  //----------------------------------------------------------------
  // Function name: norm
  // Description: the norm is defined as <psi|A^dagger . A|psi>.
  // It is equivalent to returning the expectation value of A^\dagger A,
  // Returns: double (the norm)
  //----------------------------------------------------------------

  double norm() const;
  double norm(const reg_t &qubits) const;
  double norm(const reg_t &qubits, const cvector_t &vmat) const;
  double norm(const reg_t &qubits, const cmatrix_t &mat) const; 

  reg_t sample_measure_using_probabilities(const rvector_t &rnds, 
					   const reg_t &qubits);

  reg_t apply_measure(const reg_t &qubits, const rvector_t &rnds);

  //----------------------------------------------------------------
  // Function name: initialize_from_statevector_internal
  // Description: This function receives as input a state_vector and
  //      initializes the internal structures of the MPS according to its
  //      state.
  // Parameters: qubits - with the internal ordering 
  //             statevector to initialize from
  // Returns: none.
  //----------------------------------------------------------------

  void initialize_from_statevector_internal(const reg_t &qubits, const cvector_t &state_vector);
  void reset(const reg_t &qubits, RngEngine &rng);

  reg_t get_bond_dimensions() const;
  uint_t get_max_bond_dimensions() const;

  mps_container_t copy_to_mps_container();
  mps_container_t move_to_mps_container();

private:

  MPS_Tensor& get_qubit(uint_t index) {
    
    return q_reg_[get_qubit_index(index)];
  }

  uint_t get_qubit_index(uint_t index) const {
    return qubit_ordering_.location_[index];
  }

  reg_t get_internal_qubits(const reg_t &qubits) const;

  // The following methods are the internal versions of the api functions.
  // They are each called from the corresponding api function with
  // the internal ordering of the qubits - using get_internal_qubits

  // if swap_gate==true, this is an actual swap_gate of the circuit
  // if swap_gate==false, this is an internal swap, necessary for
  // some internal algorithm
  void apply_swap_internal(uint_t index_A, uint_t index_B, bool swap_gate=false);
  void apply_2_qubit_gate(uint_t index_A, uint_t index_B, 
			  Gates gate_type, const cmatrix_t &mat,
			  bool is_diagonal=false);
  void common_apply_2_qubit_gate(uint_t index_A,
				 Gates gate_type, const cmatrix_t &mat,
				 bool swapped,
				 bool is_diagonal=false);
  void apply_3_qubit_gate(const reg_t &qubits, Gates gate_type, 
			  const cmatrix_t &mat, bool is_diagonal=false);
  void apply_matrix_internal(const reg_t & qubits, const cmatrix_t &mat,
			     bool is_diagonal=false);

  // Certain local operations need to be propagated to the neighboring qubits. 
  // Such operations include apply_measure and apply_kraus
  void propagate_to_neighbors_internal(uint_t min_qubit, uint_t max_qubit, 
				       uint_t next_measured_qubit);

  // apply_matrix for more than 2 qubits
  void apply_multi_qubit_gate(const reg_t &qubits,
			      const cmatrix_t &mat,
			      bool is_diagonal=false);

  void apply_kraus_internal(const reg_t &qubits,
			    const std::vector<cmatrix_t> &kmats,
			    RngEngine &rng);

  // The following two are helper functions for apply_multi_qubit_gate
  void apply_unordered_multi_qubit_gate(const reg_t &qubits,
					const cmatrix_t &mat,
					bool is_diagonal=false);
  void apply_matrix_to_target_qubits(const reg_t &target_qubits,
				     const cmatrix_t &mat,
				     bool is_diagonal=false);
  cmatrix_t density_matrix_internal(const reg_t &qubits) const;
  rvector_t diagonal_of_density_matrix(const reg_t &qubits) const;

  double expectation_value_internal(const reg_t &qubits, const cmatrix_t &M) const;
  complex_t expectation_value_pauli_internal(const reg_t &qubits, const std::string &matrices,
					     uint_t first_index, uint_t last_index,
					     uint_t num_Is) const;

   //----------------------------------------------------------------
   // Function name: get_matrices_sizes
   // Description: returns the size of the inner matrices of the MPS
   //----------------------------------------------------------------
  std::vector<reg_t> get_matrices_sizes() const;

  //----------------------------------------------------------------
  // Function name: state_vec_as_MPS
  // Description: Computes the state vector of a subset of qubits.
  // 	The regular use is with for all qubits. in this case the output is
  //  	MPS_Tensor with a 2^n vector of 1X1 matrices.
  //  	If not used for all qubits,	the result tensor will contain a
  //   	2^(distance between edges) vector of matrices of some size. This
  //	method is used for computing expectation value of a subset of qubits.
  // Parameters: none.
  // Returns: none.
  //----------------------------------------------------------------
  MPS_Tensor state_vec_as_MPS(const reg_t &qubits);

  // This function computes the state vector for all the consecutive qubits 
  // between first_index and last_index
  MPS_Tensor state_vec_as_MPS(uint_t first_index, uint_t last_index) const;

  Vector<complex_t> full_state_vector_internal(const reg_t &qubits) ;

  void get_probabilities_vector_internal(rvector_t& probvector, const reg_t &qubits) const;

<<<<<<< HEAD
  reg_t apply_measure_internal(const reg_t &qubits, const rvector_t &rands);

  uint_t apply_measure_internal_single_qubit(uint_t qubit, const double rnd,
					     bool measure_all=false);
=======
  reg_t apply_measure_internal(const reg_t &sorted_qubits,
			       RngEngine &rng);

  uint_t apply_measure_internal_single_qubit(uint_t qubit, RngEngine &rng, 
					     uint_t next_measured_qubit);
>>>>>>> b99dddd2

  reg_t sample_measure_using_probabilities_internal(const rvector_t &rnds, 
						    const reg_t &qubits) const;

  //----------------------------------------------------------------
  // Function name: initialize_from_matrix
  // Description: This method is similar to initialize_from_statevector, only here
  //      the statevector has been converted to a 1xn matrix. The motivation is that
  //      the algorithm works by iteratively reshaping the statevector into a matrix
  //      and extracting one dimension every time to create one tensor of the mps.
  // Parameters: num_qubits - the number of qubits
  //             mat - contains the reshaped statevector to initialize from
  // Returns: none.
  //----------------------------------------------------------------

  void initialize_from_matrix(uint_t num_qubits, const cmatrix_t &mat);
  void initialize_component_internal(const reg_t &qubits, 
				     const cvector_t &statevector,
				     RngEngine &rng);

  void reset_internal(const reg_t &qubits, RngEngine &rng);
  void measure_reset_update_internal(const reg_t &qubits,
				     const reg_t &meas_state);

  //----------------------------------------------------------------
  // Function name: centralize_qubits
  // Description: Creates a new MPS where a subset of the qubits is
  // moved to be in consecutive positions. Used for
  // computations involving a subset of the qubits.
  //----------------------------------------------------------------
  void centralize_qubits(const reg_t &qubits,
			 reg_t &centralized_qubits);

  //----------------------------------------------------------------
  // Function name: find_centralized_indices
  // Description: Performs the first part of centralize_qubits, i.e., returns the
  //    new target indices, but does not actually change the MPS structure.
  //----------------------------------------------------------------
  void find_centralized_indices(const reg_t &qubits, 
				reg_t &sorted_indices,
			        reg_t &centralized_qubits) const;

  //----------------------------------------------------------------
  // Function name: move_qubits_to_centralized_indices
  // Description: Performs the second part of centralize_qubits, i.e., moves the
  // qubits to the centralized indices
  //----------------------------------------------------------------
  void move_qubits_to_centralized_indices(const reg_t &sorted_indices,
					  const reg_t &centralized_qubits);

  // Function name: change_position
  // Description: Move qubit from src to dst in the MPS. Used only
  //   for expectation value calculations. Similar to swap, but doesn't
  //   move qubit in dst back to src, therefore being used only on the temp MPS
  //   in Expectation_value function.
  // Parameters: uint_t src, source of the qubit.
  //			 uint_t dst, destination of the qubit.
  // Returns: none.
  //----------------------------------------------------------------
  void change_position(uint_t src, uint_t dst);

  uint_t num_qubits_;
  std::vector<MPS_Tensor> q_reg_;
  std::vector<rvector_t> lambda_reg_;

  struct ordering {
    // order_ stores the current ordering of the qubits,
    // location_ stores the location of each qubit in the vector. It is derived from order_ 
    // at the end of every swap operation for performance reasons
    // for example: starting position order_ = location_ = 01234
    // cx(0,4) -> order_ = 04123, location_ = 02341
    reg_t order_;
    reg_t location_;
  } qubit_ordering_;

  //-----------------------------------------------------------------------
  // Config settings
  //-----------------------------------------------------------------------
  static uint_t omp_threads_;     // Disable multithreading by default
  static uint_t omp_threshold_;  // Qubit threshold for multithreading when enabled
  static Sample_measure_alg sample_measure_alg_; // Algorithm for computing sample_measure 

  static double json_chop_threshold_;  // Threshold for choping small values
                                    // in JSON serialization
  static bool enable_gate_opt_;      // allow optimizations on gates
  static std::stringstream logging_str_;
  static bool mps_log_data_;
};

inline std::ostream &operator<<(std::ostream &out, const rvector_t &vec) {
  out << "[";
  uint_t size = vec.size();
  for (uint_t i = 0; i < size-1; ++i) {
    out << vec[i];
    out << ", ";
  }
  out << vec[size-1] << "]";
  return out;
}

inline std::ostream&
operator <<(std::ostream& out, MPS& mps)
{
  return mps.print(out);
}

//-------------------------------------------------------------------------
} // end namespace MPS
//-------------------------------------------------------------------------
} // end namespace AER
//-------------------------------------------------------------------------
#endif /* _aer_matrix_product_state_hpp_ */<|MERGE_RESOLUTION|>--- conflicted
+++ resolved
@@ -413,18 +413,10 @@
 
   void get_probabilities_vector_internal(rvector_t& probvector, const reg_t &qubits) const;
 
-<<<<<<< HEAD
   reg_t apply_measure_internal(const reg_t &qubits, const rvector_t &rands);
 
   uint_t apply_measure_internal_single_qubit(uint_t qubit, const double rnd,
-					     bool measure_all=false);
-=======
-  reg_t apply_measure_internal(const reg_t &sorted_qubits,
-			       RngEngine &rng);
-
-  uint_t apply_measure_internal_single_qubit(uint_t qubit, RngEngine &rng, 
-					     uint_t next_measured_qubit);
->>>>>>> b99dddd2
+               uint_t next_measured_qubit);
 
   reg_t sample_measure_using_probabilities_internal(const rvector_t &rnds, 
 						    const reg_t &qubits) const;
