/**
 * This code is part of Qiskit.
 *
 * (C) Copyright IBM 2018, 2019.
 *
 * This code is licensed under the Apache License, Version 2.0. You may
 * obtain a copy of this license in the LICENSE.txt file in the root directory
 * of this source tree or at http://www.apache.org/licenses/LICENSE-2.0.
 *
 * Any modifications or derivative works of this code must retain this
 * copyright notice, and modified files need to carry a notice indicating
 * that they have been altered from the originals.
 */


#ifndef _aer_matrix_product_state_hpp_
#define _aer_matrix_product_state_hpp_

#include "framework/json.hpp"
#include "framework/utils.hpp"
#include "framework/operations.hpp"
#include "matrix_product_state_tensor.hpp"

namespace AER {
namespace MatrixProductState {

// Allowed gates enum class
enum Gates {
  id, h, x, y, z, s, sdg, t, tdg, u1, u2, u3, // single qubit
  cx, cz, cu1, swap, su4 // two qubit
};

enum class Direction {RIGHT, LEFT};

//=========================================================================
// MPS class
//=========================================================================
//
// The structure used to store the state is a vector of n Gamma-tensors
// (each implemented by two matrices),
// and n-1 Lambda tensors (each implemented by a single vector),
// where n is the number of qubits in the circuit.
// Qubit i is controlled by Gamma-tensor i and Lambda-tensors i and i+1,
// for 0<=i<=n-1.
// -------------------------------------------------------------------------

class MPS{
public:
  MPS(uint_t num_qubits = 0):
    num_qubits_(num_qubits) {}
  ~MPS() {}

  //--------------------------------------------------------------------------
  // function name: initialize
  // Description: Initialize the MPS with some state.
  // 1.	Parameters: none. Initializes all qubits to |0>.
  // 2.	Parameters: const MPS &other - Copy another MPS
  // TODO:
  // 3.	Parameters: uint_t num_qubits, const cvector_t &vecState -
  //  				Initializes qubits with a statevector.
  // Returns: none.
  //----------------------------------------------------------------
  virtual void initialize(uint_t num_qubits=0);
  void initialize(const MPS &other);
  //void initialize(uint_t num_qubits, const cvector_t &vecState);

  //----------------------------------------------------------------
  // function name: num_qubits
  // Description: Get the number of qubits in the MPS
  // Parameters: none.
  // Returns: none.
  //----------------------------------------------------------------
  uint_t num_qubits() const{return num_qubits_;}

  //----------------------------------------------------------------
  // function name: set_num_qubits
  // Description: Set the number of qubits in the MPS
  // Parameters: size_t num_qubits - number of qubits to set.
  // Returns: none.
  //----------------------------------------------------------------
  void set_num_qubits(uint_t num_qubits) {
    num_qubits_ = num_qubits;
  }

  bool empty() const {
    return(num_qubits_ == 0);
  }

  //----------------------------------------------------------------
  // function name: apply_x,y,z,...
  // Description: Apply a gate on some qubits by their indexes.
  // Parameters: uint_t index of the qubit/qubits.
  // Returns: none.
  //----------------------------------------------------------------
  void apply_h(uint_t index);
  void apply_x(uint_t index){q_reg_[index].apply_x();}
  void apply_y(uint_t index){q_reg_[index].apply_y();}
  void apply_z(uint_t index){q_reg_[index].apply_z();}
  void apply_s(uint_t index){q_reg_[index].apply_s();}
  void apply_sdg(uint_t index){q_reg_[index].apply_sdg();}
  void apply_t(uint_t index){q_reg_[index].apply_t();}
  void apply_tdg(uint_t index){q_reg_[index].apply_tdg();}
  void apply_u1(uint_t index, double lambda);
  void apply_u2(uint_t index, double phi, double lambda);
  void apply_u3(uint_t index, double theta, double phi, double lambda);
  void apply_cnot(uint_t index_A, uint_t index_B);
  void apply_swap(uint_t index_A, uint_t index_B);
  void apply_cz(uint_t index_A, uint_t index_B);
  void apply_cu1(uint_t index_A, uint_t index_B, double lambda);
  void apply_2_qubit_gate(uint_t index_A, uint_t index_B, Gates gate_type, cmatrix_t mat);

  void apply_matrix(const reg_t & qubits, const cmatrix_t &mat);

  void apply_matrix(const AER::reg_t &qubits, const cvector_t &vmat)
  {
    apply_diagonal_matrix(qubits, vmat);
  }

  void apply_diagonal_matrix(const AER::reg_t &qubits, const cvector_t &vmat);

  cmatrix_t density_matrix(const reg_t &qubits) const;
  rvector_t trace_of_density_matrix(const reg_t &qubits) const;

  //---------------------------------------------------------------
  // Function: expectation_value
  // Description: Computes expectation value of the given qubits on the given matrix.
  // Parameters: The qubits for which we compute expectation value.
  //             M - the matrix
  // Returns: The expectation value. 
  //------------------------------------------------------------------
  double expectation_value(const reg_t &qubits, const cmatrix_t &M) const;

  //---------------------------------------------------------------
  // Function: expectation_value_pauli
  // Description: Computes expectation value of the given qubits on a string of Pauli matrices.
  // Parameters: The qubits for which we compute expectation value.
  //             A string of matrices of the set {X, Y, Z, I}. The matrices are given in 
  //             reverse order relative to the qubits.
  // Returns: The expectation value in the form of a complex number. The real part is the 
  //          actual expectation value.
  //------------------------------------------------------------------
  complex_t expectation_value_pauli(const reg_t &qubits, const std::string &matrices) const;

  //------------------------------------------------------------------
  // function name: MPS_with_new_indices
  // Description: Creates a copy of *this where the indices of the
  //   selected qubits have been moved for more efficient computation
  //   of the expectation value
  // Parameters: The qubits for which we compute expectation value.
  // Returns: new MPS.
  //----------------------------------------------------------------
  void MPS_with_new_indices(const reg_t &qubits, MPS& temp_MPS,
			    uint_t &front, uint_t &back) const;

  //----------------------------------------------------------------
  // function name: print
  // Description: prints the MPS
  //----------------------------------------------------------------
  virtual std::ostream&  print(std::ostream& out) const;

   //----------------------------------------------------------------
   // function name: get_matrices_sizes
   // Description: returns the size of the inner matrices of the MPS
   //----------------------------------------------------------------
  std::vector<reg_t> get_matrices_sizes() const;

  //----------------------------------------------------------------
  // function name: state_vec_as_MPS
  // Description: Computes the state vector of a subset of qubits.
  // 	The regular use is with for all qubits. in this case the output is
  //  	MPS_Tensor with a 2^n vector of 1X1 matrices.
  //  	If not used for all qubits,	the result tensor will contain a
  //   	2^(distance between edges) vector of matrices of some size. This
  //	method is used for computing expectation value of a subset of qubits.
  // Parameters: none.
  // Returns: none.
  //----------------------------------------------------------------
  MPS_Tensor state_vec_as_MPS(const reg_t &qubits) const;

  // This function computes the state vector for all the consecutive qubits 
  // between first_index and last_index
  MPS_Tensor state_vec_as_MPS(uint_t first_index, uint_t last_index) const;
  void full_state_vector(cvector_t &state_vector) const;
  void get_probabilities_vector(rvector_t& probvector, const reg_t &qubits) const;

  //methods from qasm_controller that are not supported yet
  void set_omp_threads(int threads) {
    if (threads > 0)
      omp_threads_ = threads;
  }

<<<<<<< HEAD
  rvector_t probabilities(const AER::reg_t &qubits) const
  {
    rvector_t probvector;
    probabilities_vector(probvector);
    return probvector;
  }

=======
  void set_omp_threshold(int omp_qubit_threshold) {
    if (omp_qubit_threshold > 0)
      omp_threshold_ = omp_qubit_threshold;
  }

  void set_json_chop_threshold(double json_chop_threshold) {
    json_chop_threshold_ = json_chop_threshold;
  }

  void set_sample_measure_index_size(int index_size){
    sample_measure_index_size_ = index_size;
  }

  void enable_gate_opt() {
    std::cout << "enable_gate_opt not supported yet" <<std::endl;
  }

  //  void store_measure(const AER::reg_t outcome, const AER::reg_t &cmemory, const AER::reg_t &cregister) const{
  //           cout << " store_measure not supported yet" <<endl;}

>>>>>>> 0e184e09
  double norm(const uint_t qubit, cvector_t &vmat) const {
    cmatrix_t mat = AER::Utils::devectorize_matrix(vmat);
    reg_t qubits = {qubit};
    return expectation_value(qubits, mat);
  }

  double norm(const reg_t &qubits, cvector_t &vmat) const {
    cmatrix_t mat = AER::Utils::devectorize_matrix(vmat);
    return expectation_value(qubits, mat);
  }

  reg_t apply_measure(const reg_t &qubits,
		      RngEngine &rng);

  uint_t apply_measure(uint_t qubit,
		       RngEngine &rng);

  //----------------------------------------------------------------
  // function name: initialize_from_statevector
  // Description: This function receives as input a state_vector and
  //      initializes the internal structures of the MPS according to its
  //      state.
  // Parameters: number of qubits, state_vector to initialize from
  // Returns: none.
  //----------------------------------------------------------------

  void initialize_from_statevector(uint_t num_qubits, cvector_t state_vector);

protected:
  //----------------------------------------------------------------
  // function name: centralize_qubits
  // Description: Creates a new MPS where a subset of the qubits is
  // moved to be in consecutive positions. Used for
  // computations involving a subset of the qubits.
  // Parameters: input: new_MPS - the MPS with the shifted qubits
  //                    qubits - the subset of qubits
  //             Returns: new_first, new_last - new positions of the 
  //                    first and last qubits respectively
  //----------------------------------------------------------------
  void centralize_qubits(MPS & new_MPS, const reg_t &qubits, 
			 uint_t &new_first, uint_t &new_last) const;
  //----------------------------------------------------------------

  // function name: change_position
  // Description: Move qubit from src to dst in the MPS. Used only
  //   for expectation value calculations. Similar to swap, but doesn't
  //   move qubit in dst back to src, therefore being used only on the temp MPS
  //   in Expectation_value function.
  // Parameters: uint_t src, source of the qubit.
  //			 uint_t dst, destination of the qubit.
  // Returns: none.
  //----------------------------------------------------------------
  void change_position(uint_t src, uint_t dst);

  uint_t num_qubits_;
  std::vector<MPS_Tensor> q_reg_;
  std::vector<rvector_t> lambda_reg_;
  //-----------------------------------------------------------------------
  // Config settings
  //-----------------------------------------------------------------------
  uint_t omp_threads_ = 1;     // Disable multithreading by default
<<<<<<< HEAD
=======
  uint_t omp_threshold_ = 14;  // Qubit threshold for multithreading when enabled
  int sample_measure_index_size_ = 10; // Sample measure indexing qubit size
  double json_chop_threshold_ = 1E-8;  // Threshold for choping small values
                                    // in JSON serialization
>>>>>>> 0e184e09
};

inline std::ostream &operator<<(std::ostream &out, const rvector_t &vec) {
  out << "[";
  uint_t size = vec.size();
  for (uint_t i = 0; i < size-1; ++i) {
    out << vec[i];
    out << ", ";
  }
  out << vec[size-1] << "]";
  return out;
}

inline std::ostream&
operator <<(std::ostream& out, const MPS& mps)
{
  return mps.print(out);
}

//-------------------------------------------------------------------------
} // end namespace MPS
//-------------------------------------------------------------------------
} // end namespace AER
//-------------------------------------------------------------------------
#endif /* _aer_matrix_product_state_hpp_ */<|MERGE_RESOLUTION|>--- conflicted
+++ resolved
@@ -189,15 +189,6 @@
       omp_threads_ = threads;
   }
 
-<<<<<<< HEAD
-  rvector_t probabilities(const AER::reg_t &qubits) const
-  {
-    rvector_t probvector;
-    probabilities_vector(probvector);
-    return probvector;
-  }
-
-=======
   void set_omp_threshold(int omp_qubit_threshold) {
     if (omp_qubit_threshold > 0)
       omp_threshold_ = omp_qubit_threshold;
@@ -207,6 +198,10 @@
     json_chop_threshold_ = json_chop_threshold;
   }
 
+  double get_json_chop_threshold() {
+    return json_chop_threshold_;
+  }
+
   void set_sample_measure_index_size(int index_size){
     sample_measure_index_size_ = index_size;
   }
@@ -218,7 +213,6 @@
   //  void store_measure(const AER::reg_t outcome, const AER::reg_t &cmemory, const AER::reg_t &cregister) const{
   //           cout << " store_measure not supported yet" <<endl;}
 
->>>>>>> 0e184e09
   double norm(const uint_t qubit, cvector_t &vmat) const {
     cmatrix_t mat = AER::Utils::devectorize_matrix(vmat);
     reg_t qubits = {qubit};
@@ -280,13 +274,10 @@
   // Config settings
   //-----------------------------------------------------------------------
   uint_t omp_threads_ = 1;     // Disable multithreading by default
-<<<<<<< HEAD
-=======
   uint_t omp_threshold_ = 14;  // Qubit threshold for multithreading when enabled
   int sample_measure_index_size_ = 10; // Sample measure indexing qubit size
   double json_chop_threshold_ = 1E-8;  // Threshold for choping small values
                                     // in JSON serialization
->>>>>>> 0e184e09
 };
 
 inline std::ostream &operator<<(std::ostream &out, const rvector_t &vec) {
