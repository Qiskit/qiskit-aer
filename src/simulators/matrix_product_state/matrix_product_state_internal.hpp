--- conflicted
+++ resolved
@@ -233,25 +233,15 @@
     return enable_gate_opt_;
   }
 
-<<<<<<< HEAD
   //----------------------------------------------------------------
   // Function name: norm
   // Description: the norm is defined as <psi|A^dagger . A|psi>.
   // It is equivalent to returning the expectation value of A^\dagger A,
   // Returns: double (the norm)
   //----------------------------------------------------------------
-=======
+
   double norm();
-
-  double norm(const uint_t qubit, const cvector_t &vmat) const {
-    cmatrix_t mat = AER::Utils::devectorize_matrix(vmat);
-    reg_t qubits = {qubit};
-    return expectation_value(qubits, mat);
-  }
->>>>>>> 78814731
-
   double norm(const reg_t &qubits, const cvector_t &vmat) const;
-
   double norm(const reg_t &qubits, const cmatrix_t &mat) const; 
 
   reg_t sample_measure_using_probabilities(const rvector_t &rnds, 
