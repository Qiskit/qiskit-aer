/**
 * This code is part of Qiskit.
 *
 * (C) Copyright IBM 2018, 2019.
 *
 * This code is licensed under the Apache License, Version 2.0. You may
 * obtain a copy of this license in the LICENSE.txt file in the root directory
 * of this source tree or at http://www.apache.org/licenses/LICENSE-2.0.
 *
 * Any modifications or derivative works of this code must retain this
 * copyright notice, and modified files need to carry a notice indicating
 * that they have been altered from the originals.
 */


//=========================================================================
// Tensor Network State - simulation method
//=========================================================================
// For this simulation method, we represent the state of the circuit using a tensor
// network structure, the specifically matrix product state. The idea is based on
// the following paper (there exist other sources as well):
// The density-matrix renormalization group in the age of matrix product states by
// Ulrich Schollwock.
//
//--------------------------------------------------------------------------

#ifndef _matrix_product_state_hpp
#define _matrix_product_state_hpp

#include <algorithm>
#define _USE_MATH_DEFINES
#include <math.h>

#include "framework/json.hpp"
#include "simulators/state.hpp"
//#include "simulators/statevector/qubitvector.hpp"
#include "matrix_product_state_internal.hpp"
#include "matrix_product_state_internal.cpp"
#include <sys/time.h>


namespace AER {
namespace MatrixProductState {

// OpSet of supported instructions
const Operations::OpSet StateOpSet(
  {Operations::OpType::gate, Operations::OpType::measure,
  Operations::OpType::reset, Operations::OpType::initialize,
  Operations::OpType::snapshot, Operations::OpType::barrier,
  Operations::OpType::bfunc, Operations::OpType::roerror,
  Operations::OpType::matrix},
  // Gates
  {"id", "x", "y", "z", "s", "sdg", "h", "t", "tdg", "u1", "u2", "u3",
    "U", "CX", "cx", "cz", "cu1", "swap", "ccx"},
  // Snapshots
  {"statevector", "memory", "register", "probabilities",
    "expectation_value_pauli", "expectation_value_pauli_with_variance",
    "expectation_value_pauli_single_shot", "expectation_value_matrix",
    "expectation_value_matrix_with_variance",
    "expectation_value_matrix_single_shot"}
);

// Allowed snapshots enum class
enum class Snapshots {
  statevector, cmemory, cregister,
    probs, probs_var,
    expval_pauli, expval_pauli_var, expval_pauli_shot,
    expval_matrix, expval_matrix_var, expval_matrix_shot
};

// Enum class for different types of expectation values
enum class SnapshotDataType {average, average_var, pershot};


//=========================================================================
// Matrix Product State subclass
//=========================================================================

using matrixproductstate_t = MPS;

class State : public Base::State<matrixproductstate_t> {
public:
  using BaseState = Base::State<matrixproductstate_t>;

  State() : BaseState(StateOpSet) {}
  State(uint_t num_qubits) : State() {qreg_.initialize((uint_t)num_qubits);}
  virtual ~State() = default;


  //-----------------------------------------------------------------------
  // Base class overrides
  //-----------------------------------------------------------------------

  // Return the string name of the State class
  virtual std::string name() const override {
	  return "matrix_product_state";
  }

  bool empty() const {
    return qreg_.empty();
  }

  // Apply a sequence of operations by looping over list
  // If the input is not in allowed_ops an exception will be raised.
  virtual void apply_ops(const std::vector<Operations::Op> &ops,
                         ExperimentData &data,
                         RngEngine &rng) override;

  // Initializes an n-qubit state to the all |0> state
  virtual void initialize_qreg(uint_t num_qubits) override;

  // Initializes to a specific n-qubit state given as a complex std::vector
  virtual void initialize_qreg(uint_t num_qubits, const matrixproductstate_t &state) override;

  void initialize_qreg(uint_t num_qubits, const cvector_t &statevector);

  // Returns the required memory for storing an n-qubit state in megabytes.
  // For this state the memory is indepdentent of the number of ops
  // and is approximately 16 * 1 << num_qubits bytes
    virtual size_t required_memory_mb(uint_t num_qubits,
                                    const std::vector<Operations::Op> &ops)
                                    const override;

  // Load the threshold for applying OpenMP parallelization
  // if the controller/engine allows threads for it
  // We currently set the threshold to 1 in qasm_controller.hpp, i.e., no parallelization
  virtual void set_config(const json_t &config) override;

  virtual void add_metadata(ExperimentData &data) const override;

  // Sample n-measurement outcomes without applying the measure operation
  // to the system state
  virtual std::vector<reg_t> sample_measure(const reg_t& qubits,
                                            uint_t shots,
                                            RngEngine &rng) override;

  // Computes sample_measure by first computing the probabilities and then
  // randomly chooses measurement outcomes based on the probability weights
  std::vector<reg_t> 
  sample_measure_using_probabilities(const reg_t &qubits,
				     uint_t shots,
				     RngEngine &rng);

  // Computes sample_measure by copying the MPS to a temporary structure, and
  // applying a measurement on the temporary MPS. This is done for every shot,
  // so is not efficient for a large number of shots
  std::vector<reg_t> 
  sample_measure_using_apply_measure(const reg_t &qubits,
				     uint_t shots,
				     RngEngine &rng) const;

  // Computes sample_measure by first converting the MPS to a statevector and
  // invoking sample_measure for it. 
  std::vector<reg_t> 
  sample_measure_using_qv(const reg_t &qubits,
				     uint_t shots,
				     RngEngine &rng);
  //-----------------------------------------------------------------------
  // Additional methods
  //-----------------------------------------------------------------------

  void initialize_omp();

protected:

  //-----------------------------------------------------------------------
  // Apply instructions
  //-----------------------------------------------------------------------

  // Applies a sypported Gate operation to the state class.
  // If the input is not in allowed_gates an exeption will be raised.
  void apply_gate(const Operations::Op &op);

  // Initialize the specified qubits to a given state |psi>
  // by creating the MPS state with the new state |psi>.
  // |psi> is given in params
  // Currently only supports intialization of all qubits
  void apply_initialize(const reg_t &qubits,
			const cvector_t &params,
			RngEngine &rng);

  // Measure qubits and return a list of outcomes [q0, q1, ...]
  // If a state subclass supports this function, then "measure"
  // should be contained in the set defineed by 'allowed_ops'
  virtual void apply_measure(const reg_t &qubits,
                             const reg_t &cmemory,
                             const reg_t &cregister,
                             RngEngine &rng);

  // Reset the specified qubits to the |0> state by simulating
  // a measurement, applying a conditional x-gate if the outcome is 1, and
  // then discarding the outcome.
  void apply_reset(const reg_t &qubits, RngEngine &rng);

  // Apply a supported snapshot instruction
  // If the input is not in allowed_snapshots an exception will be raised.
  virtual void apply_snapshot(const Operations::Op &op, ExperimentData &data);

  // Apply a matrix to given qubits (identity on all other qubits)
  // We assume matrix to be 2x2
  void apply_matrix(const reg_t &qubits, const cmatrix_t & mat);

  // Apply a vectorized matrix to given qubits (identity on all other qubits)
  void apply_matrix(const reg_t &qubits, const cvector_t & vmat);

  // Apply a Kraus error operation
  //void apply_kraus(const reg_t &qubits,
  //                 const std::vector<cmatrix_t> &krausops,
  //                 RngEngine &rng);

  //-----------------------------------------------------------------------
  // Measurement Helpers
  //-----------------------------------------------------------------------

  // Return vector of measure probabilities for specified qubits
  // If a state subclass supports this function, then "measure"
  // must be contained in the set defined by 'allowed_ops'
  rvector_t measure_probs(const reg_t &qubits);

  // Sample the measurement outcome for qubits
  // return a pair (m, p) of the outcome m, and its corresponding
  // probability p.
  // Outcome is given as an int: Eg for two-qubits {q0, q1} we have
  // 0 -> |q1 = 0, q0 = 0> state
  // 1 -> |q1 = 0, q0 = 1> state
  // 2 -> |q1 = 1, q0 = 0> state
  // 3 -> |q1 = 1, q0 = 1> state
  std::pair<uint_t, double>
  sample_measure_with_prob(const reg_t &qubits, RngEngine &rng);


  void measure_reset_update(const reg_t &qubits,
                            const uint_t final_state,
                            const reg_t &meas_state);

  //-----------------------------------------------------------------------
  // Special snapshot types
  //
  // IMPORTANT: These methods are not marked const to allow modifying state
  // during snapshot, but after the snapshot is applied the simulator
  // should be left in the pre-snapshot state.
  //-----------------------------------------------------------------------

  // Snapshot current qubit probabilities for a measurement (average)
  void snapshot_probabilities(const Operations::Op &op,
                              ExperimentData &data,
                              SnapshotDataType type);

  // Snapshot the expectation value of a Pauli operator
  void snapshot_pauli_expval(const Operations::Op &op,
                             ExperimentData &data,
                             SnapshotDataType type);

  // Snapshot the expectation value of a matrix operator
  void snapshot_matrix_expval(const Operations::Op &op,
                              ExperimentData &data,
                              SnapshotDataType type);

  // Snapshot the state vector
  void snapshot_state(const Operations::Op &op,
		      ExperimentData &data,
		      std::string name = "");

  //-----------------------------------------------------------------------
  // Single-qubit gate helpers
  //-----------------------------------------------------------------------

  // Apply a waltz gate specified by parameters u3(theta, phi, lambda)
  void apply_gate_u3(const uint_t qubit, const double theta, const double phi,
                     const double lambda);

  // Optimize phase gate with diagonal [1, phase]
  void apply_gate_phase(const uint_t qubit, const complex_t phase);

  //-----------------------------------------------------------------------
  // Config Settings
  //-----------------------------------------------------------------------

  // Table of allowed gate names to gate enum class members
  const static stringmap_t<Gates> gateset_;

  // Table of allowed snapshot types to enum class members
  const static stringmap_t<Snapshots> snapshotset_;

};


//=========================================================================
// Implementation: Allowed ops and gateset
//=========================================================================

const stringmap_t<Gates> State::gateset_({
  // Single qubit gates
  {"id", Gates::id},     // Pauli-Identity gate
  {"x", Gates::x},       // Pauli-X gate
  {"y", Gates::y},       // Pauli-Y gate
  {"z", Gates::z},       // Pauli-Z gate
  {"s", Gates::s},       // Phase gate (aka sqrt(Z) gate)
  {"sdg", Gates::sdg},   // Conjugate-transpose of Phase gate
  {"h", Gates::h},       // Hadamard gate (X + Z / sqrt(2))
  {"t", Gates::t},       // T-gate (sqrt(S))
  {"tdg", Gates::tdg},   // Conjguate-transpose of T gate
  // Waltz Gates
  {"u1", Gates::u1},     // zero-X90 pulse waltz gate
  {"u2", Gates::u2},     // single-X90 pulse waltz gate
  {"u3", Gates::u3},     // two X90 pulse waltz gate
  {"U", Gates::u3},      // two X90 pulse waltz gate
  // Two-qubit gates
  {"CX", Gates::cx},     // Controlled-X gate (CNOT)
  {"cx", Gates::cx},     // Controlled-X gate (CNOT)
  {"cz", Gates::cz},     // Controlled-Z gate
  {"cu1", Gates::cu1},     // Controlled-U1 gate
  {"swap", Gates::swap}, // SWAP gate
  // Three-qubit gates
   {"ccx", Gates::mcx}    // Controlled-CX gate (Toffoli)
});

const stringmap_t<Snapshots> State::snapshotset_({
  {"statevector", Snapshots::statevector},
  {"probabilities", Snapshots::probs},
  {"expectation_value_pauli", Snapshots::expval_pauli},
  {"expectation_value_matrix", Snapshots::expval_matrix},
  {"probabilities_with_variance", Snapshots::probs_var},
  {"expectation_value_pauli_with_variance", Snapshots::expval_pauli_var},
  {"expectation_value_matrix_with_variance", Snapshots::expval_matrix_var},
  {"expectation_value_pauli_single_shot", Snapshots::expval_pauli_shot},
  {"expectation_value_matrix_single_shot", Snapshots::expval_matrix_shot},
  {"memory", Snapshots::cmemory},
  {"register", Snapshots::cregister}
});


//=========================================================================
// Implementation: Base class method overrides
//=========================================================================

//-------------------------------------------------------------------------
// Initialization
//-------------------------------------------------------------------------

void State::initialize_qreg(uint_t num_qubits) {
  qreg_.initialize((uint_t)num_qubits);
}

void State::initialize_qreg(uint_t num_qubits, const matrixproductstate_t &state) {
  // Check dimension of state
  if (qreg_.num_qubits() != num_qubits) {
    throw std::invalid_argument("MatrixProductState::State::initialize: initial state does not match qubit number");
  }
#ifdef DEBUG
  cout << "initialize with state not supported yet";
#endif
}

void State::initialize_qreg(uint_t num_qubits, const cvector_t &statevector) {
  // Check dimension of state
  if (qreg_.num_qubits() != num_qubits) {
    throw std::invalid_argument("MatrixProductState::State::initialize: initial state does not match qubit number");
  }

  // internal bit ordering is the opposite of ordering in Qasm, so must
  // reverse order before starting
  cvector_t mps_format_state_vector = reverse_all_bits(statevector, num_qubits);

  qreg_.initialize_from_statevector(num_qubits, mps_format_state_vector);
}

void State::initialize_omp() {
  if (BaseState::threads_ > 0)
    qreg_.set_omp_threads(BaseState::threads_); // set allowed OMP threads in MPS
}

size_t State::required_memory_mb(uint_t num_qubits,
			      const std::vector<Operations::Op> &ops) const {
    // for each qubit we have a tensor structure.
    // Initially, each tensor contains 2 matrices with a single complex double
    // Depending on the number of 2-qubit gates,
    // these matrices may double their size
    // for now - compute only initial size
    // later - FIXME
    size_t mem_mb = 16 * 2 * num_qubits;
    return mem_mb;
}

void State::set_config(const json_t &config) {
  // Set threshold for truncating Schmidt coefficients
  double threshold;
  if (JSON::get_value(threshold, "matrix_product_state_truncation_threshold", config)) {
    MPS_Tensor::set_truncation_threshold(threshold);
  }

  uint_t max_bond_dimension;
  if (JSON::get_value(max_bond_dimension, "matrix_product_state_max_bond_dimension", config)) {
    MPS_Tensor::set_max_bond_dimension(max_bond_dimension);
  }

  // Set threshold for truncating snapshots
  uint_t json_chop_threshold;
  if (JSON::get_value(json_chop_threshold, "chop_threshold", config)) {
    MPS::set_json_chop_threshold(json_chop_threshold);
<<<<<<< HEAD
  else
    MPS::set_json_chop_threshold(1E-8);
=======
  }
>>>>>>> 2d1f1fb2

  // Set OMP num threshold
  uint_t omp_qubit_threshold;
  if (JSON::get_value(omp_qubit_threshold, "mps_parallel_threshold", config)) {
    MPS::set_omp_threshold(omp_qubit_threshold);
<<<<<<< HEAD
  else
     MPS::set_omp_threshold(14);
=======
  }
>>>>>>> 2d1f1fb2

  // Set OMP threads
  uint_t omp_threads;
  if (JSON::get_value(omp_threads, "mps_omp_threads", config)) {
    MPS::set_omp_threads(omp_threads);
<<<<<<< HEAD
  else
    MPS::set_omp_threads(1);
=======
  }
>>>>>>> 2d1f1fb2

  uint_t index_size;
  if (JSON::get_value(index_size, "mps_sample_measure_qubits_opt", config)) // Set the sample measure qubit size
    MPS::set_sample_measure_index_size(index_size);
  else
     MPS::set_sample_measure_index_size(26);

  uint_t shots_num;
  if (JSON::get_value(shots_num, "mps_sample_measure_shots_opt", config))
    MPS::set_sample_measure_shots_thresh(shots_num);
  else
    MPS::set_sample_measure_shots_thresh(50);    
}

void State::add_metadata(ExperimentData &data) const {
  data.add_metadata("matrix_product_state_truncation_threshold", 
		    MPS_Tensor::get_truncation_threshold());

  data.add_metadata("matrix_product_state_max_bond_dimension", 
		    MPS_Tensor::get_max_bond_dimension());
} 

//=========================================================================
// Implementation: apply operations
//=========================================================================

void State::apply_ops(const std::vector<Operations::Op> &ops,
                      ExperimentData &data,
                      RngEngine &rng) {

  // Simple loop over vector of input operations
  for (const auto op: ops) {
    if(BaseState::creg_.check_conditional(op)) {
      switch (op.type) {
        case Operations::OpType::barrier:
          break;
        case Operations::OpType::reset:
          apply_reset(op.qubits, rng);
          break;
        case Operations::OpType::initialize:
          apply_initialize(op.qubits, op.params, rng);
          break;
        case Operations::OpType::measure:
          apply_measure(op.qubits, op.memory, op.registers, rng);
          break;
        case Operations::OpType::bfunc:
          BaseState::creg_.apply_bfunc(op);
          break;
        case Operations::OpType::roerror:
          BaseState::creg_.apply_roerror(op, rng);
          break;
        case Operations::OpType::gate:
          apply_gate(op);
          break;
        case Operations::OpType::snapshot:
          apply_snapshot(op, data);
          break;
        case Operations::OpType::matrix:
          apply_matrix(op.qubits, op.mats[0]);
          break;
        default:
          throw std::invalid_argument("MatrixProductState::State::invalid instruction \'" +
                                      op.name + "\'.");
      }
    }
  }
}

//=========================================================================
// Implementation: Snapshots
//=========================================================================

void State::snapshot_pauli_expval(const Operations::Op &op,
				  ExperimentData &data,
				  SnapshotDataType type){
  if (op.params_expval_pauli.empty()) {
    throw std::invalid_argument("Invalid expval snapshot (Pauli components are empty).");
  }

  //Compute expval components
  complex_t expval(0., 0.);

  for (const auto &param : op.params_expval_pauli) {
    complex_t coeff = param.first;
    std::string pauli_matrices = param.second;
    complex_t pauli_expval = qreg_.expectation_value_pauli(op.qubits, pauli_matrices);
    expval += coeff * pauli_expval;
  }

  // add to snapshot
  Utils::chop_inplace(expval, MPS::get_json_chop_threshold());
  switch (type) {
    case SnapshotDataType::average:
      data.add_average_snapshot("expectation_value", op.string_params[0],
                            BaseState::creg_.memory_hex(), expval, false);
      break;
    case SnapshotDataType::average_var:
      data.add_average_snapshot("expectation_value", op.string_params[0],
                            BaseState::creg_.memory_hex(), expval, true);
      break;
    case SnapshotDataType::pershot:
      data.add_pershot_snapshot("expectation_values", op.string_params[0], expval);
      break;
  }
}

void State::snapshot_matrix_expval(const Operations::Op &op,
				   ExperimentData &data,
				   SnapshotDataType type){
  if (op.params_expval_matrix.empty()) {
    throw std::invalid_argument("Invalid matrix snapshot (components are empty).");
  }
  complex_t expval(0., 0.);
  double one_expval = 0;

  for (const auto &param : op.params_expval_matrix) {
    complex_t coeff = param.first;

    for (const auto &pair: param.second) {
      reg_t sub_qubits;
      for (const auto pos : pair.first) {
        sub_qubits.push_back(op.qubits[pos]);
      }
      const cmatrix_t &mat = pair.second;
      one_expval = qreg_.expectation_value(sub_qubits, mat);
      expval += coeff * one_expval;
    }
  }
  // add to snapshot
  Utils::chop_inplace(expval, MPS::get_json_chop_threshold());
  switch (type) {
    case SnapshotDataType::average:
      data.add_average_snapshot("expectation_value", op.string_params[0],
                            BaseState::creg_.memory_hex(), expval, false);
      break;
    case SnapshotDataType::average_var:
      data.add_average_snapshot("expectation_value", op.string_params[0],
                            BaseState::creg_.memory_hex(), expval, true);
      break;
    case SnapshotDataType::pershot:
      data.add_pershot_snapshot("expectation_values", op.string_params[0], expval);
      break;
  }
}

void State::snapshot_state(const Operations::Op &op,
			   ExperimentData &data,
			   std::string name) {
  cvector_t statevector;
  qreg_.full_state_vector(statevector);
  data.add_pershot_snapshot("statevector", op.string_params[0], statevector);
}

void State::snapshot_probabilities(const Operations::Op &op,
				   ExperimentData &data,
				   SnapshotDataType type) {
  rvector_t prob_vector;
  qreg_.get_probabilities_vector(prob_vector, op.qubits);
  auto probs = Utils::vec2ket(prob_vector, MPS::get_json_chop_threshold(), 16);

  bool variance = type == SnapshotDataType::average_var;
  data.add_average_snapshot("probabilities", op.string_params[0], 
  			    BaseState::creg_.memory_hex(), probs, variance);

}

void State::apply_gate(const Operations::Op &op) {
  // Look for gate name in gateset
  auto it = gateset_.find(op.name);
  if (it == gateset_.end())
    throw std::invalid_argument(
      "MatrixProductState::State::invalid gate instruction \'" + op.name + "\'.");
  switch (it -> second) {
  case Gates::mcx:
      qreg_.apply_ccx(op.qubits);
      break;
    case Gates::u3:
      qreg_.apply_u3(op.qubits[0],
                    std::real(op.params[0]),
                    std::real(op.params[1]),
                    std::real(op.params[2]));
      break;
    case Gates::u2:
      qreg_.apply_u2(op.qubits[0],
                    std::real(op.params[0]),
                    std::real(op.params[1]));
      break;
    case Gates::u1:
      qreg_.apply_u1(op.qubits[0],
		     std::real(op.params[0]));
      break;
    case Gates::cx:
      qreg_.apply_cnot(op.qubits[0], op.qubits[1]);
      break;
    case Gates::id:
    {
        break;
    }
    case Gates::x:
      qreg_.apply_x(op.qubits[0]);
      break;
    case Gates::y:
      qreg_.apply_y(op.qubits[0]);
      break;
    case Gates::z:
      qreg_.apply_z(op.qubits[0]);
      break;
    case Gates::h:
      qreg_.apply_h(op.qubits[0]);
      break;
    case Gates::s:
      qreg_.apply_s(op.qubits[0]);
      break;
    case Gates::sdg:
      qreg_.apply_sdg(op.qubits[0]);
      break;
    case Gates::t:
      qreg_.apply_t(op.qubits[0]);
      break;
    case Gates::tdg:
      qreg_.apply_tdg(op.qubits[0]);
      break;
    case Gates::swap:
      qreg_.apply_swap(op.qubits[0], op.qubits[1], true);
      break;
    case Gates::cz:
      qreg_.apply_cz(op.qubits[0], op.qubits[1]);
      break;
    case Gates::cu1:
      qreg_.apply_cu1(op.qubits[0], op.qubits[1],
    		      std::real(op.params[0]));
      break;
    default:
      // We shouldn't reach here unless there is a bug in gateset
      throw std::invalid_argument(
        "MatrixProductState::State::invalid gate instruction \'" + op.name + "\'.");
  }
}

  void State::apply_matrix(const reg_t &qubits, const cmatrix_t &mat) {
   if (!qubits.empty() && mat.size() > 0) {
     qreg_.apply_matrix(qubits, mat);
     return;
   }
  }

  void State::apply_matrix(const reg_t &qubits, const cvector_t &vmat) {
  // Check if diagonal matrix
  if (vmat.size() == 1ULL << qubits.size()) {
    qreg_.apply_diagonal_matrix(qubits, vmat);
  } else {
    qreg_.apply_matrix(qubits, vmat);
  }
}

//=========================================================================
// Implementation: Reset and Measurement Sampling
//=========================================================================

void State::apply_initialize(const reg_t &qubits,
			     const cvector_t &params,
			     RngEngine &rng) {
   if (qubits.size() == BaseState::qreg_.num_qubits()) {
     // If qubits is all ordered qubits in the statevector
     // we can just initialize the whole state directly
     auto sorted_qubits = qubits;
     std::sort(sorted_qubits.begin(), sorted_qubits.end());
     if (qubits == sorted_qubits) {
       initialize_qreg(qubits.size(), params);
       return;
     }
   }
    // partial initialization not supported yet
   throw std::invalid_argument("MPS_State: Partial initialization not supported yet.");
}

void State::apply_measure(const reg_t &qubits,
                          const reg_t &cmemory,
                          const reg_t &cregister,
                          RngEngine &rng) {
  reg_t outcome = qreg_.apply_measure(qubits, rng);
  creg_.store_measure(outcome, cmemory, cregister);
}

rvector_t State::measure_probs(const reg_t &qubits) {
  rvector_t probvector;
  qreg_.get_probabilities_vector(probvector, qubits);
  return probvector;
}

std::vector<reg_t> State::sample_measure(const reg_t &qubits,
                                         uint_t shots,
                                         RngEngine &rng) {

  uint_t num_measured_qubits = qubits.size();
  uint_t num_all_qubits = qreg_.num_qubits();

  // There are three alternative algorithms for sample measure
  // We choose the one that is optimal relative to the total number of qubits,
  // the number of measured qubits, and the number of shots
  // The parameters used below are based on experimentation
  if (num_measured_qubits > MPS::get_sample_measure_index_size() || 
      shots < MPS::get_sample_measure_shots_thresh()) {
      return sample_measure_using_apply_measure(qubits, shots, rng);
  }
  if (num_measured_qubits == num_all_qubits) {
    return sample_measure_using_qv(qubits, shots, rng);
  }
  if ((shots > 100*MPS::get_sample_measure_shots_thresh())         ||
      (num_measured_qubits <= MPS::get_sample_measure_index_size()-2  
             && shots > 10*MPS::get_sample_measure_shots_thresh()) ||
      (num_measured_qubits <= MPS::get_sample_measure_index_size()-4  
             && shots > MPS::get_sample_measure_shots_thresh())
	) {
    return sample_measure_using_probabilities(qubits, shots, rng);
  }
  return sample_measure_using_apply_measure(qubits, shots, rng);
}

std::vector<reg_t> State::
sample_measure_using_qv(const reg_t &qubits,
			uint_t shots,
			RngEngine &rng) {
				   
  cvector_t statevector;
  qreg_.full_state_vector(statevector);
  QV::QubitVector<double> qubit_vec(qreg_.num_qubits());
  qubit_vec.initialize_from_vector(statevector);

  // Generate flat register for storing
  std::vector<double> rnds;
  rnds.reserve(shots);
  for (uint_t i = 0; i < shots; ++i)
    rnds.push_back(rng.rand(0, 1));
  auto allbit_samples = qubit_vec.sample_measure(rnds);

  // Convert to reg_t format
  std::vector<reg_t> all_samples;
  all_samples.reserve(shots);
  for (int_t val : allbit_samples) {
    reg_t allbit_sample = Utils::int2reg(val, 2, qreg_.num_qubits());
    reg_t sample;
    sample.reserve(qubits.size());
    for (uint_t qubit : qubits) {
      sample.push_back(allbit_sample[qubit]);
    }
    all_samples.push_back(sample);
  }
  return all_samples;				
}

std::vector<reg_t> State::
sample_measure_using_probabilities(const reg_t &qubits,
				   uint_t shots,
				   RngEngine &rng) {

  // Generate flat register for storing
  std::vector<double> rnds;
  rnds.reserve(shots);
  for (uint_t i = 0; i < shots; ++i)
    rnds.push_back(rng.rand(0, 1));

  auto allbit_samples = qreg_.sample_measure_using_probabilities(rnds, qubits);

  // Convert to reg_t format
  std::vector<reg_t> all_samples;
  all_samples.reserve(shots);
  for (int_t val : allbit_samples) {
    reg_t allbit_sample = Utils::int2reg(val, 2, qreg_.num_qubits());
    reg_t sample;
    sample.reserve(qubits.size());
    for (uint_t qubit : qubits) {
      sample.push_back(allbit_sample[qubit]);
    }
    all_samples.push_back(sample);
  }
  return all_samples;
}

std::vector<reg_t> State::
  sample_measure_using_apply_measure(const reg_t &qubits, 
				     uint_t shots, 
				     RngEngine &rng) const {
  MPS temp;
  std::vector<reg_t> all_samples;
  all_samples.resize(shots);
  reg_t single_result;

  for (int_t i=0; i<static_cast<int_t>(shots);  i++) {
    temp.initialize(qreg_);
    single_result = temp.apply_measure(qubits, rng);
    all_samples[i] = single_result;
  }

  return all_samples;
}

void State::apply_snapshot(const Operations::Op &op, ExperimentData &data) {
  // Look for snapshot type in snapshotset
  auto it = snapshotset_.find(op.name);
  if (it == snapshotset_.end())
    throw std::invalid_argument("MatrixProductState::invalid snapshot instruction \'" +
                                op.name + "\'.");
  switch (it -> second) {
  case Snapshots::statevector: {
      snapshot_state(op, data, "statevector");
      break;
  }
  case Snapshots::cmemory:
    BaseState::snapshot_creg_memory(op, data);
    break;
  case Snapshots::cregister:
    BaseState::snapshot_creg_register(op, data);
    break;
  case Snapshots::probs: {
      // get probs as hexadecimal
      snapshot_probabilities(op, data, SnapshotDataType::average);
      break;
  }
  case Snapshots::expval_pauli: {
    snapshot_pauli_expval(op, data, SnapshotDataType::average);
  } break;
  case Snapshots::expval_matrix: {
    snapshot_matrix_expval(op, data, SnapshotDataType::average);
  }  break;
  case Snapshots::probs_var: {
    // get probs as hexadecimal
    snapshot_probabilities(op, data, SnapshotDataType::average_var);
  } break;
  case Snapshots::expval_pauli_var: {
    snapshot_pauli_expval(op, data, SnapshotDataType::average_var);
  } break;
  case Snapshots::expval_matrix_var: {
    snapshot_matrix_expval(op, data, SnapshotDataType::average_var);
  }  break;
  case Snapshots::expval_pauli_shot: {
    snapshot_pauli_expval(op, data, SnapshotDataType::pershot);
  } break;
  case Snapshots::expval_matrix_shot: {
    snapshot_matrix_expval(op, data, SnapshotDataType::pershot);
  }  break;
  default:
    // We shouldn't get here unless there is a bug in the snapshotset
    throw std::invalid_argument("MatrixProductState::State::invalid snapshot instruction \'" +
				op.name + "\'.");
  }
}

void State::apply_reset(const reg_t &qubits,
                        RngEngine &rng) {
  // Simulate unobserved measurement
  reg_t outcome = qreg_.apply_measure(qubits, rng);
  // Apply update to reset state
  measure_reset_update(qubits, 0, outcome);
}

void State::measure_reset_update(const reg_t &qubits,
				 const uint_t final_state,
				 const reg_t &meas_state) {
  for (uint_t i=0; i<qubits.size(); i++) {
    if(meas_state[i] != final_state) {
      qreg_.apply_x(qubits[i]);
    }
  }
}

std::pair<uint_t, double>
State::sample_measure_with_prob(const reg_t &qubits,
                                RngEngine &rng) {
  rvector_t probs = measure_probs(qubits);

  // Randomly pick outcome and return pair
  uint_t outcome = rng.rand_int(probs);
  return std::make_pair(outcome, probs[outcome]);
}


//-------------------------------------------------------------------------
} // end namespace MatrixProductState
//-------------------------------------------------------------------------
} // end namespace AER
//-------------------------------------------------------------------------
#endif<|MERGE_RESOLUTION|>--- conflicted
+++ resolved
@@ -385,47 +385,37 @@
 void State::set_config(const json_t &config) {
   // Set threshold for truncating Schmidt coefficients
   double threshold;
-  if (JSON::get_value(threshold, "matrix_product_state_truncation_threshold", config)) {
+  if (JSON::get_value(threshold, "matrix_product_state_truncation_threshold", config))
     MPS_Tensor::set_truncation_threshold(threshold);
-  }
+  else
+    MPS_Tensor::set_truncation_threshold(1e-16);
 
   uint_t max_bond_dimension;
-  if (JSON::get_value(max_bond_dimension, "matrix_product_state_max_bond_dimension", config)) {
+  if (JSON::get_value(max_bond_dimension, "matrix_product_state_max_bond_dimension", config)) 
     MPS_Tensor::set_max_bond_dimension(max_bond_dimension);
-  }
+  else
+    MPS_Tensor::set_max_bond_dimension(UINT64_MAX);
 
   // Set threshold for truncating snapshots
   uint_t json_chop_threshold;
-  if (JSON::get_value(json_chop_threshold, "chop_threshold", config)) {
+  if (JSON::get_value(json_chop_threshold, "chop_threshold", config))
     MPS::set_json_chop_threshold(json_chop_threshold);
-<<<<<<< HEAD
   else
     MPS::set_json_chop_threshold(1E-8);
-=======
-  }
->>>>>>> 2d1f1fb2
 
   // Set OMP num threshold
   uint_t omp_qubit_threshold;
-  if (JSON::get_value(omp_qubit_threshold, "mps_parallel_threshold", config)) {
+  if (JSON::get_value(omp_qubit_threshold, "mps_parallel_threshold", config))
     MPS::set_omp_threshold(omp_qubit_threshold);
-<<<<<<< HEAD
   else
      MPS::set_omp_threshold(14);
-=======
-  }
->>>>>>> 2d1f1fb2
 
   // Set OMP threads
   uint_t omp_threads;
-  if (JSON::get_value(omp_threads, "mps_omp_threads", config)) {
+  if (JSON::get_value(omp_threads, "mps_omp_threads", config))
     MPS::set_omp_threads(omp_threads);
-<<<<<<< HEAD
   else
     MPS::set_omp_threads(1);
-=======
-  }
->>>>>>> 2d1f1fb2
 
   uint_t index_size;
   if (JSON::get_value(index_size, "mps_sample_measure_qubits_opt", config)) // Set the sample measure qubit size
