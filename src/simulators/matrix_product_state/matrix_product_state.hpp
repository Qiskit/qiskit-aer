--- conflicted
+++ resolved
@@ -515,11 +515,7 @@
 				   ExperimentData &data,
 				   SnapshotDataType type) {
   rvector_t prob_vector;
-<<<<<<< HEAD
-  qreg_.probabilities_vector(prob_vector, op.qubits);
-=======
   qreg_.get_probabilities_vector(prob_vector, op.qubits);
->>>>>>> 9c778a12
   auto probs = Utils::vec2ket(prob_vector, json_chop_threshold_, 16);
   bool variance = type == SnapshotDataType::average_var;
   data.add_average_snapshot("probabilities", op.string_params[0], 
@@ -656,11 +652,7 @@
 
 rvector_t State::measure_probs(const reg_t &qubits) const {
   rvector_t probvector;
-<<<<<<< HEAD
-  qreg_.probabilities_vector(probvector, qubits);
-=======
   qreg_.get_probabilities_vector(probvector, qubits);
->>>>>>> 9c778a12
   return probvector;
 }
 
