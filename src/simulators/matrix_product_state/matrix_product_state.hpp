--- conflicted
+++ resolved
@@ -606,7 +606,6 @@
                                       op.name + "\'.");
       }
     }
-<<<<<<< HEAD
     //qreg_.print(std::cout);
     // print out bond dimensions only if they may have changed since previous print
     if (MPS::get_mps_log_data() && 
@@ -616,8 +615,6 @@
 	op.qubits.size() > 1) {
       output_bond_dimensions(op);
     }
-=======
->>>>>>> f1b8cae5
   }
 }
 
