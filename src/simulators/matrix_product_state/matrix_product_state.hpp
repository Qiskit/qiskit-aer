/**
 * This code is part of Qiskit.
 *
 * (C) Copyright IBM 2018, 2019.
 *
 * This code is licensed under the Apache License, Version 2.0. You may
 * obtain a copy of this license in the LICENSE.txt file in the root directory
 * of this source tree or at http://www.apache.org/licenses/LICENSE-2.0.
 *
 * Any modifications or derivative works of this code must retain this
 * copyright notice, and modified files need to carry a notice indicating
 * that they have been altered from the originals.
 */

//=========================================================================
// Tensor Network State - simulation method
//=========================================================================
// For this simulation method, we represent the state of the circuit using a
// tensor network structure, the specifically matrix product state. The idea is
// based on the following paper (there exist other sources as well): The
// density-matrix renormalization group in the age of matrix product states by
// Ulrich Schollwock.
//
//--------------------------------------------------------------------------

#ifndef _matrix_product_state_hpp
#define _matrix_product_state_hpp

#include <algorithm>
#include <sstream>
#define _USE_MATH_DEFINES
#include <math.h>

#include "framework/json.hpp"
#include "framework/linalg/almost_equal.hpp"
#include "framework/utils.hpp"
#include "matrix_product_state_internal.cpp"
#include "matrix_product_state_internal.hpp"
#include "simulators/state.hpp"

#include "matrix_product_state_size_estimator.hpp"

namespace AER {
namespace MatrixProductState {

static uint_t instruction_number = 0;

using OpType = Operations::OpType;

// clang-format off
// OpSet of supported instructions
const Operations::OpSet StateOpSet(
    // Op types
    {OpType::gate,            OpType::measure,        OpType::reset,
     OpType::initialize,      OpType::barrier,        OpType::bfunc,
     OpType::roerror,         OpType::qerror_loc,     OpType::matrix,
     OpType::diagonal_matrix, OpType::kraus,          OpType::save_expval,
     OpType::save_expval_var, OpType::save_densmat,   OpType::save_statevec,
     OpType::save_probs,      OpType::save_probs_ket, OpType::save_amps,
     OpType::save_amps_sq,    OpType::save_mps,       OpType::save_state,
     OpType::set_mps,         OpType::set_statevec,   OpType::jump,
     OpType::mark,            OpType::store},
    // Gates
<<<<<<< HEAD
    {"id",  "x",    "y",   "z",   "s",     "sdg",   "h",    "t",  "tdg", "p",
     "u1",  "u2",   "u3",  "u",   "U",     "CX",    "cx",   "cy", "cz",  "cp",
     "cu1", "swap", "ccx", "sx",  "sxdg",  "r",     "rx",   "ry", "rz",  "rxx",
     "ryy", "rzz",  "rzx", "csx", "delay", "cswap", "pauli"});
// clang-format on
=======
    {"id",  "x",    "y",   "z",   "s",     "sdg",   "h",     "t",  "tdg", "p",
     "u1",  "u2",   "u3",  "u",   "U",     "CX",    "cx",    "cy", "cz",  "cp",
     "cu1", "swap", "ccx", "sx",  "sxdg",  "r",     "rx",    "ry", "rz",  "rxx",
     "ryy", "rzz",  "rzx", "csx", "delay", "cswap", "pauli", "ecr"});
>>>>>>> 9bfd1105

//=========================================================================
// Matrix Product State subclass
//=========================================================================

using matrixproductstate_t = MPS;

class State : public QuantumState::State<matrixproductstate_t> {
public:
  using BaseState = QuantumState::State<matrixproductstate_t>;

  State() : BaseState(StateOpSet) {}
  State(uint_t num_qubits) : State() { qreg_.initialize((uint_t)num_qubits); }
  virtual ~State() = default;

  //-----------------------------------------------------------------------
  // Base class overrides
  //-----------------------------------------------------------------------

  // Return the string name of the State class
  virtual std::string name() const override { return "matrix_product_state"; }

  bool empty() const { return qreg_.empty(); }

  // Apply an operation
  // If the op is not in allowed_ops an exeption will be raised.
  virtual void apply_op(const Operations::Op &op, ExperimentResult &result,
                        RngEngine &rng, bool final_op = false) override;

  // Initializes an n-qubit state to the all |0> state
  virtual void initialize_qreg(uint_t num_qubits) override;

  // Returns the required memory for storing an n-qubit state in megabytes.
  // For this state the memory is indepdentent of the number of ops
  // and is approximately 16 * 1 << num_qubits bytes
  virtual size_t
  required_memory_mb(uint_t num_qubits,
                     const std::vector<Operations::Op> &ops) const override;

  // Load the threshold for applying OpenMP parallelization
  // if the controller/engine allows threads for it
  // We currently set the threshold to 1 in qasm_controller.hpp, i.e., no
  // parallelization
  virtual void set_config(const Config &config) override;

  virtual void add_metadata(ExperimentResult &result) const override;

  // prints the bond dimensions after each instruction to the metadata
  void output_bond_dimensions(const Operations::Op &op) const;

  // Sample n-measurement outcomes without applying the measure operation
  // to the system state
  virtual std::vector<SampleVector>
  sample_measure(const reg_t &qubits, uint_t shots, RngEngine &rng) override;

  // Computes sample_measure by copying the MPS to a temporary structure, and
  // applying a measurement on the temporary MPS. This is done for every shot,
  // so is not efficient for a large number of shots
  std::vector<SampleVector>
  sample_measure_using_apply_measure(const reg_t &qubits, uint_t shots,
                                     RngEngine &rng);
  std::vector<SampleVector> sample_measure_all(uint_t shots, RngEngine &rng);
  //-----------------------------------------------------------------------
  // Additional methods
  //-----------------------------------------------------------------------

  void initialize_omp();

protected:
  //-----------------------------------------------------------------------
  // Apply instructions
  //-----------------------------------------------------------------------

  // Applies a sypported Gate operation to the state class.
  // If the input is not in allowed_gates an exeption will be raised.
  void apply_gate(const Operations::Op &op);

  // Initialize the specified qubits to a given state |psi>
  // by creating the MPS state with the new state |psi>.
  // |psi> is given in params
  // Currently only supports intialization of all qubits
  void apply_initialize(const reg_t &qubits, const cvector_t &params,
                        RngEngine &rng);

  // Measure qubits and return a list of outcomes [q0, q1, ...]
  // If a state subclass supports this function, then "measure"
  // should be contained in the set defined by 'allowed_ops'
  virtual void apply_measure(const reg_t &qubits, const reg_t &cmemory,
                             const reg_t &cregister, RngEngine &rng);

  // Reset the specified qubits to the |0> state by simulating
  // a measurement, applying a conditional x-gate if the outcome is 1, and
  // then discarding the outcome.
  void apply_reset(const reg_t &qubits, RngEngine &rng);

  // Apply a matrix to given qubits (identity on all other qubits)
  // We assume matrix to be 2x2
  void apply_matrix(const reg_t &qubits, const cmatrix_t &mat);

  // Apply a vectorized matrix to given qubits (identity on all other qubits)
  void apply_matrix(const reg_t &qubits, const cvector_t &vmat);

  // Apply a Kraus error operation
  void apply_kraus(const reg_t &qubits, const std::vector<cmatrix_t> &kmats,
                   RngEngine &rng);

  // Apply multi-qubit Pauli
  void apply_pauli(const reg_t &qubits, const std::string &pauli);

  //-----------------------------------------------------------------------
  // Save data instructions
  //-----------------------------------------------------------------------

  // Save the current state of the simulator
  void apply_save_mps(const Operations::Op &op, ExperimentResult &result,
                      bool last_op);

  // Compute and save the statevector for the current simulator state
  void apply_save_statevector(const Operations::Op &op,
                              ExperimentResult &result);

  // Save the current density matrix or reduced density matrix
  void apply_save_density_matrix(const Operations::Op &op,
                                 ExperimentResult &result);

  // Helper function for computing expectation value
  void apply_save_probs(const Operations::Op &op, ExperimentResult &result);

  // Helper function for saving amplitudes and amplitudes squared
  void apply_save_amplitudes(const Operations::Op &op,
                             ExperimentResult &result);

  // Helper function for computing expectation value
  virtual double expval_pauli(const reg_t &qubits,
                              const std::string &pauli) override;

  //-----------------------------------------------------------------------
  // Measurement Helpers
  //-----------------------------------------------------------------------

  // Return vector of measure probabilities for specified qubits
  // If a state subclass supports this function, then "measure"
  // must be contained in the set defined by 'allowed_ops'
  rvector_t measure_probs(const reg_t &qubits) const;

  // Sample the measurement outcome for qubits
  // return a pair (m, p) of the outcome m, and its corresponding
  // probability p.
  // Outcome is given as an int: Eg for two-qubits {q0, q1} we have
  // 0 -> |q1 = 0, q0 = 0> state
  // 1 -> |q1 = 0, q0 = 1> state
  // 2 -> |q1 = 1, q0 = 0> state
  // 3 -> |q1 = 1, q0 = 1> state
  std::pair<uint_t, double> sample_measure_with_prob(const reg_t &qubits,
                                                     RngEngine &rng);

  //-----------------------------------------------------------------------
  // Single-qubit gate helpers
  //-----------------------------------------------------------------------

  // Apply a waltz gate specified by parameters u3(theta, phi, lambda)
  void apply_gate_u3(const uint_t qubit, const double theta, const double phi,
                     const double lambda);

  // Optimize phase gate with diagonal [1, phase]
  void apply_gate_phase(const uint_t qubit, const complex_t phase);

  //-----------------------------------------------------------------------
  // Config Settings
  //-----------------------------------------------------------------------

  // Table of allowed gate names to gate enum class members
  const static stringmap_t<Gates> gateset_;
};

//=========================================================================
// Implementation: Allowed ops and gateset
//=========================================================================

const stringmap_t<Gates>
    State::gateset_({                   // Single qubit gates
                     {"id", Gates::id}, // Pauli-Identity gate
                     {"delay", Gates::id},
                     {"x", Gates::x},       // Pauli-X gate
                     {"y", Gates::y},       // Pauli-Y gate
                     {"z", Gates::z},       // Pauli-Z gate
                     {"s", Gates::s},       // Phase gate (aka sqrt(Z) gate)
                     {"sdg", Gates::sdg},   // Conjugate-transpose of Phase gate
                     {"h", Gates::h},       // Hadamard gate (X + Z / sqrt(2))
                     {"sx", Gates::sx},     // Sqrt(X) gate
                     {"sxdg", Gates::sxdg}, // Inverse Sqrt(X) gate
                     {"t", Gates::t},       // T-gate (sqrt(S))
                     {"tdg", Gates::tdg},   // Conjguate-transpose of T gate
                     {"r", Gates::r},       // R rotation gate
                     {"rx", Gates::rx},     // Pauli-X rotation gate
                     {"ry", Gates::ry},     // Pauli-Y rotation gate
                     {"rz", Gates::rz},     // Pauli-Z rotation gate
                     /* Waltz Gates */
                     {"p", Gates::u1},  // zero-X90 pulse waltz gate
                     {"u1", Gates::u1}, // zero-X90 pulse waltz gate
                     {"u2", Gates::u2}, // single-X90 pulse waltz gate
                     {"u3", Gates::u3}, // two X90 pulse waltz gate
                     {"u", Gates::u3},  // two X90 pulse waltz gate
                     {"U", Gates::u3},  // two X90 pulse waltz gate
                     /* Two-qubit gates */
                     {"CX", Gates::cx},   // Controlled-X gate (CNOT)
                     {"cx", Gates::cx},   // Controlled-X gate (CNOT)
                     {"cy", Gates::cy},   // Controlled-Y gate
                     {"cz", Gates::cz},   // Controlled-Z gate
                     {"cu1", Gates::cu1}, // Controlled-U1 gate
                     {"cp", Gates::cu1},  // Controlled-U1 gate
                     {"csx", Gates::csx},
                     {"swap", Gates::swap}, // SWAP gate
                     {"rxx", Gates::rxx},   // Pauli-XX rotation gate
                     {"ryy", Gates::ryy},   // Pauli-YY rotation gate
                     {"rzz", Gates::rzz},   // Pauli-ZZ rotation gate
                     {"rzx", Gates::rzx},   // Pauli-ZX rotation gate
                     {"ecr", Gates::ecr},   // ECR Gate
                     /* Three-qubit gates */
                     {"ccx", Gates::ccx}, // Controlled-CX gate (Toffoli)
                     {"cswap", Gates::cswap},
                     /* Pauli */
                     {"pauli", Gates::pauli}});

//=========================================================================
// Implementation: Base class method overrides
//=========================================================================

//-------------------------------------------------------------------------
// Initialization
//-------------------------------------------------------------------------

void State::initialize_qreg(uint_t num_qubits = 0) {
  qreg_.initialize(num_qubits);
  if (BaseState::has_global_phase_) {
    BaseState::qreg_.apply_diagonal_matrix(
        {0}, {BaseState::global_phase_, BaseState::global_phase_});
  }
}

void State::initialize_omp() {
  if (BaseState::threads_ > 0)
    qreg_.set_omp_threads(
        BaseState::threads_); // set allowed OMP threads in MPS
}

size_t State::required_memory_mb(uint_t num_qubits,
                                 const std::vector<Operations::Op> &ops) const {
  if (num_qubits > 1) {
    MPSSizeEstimator est(num_qubits);
    uint_t size = est.estimate(ops, gateset_);
    return (size >> 20);
  }
  return 0;
}

void State::set_config(const Config &config) {
  // Set threshold for truncating Schmidt coefficients
  MPS_Tensor::set_truncation_threshold(
      config.matrix_product_state_truncation_threshold);

  if (config.matrix_product_state_max_bond_dimension.has_value())
    MPS_Tensor::set_max_bond_dimension(
        config.matrix_product_state_max_bond_dimension.value());
  else
    MPS_Tensor::set_max_bond_dimension(UINT64_MAX);

  // Set threshold for truncating snapshots
  MPS::set_json_chop_threshold(config.chop_threshold);

  // Set OMP num threshold
  MPS::set_omp_threshold(config.mps_parallel_threshold);

  // Set OMP threads
  MPS::set_omp_threads(config.mps_omp_threads);

  // Set the algorithm for sample measure
  if (config.mps_sample_measure_algorithm.compare("mps_probabilities") == 0)
    MPS::set_sample_measure_alg(Sample_measure_alg::PROB);
  else
    MPS::set_sample_measure_alg(Sample_measure_alg::APPLY_MEASURE);

  // Set mps_log_data
  MPS::set_mps_log_data(config.mps_log_data);

  // Set the direction for the internal swaps
  std::string direction;
  if (config.mps_swap_direction.compare("mps_swap_right") == 0)
    MPS::set_mps_swap_direction(MPS_swap_direction::SWAP_RIGHT);
  else
    MPS::set_mps_swap_direction(MPS_swap_direction::SWAP_LEFT);

  // Set LAPACK SVD
  MPS::set_mps_lapack_svd(config.mps_lapack);
}

void State::add_metadata(ExperimentResult &result) const {
  result.metadata.add(MPS_Tensor::get_truncation_threshold(),
                      "matrix_product_state_truncation_threshold");
  result.metadata.add(MPS_Tensor::get_max_bond_dimension(),
                      "matrix_product_state_max_bond_dimension");
  result.metadata.add(MPS::get_sample_measure_alg(),
                      "matrix_product_state_sample_measure_algorithm");
  if (MPS::get_mps_log_data())
    result.metadata.add("{" + MPS::output_log() + "}", "MPS_log_data");
  result.metadata.add(MPS::get_mps_lapack_svd(), "matrix_product_state_lapack");
}

void State::output_bond_dimensions(const Operations::Op &op) const {
  MPS::print_to_log("I", instruction_number, ":", op.name, " on qubits ",
                    op.qubits[0]);
  for (uint_t index = 1; index < op.qubits.size(); index++) {
    MPS::print_to_log(",", op.qubits[index]);
  }
  qreg_.print_bond_dimensions();
  instruction_number++;
}

//=========================================================================
// Implementation: apply operations
//=========================================================================

void State::apply_op(const Operations::Op &op, ExperimentResult &result,
                     RngEngine &rng, bool final_op) {
  if (BaseState::creg().check_conditional(op)) {
    switch (op.type) {
    case OpType::barrier:
    case OpType::qerror_loc:
      break;
    case OpType::reset:
      apply_reset(op.qubits, rng);
      break;
    case OpType::initialize:
      apply_initialize(op.qubits, op.params, rng);
      break;
    case OpType::measure:
      apply_measure(op.qubits, op.memory, op.registers, rng);
      break;
    case OpType::bfunc:
      BaseState::creg().apply_bfunc(op);
      break;
    case OpType::roerror:
      BaseState::creg().apply_roerror(op, rng);
      break;
    case OpType::gate:
      apply_gate(op);
      break;
    case OpType::matrix:
      apply_matrix(op.qubits, op.mats[0]);
      break;
    case OpType::diagonal_matrix:
      BaseState::qreg_.apply_diagonal_matrix(op.qubits, op.params);
      break;
    case OpType::kraus:
      apply_kraus(op.qubits, op.mats, rng);
      break;
    case OpType::set_statevec: {
      reg_t all_qubits(qreg_.num_qubits());
      std::iota(all_qubits.begin(), all_qubits.end(), 0);
      qreg_.apply_initialize(all_qubits, op.params, rng);
      break;
    }
    case OpType::set_mps:
      qreg_.initialize_from_mps(op.mps);
      break;
    case OpType::save_expval:
    case OpType::save_expval_var:
      BaseState::apply_save_expval(op, result);
      break;
    case OpType::save_densmat:
      apply_save_density_matrix(op, result);
      break;
    case OpType::save_statevec:
      apply_save_statevector(op, result);
      break;
    case OpType::save_state:
    case OpType::save_mps:
      apply_save_mps(op, result, final_op);
      break;
    case OpType::save_probs:
    case OpType::save_probs_ket:
      apply_save_probs(op, result);
      break;
    case OpType::save_amps:
    case OpType::save_amps_sq:
      apply_save_amplitudes(op, result);
      break;
    default:
      throw std::invalid_argument(
          "MatrixProductState::State::invalid instruction \'" + op.name +
          "\'.");
    }
    // qreg_.print(std::cout);
    //  print out bond dimensions only if they may have changed since previous
    //  print
    if (MPS::get_mps_log_data() &&
        (op.type == OpType::gate || op.type == OpType::measure ||
         op.type == OpType::initialize || op.type == OpType::reset ||
         op.type == OpType::matrix) &&
        op.qubits.size() > 1) {
      output_bond_dimensions(op);
    }
  }
}

//=========================================================================
// Implementation: Save data
//=========================================================================

void State::apply_save_mps(const Operations::Op &op, ExperimentResult &result,
                           bool last_op) {
  if (op.qubits.size() != qreg_.num_qubits()) {
    throw std::invalid_argument(
        "Save MPS was not applied to all qubits."
        " Only the full matrix product state can be saved.");
  }
  std::string key = (op.string_params[0] == "_method_") ? "matrix_product_state"
                                                        : op.string_params[0];
  if (last_op) {
    result.save_data_pershot(creg(), key, qreg_.move_to_mps_container(),
                             OpType::save_mps, op.save_type);
  } else {
    result.save_data_pershot(creg(), key, qreg_.copy_to_mps_container(),
                             OpType::save_mps, op.save_type);
  }
}

void State::apply_save_probs(const Operations::Op &op,
                             ExperimentResult &result) {
  rvector_t probs;
  qreg_.get_probabilities_vector(probs, op.qubits);
  if (op.type == OpType::save_probs_ket) {
    result.save_data_average(
        creg(), op.string_params[0],
        Utils::vec2ket(probs, MPS::get_json_chop_threshold(), 16), op.type,
        op.save_type);
  } else {
    result.save_data_average(creg(), op.string_params[0], std::move(probs),
                             op.type, op.save_type);
  }
}

void State::apply_save_amplitudes(const Operations::Op &op,
                                  ExperimentResult &result) {
  if (op.int_params.empty()) {
    throw std::invalid_argument(
        "Invalid save amplitudes instructions (empty params).");
  }
  Vector<complex_t> amps = qreg_.get_amplitude_vector(op.int_params);
  if (op.type == OpType::save_amps_sq) {
    // Square amplitudes
    std::vector<double> amps_sq(op.int_params.size());
    std::transform(amps.data(), amps.data() + amps.size(), amps_sq.begin(),
                   [](complex_t val) -> double { return pow(abs(val), 2); });
    result.save_data_average(creg(), op.string_params[0], std::move(amps_sq),
                             op.type, op.save_type);
  } else {
    result.save_data_pershot(creg(), op.string_params[0], std::move(amps),
                             op.type, op.save_type);
  }
}

double State::expval_pauli(const reg_t &qubits, const std::string &pauli) {
  return BaseState::qreg_.expectation_value_pauli(qubits, pauli).real();
}

void State::apply_save_statevector(const Operations::Op &op,
                                   ExperimentResult &result) {
  if (op.qubits.size() != BaseState::qreg_.num_qubits()) {
    throw std::invalid_argument(
        "Save statevector was not applied to all qubits."
        " Only the full statevector can be saved.");
  }
  result.save_data_pershot(creg(), op.string_params[0],
                           qreg_.full_statevector(), op.type, op.save_type);
}

void State::apply_save_density_matrix(const Operations::Op &op,
                                      ExperimentResult &result) {
  cmatrix_t reduced_state;
  if (op.qubits.empty()) {
    reduced_state = cmatrix_t(1, 1);
    reduced_state[0] = qreg_.norm();
  } else {
    reduced_state = qreg_.density_matrix(op.qubits);
  }

  result.save_data_average(creg(), op.string_params[0],
                           std::move(reduced_state), op.type, op.save_type);
}

void State::apply_gate(const Operations::Op &op) {
  // Look for gate name in gateset
  auto it = gateset_.find(op.name);
  if (it == gateset_.end())
    throw std::invalid_argument(
        "MatrixProductState::State::invalid gate instruction \'" + op.name +
        "\'.");
  switch (it->second) {
  case Gates::ccx:
    qreg_.apply_ccx(op.qubits);
    break;
  case Gates::cswap:
    qreg_.apply_cswap(op.qubits);
    break;
  case Gates::u3:
    qreg_.apply_u3(op.qubits[0], std::real(op.params[0]),
                   std::real(op.params[1]), std::real(op.params[2]));
    break;
  case Gates::u2:
    qreg_.apply_u2(op.qubits[0], std::real(op.params[0]),
                   std::real(op.params[1]));
    break;
  case Gates::u1:
    qreg_.apply_u1(op.qubits[0], std::real(op.params[0]));
    break;
  case Gates::cx:
    qreg_.apply_cnot(op.qubits[0], op.qubits[1]);
    break;
  case Gates::id: {
    break;
  }
  case Gates::x:
    qreg_.apply_x(op.qubits[0]);
    break;
  case Gates::y:
    qreg_.apply_y(op.qubits[0]);
    break;
  case Gates::z:
    qreg_.apply_z(op.qubits[0]);
    break;
  case Gates::h:
    qreg_.apply_h(op.qubits[0]);
    break;
  case Gates::s:
    qreg_.apply_s(op.qubits[0]);
    break;
  case Gates::sdg:
    qreg_.apply_sdg(op.qubits[0]);
    break;
  case Gates::sx:
    qreg_.apply_sx(op.qubits[0]);
    break;
  case Gates::sxdg:
    qreg_.apply_sxdg(op.qubits[0]);
    break;
  case Gates::t:
    qreg_.apply_t(op.qubits[0]);
    break;
  case Gates::tdg:
    qreg_.apply_tdg(op.qubits[0]);
    break;
  case Gates::r:
    qreg_.apply_r(op.qubits[0], std::real(op.params[0]),
                  std::real(op.params[1]));
    break;
  case Gates::rx:
    qreg_.apply_rx(op.qubits[0], std::real(op.params[0]));
    break;
  case Gates::ry:
    qreg_.apply_ry(op.qubits[0], std::real(op.params[0]));
    break;
  case Gates::rz:
    qreg_.apply_rz(op.qubits[0], std::real(op.params[0]));
    break;
  case Gates::swap:
    qreg_.apply_swap(op.qubits[0], op.qubits[1], true);
    break;
  case Gates::cy:
    qreg_.apply_cy(op.qubits[0], op.qubits[1]);
    break;
  case Gates::cz:
    qreg_.apply_cz(op.qubits[0], op.qubits[1]);
    break;
  case Gates::csx:
    qreg_.apply_csx(op.qubits[0], op.qubits[1]);
    break;
  case Gates::cu1:
    qreg_.apply_cu1(op.qubits[0], op.qubits[1], std::real(op.params[0]));
    break;
  case Gates::rxx:
    qreg_.apply_rxx(op.qubits[0], op.qubits[1], std::real(op.params[0]));
    break;
  case Gates::ryy:
    qreg_.apply_ryy(op.qubits[0], op.qubits[1], std::real(op.params[0]));
    break;
  case Gates::rzz:
    qreg_.apply_rzz(op.qubits[0], op.qubits[1], std::real(op.params[0]));
    break;
  case Gates::rzx:
    qreg_.apply_rzx(op.qubits[0], op.qubits[1], std::real(op.params[0]));
    break;
  case Gates::pauli:
    apply_pauli(op.qubits, op.string_params[0]);
    break;
  case Gates::ecr:
    qreg_.apply_matrix(op.qubits, Linalg::Matrix::ECR);
    break;
  default:
    // We shouldn't reach here unless there is a bug in gateset
    throw std::invalid_argument(
        "MatrixProductState::State::invalid gate instruction \'" + op.name +
        "\'.");
  }
}

void State::apply_pauli(const reg_t &qubits, const std::string &pauli) {
  const auto size = qubits.size();
  for (size_t i = 0; i < qubits.size(); ++i) {
    const auto qubit = qubits[size - 1 - i];
    switch (pauli[i]) {
    case 'I':
      break;
    case 'X':
      BaseState::qreg_.apply_x(qubit);
      break;
    case 'Y':
      BaseState::qreg_.apply_y(qubit);
      break;
    case 'Z':
      BaseState::qreg_.apply_z(qubit);
      break;
    default:
      throw std::invalid_argument("invalid Pauli \'" +
                                  std::to_string(pauli[i]) + "\'.");
    }
  }
}

void State::apply_matrix(const reg_t &qubits, const cmatrix_t &mat) {
  if (!qubits.empty() && mat.size() > 0)
    qreg_.apply_matrix(qubits, mat);
}

void State::apply_matrix(const reg_t &qubits, const cvector_t &vmat) {
  // Check if diagonal matrix
  if (vmat.size() == 1ULL << qubits.size()) {
    qreg_.apply_diagonal_matrix(qubits, vmat);
  } else {
    qreg_.apply_matrix(qubits, vmat);
  }
}

void State::apply_kraus(const reg_t &qubits,
                        const std::vector<cmatrix_t> &kmats, RngEngine &rng) {
  qreg_.apply_kraus(qubits, kmats, rng);
}

//=========================================================================
// Implementation: Reset and Measurement Sampling
//=========================================================================

void State::apply_initialize(const reg_t &qubits, const cvector_t &params,
                             RngEngine &rng) {
  // apply global phase here
  if (BaseState::has_global_phase_) {
    cvector_t tmp(params.size());
    auto apply_global_phase = [&tmp, params, this](int_t i) {
      tmp[i] = params[i] * BaseState::global_phase_;
    };
    Utils::apply_omp_parallel_for((qubits.size() > 14), 0, params.size(),
                                  apply_global_phase, BaseState::threads_);
    qreg_.apply_initialize(qubits, tmp, rng);
  } else {
    qreg_.apply_initialize(qubits, params, rng);
  }
}

void State::apply_measure(const reg_t &qubits, const reg_t &cmemory,
                          const reg_t &cregister, RngEngine &rng) {
  rvector_t rands;
  rands.reserve(qubits.size());
  for (uint_t i = 0; i < qubits.size(); ++i)
    rands.push_back(rng.rand(0., 1.));
  reg_t outcome = qreg_.apply_measure(qubits, rands);
  creg().store_measure(outcome, cmemory, cregister);
}

rvector_t State::measure_probs(const reg_t &qubits) const {
  rvector_t probvector;
  qreg_.get_probabilities_vector(probvector, qubits);
  return probvector;
}

std::vector<SampleVector> State::sample_measure(const reg_t &qubits,
                                                uint_t shots, RngEngine &rng) {
  // There are two alternative algorithms for sample measure
  // We choose the one that is optimal relative to the total number
  // of qubits,and the number of shots.
  // The parameters used below are based on experimentation.
  // The user can override this by setting the parameter
  // "mps_sample_measure_algorithm"
  if (MPS::get_sample_measure_alg() == Sample_measure_alg::PROB &&
      qubits.size() == qreg_.num_qubits()) {
    return sample_measure_all(shots, rng);
  }
  return sample_measure_using_apply_measure(qubits, shots, rng);
}

std::vector<SampleVector>
State::sample_measure_using_apply_measure(const reg_t &qubits, uint_t shots,
                                          RngEngine &rng) {
  std::vector<SampleVector> all_samples;
  all_samples.resize(shots);
  std::vector<rvector_t> rnds_list;
  rnds_list.reserve(shots);
  for (uint_t i = 0; i < shots; ++i) {
    rvector_t rands;
    rands.reserve(qubits.size());
    for (uint_t j = 0; j < qubits.size(); ++j)
      rands.push_back(rng.rand(0., 1.));
    rnds_list.push_back(rands);
  }

#pragma omp parallel if (BaseState::threads_ > 1)                              \
    num_threads(BaseState::threads_)
  {
    MPS temp;
#pragma omp for
    for (int_t i = 0; i < static_cast<int_t>(shots); i++) {
      temp.initialize(qreg_);
      auto single_result = temp.apply_measure_internal(qubits, rnds_list[i]);
      all_samples[i].from_vector(single_result);
    }
  }
  return all_samples;
}

std::vector<SampleVector> State::sample_measure_all(uint_t shots,
                                                    RngEngine &rng) {
  std::vector<SampleVector> all_samples;
  all_samples.resize(shots);

#pragma omp parallel for if (getenv("PRL_PROB_MEAS"))
  for (int_t i = 0; i < static_cast<int_t>(shots); i++) {
    auto single_result = qreg_.sample_measure(shots, rng);
    all_samples[i].from_vector(single_result);
  }
  return all_samples;
}

void State::apply_reset(const reg_t &qubits, RngEngine &rng) {
  qreg_.reset(qubits, rng);
}

std::pair<uint_t, double> State::sample_measure_with_prob(const reg_t &qubits,
                                                          RngEngine &rng) {
  rvector_t probs = measure_probs(qubits);

  // Randomly pick outcome and return pair
  uint_t outcome = rng.rand_int(probs);
  return std::make_pair(outcome, probs[outcome]);
}

//-------------------------------------------------------------------------
} // end namespace MatrixProductState
//-------------------------------------------------------------------------
} // end namespace AER
//-------------------------------------------------------------------------
#endif<|MERGE_RESOLUTION|>--- conflicted
+++ resolved
@@ -61,18 +61,11 @@
      OpType::set_mps,         OpType::set_statevec,   OpType::jump,
      OpType::mark,            OpType::store},
     // Gates
-<<<<<<< HEAD
-    {"id",  "x",    "y",   "z",   "s",     "sdg",   "h",    "t",  "tdg", "p",
-     "u1",  "u2",   "u3",  "u",   "U",     "CX",    "cx",   "cy", "cz",  "cp",
-     "cu1", "swap", "ccx", "sx",  "sxdg",  "r",     "rx",   "ry", "rz",  "rxx",
-     "ryy", "rzz",  "rzx", "csx", "delay", "cswap", "pauli"});
-// clang-format on
-=======
     {"id",  "x",    "y",   "z",   "s",     "sdg",   "h",     "t",  "tdg", "p",
      "u1",  "u2",   "u3",  "u",   "U",     "CX",    "cx",    "cy", "cz",  "cp",
      "cu1", "swap", "ccx", "sx",  "sxdg",  "r",     "rx",    "ry", "rz",  "rxx",
      "ryy", "rzz",  "rzx", "csx", "delay", "cswap", "pauli", "ecr"});
->>>>>>> 9bfd1105
+// clang-format on
 
 //=========================================================================
 // Matrix Product State subclass
