--- conflicted
+++ resolved
@@ -184,13 +184,6 @@
   // then discarding the outcome.
   void apply_reset(QuantumState::Registers<matrixproductstate_t>& state, const reg_t &qubits, RngEngine &rng);
 
-<<<<<<< HEAD
-  // Apply a supported snapshot instruction
-  // If the input is not in allowed_snapshots an exception will be raised.
-  virtual void apply_snapshot(QuantumState::Registers<matrixproductstate_t>& state, const Operations::Op &op, ExperimentResult &result);
-
-=======
->>>>>>> d13c2a51
   // Apply a matrix to given qubits (identity on all other qubits)
   // We assume matrix to be 2x2
   void apply_matrix(QuantumState::Registers<matrixproductstate_t>& state, const reg_t &qubits, const cmatrix_t & mat);
@@ -256,41 +249,6 @@
   sample_measure_with_prob(QuantumState::Registers<matrixproductstate_t>& state, const reg_t &qubits, RngEngine &rng);
 
   //-----------------------------------------------------------------------
-<<<<<<< HEAD
-  // Special snapshot types
-  //
-  // IMPORTANT: These methods are not marked const to allow modifying state
-  // during snapshot, but after the snapshot is applied the simulator
-  // should be left in the pre-snapshot state.
-  //-----------------------------------------------------------------------
-
-  // Snapshot current qubit probabilities for a measurement (average)
-  void snapshot_probabilities(QuantumState::Registers<matrixproductstate_t>& state, const Operations::Op &op,
-                              ExperimentResult &result,
-                              SnapshotDataType type);
-
- void snapshot_density_matrix(QuantumState::Registers<matrixproductstate_t>& state,const Operations::Op &op,
-			     ExperimentResult &result,
-	     		     SnapshotDataType type);
-
-  // Snapshot the expectation value of a Pauli operator
-  void snapshot_pauli_expval(QuantumState::Registers<matrixproductstate_t>& state,const Operations::Op &op,
-                             ExperimentResult &result,
-                             SnapshotDataType type);
-
-  // Snapshot the expectation value of a matrix operator
-  void snapshot_matrix_expval(QuantumState::Registers<matrixproductstate_t>& state,const Operations::Op &op,
-                              ExperimentResult &result,
-                              SnapshotDataType type);
-
-  // Snapshot the state vector
-  void snapshot_state(QuantumState::Registers<matrixproductstate_t>& state,const Operations::Op &op,
-		      ExperimentResult &result,
-		      std::string name = "");
-
-  //-----------------------------------------------------------------------
-=======
->>>>>>> d13c2a51
   // Single-qubit gate helpers
   //-----------------------------------------------------------------------
 
@@ -529,12 +487,6 @@
       case OpType::gate:
         apply_gate(state, op);
         break;
-<<<<<<< HEAD
-      case OpType::snapshot:
-        apply_snapshot(state, op, result);
-        break;
-=======
->>>>>>> d13c2a51
       case OpType::matrix:
         apply_matrix(state, op.qubits, op.mats[0]);
         break;
@@ -686,139 +638,9 @@
                            std::move(reduced_state), op.type, op.save_type);
 }
 
-<<<<<<< HEAD
-//=========================================================================
-// Implementation: Snapshots
-//=========================================================================
-
-void State::snapshot_pauli_expval(QuantumState::Registers<matrixproductstate_t>& state, const Operations::Op &op,
-				  ExperimentResult &result,
-				  SnapshotDataType type)
-{
-  if (op.params_expval_pauli.empty()) {
-    throw std::invalid_argument("Invalid expval snapshot (Pauli components are empty).");
-  }
-
-  //Compute expval components
-  complex_t expval(0., 0.);
-
-  for (const auto &param : op.params_expval_pauli) {
-    complex_t coeff = param.first;
-    std::string pauli_matrices = param.second;
-    expval += coeff * expval_pauli(state, op.qubits, pauli_matrices);
-  }
-
-  // add to snapshot
-  Utils::chop_inplace(expval, MPS::get_json_chop_threshold());
-  switch (type) {
-    case SnapshotDataType::average:
-      result.legacy_data.add_average_snapshot("expectation_value", op.string_params[0],
-                            state.creg().memory_hex(), expval, false);
-      break;
-    case SnapshotDataType::average_var:
-      result.legacy_data.add_average_snapshot("expectation_value", op.string_params[0],
-                            state.creg().memory_hex(), expval, true);
-      break;
-    case SnapshotDataType::pershot:
-      result.legacy_data.add_pershot_snapshot("expectation_values", op.string_params[0], expval);
-      break;
-  }
-}
-
-void State::snapshot_matrix_expval(QuantumState::Registers<matrixproductstate_t>& state, const Operations::Op &op,
-				   ExperimentResult &result,
-				   SnapshotDataType type)
-{
-  if (op.params_expval_matrix.empty()) {
-    throw std::invalid_argument("Invalid matrix snapshot (components are empty).");
-  }
-  complex_t expval(0., 0.);
-  double one_expval = 0;
-  for (const auto &param : op.params_expval_matrix) {
-    complex_t coeff = param.first;
-
-    for (const auto &pair: param.second) {
-      reg_t sub_qubits;
-      for (const auto pos : pair.first) {
-        sub_qubits.push_back(op.qubits[pos]);
-      }
-      const cmatrix_t &mat = pair.second;
-      one_expval = state.qreg().expectation_value(sub_qubits, mat);
-      expval += coeff * one_expval;
-    }
-  }
-  // add to snapshot
-  Utils::chop_inplace(expval, MPS::get_json_chop_threshold());
-  switch (type) {
-    case SnapshotDataType::average:
-      result.legacy_data.add_average_snapshot("expectation_value", op.string_params[0],
-                            state.creg().memory_hex(), expval, false);
-      break;
-    case SnapshotDataType::average_var:
-      result.legacy_data.add_average_snapshot("expectation_value", op.string_params[0],
-                            state.creg().memory_hex(), expval, true);
-      break;
-    case SnapshotDataType::pershot:
-      result.legacy_data.add_pershot_snapshot("expectation_values", op.string_params[0], expval);
-      break;
-  }
-}
-
-void State::snapshot_state(QuantumState::Registers<matrixproductstate_t>& state, const Operations::Op &op,
-			   ExperimentResult &result,
-			   std::string name) 
-{
-  result.legacy_data.add_pershot_snapshot(
-    "statevector", op.string_params[0], state.qreg().full_statevector());
-}
-
-void State::snapshot_probabilities(QuantumState::Registers<matrixproductstate_t>& state, const Operations::Op &op,
-				   ExperimentResult &result,
-				   SnapshotDataType type) 
-{
-  rvector_t prob_vector;
-  state.qreg().get_probabilities_vector(prob_vector, op.qubits);
-  auto probs = Utils::vec2ket(prob_vector, MPS::get_json_chop_threshold(), 16);
-
-  bool variance = type == SnapshotDataType::average_var;
-  result.legacy_data.add_average_snapshot("probabilities", op.string_params[0], 
-                state.creg().memory_hex(), probs, variance);
-
-}
-
-void State::snapshot_density_matrix(QuantumState::Registers<matrixproductstate_t>& state, const Operations::Op &op,
-			     ExperimentResult &result,
-			     SnapshotDataType type) 
-{
-  cmatrix_t reduced_state;
-  if (op.qubits.empty()) {
-    reduced_state = cmatrix_t(1, 1);
-    reduced_state[0] = state.qreg().norm();
-  } else {
-    reduced_state = state.qreg().density_matrix(op.qubits);
-  }
-
-  // Add density matrix to result data
-  switch (type) {
-    case SnapshotDataType::average:
-      result.legacy_data.add_average_snapshot("density_matrix", op.string_params[0],
-                            state.creg().memory_hex(), std::move(reduced_state), false);
-      break;
-    case SnapshotDataType::average_var:
-      result.legacy_data.add_average_snapshot("density_matrix", op.string_params[0],
-                            state.creg().memory_hex(), std::move(reduced_state), true);
-      break;
-    case SnapshotDataType::pershot:
-      result.legacy_data.add_pershot_snapshot("density_matrix", op.string_params[0], std::move(reduced_state));
-      break;
-  }
-}
 
 void State::apply_gate(QuantumState::Registers<matrixproductstate_t>& state, const Operations::Op &op) 
 {
-=======
-void State::apply_gate(const Operations::Op &op) {
->>>>>>> d13c2a51
   // Look for gate name in gateset
   auto it = gateset_.find(op.name);
   if (it == gateset_.end())
@@ -1088,74 +910,11 @@
   return all_samples;
 }
 
-<<<<<<< HEAD
-void State::apply_snapshot(QuantumState::Registers<matrixproductstate_t>& state, const Operations::Op &op, ExperimentResult &result) 
-{
-  // Look for snapshot type in snapshotset
-  auto it = snapshotset_.find(op.name);
-  if (it == snapshotset_.end())
-    throw std::invalid_argument("MatrixProductState::invalid snapshot instruction \'" +
-                                op.name + "\'.");
-  switch (it -> second) {
-  case Snapshots::statevector: {
-      snapshot_state(state, op, result, "statevector");
-      break;
-  }
-  case Snapshots::cmemory:
-    BaseState::snapshot_creg_memory(state, op, result);
-    break;
-  case Snapshots::cregister:
-    BaseState::snapshot_creg_register(state, op, result);
-    break;
-  case Snapshots::probs: {
-      // get probs as hexadecimal
-      snapshot_probabilities(state, op, result, SnapshotDataType::average);
-      break;
-  }
-  case Snapshots::densmat: {
-      snapshot_density_matrix(state, op, result, SnapshotDataType::average);
-  } break;
-  case Snapshots::expval_pauli: {
-    snapshot_pauli_expval(state, op, result, SnapshotDataType::average);
-  } break;
-  case Snapshots::expval_matrix: {
-    snapshot_matrix_expval(state, op, result, SnapshotDataType::average);
-  }  break;
-  case Snapshots::probs_var: {
-    // get probs as hexadecimal
-    snapshot_probabilities(state, op, result, SnapshotDataType::average_var);
-  } break;
-  case Snapshots::densmat_var: {
-      snapshot_density_matrix(state, op, result, SnapshotDataType::average_var);
-  } break;
-  case Snapshots::expval_pauli_var: {
-    snapshot_pauli_expval(state, op, result, SnapshotDataType::average_var);
-  } break;
-  case Snapshots::expval_matrix_var: {
-    snapshot_matrix_expval(state, op, result, SnapshotDataType::average_var);
-  }  break;
-  case Snapshots::expval_pauli_shot: {
-    snapshot_pauli_expval(state, op, result, SnapshotDataType::pershot);
-  } break;
-  case Snapshots::expval_matrix_shot: {
-    snapshot_matrix_expval(state, op, result, SnapshotDataType::pershot);
-  }  break;
-  default:
-    // We shouldn't get here unless there is a bug in the snapshotset
-    throw std::invalid_argument("MatrixProductState::State::invalid snapshot instruction \'" +
-				op.name + "\'.");
-  }
-}
 
 void State::apply_reset(QuantumState::Registers<matrixproductstate_t>& state, const reg_t &qubits,
                         RngEngine &rng) 
 {
   state.qreg().reset(qubits, rng);
-=======
-void State::apply_reset(const reg_t &qubits,
-                        RngEngine &rng) {
-  qreg_.reset(qubits, rng);
->>>>>>> d13c2a51
 }
 
 std::pair<uint_t, double>
