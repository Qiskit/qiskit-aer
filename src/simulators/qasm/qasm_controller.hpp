--- conflicted
+++ resolved
@@ -109,19 +109,7 @@
   // Clear the current config
   void virtual clear_config() override;
 
-<<<<<<< HEAD
-  // Add circuit optimization
-  template <typename Type>
-  inline auto add_optimization(Type&& opt)
-  -> typename std::enable_if_t<std::is_base_of<CircuitOptimization, std::remove_const_t<std::remove_reference_t<Type> > >::value >
-  {
-      optimizations.push_back(std::make_shared<std::remove_const_t<std::remove_reference_t<Type> > >(std::forward<Type>(opt)));
-  }
-
-private:
-=======
 protected:
->>>>>>> fe930388
   //-----------------------------------------------------------------------
   // Simulation types
   //-----------------------------------------------------------------------
@@ -155,13 +143,6 @@
   void initialize_state(const Circuit &circ,
                         State_t &state,
                         const Initstate_t &initial_state) const;
-
-  // Optimize a circuit based on simulator config, and store the optimized
-  // circuit in output_circ
-  // To optimize in place use output_circ = input_circ
-  // NOTE: That is a place-holder and no optimization passes are implemented
-  template <class State_t>
-  void optimize_circuit(const Circuit& input_circ, Circuit& output_circ) const;
 
   //----------------------------------------------------------------
   // Run circuit helpers
@@ -234,8 +215,6 @@
   // Initial statevector for Statevector simulation method
   cvector_t initial_statevector_;
 
-  std::vector<std::shared_ptr<CircuitOptimization>> optimizations;
-
   // TODO: initial stabilizer state
 
   // Controller-level parameter for CH method
@@ -251,7 +230,7 @@
 // Constructor
 //-------------------------------------------------------------------------
 QasmController::QasmController() {
-  add_optimization(ReduceNop());
+  add_circuit_optimization(ReduceNop());
 }
 
 //-------------------------------------------------------------------------
@@ -399,19 +378,6 @@
   state.initialize_creg(circ.num_memory, circ.num_registers);
 }
 
-
-template <class State_t>
-void QasmController::optimize_circuit(const Circuit &input_circ,
-                                      Circuit &output_circ) const {
-
-  Circuit working_circ = input_circ;
-  for (std::shared_ptr<CircuitOptimization> opt: optimizations)
-    opt->optimize_circuit(working_circ);
-
-  output_circ = working_circ;
-}
-
-
 //-------------------------------------------------------------------------
 // Run circuit helpers
 //-------------------------------------------------------------------------
@@ -474,7 +440,7 @@
   // Sample a new noise circuit and optimize for each shot
   while(shots-- > 0) {
     Circuit noise_circ = noise_model_.sample_noise(circ, rng);
-    optimize_circuit<State_t>(noise_circ, noise_circ);
+    noise_circ = optimize_circuit(noise_circ);
     run_single_shot(noise_circ, state, initial_state, data, rng);
   }                                   
 }
@@ -489,7 +455,7 @@
                                                RngEngine &rng) const {
   // Optimize circuit for state type
   Circuit opt_circ;
-  optimize_circuit<State_t>(circ, opt_circ);
+  opt_circ = optimize_circuit(circ);
 
   // Check if measure sampler and optimization are valid
   auto check = check_measure_sampling_opt(opt_circ);
