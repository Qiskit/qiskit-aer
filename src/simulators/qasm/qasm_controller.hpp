--- conflicted
+++ resolved
@@ -9,12 +9,8 @@
 #define _aer_qasm_controller_hpp_
 
 #include "base/controller.hpp"
-<<<<<<< HEAD
 #include "simulators/ch/ch_state.hpp"
-#include "simulators/qubitvector/qv_state.hpp"
-=======
 #include "simulators/statevector/statevector_state.hpp"
->>>>>>> 086cacba
 #include "simulators/stabilizer/stabilizer_state.hpp"
 
 
@@ -192,6 +188,10 @@
   cvector_t initial_statevector_;
 
   // TODO: initial stabilizer state
+
+  // Controller-level parameter for CH method
+
+  bool ch_disable_measurement_opt_ = false;
 };
 
 //=========================================================================
@@ -211,14 +211,21 @@
   std::string method;
   if (JSON::get_value(method, "method", config)) {
     if (method == "statevector")
-
+    {
       simulation_method_ = Method::statevector;
+    }
     else if (method == "stabilizer")
+    {
       simulation_method_ = Method::stabilizer;
+    }
     else if (method == "ch")
+    {
       simulation_method_ = Method::ch_decomposition;
+    }
     else if (method != "automatic")
+    {
       throw std::runtime_error(std::string("QasmController: Invalid simulation method.") + method);
+    }
   }
 
   //Add custom initial state
@@ -242,6 +249,7 @@
       throw std::runtime_error("QasmController: initial_statevector is not a unit vector");
     }
   }
+  JSON::get_value(ch_disable_measurement_opt_, "disable_measurement_opt", config);
 }
 
 void QasmController::clear_config() {
@@ -276,7 +284,6 @@
       return run_circuit_helper<CH::State>(circ,
                                            shots,
                                            rng_seed,
-                                           num_threads_state,
                                            CHSimulator::Runner());
     default:
       // We shouldn't get here, so throw an exception if we do
@@ -434,6 +441,10 @@
 QasmController::check_measure_sampling_opt(const Circuit &circ) const {
   // Find first instance of a measurement and check there
   // are no reset operations before the measurement
+  if(simulation_method(circ) == Method::ch_decomposition && ch_disable_measurement_opt_)
+  {
+    return std::make_pair(false, 0);
+  }
   auto start = circ.ops.begin();
   while (start != circ.ops.end()) {
     const auto type = start->type;
