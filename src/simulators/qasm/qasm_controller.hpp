--- conflicted
+++ resolved
@@ -18,24 +18,13 @@
 #include "base/controller.hpp"
 #include "simulators/densitymatrix/densitymatrix_state.hpp"
 #include "simulators/extended_stabilizer/extended_stabilizer_state.hpp"
-<<<<<<< HEAD
-#include "simulators/statevector/statevector_state.hpp"
-#ifdef AER_THRUST_SUPPORTED
-#include "simulators/statevector/statevector_gpu_state.hpp"
-#endif
-#include "simulators/stabilizer/stabilizer_state.hpp"
-=======
->>>>>>> 88818370
 #include "simulators/matrix_product_state/matrix_product_state.hpp"
 #include "simulators/stabilizer/stabilizer_state.hpp"
 #include "simulators/statevector/statevector_state.hpp"
 #include "simulators/superoperator/superoperator_state.hpp"
-<<<<<<< HEAD
-=======
 #include "transpile/basic_opts.hpp"
 #include "transpile/delay_measure.hpp"
 #include "transpile/fusion.hpp"
->>>>>>> 88818370
 
 namespace AER {
 namespace Simulator {
@@ -142,17 +131,11 @@
   enum class Method {
     automatic,
     statevector,
-<<<<<<< HEAD
-    statevector_gpu,
-    density_matrix,
-    density_matrix_gpu,
-=======
     statevector_thrust_gpu,
     statevector_thrust_cpu,
     density_matrix,
     density_matrix_thrust_gpu,
     density_matrix_thrust_cpu,
->>>>>>> 88818370
     stabilizer,
     extended_stabilizer,
     matrix_product_state
@@ -273,7 +256,6 @@
 
   // Controller-level parameter for CH method
   bool extended_stabilizer_measure_sampling_ = false;
-
 };
 
 //=========================================================================
@@ -302,19 +284,6 @@
   if (JSON::get_value(method, "method", config)) {
     if (method == "statevector" || method == "statevector_cpu") {
       simulation_method_ = Method::statevector;
-<<<<<<< HEAD
-    }
-    else if (method == "statevector_gpu") {
-      simulation_method_ = Method::statevector_gpu;
-    }
-    else if (method == "density_matrix") {
-      simulation_method_ = Method::density_matrix;
-    }
-    else if (method == "density_matrix_gpu") {
-      simulation_method_ = Method::density_matrix_gpu;
-    }
-    else if (method == "stabilizer") {
-=======
     } else if (method == "statevector_gpu") {
       simulation_method_ = Method::statevector_thrust_gpu;
     } else if (method == "statevector_thrust") {
@@ -326,7 +295,6 @@
     } else if (method == "density_matrix_thrust") {
       simulation_method_ = Method::density_matrix_thrust_cpu;
     } else if (method == "stabilizer") {
->>>>>>> 88818370
       simulation_method_ = Method::stabilizer;
     } else if (method == "extended_stabilizer") {
       simulation_method_ = Method::extended_stabilizer;
@@ -409,33 +377,6 @@
             circ, noise, config, shots, rng_seed, initial_statevector_,
             Method::statevector);
       }
-<<<<<<< HEAD
-    case Method::statevector_gpu:
-#ifdef AER_THRUST_SUPPORTED
-      if (simulation_precision_ == Precision::double_precision) {
-        // Double-precision Statevector simulation
-      	return run_circuit_helper<Statevector::State<QV::QubitVectorThrust<double>>>(
-                                                      circ,
-                                                      noise,
-                                                      config,
-                                                      shots,
-                                                      rng_seed,
-                                                      initial_statevector_,
-                                                      Method::statevector_gpu);
-      } else {
-        // Single-precision Statevector simulation
-      	return run_circuit_helper<Statevector::State<QV::QubitVectorThrust<float>>>(
-                                                      circ,
-                                                      noise,
-                                                      config,
-                                                      shots,
-                                                      rng_seed,
-                                                      initial_statevector_,
-                                                      Method::statevector_gpu);
-      }
-#else
-      throw std::runtime_error("QasmController: method statevector_gpu is not supported");
-=======
     case Method::statevector_thrust_gpu:
 #ifndef AER_THRUST_CUDA
       throw std::runtime_error(
@@ -475,7 +416,6 @@
             circ, noise, config, shots, rng_seed, initial_statevector_,
             Method::statevector_thrust_cpu);
       }
->>>>>>> 88818370
 #endif
     case Method::density_matrix:
       if (simulation_precision_ == Precision::double_precision) {
@@ -530,34 +470,6 @@
             circ, noise, config, shots, rng_seed, cvector_t(),
             Method::density_matrix_thrust_cpu);
       }
-<<<<<<< HEAD
-    case Method::density_matrix_gpu:
-#ifdef AER_THRUST_SUPPORTED
-      if (simulation_precision_ == Precision::double_precision) {
-        // Double-precision density matrix simulation
-        return run_circuit_helper<DensityMatrix::State<QV::DensityMatrixThrust<double>>>(
-                                                      circ,
-                                                      noise,
-                                                      config,
-                                                      shots,
-                                                      rng_seed,
-                                                      cvector_t(),
-                                                      Method::density_matrix_gpu);
-      } else {
-        // Single-precision density matrix simulation
-        return run_circuit_helper<DensityMatrix::State<QV::DensityMatrixThrust<float>>>(
-                                                      circ,
-                                                      noise,
-                                                      config,
-                                                      shots,
-                                                      rng_seed,
-                                                      cvector_t(),
-                                                      Method::density_matrix_gpu);
-      }
-#else
-      throw std::runtime_error("QasmController: method density_matrix_gpu is not supported");
-=======
->>>>>>> 88818370
 #endif
     case Method::stabilizer:
       // Stabilizer simulation
@@ -601,17 +513,11 @@
       }
       return Method::statevector;
     }
-<<<<<<< HEAD
-    case Method::statevector_gpu: {
-#ifndef AER_THRUST_SUPPORTED
-      throw std::runtime_error("This version of AER doesn't support GPU statevector!");
-=======
     case Method::statevector_thrust_gpu: {
 #ifndef AER_THRUST_CUDA
       throw std::runtime_error(
           "QasmController: method statevector_gpu is not supported on this "
           "system");
->>>>>>> 88818370
 #else
       if (validate) {
         if (simulation_precision_ == Precision::single_precision) {
@@ -622,9 +528,6 @@
           validate_state(state, circ, noise_model, true);
         }
       }
-<<<<<<< HEAD
-      return Method::statevector_gpu;
-=======
       return Method::statevector_thrust_gpu;
 #endif
     }
@@ -644,41 +547,20 @@
         }
       }
       return Method::statevector_thrust_cpu;
->>>>>>> 88818370
 #endif
     }
     case Method::density_matrix: {
       if (validate) {
         if (simulation_precision_ == Precision::single_precision) {
-<<<<<<< HEAD
-          validate_state(DensityMatrix::State<QV::DensityMatrix<float>>(), circ, noise_model, true);
-        } else {
-          validate_state(DensityMatrix::State<QV::DensityMatrix<double>>(), circ, noise_model, true);
-=======
           validate_state(DensityMatrix::State<QV::DensityMatrix<float>>(), circ,
                          noise_model, true);
         } else {
           validate_state(DensityMatrix::State<QV::DensityMatrix<double>>(),
                          circ, noise_model, true);
->>>>>>> 88818370
         }
       }
       return Method::density_matrix;
     }
-<<<<<<< HEAD
-    case Method::density_matrix_gpu: {
-#ifndef AER_THRUST_SUPPORTED
-      throw std::runtime_error("This version of AER doesn't support GPU density matrix simulator!");
-#else
-      if (validate) {
-        if (simulation_precision_ == Precision::single_precision) {
-          validate_state(DensityMatrix::State<QV::DensityMatrixThrust<float>>(), circ, noise_model, true);
-        } else {
-          validate_state(DensityMatrix::State<QV::DensityMatrixThrust<double>>(), circ, noise_model, true);
-        }
-      }
-      return Method::density_matrix_gpu;
-=======
     case Method::density_matrix_thrust_gpu: {
 #ifndef AER_THRUST_SUPPORTED
       throw std::runtime_error(
@@ -715,7 +597,6 @@
         }
       }
       return Method::density_matrix_thrust_cpu;
->>>>>>> 88818370
 #endif
     }
     case Method::stabilizer: {
@@ -804,14 +685,9 @@
     const Circuit &circ, const Noise::NoiseModel &noise) const {
   switch (simulation_method(circ, noise, false)) {
     case Method::statevector:
-<<<<<<< HEAD
-  	case Method::statevector_gpu: {
-    	if (simulation_precision_ == Precision::single_precision) {
-=======
     case Method::statevector_thrust_cpu:
     case Method::statevector_thrust_gpu: {
       if (simulation_precision_ == Precision::single_precision) {
->>>>>>> 88818370
         Statevector::State<QV::QubitVector<float>> state;
         return state.required_memory_mb(circ.num_qubits, circ.ops);
       } else {
@@ -820,11 +696,6 @@
       }
     }
     case Method::density_matrix:
-<<<<<<< HEAD
-    case Method::density_matrix_gpu: {
-      DensityMatrix::State<> state;
-      return state.required_memory_mb(circ.num_qubits, circ.ops);
-=======
     case Method::density_matrix_thrust_cpu:
     case Method::density_matrix_thrust_gpu: {
       if (simulation_precision_ == Precision::single_precision) {
@@ -834,7 +705,6 @@
         DensityMatrix::State<> state;
         return state.required_memory_mb(circ.num_qubits, circ.ops);
       }
->>>>>>> 88818370
     }
     case Method::stabilizer: {
       Stabilizer::State state;
@@ -859,12 +729,8 @@
   const auto method = simulation_method(circ, noise_model, false);
   switch (method) {
     case Method::statevector:
-<<<<<<< HEAD
-    case Method::statevector_gpu:
-=======
     case Method::statevector_thrust_gpu:
     case Method::statevector_thrust_cpu:
->>>>>>> 88818370
     case Method::stabilizer:
     case Method::matrix_product_state: {
       if ((noise_model.is_ideal() || !noise_model.has_quantum_errors()) &&
@@ -878,12 +744,8 @@
       break;
     }
     case Method::density_matrix:
-<<<<<<< HEAD
-    case Method::density_matrix_gpu: {
-=======
     case Method::density_matrix_thrust_gpu:
     case Method::density_matrix_thrust_cpu:{
->>>>>>> 88818370
       if (check_measure_sampling_opt(circ, Method::density_matrix).first) {
         parallel_shots_ = 1;
         parallel_state_update_ =
@@ -904,20 +766,10 @@
 //-------------------------------------------------------------------------
 
 template <class State_t, class Initstate_t>
-<<<<<<< HEAD
-ExperimentData QasmController::run_circuit_helper(const Circuit &circ,
-                                              const Noise::NoiseModel &noise,
-                                              const json_t &config,
-                                              uint_t shots,
-                                              uint_t rng_seed,
-                                              const Initstate_t &initial_state,
-                                              const Method method) const {
-=======
 ExperimentData QasmController::run_circuit_helper(
     const Circuit &circ, const Noise::NoiseModel &noise, const json_t &config,
     uint_t shots, uint_t rng_seed, const Initstate_t &initial_state,
     const Method method) const {
->>>>>>> 88818370
   // Initialize new state object
   State_t state;
 
@@ -942,18 +794,12 @@
 
   // Choose execution method based on noise and method
   if (noise.is_ideal()) {
-<<<<<<< HEAD
-    run_circuit_without_noise(circ, shots, state, initial_state, method, data, rng);
-  }
-  else if ((method == Method::density_matrix || method == Method::density_matrix_gpu) && noise.has_quantum_errors()) {
-=======
     run_circuit_without_noise(circ, shots, state, initial_state, method, data,
                               rng);
   } else if ((method == Method::density_matrix ||
               method == Method::density_matrix_thrust_gpu ||
               method == Method::density_matrix_thrust_cpu) &&
              noise.has_quantum_errors()) {
->>>>>>> 88818370
     // We can sample the noise model using superoperator method
     // and then execute the resulting circuit containing superoperators
     Noise::NoiseModel noise_cpy = noise;
@@ -1058,13 +904,6 @@
   auto start = circ.ops.begin();
   while (start != circ.ops.end()) {
     const auto type = start->type;
-<<<<<<< HEAD
-    if (method != Method::density_matrix && method != Method::density_matrix_gpu) {
-      if(type == Operations::OpType::reset ||
-        type == Operations::OpType::initialize ||
-        type == Operations::OpType::kraus ||
-        type == Operations::OpType::superop) {
-=======
     if (method != Method::density_matrix &&
         method != Method::density_matrix_thrust_gpu &&
         method != Method::density_matrix_thrust_cpu) {
@@ -1072,7 +911,6 @@
           type == Operations::OpType::initialize ||
           type == Operations::OpType::kraus ||
           type == Operations::OpType::superop) {
->>>>>>> 88818370
         return std::make_pair(false, 0);
       }
     }
