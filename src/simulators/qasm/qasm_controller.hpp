/**
 * This code is part of Qiskit.
 *
 * (C) Copyright IBM 2018, 2019.
 *
 * This code is licensed under the Apache License, Version 2.0. You may
 * obtain a copy of this license in the LICENSE.txt file in the root directory
 * of this source tree or at http://www.apache.org/licenses/LICENSE-2.0.
 *
 * Any modifications or derivative works of this code must retain this
 * copyright notice, and modified files need to carry a notice indicating
 * that they have been altered from the originals.
 */

#ifndef _aer_qasm_controller_hpp_
#define _aer_qasm_controller_hpp_

#include "base/controller.hpp"
#include "transpile/basic_opts.hpp"
#include "transpile/fusion.hpp"
#include "transpile/truncate_qubits.hpp"
#include "simulators/extended_stabilizer/extended_stabilizer_state.hpp"
#include "simulators/statevector/statevector_state.hpp"
#include "simulators/stabilizer/stabilizer_state.hpp"
#include "simulators/tensor_network/tensor_network_state.hpp"

namespace AER {
namespace Simulator {

//=========================================================================
// QasmController class
//=========================================================================

/**************************************************************************
 * Config settings:
 * 
 * - "optimize_ideal_threshold" (int): Qubit threshold for running circuit
 *   optimizations passes for an ideal circuit [Default: 5].
 * - "optimize_noise_threshold" (int): Qubit threshold for running circuit
 *   optimizations passes for a noisy circuit [Default: 12].
 * 
 * From Statevector::State class
 *
 * - "initial_statevector" (json complex vector): Use a custom initial
 *      statevector for the simulation [Default: null].
 * - "zero_threshold" (double): Threshold for truncating small values to
 *      zero in result data [Default: 1e-10]
 * - "statevector_parallel_threshold" (int): Threshold that number of qubits
 *      must be greater than to enable OpenMP parallelization at State
 *      level [Default: 13]
 * - "statevector_sample_measure_opt" (int): Threshold that number of qubits
 *      must be greater than to enable indexing optimization during
 *      measure sampling [Default: 10]
 * - "statevector_hpc_gate_opt" (bool): Enable large qubit gate optimizations.
 *      [Default: False]
 *
 * From ExtendedStabilizer::State class
 * - "extended_stabilizer_approximation_error" (double): Set the error in the 
 *     approximation for the ch method. A smaller error needs more
 *     memory and computational time. [Default: 0.05]
 *
 * - "extended_stabilizer_disable_measurement_opt" (bool): Force the simulator to
 *      re-run the monte-carlo step for every measurement. Enabling
 *      this will improve the sampling accuracy if the output
 *      distribution is strongly peaked, but requires more
 *      computational time. [Default: True]
 *
 * - "extended_stabilizer_mixing_time" (int): Set how long the monte-carlo method
 *      runs before performing measurements. If the output
 *      distribution is strongly peaked, this can be
 *      decreased alongside setting extended_stabilizer_disable_measurement_opt
 *      to True. [Default: 5000]
 *
 * - "extended_stabilizer_norm_estimation_samples" (int): Number of samples used to
 *      compute the correct normalisation for a statevector snapshot.
 *      [Default: 100]
 *
 * - "extended_stabilizer_parallel_threshold" (int): Set the minimum size of the ch
 *      decomposition before we enable OpenMP parallelisation. If
 *      parallel circuit or shot execution is enabled this will only
 *      use unallocated CPU cores up to max_parallel_threads. [Default: 100]
 *
 * From BaseController Class
 *
 * - "noise_model" (json): A noise model to use for simulation [Default: null]
 * - "max_parallel_threads" (int): Set the maximum OpenMP threads that may
 *      be used across all levels of parallelization. Set to 0 for maximum
 *      available. [Default : 0]
 * - "max_parallel_experiments" (int): Set number of circuits that may be
 *      executed in parallel. Set to 0 to use the number of max parallel
 *      threads [Default: 1]
 * - "max_parallel_shots" (int): Set number of shots that maybe be executed
 *      in parallel for each circuit. Sset to 0 to use the number of max
 *      parallel threads [Default: 1].
 * - "counts" (bool): Return counts objecy in circuit data [Default: True]
 * - "snapshots" (bool): Return snapshots object in circuit data [Default: True]
 * - "memory" (bool): Return memory array in circuit data [Default: False]
 * - "register" (bool): Return register array in circuit data [Default: False]
 * - "max_memory_mb" (int): Memory in MB available to the state class.
 *      If specified, is divided by the number of parallel shots/experiments.
 *      [Default: 0]
 *
 **************************************************************************/

class QasmController : public Base::Controller {
public:
  //-----------------------------------------------------------------------
  // Constructor
  //-----------------------------------------------------------------------
  QasmController();

  //-----------------------------------------------------------------------
  // Base class config override
  //-----------------------------------------------------------------------

  // Load Controller, State and Data config from a JSON
  // config settings will be passed to the State and Data classes
  // Allowed config options:
  // - "initial_statevector: complex_vector"
  // Plus Base Controller config options
  virtual void set_config(const json_t &config) override;

  // Clear the current config
  void virtual clear_config() override;

protected:
  //-----------------------------------------------------------------------
  // Simulation types
  //-----------------------------------------------------------------------

  // Simulation methods for the Qasm Controller
  enum class Method {
    automatic,
    statevector,
    stabilizer,
    extended_stabilizer,
    tensor_network
  };

  //-----------------------------------------------------------------------
  // Base class abstract method override
  //-----------------------------------------------------------------------

  // Abstract method for executing a circuit.
  // This method must initialize a state and return output data for
  // the required number of shots.
  virtual OutputData run_circuit(const Circuit &circ,
                                 uint_t shots,
                                 uint_t rng_seed) const override;

  //----------------------------------------------------------------
  // Utility functions
  //----------------------------------------------------------------

  // Return the simulation method to use for the input circuit
  // If a custom method is specified in the config this will be
  // used. If the default automatic method is set this will choose
  // the appropriate method based on the input circuit.
  Method simulation_method(const Circuit &circ) const;

  // Initialize a State subclass to a given initial state
  template <class State_t, class Initstate_t>
  void initialize_state(const Circuit &circ,
                        State_t &state,
                        const Initstate_t &initial_state) const;

  // Set parallelization for qasm simulator
  virtual void set_parallelization_circuit(const Circuit& circ) override;

  //----------------------------------------------------------------
  // Run circuit helpers
  //----------------------------------------------------------------

  // Execute n-shots of a circuit on the input state
  template <class State_t, class Initstate_t>
  OutputData run_circuit_helper(const Circuit &circ,
                                uint_t shots,
                                uint_t rng_seed,
                                const Initstate_t &initial_state) const;

  // Execute a single shot a circuit by initializing the state vector
  // to initial_state, running all ops in circ, and updating data with
  // simulation output.
  template <class State_t, class Initstate_t>
  void run_single_shot(const Circuit &circ,
                       State_t &state,
                       const Initstate_t &initial_state,
                       OutputData &data,
                       RngEngine &rng) const;

  // Execute a n-shots of a circuit without noise.
  // If possible this is done using measure sampling to only simulate
  // a single shot up to the first measurement, then sampling measure
  // outcomes for each shot.
  template <class State_t, class Initstate_t>
  void run_circuit_without_noise(const Circuit &circ,
                                 uint_t shots,
                                 State_t &state,
                                 const Initstate_t &initial_state,
                                 OutputData &data,
                                 RngEngine &rng) const;

  // Execute n-shots of a circuit with noise by sampling a new noisy
  // instance of the circuit for each shot.
  template <class State_t, class Initstate_t>
  void run_circuit_with_noise(const Circuit &circ,
                              uint_t shots,
                              State_t &state,
                              const Initstate_t &initial_state,
                              OutputData &data,
                              RngEngine &rng) const;

  //----------------------------------------------------------------
  // Measure sampling optimization
  //----------------------------------------------------------------

  // Sample measurement outcomes for the input measure ops from the
  // current state of the input State_t
  template <class State_t>
  void measure_sampler(const std::vector<Operations::Op> &meas_ops,
                       uint_t shots,
                       State_t &state,
                       OutputData &data,
                       RngEngine &rng) const;

  // Check if measure sampling optimization is valid for the input circuit
  // if so return a pair {true, pos} where pos is the position of the
  // first measurement operation in the input circuit
  std::pair<bool, size_t> check_measure_sampling_opt(const Circuit &circ) const;

  //-----------------------------------------------------------------------
  // Config
  //-----------------------------------------------------------------------
  size_t required_memory_mb(const Circuit& circ) const override;

    // Simulation method
  Method simulation_method_ = Method::automatic;

  // Qubit threshold for running circuit optimizations
  uint_t circuit_opt_ideal_threshold_ = 5;
  uint_t circuit_opt_noise_threshold_ = 12;

  // Initial statevector for Statevector simulation method
  cvector_t initial_statevector_;

  // TODO: initial stabilizer state

  // Controller-level parameter for CH method
  bool extended_stabilizer_measure_sampling_ = false;
};

//=========================================================================
// Implementations
//=========================================================================

//-------------------------------------------------------------------------
// Constructor
//-------------------------------------------------------------------------
QasmController::QasmController() {
  add_circuit_optimization(Transpile::ReduceBarrier());
  add_circuit_optimization(Transpile::Fusion());
  add_circuit_optimization(Transpile::TruncateQubits());
}

//-------------------------------------------------------------------------
// Config
//-------------------------------------------------------------------------

void QasmController::set_config(const json_t &config) {

  // Set base controller config
  Base::Controller::set_config(config);

  // Override automatic simulation method with a fixed method
  std::string method;
  if (JSON::get_value(method, "method", config)) {
    if (method == "statevector") {
      simulation_method_ = Method::statevector;
    }
    else if (method == "stabilizer") {
      simulation_method_ = Method::stabilizer;
    }
    else if (method == "extended_stabilizer") {
      simulation_method_ = Method::extended_stabilizer;
    }
    else if (method == "tensor_network") 
    {
      simulation_method_ = Method::tensor_network;
    }
    else if (method != "automatic") {
      throw std::runtime_error(std::string("QasmController: Invalid simulation method (") +
                               method + std::string(")."));
    }
  }

  // Check for circuit optimization threshold
  JSON::get_value(circuit_opt_ideal_threshold_,
                  "optimize_ideal_threshold", config);
  JSON::get_value(circuit_opt_noise_threshold_,
                  "optimize_noise_threshold", config);

  // Check for extended stabilizer measure sampling
  JSON::get_value(extended_stabilizer_measure_sampling_,
                  "extended_stabilizer_measure_sampling", config);

  // DEPRECATED: Add custom initial state
  if (JSON::get_value(initial_statevector_, "initial_statevector", config)) {
    // Raise error if method is set to stabilizer or ch
    if (simulation_method_ == Method::stabilizer) {
      throw std::runtime_error(std::string("QasmController: Using an initial statevector") +
                               std::string(" is not valid with stabilizer simulation method.") +
                               method);
    }
    else if (simulation_method_ == Method::extended_stabilizer)
    {
      throw std::runtime_error(std::string("QasmController: Using an initial statevector") +
                               std::string(" is not valid with the CH simulation method.") +
                               method);
    }
    // Override simulator method to statevector
    simulation_method_ = Method::statevector;
    // Check initial state is normalized
    if (!Utils::is_unit_vector(initial_statevector_, validation_threshold_)) {
      throw std::runtime_error("QasmController: initial_statevector is not a unit vector");
    }
  }
}

void QasmController::clear_config() {
  Base::Controller::clear_config();
  simulation_method_ = Method::automatic;
  initial_statevector_ = cvector_t();
}

//-------------------------------------------------------------------------
// Base class override
//-------------------------------------------------------------------------

OutputData QasmController::run_circuit(const Circuit &circ,
                                       uint_t shots,
                                       uint_t rng_seed) const {
  // Execute according to simulation method

  switch (simulation_method(circ)) {
    case Method::statevector:
      // Statevector simulation
      return run_circuit_helper<Statevector::State<>>(
                                                      circ,
                                                      shots,
                                                      rng_seed,
                                                      initial_statevector_); // allow custom initial state
    case Method::stabilizer:
      // Stabilizer simulation
      // TODO: Stabilizer doesn't yet support custom state initialization
      return run_circuit_helper<Stabilizer::State>(circ,
                                                   shots,
                                                   rng_seed,
                                                   Clifford::Clifford()); // no custom initial state

    case Method::extended_stabilizer:
      return run_circuit_helper<ExtendedStabilizer::State>(circ,
                                                           shots,
                                                           rng_seed,
                                                           CHSimulator::Runner());

    case Method::tensor_network:
      // TODO: Tensor network doesn't yet support custom state initialization
      return run_circuit_helper<TensorNetworkState::State>(circ,
							   shots,
							   rng_seed,
        						   TensorNetworkState::MPS()); // no custom initial state

    default:
      throw std::runtime_error("QasmController:Invalid simulation method");
  }
}

//-------------------------------------------------------------------------
// Utility methods
//-------------------------------------------------------------------------

QasmController::Method QasmController::simulation_method(const Circuit &circ) const {
  // Check conditions for automatic simulation types
  auto method = simulation_method_;
  if (method == Method::automatic) {
    // Check if Clifford circuit and noise model
    if (validate_state(Stabilizer::State(), circ, noise_model_, false)) {
      method = Method::stabilizer;
    } else {
    // Default method is statevector, unless the memory requirements are too large
      Statevector::State<> sv_state;
      if(!(validate_memory_requirements(sv_state, circ, false))) {
        if(validate_state(ExtendedStabilizer::State(), circ, noise_model_, false)) {
          method = Method::extended_stabilizer;
        } else {
          std::stringstream msg;
          msg << "QasmController: Circuit cannot be run on any available backend. max_memory_mb="
              << max_memory_mb_ << "mb";
          throw std::runtime_error(msg.str());
        }
      } else {
        method = Method::statevector;
      }
    }
  }
  return method;
}

template <class State_t, class Initstate_t>
void QasmController::initialize_state(const Circuit &circ,
                                      State_t &state,
                                      const Initstate_t &initial_state) const {
  if (initial_state.empty()) {
    state.initialize_qreg(circ.num_qubits);
  } else {
    state.initialize_qreg(circ.num_qubits, initial_state);
  }
  state.initialize_creg(circ.num_memory, circ.num_registers);
}

size_t QasmController::required_memory_mb(const Circuit& circ) const {
  switch (simulation_method(circ)) {
    case Method::statevector: {
      Statevector::State<> state;
      return state.required_memory_mb(circ.num_qubits, circ.ops);
    }
    case Method::stabilizer: {
      Stabilizer::State state;
      return state.required_memory_mb(circ.num_qubits, circ.ops);
    }
    case Method::extended_stabilizer: {
      ExtendedStabilizer::State state;
      return state.required_memory_mb(circ.num_qubits, circ.ops);
    }
    case Method::tensor_network: {
      TensorNetworkState::State state;
      return state.required_memory_mb(circ.num_qubits, circ.ops);
    }
    default:
      // We shouldn't get here, so throw an exception if we do
      throw std::runtime_error("QasmController:Invalid simulation method");
  }
}

void QasmController::set_parallelization_circuit(const Circuit& circ) {

  if (max_parallel_threads_ < max_parallel_shots_)
    max_parallel_shots_ = max_parallel_threads_;

  switch (simulation_method(circ)) {
<<<<<<< HEAD
    case Method::statevector: {
      if ((noise_model_.ideal() || noise_model_.only_readout_errors() ) && check_measure_sampling_opt(circ).first) {
=======
    case Method::statevector:
    case Method::tensor_network: {
      if (noise_model_.ideal() && check_measure_sampling_opt(circ).first) {
>>>>>>> 92607b7f
        parallel_shots_ = 1;
        parallel_state_update_ = max_parallel_threads_;
        return;
      }
    }
    default: {
      Base::Controller::set_parallelization_circuit(circ);
    }
  }
}

//-------------------------------------------------------------------------
// Run circuit helpers
//-------------------------------------------------------------------------

template <class State_t, class Initstate_t>
OutputData QasmController::run_circuit_helper(const Circuit &circ,
                                              uint_t shots,
                                              uint_t rng_seed,
                                              const Initstate_t &initial_state) const {  
  // Initialize new state object
  State_t state;

  // Validate state again and raise exeption if invalid ops
  validate_state(state, circ, noise_model_, true);
  // Check memory requirements, raise exception if they're exceeded
  validate_memory_requirements(state, circ, true);
  // Set state config
  state.set_config(Base::Controller::config_);
  state.set_parallalization(parallel_state_update_);

  // Rng engine
  RngEngine rng;
  rng.set_seed(rng_seed);

  // Output data container
  OutputData data;
  data.set_config(Base::Controller::config_);
  data.add_additional_data("metadata",
                           json_t::object({{"method", state.name()}}));

  // Check if there is noise for the implementation
  if (noise_model_.ideal() || noise_model_.only_readout_errors()) {
    run_circuit_without_noise(circ, shots, state, initial_state, data, rng);
  } else {
    run_circuit_with_noise(circ, shots, state, initial_state, data, rng);
  }
  return data;
}


template <class State_t, class Initstate_t>
void QasmController::run_single_shot(const Circuit &circ,
                                     State_t &state,
                                     const Initstate_t &initial_state,
                                     OutputData &data,
                                     RngEngine &rng) const {
  initialize_state(circ, state, initial_state);
  state.apply_ops(circ.ops, data, rng);
  state.add_creg_to_data(data);
}


template <class State_t, class Initstate_t>
void QasmController::run_circuit_with_noise(const Circuit &circ,
                                            uint_t shots,
                                            State_t &state,
                                            const Initstate_t &initial_state,
                                            OutputData &data,
                                            RngEngine &rng) const {
  // Sample a new noise circuit and optimize for each shot
  while(shots-- > 0) {
    Circuit noise_circ = noise_model_.sample_noise(circ, rng);
    if (noise_circ.num_qubits > circuit_opt_noise_threshold_) {
      optimize_circuit(noise_circ, state, data);
    }
    run_single_shot(noise_circ, state, initial_state, data, rng);
  }                                   
}


template <class State_t, class Initstate_t>
void QasmController::run_circuit_without_noise(const Circuit &circ,
                                               uint_t shots,
                                               State_t &state,
                                               const Initstate_t &initial_state,
                                               OutputData &data,
                                               RngEngine &rng) const {
  // Optimize circuit for state type
  Circuit opt_circ = circ;
  if (circ.num_qubits > circuit_opt_ideal_threshold_) {
    optimize_circuit(opt_circ, state, data);
  }

  // Check if measure sampler and optimization are valid
  auto check = check_measure_sampling_opt(opt_circ);
  if (check.first == false) {
    // Perform standard execution if we cannot apply the
    // measurement sampling optimization
    while(shots-- > 0) {
      run_single_shot(opt_circ, state, initial_state, data, rng);
    }
  } else {
    // Implement measure sampler
    auto pos = check.second; // Position of first measurement op

    // Run circuit instructions before first measure
    std::vector<Operations::Op> ops(opt_circ.ops.begin(), opt_circ.ops.begin() + pos);
    initialize_state(opt_circ, state, initial_state);
    state.apply_ops(ops, data, rng);

    // Get measurement operations and set of measured qubits
    ops = std::vector<Operations::Op>(opt_circ.ops.begin() + pos, opt_circ.ops.end());
    measure_sampler(ops, shots, state, data, rng);
  }  
}


//-------------------------------------------------------------------------
// Measure sampling optimization
//-------------------------------------------------------------------------

std::pair<bool, size_t>
QasmController::check_measure_sampling_opt(const Circuit &circ) const {
  // Find first instance of a measurement and check there
  // are no reset or initialize operations before the measurement
  if(simulation_method(circ) == Method::extended_stabilizer
     && !extended_stabilizer_measure_sampling_) {
    return std::make_pair(false, 0);
  }
  auto start = circ.ops.begin();
  while (start != circ.ops.end()) {
    const auto type = start->type;
    if (type == Operations::OpType::reset ||
	type == Operations::OpType::initialize ||
        type == Operations::OpType::kraus) {
      return std::make_pair(false, 0);
    }
    if (type == Operations::OpType::measure)
      break;
    ++start;
  }
  // Record position for if optimization passes
  auto start_meas = start;
  // Check all remaining operations are measurements
  while (start != circ.ops.end()) {
<<<<<<< HEAD
    if (start->type != Operations::OpType::measure ||
        start->type == Operations::OpType::roerror) {
=======
    if (start->type != Operations::OpType::measure || start->conditional) {
>>>>>>> 92607b7f
      return std::make_pair(false, 0);
    }
    ++start;
  }
  // If we made it this far we can apply the optimization
  //size_t meas_pos = start_meas - circ.ops.begin();
  size_t meas_pos = std::distance(circ.ops.begin(), start_meas);
  return std::make_pair(true, meas_pos);
}


template <class State_t>
void QasmController::measure_sampler(const std::vector<Operations::Op> &meas_roerror_ops,
                                     uint_t shots,
                                     State_t &state,
                                     OutputData &data,
                                     RngEngine &rng) const {

  // Check if meas_circ is empty, and if so return initial creg
  if (meas_roerror_ops.empty()) {
    while (shots-- > 0) {
      state.add_creg_to_data(data);
    }
    return;
  }

  std::vector<Operations::Op> meas_ops;
  std::vector<Operations::Op> roerror_ops;
  for (const Operations::Op& op: meas_roerror_ops)
    if (op.type == Operations::OpType::roerror)
      roerror_ops.push_back(op);
    else /*(op.type == Operations::OpType::measure) */
      meas_ops.push_back(op);

  // Get measured qubits from circuit sort and delete duplicates
  std::vector<uint_t> meas_qubits; // measured qubits
  for (const auto &op : meas_ops) {
    for (size_t j=0; j < op.qubits.size(); ++j)
      meas_qubits.push_back(op.qubits[j]);
  }
  sort(meas_qubits.begin(), meas_qubits.end());
  meas_qubits.erase(unique(meas_qubits.begin(), meas_qubits.end()), meas_qubits.end());
  // Generate the samples
  auto all_samples = state.sample_measure(meas_qubits, shots, rng);

  // Make qubit map of position in vector of measured qubits
  std::unordered_map<uint_t, uint_t> qubit_map;
  for (uint_t j=0; j < meas_qubits.size(); ++j) {
      qubit_map[meas_qubits[j]] = j;
  }

  // Maps of memory and register to qubit position
  std::unordered_map<uint_t, uint_t> memory_map;
  std::unordered_map<uint_t, uint_t> register_map;
  for (const auto &op : meas_ops) {
    for (size_t j=0; j < op.qubits.size(); ++j) {
      auto pos = qubit_map[op.qubits[j]];
      if (!op.memory.empty())
        memory_map[op.memory[j]] = pos;
      if (!op.registers.empty())
        register_map[op.registers[j]] = pos;
    }
  }

  // Process samples
  // Convert opts to circuit so we can get the needed creg sizes
  // NB: this function could probably be moved somewhere else like Utils or Ops
  Circuit meas_circ(meas_roerror_ops);
  ClassicalRegister creg;
  while (!all_samples.empty()) {
    auto sample = all_samples.back();
    creg.initialize(meas_circ.num_memory, meas_circ.num_registers);

    // process memory bit measurements
    for (const auto &pair : memory_map) {
      creg.store_measure(reg_t({sample[pair.second]}), reg_t({pair.first}), reg_t());
    }
    // process register bit measurements
    for (const auto &pair : register_map) {
      creg.store_measure(reg_t({sample[pair.second]}), reg_t(), reg_t({pair.first}));
    }

    // process read out errors for memory and registers
    for (const Operations::Op& roerror: roerror_ops) {
      creg.apply_roerror(roerror, rng);
    }

    auto memory = creg.memory_hex();
    data.add_memory_count(memory);
    data.add_memory_singleshot(memory);

    data.add_register_singleshot(creg.register_hex());

    // pop off processed sample
    all_samples.pop_back();
  }
}

//-------------------------------------------------------------------------
} // end namespace Simulator
//-------------------------------------------------------------------------
} // end namespace AER
//-------------------------------------------------------------------------
#endif<|MERGE_RESOLUTION|>--- conflicted
+++ resolved
@@ -448,14 +448,10 @@
     max_parallel_shots_ = max_parallel_threads_;
 
   switch (simulation_method(circ)) {
-<<<<<<< HEAD
-    case Method::statevector: {
-      if ((noise_model_.ideal() || noise_model_.only_readout_errors() ) && check_measure_sampling_opt(circ).first) {
-=======
     case Method::statevector:
     case Method::tensor_network: {
-      if (noise_model_.ideal() && check_measure_sampling_opt(circ).first) {
->>>>>>> 92607b7f
+      if ((noise_model_.ideal() || noise_model_.only_readout_errors()) &&
+          check_measure_sampling_opt(circ).first) {
         parallel_shots_ = 1;
         parallel_state_update_ = max_parallel_threads_;
         return;
@@ -602,12 +598,9 @@
   auto start_meas = start;
   // Check all remaining operations are measurements
   while (start != circ.ops.end()) {
-<<<<<<< HEAD
     if (start->type != Operations::OpType::measure ||
+        start->conditional ||
         start->type == Operations::OpType::roerror) {
-=======
-    if (start->type != Operations::OpType::measure || start->conditional) {
->>>>>>> 92607b7f
       return std::make_pair(false, 0);
     }
     ++start;
