/**
 * This code is part of Qiskit.
 *
 * (C) Copyright IBM 2018, 2019.
 *
 * This code is licensed under the Apache License, Version 2.0. You may
 * obtain a copy of this license in the LICENSE.txt file in the root directory
 * of this source tree or at http://www.apache.org/licenses/LICENSE-2.0.
 *
 * Any modifications or derivative works of this code must retain this
 * copyright notice, and modified files need to carry a notice indicating
 * that they have been altered from the originals.
 */

#ifndef _aer_qasm_controller_hpp_
#define _aer_qasm_controller_hpp_

#include "base/controller.hpp"
#include "transpile/basic_opts.hpp"
#include "transpile/fusion.hpp"
#include "transpile/delay_measure.hpp"
#include "simulators/extended_stabilizer/extended_stabilizer_state.hpp"
#include "simulators/statevector/statevector_state.hpp"
#ifdef AER_THRUST_SUPPORTED
#include "simulators/statevector/statevector_gpu_state.hpp"
#endif
#include "simulators/stabilizer/stabilizer_state.hpp"
#include "simulators/matrix_product_state/matrix_product_state.hpp"
#include "simulators/densitymatrix/densitymatrix_state.hpp"
#include "simulators/superoperator/superoperator_state.hpp"

namespace AER {
namespace Simulator {

//=========================================================================
// QasmController class
//=========================================================================

/**************************************************************************
 * Config settings:
 * - "optimize_ideal_threshold" (int): Qubit threshold for running circuit
 *   optimizations passes for an ideal circuit [Default: 0].
 * - "optimize_noise_threshold" (int): Qubit threshold for running circuit
 *   optimizations passes for a noisy circuit [Default: 12].
 *
 * From Statevector::State class
 *
 * - "initial_statevector" (json complex vector): Use a custom initial
 *      statevector for the simulation [Default: null].
 * - "zero_threshold" (double): Threshold for truncating small values to
 *      zero in result data [Default: 1e-10]
 * - "statevector_parallel_threshold" (int): Threshold that number of qubits
 *      must be greater than to enable OpenMP parallelization at State
 *      level [Default: 13]
 * - "statevector_sample_measure_opt" (int): Threshold that number of qubits
 *      must be greater than to enable indexing optimization during
 *      measure sampling [Default: 10]
 * - "statevector_hpc_gate_opt" (bool): Enable large qubit gate optimizations.
 *      [Default: False]
 *
 * From ExtendedStabilizer::State class
 * - "extended_stabilizer_approximation_error" (double): Set the error in the
 *     approximation for the ch method. A smaller error needs more
 *     memory and computational time. [Default: 0.05]
 *
 * - "extended_stabilizer_disable_measurement_opt" (bool): Force the simulator to
 *      re-run the monte-carlo step for every measurement. Enabling
 *      this will improve the sampling accuracy if the output
 *      distribution is strongly peaked, but requires more
 *      computational time. [Default: True]
 *
 * - "extended_stabilizer_mixing_time" (int): Set how long the monte-carlo method
 *      runs before performing measurements. If the output
 *      distribution is strongly peaked, this can be
 *      decreased alongside setting extended_stabilizer_disable_measurement_opt
 *      to True. [Default: 5000]
 *
 * - "extended_stabilizer_norm_estimation_samples" (int): Number of samples used to
 *      compute the correct normalisation for a statevector snapshot.
 *      [Default: 100]
 *
 * - "extended_stabilizer_parallel_threshold" (int): Set the minimum size of the ch
 *      decomposition before we enable OpenMP parallelisation. If
 *      parallel circuit or shot execution is enabled this will only
 *      use unallocated CPU cores up to max_parallel_threads. [Default: 100]
 *
 * From BaseController Class
 *
 * - "noise_model" (json): A noise model to use for simulation [Default: null]
 * - "max_parallel_threads" (int): Set the maximum OpenMP threads that may
 *      be used across all levels of parallelization. Set to 0 for maximum
 *      available. [Default : 0]
 * - "max_parallel_experiments" (int): Set number of circuits that may be
 *      executed in parallel. Set to 0 to use the number of max parallel
 *      threads [Default: 1]
 * - "max_parallel_shots" (int): Set number of shots that maybe be executed
 *      in parallel for each circuit. Sset to 0 to use the number of max
 *      parallel threads [Default: 1].
 * - "counts" (bool): Return counts objecy in circuit data [Default: True]
 * - "snapshots" (bool): Return snapshots object in circuit data [Default: True]
 * - "memory" (bool): Return memory array in circuit data [Default: False]
 * - "register" (bool): Return register array in circuit data [Default: False]
 * - "max_memory_mb" (int): Memory in MB available to the state class.
 *      If specified, is divided by the number of parallel shots/experiments.
 *      [Default: 0]
 *
 **************************************************************************/

class QasmController : public Base::Controller {
public:
  //-----------------------------------------------------------------------
  // Constructor
  //-----------------------------------------------------------------------
  QasmController();

  //-----------------------------------------------------------------------
  // Base class config override
  //-----------------------------------------------------------------------

  // Load Controller, State and Data config from a JSON
  // config settings will be passed to the State and Data classes
  // Allowed config options:
  // - "initial_statevector: complex_vector"
  // Plus Base Controller config options
  virtual void set_config(const json_t &config) override;

  // Clear the current config
  void virtual clear_config() override;

protected:
  //-----------------------------------------------------------------------
  // Simulation types
  //-----------------------------------------------------------------------

  // Simulation methods for the Qasm Controller
  enum class Method {
    automatic,
    statevector,
    statevector_gpu,
    density_matrix,
    density_matrix_gpu,
    stabilizer,
    extended_stabilizer,
    matrix_product_state
  };

  // Simulation precision
  enum class Precision {
    double_precision,
    single_precision
  };

  //-----------------------------------------------------------------------
  // Base class abstract method override
  //-----------------------------------------------------------------------

  // Abstract method for executing a circuit.
  // This method must initialize a state and return output data for
  // the required number of shots.
  virtual ExperimentData run_circuit(const Circuit &circ,
                                 const Noise::NoiseModel& noise,
                                 const json_t &config,
                                 uint_t shots,
                                 uint_t rng_seed) const override;

  //----------------------------------------------------------------
  // Utility functions
  //----------------------------------------------------------------

  // Return the simulation method to use for the input circuit
  // If a custom method is specified in the config this will be
  // used. If the default automatic method is set this will choose
  // the appropriate method based on the input circuit.
  Method simulation_method(const Circuit &circ,
                           const Noise::NoiseModel &noise,
                           bool validate = false) const;

  // Initialize a State subclass to a given initial state
  template <class State_t, class Initstate_t>
  void initialize_state(const Circuit &circ,
                        State_t &state,
                        const Initstate_t &initial_state) const;

  // Set parallelization for qasm simulator
  virtual void set_parallelization_circuit(const Circuit& circ,
                                           const Noise::NoiseModel& noise) override;

  //----------------------------------------------------------------
  // Run circuit helpers
  //----------------------------------------------------------------

  // Execute n-shots of a circuit on the input state
  template <class State_t, class Initstate_t>
  ExperimentData run_circuit_helper(const Circuit &circ,
                                const Noise::NoiseModel &noise,
                                const json_t &config,
                                uint_t shots,
                                uint_t rng_seed,
                                const Initstate_t &initial_state,
                                const Method method) const;

  // Execute a single shot a circuit by initializing the state vector
  // to initial_state, running all ops in circ, and updating data with
  // simulation output.
  template <class State_t, class Initstate_t>
  void run_single_shot(const Circuit &circ,
                       State_t &state,
                       const Initstate_t &initial_state,
                       ExperimentData &data,
                       RngEngine &rng) const;

  // Execute a n-shots of a circuit without noise.
  // If possible this is done using measure sampling to only simulate
  // a single shot up to the first measurement, then sampling measure
  // outcomes for each shot.
  template <class State_t, class Initstate_t>
  void run_circuit_without_noise(const Circuit &circ,
                                 uint_t shots,
                                 State_t &state,
                                 const Initstate_t &initial_state,
                                 const Method method,
                                 ExperimentData &data,
                                 RngEngine &rng) const;

  // Execute n-shots of a circuit with noise by sampling a new noisy
  // instance of the circuit for each shot.
  template <class State_t, class Initstate_t>
  void run_circuit_with_noise(const Circuit &circ,
                              const Noise::NoiseModel& noise,
                              uint_t shots,
                              State_t &state,
                              const Initstate_t &initial_state,
                              ExperimentData &data,
                              RngEngine &rng) const;

  //----------------------------------------------------------------
  // Measure sampling optimization
  //----------------------------------------------------------------

  // Sample measurement outcomes for the input measure ops from the
  // current state of the input State_t
  template <class State_t>
  void measure_sampler(const std::vector<Operations::Op> &meas_ops,
                       uint_t shots,
                       State_t &state,
                       ExperimentData &data,
                       RngEngine &rng) const;

  // Check if measure sampling optimization is valid for the input circuit
  // if so return a pair {true, pos} where pos is the position of the
  // first measurement operation in the input circuit
  std::pair<bool, size_t>
  check_measure_sampling_opt(const Circuit &circ, const Method method) const;

  //-----------------------------------------------------------------------
  // Config
  //-----------------------------------------------------------------------
  size_t required_memory_mb(const Circuit& circ,
                            const Noise::NoiseModel& noise) const override;

  // Simulation method
  Method simulation_method_ = Method::automatic;

  // Simulation precision
  Precision simulation_precision_ = Precision::double_precision;

  // Qubit threshold for running circuit optimizations
  uint_t circuit_opt_ideal_threshold_ = 0;
  uint_t circuit_opt_noise_threshold_ = 12;

  // Initial statevector for Statevector simulation method
  cvector_t initial_statevector_;

  // TODO: initial stabilizer state

  // Controller-level parameter for CH method
  bool extended_stabilizer_measure_sampling_ = false;

};

//=========================================================================
// Implementations
//=========================================================================

//-------------------------------------------------------------------------
// Constructor
//-------------------------------------------------------------------------
QasmController::QasmController() {
  add_circuit_optimization(Transpile::ReduceBarrier());
  add_circuit_optimization(Transpile::DelayMeasure());
  add_circuit_optimization(Transpile::Fusion());
}

//-------------------------------------------------------------------------
// Config
//-------------------------------------------------------------------------

void QasmController::set_config(const json_t &config) {

  // Set base controller config
  Base::Controller::set_config(config);

  // Override automatic simulation method with a fixed method
  std::string method;
  if (JSON::get_value(method, "method", config)) {
    if (method == "statevector") {
      simulation_method_ = Method::statevector;
    }
    else if (method == "statevector_gpu") {
      simulation_method_ = Method::statevector_gpu;
    }
    else if (method == "density_matrix") {
      simulation_method_ = Method::density_matrix;
    }
    else if (method == "density_matrix_gpu") {
      simulation_method_ = Method::density_matrix_gpu;
    }
    else if (method == "stabilizer") {
      simulation_method_ = Method::stabilizer;
    }
    else if (method == "extended_stabilizer") {
      simulation_method_ = Method::extended_stabilizer;
    }
    else if (method == "matrix_product_state")
    {
      simulation_method_ = Method::matrix_product_state;
    }
    else if (method != "automatic") {
      throw std::runtime_error(std::string("QasmController: Invalid simulation method (") +
                               method + std::string(")."));
    }
  }

  std::string precision;
  if (JSON::get_value(precision, "precision", config)) {
    if (precision == "double") {
      simulation_precision_ = Precision::double_precision;
    } else if (precision == "single") {
      simulation_precision_ = Precision::single_precision;
    }
  }


  // Check for circuit optimization threshold
  JSON::get_value(circuit_opt_ideal_threshold_,
                  "optimize_ideal_threshold", config);
  JSON::get_value(circuit_opt_noise_threshold_,
                  "optimize_noise_threshold", config);

  // Check for extended stabilizer measure sampling
  JSON::get_value(extended_stabilizer_measure_sampling_,
                  "extended_stabilizer_measure_sampling", config);

  // DEPRECATED: Add custom initial state
  if (JSON::get_value(initial_statevector_, "initial_statevector", config)) {
    // Raise error if method is set to stabilizer or ch
    if (simulation_method_ == Method::stabilizer) {
      throw std::runtime_error(std::string("QasmController: Using an initial statevector") +
                               std::string(" is not valid with stabilizer simulation method.") +
                               method);
    }
    else if (simulation_method_ == Method::extended_stabilizer)
    {
      throw std::runtime_error(std::string("QasmController: Using an initial statevector") +
                               std::string(" is not valid with the CH simulation method.") +
                               method);
    }
    // Override simulator method to statevector
    simulation_method_ = Method::statevector;
    // Check initial state is normalized
    if (!Utils::is_unit_vector(initial_statevector_, validation_threshold_)) {
      throw std::runtime_error("QasmController: initial_statevector is not a unit vector");
    }
  }
}

void QasmController::clear_config() {
  Base::Controller::clear_config();
  simulation_method_ = Method::automatic;
  initial_statevector_ = cvector_t();
}

//-------------------------------------------------------------------------
// Base class override
//-------------------------------------------------------------------------

ExperimentData QasmController::run_circuit(const Circuit &circ,
                                       const Noise::NoiseModel& noise,
                                       const json_t &config,
                                       uint_t shots,
                                       uint_t rng_seed) const {
  // Validate circuit for simulation method
  switch (simulation_method(circ, noise, true)) {
    case Method::statevector:
      if (simulation_precision_ == Precision::double_precision) {
        // Double-precision Statevector simulation
        return run_circuit_helper<Statevector::State<QV::QubitVector<double>>>(
                                                      circ,
                                                      noise,
                                                      config,
                                                      shots,
                                                      rng_seed,
                                                      initial_statevector_,
                                                      Method::statevector);
      } else {
        // Single-precision Statevector simulation
        return run_circuit_helper<Statevector::State<QV::QubitVector<float>>>(
                                                      circ,
                                                      noise,
                                                      config,
                                                      shots,
                                                      rng_seed,
                                                      initial_statevector_,
                                                      Method::statevector);
      }
    case Method::statevector_gpu:
#ifdef AER_THRUST_SUPPORTED
      if (simulation_precision_ == Precision::double_precision) {
        // Double-precision Statevector simulation
<<<<<<< HEAD
      	return run_circuit_helper<StatevectorThrust::State<QV::QubitVectorThrust<double>>>(
=======
      	return run_circuit_helper<Statevector::State<QV::QubitVectorThrust<double>>>(
>>>>>>> 64062114
                                                      circ,
                                                      noise,
                                                      config,
                                                      shots,
                                                      rng_seed,
                                                      initial_statevector_,
                                                      Method::statevector_gpu);
      } else {
        // Single-precision Statevector simulation
<<<<<<< HEAD
      	return run_circuit_helper<StatevectorThrust::State<QV::QubitVectorThrust<float>>>(
=======
      	return run_circuit_helper<Statevector::State<QV::QubitVectorThrust<float>>>(
>>>>>>> 64062114
                                                      circ,
                                                      noise,
                                                      config,
                                                      shots,
                                                      rng_seed,
                                                      initial_statevector_,
                                                      Method::statevector_gpu);
      }
#else
      throw std::runtime_error("QasmController: method statevector_gpu is not supported");
#endif
    case Method::density_matrix:
      if (simulation_precision_ == Precision::double_precision) {
        // Double-precision density matrix simulation
        return run_circuit_helper<DensityMatrix::State<QV::DensityMatrix<double>>>(
                                                      circ,
                                                      noise,
                                                      config,
                                                      shots,
                                                      rng_seed,
                                                      cvector_t(),
                                                      Method::density_matrix);
      } else {
        // Single-precision density matrix simulation
        return run_circuit_helper<DensityMatrix::State<QV::DensityMatrix<float>>>(
                                                      circ,
                                                      noise,
                                                      config,
                                                      shots,
                                                      rng_seed,
                                                      cvector_t(),
                                                      Method::density_matrix);
      }
    case Method::density_matrix_gpu:
#ifdef AER_THRUST_SUPPORTED
      if (simulation_precision_ == Precision::double_precision) {
        // Double-precision density matrix simulation
        return run_circuit_helper<DensityMatrix::State<QV::DensityMatrixThrust<double>>>(
                                                      circ,
                                                      noise,
                                                      config,
                                                      shots,
                                                      rng_seed,
                                                      cvector_t(),
                                                      Method::density_matrix_gpu);
      } else {
        // Single-precision density matrix simulation
        return run_circuit_helper<DensityMatrix::State<QV::DensityMatrixThrust<float>>>(
                                                      circ,
                                                      noise,
                                                      config,
                                                      shots,
                                                      rng_seed,
                                                      cvector_t(),
                                                      Method::density_matrix_gpu);
      }
#else
      throw std::runtime_error("QasmController: method density_matrix_gpu is not supported");
#endif
    case Method::stabilizer:
      // Stabilizer simulation
      // TODO: Stabilizer doesn't yet support custom state initialization
      return run_circuit_helper<Stabilizer::State>(circ,
                                                   noise,
                                                   config,
                                                   shots,
                                                   rng_seed,
                                                   Clifford::Clifford(),
                                                   Method::stabilizer);
    case Method::extended_stabilizer:
      return run_circuit_helper<ExtendedStabilizer::State>(circ,
                                                           noise,
                                                           config,
                                                           shots,
                                                           rng_seed,
                                                           CHSimulator::Runner(),
                                                           Method::extended_stabilizer);

    case Method::matrix_product_state:
      return run_circuit_helper<MatrixProductState::State>(circ,
                                                           noise,
                                                           config,
                                                           shots,
                                                           rng_seed,
                                                           MatrixProductState::MPS(),
                                                           Method::matrix_product_state);

    default:
      throw std::runtime_error("QasmController:Invalid simulation method");
  }
}


//-------------------------------------------------------------------------
// Utility methods
//-------------------------------------------------------------------------

QasmController::Method
QasmController::simulation_method(const Circuit &circ,
                                  const Noise::NoiseModel &noise_model,
                                  bool validate) const {
  // Check simulation method and validate state
  switch(simulation_method_) {
    case Method::statevector: {
      if (validate) {
        if (simulation_precision_ == Precision::single_precision) {
          Statevector::State<QV::QubitVector<float>> state;
          validate_state(state, circ, noise_model, true);
        } else {
          Statevector::State<QV::QubitVector<>> state;
          validate_state(state, circ, noise_model, true);
        }
      }
      return Method::statevector;
    }
    case Method::statevector_gpu: {
#ifndef AER_THRUST_SUPPORTED
      throw std::runtime_error("This version of AER doesn't support GPU statevector!");
#else
      if (validate) {
        if (simulation_precision_ == Precision::single_precision) {
<<<<<<< HEAD
          StatevectorThrust::State<QV::QubitVectorThrust<float>> state;
          validate_state(state, circ, noise_model, true);
        } else {
          StatevectorThrust::State<QV::QubitVectorThrust<>> state;
=======
          Statevector::State<QV::QubitVectorThrust<float>> state;
          validate_state(state, circ, noise_model, true);
        } else {
          Statevector::State<QV::QubitVectorThrust<>> state;
>>>>>>> 64062114
          validate_state(state, circ, noise_model, true);
        }
      }
      return Method::statevector_gpu;
#endif
    }
    case Method::density_matrix: {
      if (validate) {
        if (simulation_precision_ == Precision::single_precision) {
          validate_state(DensityMatrix::State<QV::DensityMatrix<float>>(), circ, noise_model, true);
        } else {
          validate_state(DensityMatrix::State<QV::DensityMatrix<double>>(), circ, noise_model, true);
        }
      }
      return Method::density_matrix;
    }
    case Method::density_matrix_gpu: {
#ifndef AER_THRUST_SUPPORTED
      throw std::runtime_error("This version of AER doesn't support GPU density matrix simulator!");
#else
      if (validate) {
        if (simulation_precision_ == Precision::single_precision) {
          validate_state(DensityMatrix::State<QV::DensityMatrixThrust<float>>(), circ, noise_model, true);
        } else {
          validate_state(DensityMatrix::State<QV::DensityMatrixThrust<double>>(), circ, noise_model, true);
        }
      }
      return Method::density_matrix_gpu;
#endif
    }
    case Method::stabilizer: {
      if (validate)
        validate_state(Stabilizer::State(), circ, noise_model, true);
      return Method::stabilizer;
    }
    case Method::extended_stabilizer: {
      if (validate)
        validate_state(ExtendedStabilizer::State(), circ, noise_model, true);
      return Method::extended_stabilizer;
    }
    case Method::matrix_product_state: {
      if (validate)
        validate_state(MatrixProductState::State(), circ, noise_model, true);
      return Method::matrix_product_state;
    }
    case Method::automatic: {
      // If circuit and noise model are Clifford run on Stabilizer simulator
      if (validate_state(Stabilizer::State(), circ, noise_model, false)) {
        return Method::stabilizer;
      }
      // For noisy simulations we enable the density matrix method if
      // shots > 2 ** num_qubits. This is based on a rough estimate that
      // a single shot of the density matrix simulator is approx 2 ** nq
      // times slow than a single shot of statevector due the increased
      // dimension
      if (noise_model.has_quantum_errors() &&
          circ.shots > (1 << circ.num_qubits) &&
          validate_memory_requirements(DensityMatrix::State<>(), circ, false) &&
          validate_state(DensityMatrix::State<>(), circ, noise_model, false) &&
          check_measure_sampling_opt(circ, Method::density_matrix).first) {
        return Method::density_matrix;
      }
      // Finally we check the statevector memory requirement for the
      // current number of qubits. If it fits in available memory we
      // default to the Statevector method. Otherwise we attempt to use
      // the extended stabilizer simulator.
      bool enough_memory = true;
      if (simulation_precision_ == Precision::single_precision) {
        Statevector::State<QV::QubitVector<float>> sv_state;
        enough_memory = validate_memory_requirements(sv_state, circ, false);
      } else {
        Statevector::State<> sv_state;
        enough_memory = validate_memory_requirements(sv_state, circ, false);
      }
      if(!enough_memory) {
        if(validate_state(ExtendedStabilizer::State(), circ, noise_model, false)) {
          return Method::extended_stabilizer;
        } else {
          throw std::runtime_error( "QasmSimulator: Circuit cannot be run using available methods.");
        }
      }
    }
    // If we didn't select extended stabilizer above proceed to the default switch clause
    default: {
      // For default we use statevector followed by density matrix (for the case
      // when the circuit contains invalid instructions for statevector)
      if (validate_state(Statevector::State<>(), circ, noise_model, false)) {
        return Method::statevector;
      }
      // If circuit contains invalid instructions for statevector throw a hail
      // mary and try for density matrix.
      if (validate)
        validate_state(DensityMatrix::State<>(), circ, noise_model, true);
      return Method::density_matrix;
    }
  }
}

template <class State_t, class Initstate_t>
void QasmController::initialize_state(const Circuit &circ,
                                      State_t &state,
                                      const Initstate_t &initial_state) const {
  if (initial_state.empty()) {
    state.initialize_qreg(circ.num_qubits);
  } else {
    state.initialize_qreg(circ.num_qubits, initial_state);
  }
  state.initialize_creg(circ.num_memory, circ.num_registers);
}

size_t QasmController::required_memory_mb(const Circuit& circ,
                                          const Noise::NoiseModel& noise) const {
  switch (simulation_method(circ, noise, false)) {
    case Method::statevector:
  	case Method::statevector_gpu: {
    	if (simulation_precision_ == Precision::single_precision) {
        Statevector::State<QV::QubitVector<float>> state;
        return state.required_memory_mb(circ.num_qubits, circ.ops);
      } else {
        Statevector::State<> state;
        return state.required_memory_mb(circ.num_qubits, circ.ops);
      }
    }
    case Method::density_matrix:
    case Method::density_matrix_gpu: {
      DensityMatrix::State<> state;
      return state.required_memory_mb(circ.num_qubits, circ.ops);
    }
    case Method::stabilizer: {
      Stabilizer::State state;
      return state.required_memory_mb(circ.num_qubits, circ.ops);
    }
    case Method::extended_stabilizer: {
      ExtendedStabilizer::State state;
      return state.required_memory_mb(circ.num_qubits, circ.ops);
    }
    case Method::matrix_product_state: {
      MatrixProductState::State state;
      return state.required_memory_mb(circ.num_qubits, circ.ops);
    }
    default:
      // We shouldn't get here, so throw an exception if we do
      throw std::runtime_error("QasmController: Invalid simulation method");
  }
}

void QasmController::set_parallelization_circuit(const Circuit& circ,
                                                 const Noise::NoiseModel& noise_model) {
  const auto method = simulation_method(circ, noise_model, false);
  switch (method) {
    case Method::statevector:
    case Method::statevector_gpu:
    case Method::stabilizer:
    case Method::matrix_product_state: {
      if ((noise_model.is_ideal() || !noise_model.has_quantum_errors()) &&
          check_measure_sampling_opt(circ, Method::statevector).first) {
        parallel_shots_ = 1;
        parallel_state_update_ = std::max<int>(
          {1, max_parallel_threads_ / parallel_experiments_}
        );
        return;
      }
      Base::Controller::set_parallelization_circuit(circ, noise_model);
      break;
    }
    case Method::density_matrix:
    case Method::density_matrix_gpu: {
      if (check_measure_sampling_opt(circ, Method::density_matrix).first) {
        parallel_shots_ = 1;
        parallel_state_update_ = std::max<int>(
          {1, max_parallel_threads_ / parallel_experiments_}
        );
        return;
      }
      Base::Controller::set_parallelization_circuit(circ, noise_model);
      break;
    }
    default: {
      Base::Controller::set_parallelization_circuit(circ, noise_model);
    }
  }
}

//-------------------------------------------------------------------------
// Run circuit helpers
//-------------------------------------------------------------------------

template <class State_t, class Initstate_t>
ExperimentData QasmController::run_circuit_helper(const Circuit &circ,
                                              const Noise::NoiseModel &noise,
                                              const json_t &config,
                                              uint_t shots,
                                              uint_t rng_seed,
                                              const Initstate_t &initial_state,
                                              const Method method) const {
  // Initialize new state object
  State_t state;

  // Check memory requirements, raise exception if they're exceeded
  validate_memory_requirements(state, circ, true);

  // Set state config
  state.set_config(config);
  state.set_parallalization(parallel_state_update_);

  // Rng engine
  RngEngine rng;
  rng.set_seed(rng_seed);

  // Output data container
  ExperimentData data;
  data.set_config(config);
  data.add_metadata("method", state.name());
  // Add measure sampling to metadata
  // Note: this will set to `true` if sampling is enabled for the circuit
  data.add_metadata("measure_sampling", false);

  // Choose execution method based on noise and method
  if (noise.is_ideal()) {
    run_circuit_without_noise(circ, shots, state, initial_state, method, data, rng);
  }
  else if ((method == Method::density_matrix || method == Method::density_matrix_gpu) && noise.has_quantum_errors()) {
    // We can sample the noise model using superoperator method
    // and then execute the resulting circuit containing superoperators
    Noise::NoiseModel noise_cpy = noise;
    noise_cpy.activate_superop_method();
    Circuit noise_circ = noise_cpy.sample_noise(circ, rng);
    run_circuit_without_noise(noise_circ, shots, state, initial_state, method, data, rng);
  }
  else if (noise.has_quantum_errors() == false) {
    // We can insert the readout errors from the noise model and then
    // execute the resulting circuit
    Circuit noise_circ = noise.sample_noise(circ, rng);
    run_circuit_without_noise(noise_circ, shots, state, initial_state, method, data, rng);
  } else {
    // Run sampling a noisy instance of the circuit for each shot
    run_circuit_with_noise(circ, noise, shots, state, initial_state, data, rng);
  }
  return data;
}


template <class State_t, class Initstate_t>
void QasmController::run_single_shot(const Circuit &circ,
                                     State_t &state,
                                     const Initstate_t &initial_state,
                                     ExperimentData &data,
                                     RngEngine &rng) const {
  initialize_state(circ, state, initial_state);
  state.apply_ops(circ.ops, data, rng);
  state.add_creg_to_data(data);
}


template <class State_t, class Initstate_t>
void QasmController::run_circuit_with_noise(const Circuit &circ,
                                            const Noise::NoiseModel& noise,
                                            uint_t shots,
                                            State_t &state,
                                            const Initstate_t &initial_state,
                                            ExperimentData &data,
                                            RngEngine &rng) const {
  // Sample a new noise circuit and optimize for each shot
  while(shots-- > 0) {
    Circuit noise_circ = noise.sample_noise(circ, rng);
    noise_circ.shots = 1;
    if (noise_circ.num_qubits > circuit_opt_noise_threshold_) {
      Noise::NoiseModel dummy;
      optimize_circuit(noise_circ, dummy, state, data);
    }
    run_single_shot(noise_circ, state, initial_state, data, rng);
  }
}


template <class State_t, class Initstate_t>
void QasmController::run_circuit_without_noise(const Circuit &circ,
                                               uint_t shots,
                                               State_t &state,
                                               const Initstate_t &initial_state,
                                               const Method method,
                                               ExperimentData &data,
                                               RngEngine &rng) const {
  // Optimize circuit for state type
  Circuit opt_circ = circ;
  if (opt_circ.num_qubits > circuit_opt_ideal_threshold_) {
    Noise::NoiseModel dummy;
    optimize_circuit(opt_circ, dummy, state, data);
  }
  // Check if measure sampler and optimization are valid
  auto check = check_measure_sampling_opt(opt_circ, method);
  if (check.first == false) {
    // Perform standard execution if we cannot apply the
    // measurement sampling optimization
    while(shots-- > 0) {
      run_single_shot(opt_circ, state, initial_state, data, rng);
    }
  } else {
    // Implement measure sampler
    auto pos = check.second; // Position of first measurement op

    // Run circuit instructions before first measure
    std::vector<Operations::Op> ops(opt_circ.ops.begin(), opt_circ.ops.begin() + pos);
    initialize_state(opt_circ, state, initial_state);
    state.apply_ops(ops, data, rng);

    // Get measurement operations and set of measured qubits
    ops = std::vector<Operations::Op>(opt_circ.ops.begin() + pos, opt_circ.ops.end());
    measure_sampler(ops, shots, state, data, rng);
    // Add measure sampling metadata
    data.add_metadata("measure_sampling", true);
  }
}


//-------------------------------------------------------------------------
// Measure sampling optimization
//-------------------------------------------------------------------------

std::pair<bool, size_t>
QasmController::check_measure_sampling_opt(const Circuit &circ,
                                           const Method method) const {
  // Find first instance of a measurement and check there
  // are no reset or initialize operations before the measurement
  if(method == Method::extended_stabilizer
     && !extended_stabilizer_measure_sampling_) {
    return std::make_pair(false, 0);
  }
  auto start = circ.ops.begin();
  while (start != circ.ops.end()) {
    const auto type = start->type;
    if (method != Method::density_matrix && method != Method::density_matrix_gpu) {
      if(type == Operations::OpType::reset ||
        type == Operations::OpType::initialize ||
        type == Operations::OpType::kraus ||
        type == Operations::OpType::superop) {
        return std::make_pair(false, 0);
      }
    }
    if (type == Operations::OpType::measure ||
        type == Operations::OpType::roerror)
      break;
    ++start;
  }
  // Record position for if optimization passes
  auto start_meas = start;
  // Check all remaining operations are measurements
  while (start != circ.ops.end()) {
    if ((start->type != Operations::OpType::measure
         && start->type != Operations::OpType::roerror) ||
        start->conditional) {
      return std::make_pair(false, 0);
    }
    ++start;
  }
  // If we made it this far we can apply the optimization
  //size_t meas_pos = start_meas - circ.ops.begin();
  size_t meas_pos = std::distance(circ.ops.begin(), start_meas);
  return std::make_pair(true, meas_pos);
}


template <class State_t>
void QasmController::measure_sampler(const std::vector<Operations::Op> &meas_roerror_ops,
                                     uint_t shots,
                                     State_t &state,
                                     ExperimentData &data,
                                     RngEngine &rng) const {

  // Check if meas_circ is empty, and if so return initial creg
  if (meas_roerror_ops.empty()) {
    while (shots-- > 0) {
      state.add_creg_to_data(data);
    }
    return;
  }

  std::vector<Operations::Op> meas_ops;
  std::vector<Operations::Op> roerror_ops;
  for (const Operations::Op& op: meas_roerror_ops)
    if (op.type == Operations::OpType::roerror)
      roerror_ops.push_back(op);
    else /*(op.type == Operations::OpType::measure) */
      meas_ops.push_back(op);

  // Get measured qubits from circuit sort and delete duplicates
  std::vector<uint_t> meas_qubits; // measured qubits
  for (const auto &op : meas_ops) {
    for (size_t j=0; j < op.qubits.size(); ++j)
      meas_qubits.push_back(op.qubits[j]);
  }
  sort(meas_qubits.begin(), meas_qubits.end());
  meas_qubits.erase(unique(meas_qubits.begin(), meas_qubits.end()), meas_qubits.end());
  // Generate the samples
  auto all_samples = state.sample_measure(meas_qubits, shots, rng);

  // Make qubit map of position in vector of measured qubits
  std::unordered_map<uint_t, uint_t> qubit_map;
  for (uint_t j=0; j < meas_qubits.size(); ++j) {
      qubit_map[meas_qubits[j]] = j;
  }

  // Maps of memory and register to qubit position
  std::unordered_map<uint_t, uint_t> memory_map;
  std::unordered_map<uint_t, uint_t> register_map;
  for (const auto &op : meas_ops) {
    for (size_t j=0; j < op.qubits.size(); ++j) {
      auto pos = qubit_map[op.qubits[j]];
      if (!op.memory.empty())
        memory_map[op.memory[j]] = pos;
      if (!op.registers.empty())
        register_map[op.registers[j]] = pos;
    }
  }

  // Process samples
  // Convert opts to circuit so we can get the needed creg sizes
  // NB: this function could probably be moved somewhere else like Utils or Ops
  Circuit meas_circ(meas_roerror_ops);
  ClassicalRegister creg;
  while (!all_samples.empty()) {
    auto sample = all_samples.back();
    creg.initialize(meas_circ.num_memory, meas_circ.num_registers);

    // process memory bit measurements
    for (const auto &pair : memory_map) {
      creg.store_measure(reg_t({sample[pair.second]}), reg_t({pair.first}), reg_t());
    }
    // process register bit measurements
    for (const auto &pair : register_map) {
      creg.store_measure(reg_t({sample[pair.second]}), reg_t(), reg_t({pair.first}));
    }

    // process read out errors for memory and registers
    for (const Operations::Op& roerror: roerror_ops) {
      creg.apply_roerror(roerror, rng);
    }

    auto memory = creg.memory_hex();
    data.add_memory_count(memory);
    data. add_pershot_memory(memory);

    data. add_pershot_register(creg.register_hex());

    // pop off processed sample
    all_samples.pop_back();
  }
}

//-------------------------------------------------------------------------
} // end namespace Simulator
//-------------------------------------------------------------------------
} // end namespace AER
//-------------------------------------------------------------------------
#endif<|MERGE_RESOLUTION|>--- conflicted
+++ resolved
@@ -417,11 +417,7 @@
 #ifdef AER_THRUST_SUPPORTED
       if (simulation_precision_ == Precision::double_precision) {
         // Double-precision Statevector simulation
-<<<<<<< HEAD
-      	return run_circuit_helper<StatevectorThrust::State<QV::QubitVectorThrust<double>>>(
-=======
       	return run_circuit_helper<Statevector::State<QV::QubitVectorThrust<double>>>(
->>>>>>> 64062114
                                                       circ,
                                                       noise,
                                                       config,
@@ -431,11 +427,7 @@
                                                       Method::statevector_gpu);
       } else {
         // Single-precision Statevector simulation
-<<<<<<< HEAD
-      	return run_circuit_helper<StatevectorThrust::State<QV::QubitVectorThrust<float>>>(
-=======
       	return run_circuit_helper<Statevector::State<QV::QubitVectorThrust<float>>>(
->>>>>>> 64062114
                                                       circ,
                                                       noise,
                                                       config,
@@ -557,17 +549,10 @@
 #else
       if (validate) {
         if (simulation_precision_ == Precision::single_precision) {
-<<<<<<< HEAD
-          StatevectorThrust::State<QV::QubitVectorThrust<float>> state;
-          validate_state(state, circ, noise_model, true);
-        } else {
-          StatevectorThrust::State<QV::QubitVectorThrust<>> state;
-=======
           Statevector::State<QV::QubitVectorThrust<float>> state;
           validate_state(state, circ, noise_model, true);
         } else {
           Statevector::State<QV::QubitVectorThrust<>> state;
->>>>>>> 64062114
           validate_state(state, circ, noise_model, true);
         }
       }
