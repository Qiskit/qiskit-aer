/**
 * This code is part of Qiskit.
 *
 * (C) Copyright IBM 2018, 2019. 2023.
 *
 * This code is licensed under the Apache License, Version 2.0. You may
 * obtain a copy of this license in the LICENSE.txt file in the root directory
 * of this source tree or at http://www.apache.org/licenses/LICENSE-2.0.
 *
 * Any modifications or derivative works of this code must retain this
 * copyright notice, and modified files need to carry a notice indicating
 * that they have been altered from the originals.
 */

#ifndef _batch_shots_executor_hpp_
#define _batch_shots_executor_hpp_

#include "simulators/parallel_state_executor.hpp"
#include "transpile/batch_converter.hpp"

#ifdef _OPENMP
#include <omp.h>
#endif

#ifdef AER_MPI
#include <mpi.h>
#endif

namespace AER {

namespace CircuitExecutor {

//-------------------------------------------------------------------------
// batched-shots executor class implementation
//-------------------------------------------------------------------------
template <class state_t>
class BatchShotsExecutor : public virtual MultiStateExecutor<state_t> {
  using Base = MultiStateExecutor<state_t>;

protected:
  // config setting for multi-shot parallelization
  bool batched_shots_gpu_ = true;
  int_t batched_shots_gpu_max_qubits_ =
      16; // multi-shot parallelization is applied if qubits is less than max
          // qubits
  bool enable_batch_multi_shots_ =
      false; // multi-shot parallelization can be applied
public:
  BatchShotsExecutor();
  virtual ~BatchShotsExecutor();

protected:
  void set_config(const Config &config) override;
  void set_parallelization(const Config &config, const Circuit &circ,
                           const Noise::NoiseModel &noise) override;

  void run_circuit_with_sampling(Circuit &circ, const Config &config,
                                 RngEngine &init_rng,
                                 ResultItr result) override;

  void run_circuit_shots(Circuit &circ, const Noise::NoiseModel &noise,
                         const Config &config, RngEngine &init_rng,
                         ResultItr result_it, bool sample_noise) override;

  // apply ops for multi-shots to one group
  template <typename InputIterator>
  void apply_ops_batched_shots_for_group(int_t i_group, InputIterator first,
                                         InputIterator last,
                                         const Noise::NoiseModel &noise,
                                         ResultItr result,
                                         std::vector<RngEngine> &rng,
                                         bool final_ops);

  // apply op to multiple shots , return flase if op is not supported to execute
  // in a batch
  virtual bool apply_batched_op(const int_t istate, const Operations::Op &op,
                                ResultItr result, std::vector<RngEngine> &rng,
                                bool final_op = false) {
    return false;
  }

  // apply sampled noise to multiple-shots (this is used for ops contains
  // non-Pauli operators)
  void
  apply_batched_noise_ops(const int_t i_group,
                          const std::vector<std::vector<Operations::Op>> &ops,
                          ResultItr result, std::vector<RngEngine> &rng);

  // batched expval Pauli
  void apply_batched_expval(const int_t istate, const Operations::Op &op,
                            ResultItr result);
};

template <class state_t>
BatchShotsExecutor<state_t>::BatchShotsExecutor() {}

template <class state_t>
BatchShotsExecutor<state_t>::~BatchShotsExecutor() {}

template <class state_t>
void BatchShotsExecutor<state_t>::set_config(const Config &config) {
  Base::set_config(config);

  // enable batched multi-shots/experiments optimization
  batched_shots_gpu_ = config.batched_shots_gpu;

  batched_shots_gpu_max_qubits_ = config.batched_shots_gpu_max_qubits;
  if (Base::method_ == Method::density_matrix ||
      Base::method_ == Method::unitary)
    batched_shots_gpu_max_qubits_ /= 2;
}

template <class state_t>
void BatchShotsExecutor<state_t>::set_parallelization(
    const Config &config, const Circuit &circ, const Noise::NoiseModel &noise) {
  Base::set_parallelization(config, circ, noise);

  enable_batch_multi_shots_ = false;
  if (batched_shots_gpu_ && Base::sim_device_ != Device::CPU) {
    enable_batch_multi_shots_ = true;
    if (circ.num_qubits >= batched_shots_gpu_max_qubits_)
      enable_batch_multi_shots_ = false;
    else if (circ.shots == 1)
      enable_batch_multi_shots_ = false;
    //    else if (Base::multiple_chunk_required(circ, noise))
    //      enable_batch_multi_shots_ = false;
  }

#ifdef AER_CUSTATEVEC
  // disable cuStateVec for batch-shots optimization
  if (enable_batch_multi_shots_ && Base::cuStateVec_enable_)
    Base::cuStateVec_enable_ = false;
#endif
}

template <class state_t>
void BatchShotsExecutor<state_t>::run_circuit_with_sampling(
    Circuit &circ, const Config &config, RngEngine &init_rng,
    ResultItr result_it) {
  if (circ.num_bind_params == 1 || !enable_batch_multi_shots_) {
    return Executor<state_t>::run_circuit_with_sampling(circ, config, init_rng,
                                                        result_it);
  }

  Noise::NoiseModel dummy_noise;
  state_t dummy_state;
  int_t i;
  int_t i_begin, n_shots;

  Base::num_qubits_ = circ.num_qubits;
  Base::num_creg_memory_ = circ.num_memory;
  Base::num_creg_registers_ = circ.num_registers;
  Base::num_bind_params_ = circ.num_bind_params;

  if (Base::sim_device_ == Device::GPU) {
#ifdef _OPENMP
    if (omp_get_num_threads() == 1)
      Base::shot_omp_parallel_ = true;
#endif
  } else if (Base::sim_device_ == Device::ThrustCPU) {
    Base::shot_omp_parallel_ = false;
  }

  // distribute parameters
  Base::set_distribution(circ.num_bind_params);
  uint_t mem = Base::required_memory_mb(circ, dummy_noise);
  if (Base::sim_device_ == Device::GPU && Base::num_gpus_ > 0)
    Base::num_max_shots_ = Base::max_gpu_memory_mb_ * 8 / 10 / mem;
  else
    Base::num_max_shots_ = Base::max_memory_mb_ / mem;
  if (Base::num_max_shots_ == 0)
    Base::num_max_shots_ = 1;

  auto fusion_pass = Base::transpile_fusion(circ.opset(), config);
  ExperimentResult fusion_result;
  fusion_pass.optimize_circuit(circ, dummy_noise, dummy_state.opset(),
                               fusion_result);
  // convert parameters into matrix in cvector_t format
  Transpile::BatchConverter batch_converter;
  batch_converter.set_config(config);
  batch_converter.optimize_circuit(circ, dummy_noise, dummy_state.opset(),
                                   fusion_result);
  for (i = 0; i < circ.num_bind_params; i++) {
    ExperimentResult &result = *(result_it + i);
    result.metadata.copy(fusion_result.metadata);
    // Add batched multi-shots optimizaiton metadata
    result.metadata.add(true, "batched_shots_optimization");
  }

  Base::max_matrix_qubits_ = Base::get_max_matrix_qubits(circ);

#ifdef AER_MPI
  // if shots are distributed to MPI processes, allocate cregs to be gathered
  if (Base::num_process_per_experiment_ > 1)
    Base::cregs_.resize(circ.num_bind_params);
#endif

  auto first_meas = circ.first_measure_pos; // Position of first measurement op
  bool final_ops = (first_meas == circ.ops.size());

  i_begin = 0;
  while (i_begin < Base::num_local_states_) {
    // loop for states can be stored in available memory
    n_shots = Base::num_local_states_ - i_begin;
    n_shots = std::min(n_shots, (int_t)Base::num_max_shots_);

    // allocate shots
    this->allocate_states(n_shots, config);

    // Set state config
    for (i = 0; i < n_shots; i++) {
      Base::states_[i].set_parallelization(Base::parallel_state_update_);
    }

    // initialization (equivalent to initialize_qreg + initialize_creg)
    auto init_group = [this](int_t ig) {
      for (uint_t j = Base::top_state_of_group_[ig];
           j < Base::top_state_of_group_[ig + 1]; j++) {
        // enabling batch shots optimization
        Base::states_[j].qreg().enable_batch(true);

        // initialize qreg here
        Base::states_[j].qreg().set_num_qubits(Base::num_qubits_);
        Base::states_[j].qreg().initialize();

        // initialize creg here
        Base::states_[j].qreg().initialize_creg(Base::num_creg_memory_,
                                                Base::num_creg_registers_);
      }
    };
    Utils::apply_omp_parallel_for(
        (Base::num_groups_ > 1 && Base::shot_omp_parallel_), 0,
        Base::num_groups_, init_group);

    // apply ops to multiple-shots
    std::vector<std::vector<ExperimentResult>> par_results(Base::num_groups_);

    auto apply_ops_lambda = [this, circ, &par_results, init_rng, first_meas,
                             final_ops, dummy_noise](int_t i) {
      par_results[i].resize(circ.num_bind_params);
      std::vector<RngEngine> rng(Base::num_states_in_group_[i]);
      for (int_t j = 0; j < Base::num_states_in_group_[i]; j++) {
        uint_t iparam =
            Base::global_state_index_ + Base::top_state_of_group_[i] + j;
        if (iparam == 0)
          rng[j] = init_rng;
        else
          rng[j].set_seed(circ.seed_for_params[iparam]);
      }
      apply_ops_batched_shots_for_group(
          i, circ.ops.cbegin(), circ.ops.cbegin() + first_meas, dummy_noise,
          par_results[i].begin(), rng, final_ops);

      if (circ.ops.begin() + first_meas != circ.ops.end()) {
        for (int_t j = 0; j < Base::num_states_in_group_[i]; j++) {
          uint_t istate = Base::top_state_of_group_[i] + j;
          uint_t iparam = Base::global_state_index_ + istate;
          Base::states_[istate].qreg().enable_batch(false);
          Executor<state_t>::measure_sampler(
              circ.ops.begin() + first_meas, circ.ops.end(), circ.shots,
              Base::states_[istate], par_results[i][iparam], rng[j],
              (Base::num_process_per_experiment_ > 1));
          Base::states_[istate].qreg().enable_batch(true);
#ifdef AER_MPI
          if (Base::num_process_per_experiment_ > 1)
            Base::cregs_[iparam] = Base::states_[istate].creg();
#endif
        }
      }
    };
    Utils::apply_omp_parallel_for(
        (Base::num_groups_ > 1 && Base::shot_omp_parallel_), 0,
        Base::num_groups_, apply_ops_lambda);

    for (auto &res : par_results) {
      for (i = 0; i < circ.num_bind_params; i++) {
        (result_it + i)->combine(std::move(res[i]));
        (result_it + i)->metadata.add(true, "measure_sampling");
      }
    }
    Base::global_state_index_ += n_shots;
    i_begin += n_shots;
  }

  // gather cregs on MPI processes and save to result
#ifdef AER_MPI
  if (Base::num_process_per_experiment_ > 1) {
    Base::gather_creg_memory(Base::cregs_, Base::state_index_begin_);

    for (i = 0; i < circ.num_bind_params; i++)
      (result_it + i)
          ->save_count_data(Base::cregs_[i], Base::save_creg_memory_);
    Base::cregs_.clear();
  }
#endif

#ifdef AER_THRUST_GPU
  if (Base::sim_device_ == Device::GPU) {
    int nDev;
    if (cudaGetDeviceCount(&nDev) != cudaSuccess) {
      cudaGetLastError();
      nDev = 0;
    }
    if (nDev > Base::num_groups_)
      nDev = Base::num_groups_;
    for (i = 0; i < circ.num_bind_params; i++)
      (result_it + i)
          ->metadata.add(nDev, "batched_shots_optimization_parallel_gpus");
  }
#endif
}

template <class state_t>
void BatchShotsExecutor<state_t>::run_circuit_shots(
    Circuit &circ, const Noise::NoiseModel &noise, const Config &config,
    RngEngine &init_rng, ResultItr result_it, bool sample_noise) {
  state_t dummy_state;
  // if batched-shot is not applicable, use base multi-shots executor
  if (!enable_batch_multi_shots_) {
    return Base::run_circuit_shots(circ, noise, config, init_rng, result_it,
                                   sample_noise);
  }

  Noise::NoiseModel dummy_noise;

  Base::num_qubits_ = circ.num_qubits;
  Base::num_creg_memory_ = circ.num_memory;
  Base::num_creg_registers_ = circ.num_registers;
  Base::num_bind_params_ = circ.num_bind_params;
  Base::num_shots_per_bind_param_ = circ.shots;

  if (Base::sim_device_ == Device::GPU) {
#ifdef _OPENMP
    if (omp_get_num_threads() == 1)
      Base::shot_omp_parallel_ = true;
#endif
  } else if (Base::sim_device_ == Device::ThrustCPU) {
    Base::shot_omp_parallel_ = false;
  }

<<<<<<< HEAD
  Base::set_distribution(circ.shots * Base::num_bind_params_);
  Base::num_max_shots_ = Base::get_max_parallel_shots(circ, noise);
=======
  Base::set_distribution(circ.shots);
  Base::num_max_shots_ = Base::get_max_parallel_shots(config, circ, noise);
>>>>>>> 39487dbf
  if (Base::num_max_shots_ == 0)
    Base::num_max_shots_ = 1;

  Circuit circ_opt;
  if (sample_noise)
    circ_opt = noise.sample_noise(circ, init_rng,
                                  Noise::NoiseModel::Method::circuit, true);
  else
    circ_opt = circ;
  auto fusion_pass = Base::transpile_fusion(circ_opt.opset(), config);
  ExperimentResult fusion_result;
  fusion_pass.optimize_circuit(circ_opt, dummy_noise, dummy_state.opset(),
                               fusion_result);
  // convert parameters into matrix in cvector_t format
  Transpile::BatchConverter batch_converter;
  batch_converter.set_config(config);
  batch_converter.optimize_circuit(circ_opt, dummy_noise, dummy_state.opset(),
                                   fusion_result);

  Base::max_matrix_qubits_ = Base::get_max_matrix_qubits(circ_opt);

  int_t i;
  int_t i_begin, n_shots;

  for (i = 0; i < Base::num_bind_params_; i++) {
    ExperimentResult &result = *(result_it + i);
    result.metadata.copy(fusion_result.metadata);
    // Add batched multi-shots optimizaiton metadata
    result.metadata.add(true, "batched_shots_optimization");
  }

#ifdef AER_MPI
  // if shots are distributed to MPI processes, allocate cregs to be gathered
  if (Base::num_process_per_experiment_ > 1)
    Base::cregs_.resize(circ_opt.shots * Base::num_bind_params_);
#endif

  i_begin = 0;
  while (i_begin < Base::num_local_states_) {
    // loop for states can be stored in available memory
    n_shots = Base::num_local_states_ - i_begin;
    n_shots = std::min(n_shots, (int_t)Base::num_max_shots_);

    // allocate shots
    this->allocate_states(n_shots, config);

    // Set state config
    for (i = 0; i < n_shots; i++) {
      Base::states_[i].set_parallelization(Base::parallel_state_update_);
    }

    // initialization (equivalent to initialize_qreg + initialize_creg)
    auto init_group = [this](int_t ig) {
      for (uint_t j = Base::top_state_of_group_[ig];
           j < Base::top_state_of_group_[ig + 1]; j++) {
        // enabling batch shots optimization
        Base::states_[j].qreg().enable_batch(true);

        // initialize qreg here
        Base::states_[j].qreg().set_num_qubits(Base::num_qubits_);
        Base::states_[j].qreg().initialize();

        // initialize creg here
        Base::states_[j].qreg().initialize_creg(Base::num_creg_memory_,
                                                Base::num_creg_registers_);
      }
    };
    Utils::apply_omp_parallel_for(
        (Base::num_groups_ > 1 && Base::shot_omp_parallel_), 0,
        Base::num_groups_, init_group);

    // apply ops to multiple-shots
    std::vector<std::vector<ExperimentResult>> par_results(Base::num_groups_);
    auto apply_ops_lambda = [this, circ, circ_opt, &par_results, init_rng,
                             noise](int_t i) {
      par_results[i].resize(circ.num_bind_params);
      std::vector<RngEngine> rng(Base::num_states_in_group_[i]);
      for (int_t j = 0; j < Base::num_states_in_group_[i]; j++) {
        uint_t ishot =
            Base::global_state_index_ + Base::top_state_of_group_[i] + j;
        uint_t iparam = ishot / Base::num_shots_per_bind_param_;
        if (ishot == 0)
          rng[j] = init_rng;
        else {
          if (Base::num_bind_params_ > 1)
            rng[j].set_seed(circ.seed_for_params[iparam] +
                            (ishot % Base::num_shots_per_bind_param_));
          else
            rng[j].set_seed(circ_opt.seed + ishot);
        }
      }
      apply_ops_batched_shots_for_group(i, circ_opt.ops.cbegin(),
                                        circ_opt.ops.cend(), noise,
                                        par_results[i].begin(), rng, true);
    };
    Utils::apply_omp_parallel_for(
        (Base::num_groups_ > 1 && Base::shot_omp_parallel_), 0,
        Base::num_groups_, apply_ops_lambda);

    for (auto &res : par_results) {
      for (i = 0; i < Base::num_bind_params_; i++) {
        (result_it + i)->combine(std::move(res[i]));
      }
    }

    // collect measured bits and copy memory
    for (i = 0; i < n_shots; i++) {
      if (Base::num_process_per_experiment_ > 1) {
        Base::states_[i].qreg().read_measured_data(
            Base::cregs_[Base::global_state_index_ + i_begin + i]);
      } else {
        uint_t ishot = Base::global_state_index_ + i;
        uint_t iparam = ishot / Base::num_shots_per_bind_param_;
        Base::states_[i].qreg().read_measured_data(Base::states_[i].creg());
        (result_it + iparam)
            ->save_count_data(Base::states_[i].creg(), Base::save_creg_memory_);
      }
    }

    Base::global_state_index_ += n_shots;
    i_begin += n_shots;
  }

  // gather cregs on MPI processes and save to result
#ifdef AER_MPI
  if (Base::num_process_per_experiment_ > 1) {
    Base::gather_creg_memory(Base::cregs_, Base::state_index_begin_);

    for (i = 0; i < circ_opt.shots; i++) {
      uint_t iparam = i / Base::num_shots_per_bind_param_;
      (result_it + iparam)
          ->save_count_data(Base::cregs_[i], Base::save_creg_memory_);
    }
    Base::cregs_.clear();
  }
#endif

#ifdef AER_THRUST_CUDA
  if (Base::sim_device_ == Device::GPU) {
    int nDev;
    if (cudaGetDeviceCount(&nDev) != cudaSuccess) {
      cudaGetLastError();
      nDev = 0;
    }
    if (nDev > Base::num_groups_)
      nDev = Base::num_groups_;
    for (i = 0; i < Base::num_bind_params_; i++)
      (result_it + i)
          ->metadata.add(nDev, "batched_shots_optimization_parallel_gpus");
  }
#endif
}

template <class state_t>
template <typename InputIterator>
void BatchShotsExecutor<state_t>::apply_ops_batched_shots_for_group(
    int_t i_group, InputIterator first, InputIterator last,
    const Noise::NoiseModel &noise, ResultItr result_it,
    std::vector<RngEngine> &rng, bool final_ops) {
  uint_t istate = Base::top_state_of_group_[i_group];
#ifdef _OPENMP
  int num_inner_threads = omp_get_max_threads() / omp_get_num_threads();
#else
  int num_inner_threads = 1;
#endif

  for (auto op = first; op != last; ++op) {
    if (op->type == Operations::OpType::sample_noise) {
      // sample error here
      uint_t count = Base::num_states_in_group_[i_group];
      std::vector<std::vector<Operations::Op>> noise_ops(count);

      uint_t count_ops = 0;
      uint_t non_pauli_gate_count = 0;
      if (num_inner_threads > 1) {
#pragma omp parallel for reduction(+: count_ops,non_pauli_gate_count) num_threads(num_inner_threads)
        for (int_t j = 0; j < count; j++) {
          noise_ops[j] = noise.sample_noise_loc(*op, rng[j]);

          if (!(noise_ops[j].size() == 0 ||
                (noise_ops[j].size() == 1 && noise_ops[j][0].name == "id"))) {
            count_ops++;
            for (int_t k = 0; k < noise_ops[j].size(); k++) {
              if (noise_ops[j][k].name != "id" && noise_ops[j][k].name != "x" &&
                  noise_ops[j][k].name != "y" && noise_ops[j][k].name != "z" &&
                  noise_ops[j][k].name != "pauli") {
                non_pauli_gate_count++;
                break;
              }
            }
          }
        }
      } else {
        for (int_t j = 0; j < count; j++) {
          noise_ops[j] = noise.sample_noise_loc(*op, rng[j]);

          if (!(noise_ops[j].size() == 0 ||
                (noise_ops[j].size() == 1 && noise_ops[j][0].name == "id"))) {
            count_ops++;
            for (int_t k = 0; k < noise_ops[j].size(); k++) {
              if (noise_ops[j][k].name != "id" && noise_ops[j][k].name != "x" &&
                  noise_ops[j][k].name != "y" && noise_ops[j][k].name != "z" &&
                  noise_ops[j][k].name != "pauli") {
                non_pauli_gate_count++;
                break;
              }
            }
          }
        }
      }

      if (count_ops == 0) {
        continue; // do nothing
      }
      if (non_pauli_gate_count == 0) { // optimization for Pauli error
        Base::states_[istate].qreg().apply_batched_pauli_ops(noise_ops);
      } else {
        // otherwise execute each circuit
        apply_batched_noise_ops(i_group, noise_ops, result_it, rng);
      }
    } else {
      if (!apply_batched_op(istate, *op, result_it, rng,
                            final_ops && (op + 1 == last))) {
        // call apply_op for each state
        for (int_t j = 0; j < Base::num_states_in_group_[i_group]; j++) {
          uint_t is = Base::top_state_of_group_[i_group] + j;
          uint_t ip = (Base::global_state_index_ + is) /
                      Base::num_shots_per_bind_param_;
          Base::states_[is].qreg().enable_batch(false);
          Base::states_[is].qreg().read_measured_data(Base::states_[is].creg());
          Base::states_[is].apply_op(*op, *(result_it + ip), rng[j],
                                     final_ops && (op + 1 == last));
          Base::states_[is].qreg().enable_batch(true);
        }
      }
    }
  }
}

template <class state_t>
void BatchShotsExecutor<state_t>::apply_batched_noise_ops(
    const int_t i_group, const std::vector<std::vector<Operations::Op>> &ops,
    ResultItr result_it, std::vector<RngEngine> &rng) {
  int_t i, j, k, count, nop, pos = 0;
  uint_t istate = Base::top_state_of_group_[i_group];
  count = ops.size();

  reg_t mask(count);
  std::vector<bool> finished(count, false);
  for (i = 0; i < count; i++) {
    int_t cond_reg = -1;

    if (finished[i])
      continue;
    if (ops[i].size() == 0 || (ops[i].size() == 1 && ops[i][0].name == "id")) {
      finished[i] = true;
      continue;
    }
    mask[i] = 1;

    // find same ops to be exectuted in a batch
    for (j = i + 1; j < count; j++) {
      if (finished[j]) {
        mask[j] = 0;
        continue;
      }
      if (ops[j].size() == 0 ||
          (ops[j].size() == 1 && ops[j][0].name == "id")) {
        mask[j] = 0;
        finished[j] = true;
        continue;
      }

      if (ops[i].size() != ops[j].size()) {
        mask[j] = 0;
        continue;
      }

      mask[j] = true;
      for (k = 0; k < ops[i].size(); k++) {
        if (ops[i][k].conditional) {
          cond_reg = ops[i][k].conditional_reg;
        }
        if (ops[i][k].type != ops[j][k].type ||
            ops[i][k].name != ops[j][k].name) {
          mask[j] = false;
          break;
        }
      }
      if (mask[j])
        finished[j] = true;
    }

    // mask conditional register
    int_t sys_reg = Base::states_[istate].qreg().set_batched_system_conditional(
        cond_reg, mask);

    // batched execution on same ops
    for (k = 0; k < ops[i].size(); k++) {
      Operations::Op cop = ops[i][k];

      // mark op conditional to mask shots
      cop.conditional = true;
      cop.conditional_reg = sys_reg;

      if (!apply_batched_op(istate, cop, result_it, rng, false)) {
        // call apply_op for each state
        for (int_t j = 0; j < Base::num_states_in_group_[i_group]; j++) {
          uint_t is = Base::top_state_of_group_[i_group] + j;
          uint_t ip = (Base::global_state_index_ + is) /
                      Base::num_shots_per_bind_param_;
          Base::states_[is].qreg().enable_batch(false);
          Base::states_[is].qreg().read_measured_data(Base::states_[is].creg());
          Base::states_[is].apply_op(cop, *(result_it + ip), rng[j], false);
          Base::states_[is].qreg().enable_batch(true);
        }
      }
    }
    mask[i] = 0;
    finished[i] = true;
  }
}

template <class state_t>
void BatchShotsExecutor<state_t>::apply_batched_expval(const int_t istate,
                                                       const Operations::Op &op,
                                                       ResultItr result) {
  std::vector<double> val;
  bool variance = (op.type == Operations::OpType::save_expval_var);
  for (int_t i = 0; i < op.expval_params.size(); i++) {
    std::complex<double> cprm;

    if (variance)
      cprm = std::complex<double>(std::get<1>(op.expval_params[i]),
                                  std::get<2>(op.expval_params[i]));
    else
      cprm = std::get<1>(op.expval_params[i]);
    bool last = (i == op.expval_params.size() - 1);

    Base::states_[istate].qreg().batched_expval_pauli(
        val, op.qubits, std::get<0>(op.expval_params[i]), variance, cprm, last);
  }

  if (val.size() == 0)
    return;

  if (variance) {
    for (int_t i = 0; i < val.size() / 2; i++) {
      uint_t ip = (Base::global_state_index_ + istate + i) /
                  Base::num_shots_per_bind_param_;

      std::vector<double> expval_var(2);
      expval_var[0] = val[i * 2];                               // mean
      expval_var[1] = val[i * 2 + 1] - val[i * 2] * val[i * 2]; // variance
      (result + ip)
          ->save_data_average(Base::states_[istate + i].creg(),
                              op.string_params[0], expval_var, op.type,
                              op.save_type);
    }
  } else {
    for (int_t i = 0; i < val.size(); i++) {
      uint_t ip = (Base::global_state_index_ + istate + i) /
                  Base::num_shots_per_bind_param_;

      (result + ip)
          ->save_data_average(Base::states_[istate + i].creg(),
                              op.string_params[0], val[i], op.type,
                              op.save_type);
    }
  }
}
//-------------------------------------------------------------------------
} // end namespace CircuitExecutor
//-------------------------------------------------------------------------
} // end namespace AER
//-------------------------------------------------------------------------
#endif<|MERGE_RESOLUTION|>--- conflicted
+++ resolved
@@ -163,7 +163,7 @@
 
   // distribute parameters
   Base::set_distribution(circ.num_bind_params);
-  uint_t mem = Base::required_memory_mb(circ, dummy_noise);
+  uint_t mem = Base::required_memory_mb(config, circ, dummy_noise);
   if (Base::sim_device_ == Device::GPU && Base::num_gpus_ > 0)
     Base::num_max_shots_ = Base::max_gpu_memory_mb_ * 8 / 10 / mem;
   else
@@ -338,13 +338,8 @@
     Base::shot_omp_parallel_ = false;
   }
 
-<<<<<<< HEAD
   Base::set_distribution(circ.shots * Base::num_bind_params_);
-  Base::num_max_shots_ = Base::get_max_parallel_shots(circ, noise);
-=======
-  Base::set_distribution(circ.shots);
   Base::num_max_shots_ = Base::get_max_parallel_shots(config, circ, noise);
->>>>>>> 39487dbf
   if (Base::num_max_shots_ == 0)
     Base::num_max_shots_ = 1;
 
