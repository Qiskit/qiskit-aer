--- conflicted
+++ resolved
@@ -519,8 +519,8 @@
               *op, rng[j - Base::top_state_of_group_[i_group]]);
           for (int_t k = 0; k < nops.size(); k++) {
             Base::states_[j].apply_op(
-                nops[k], result, rng[j - Base::top_state_of_group_[i_group]],
-                false);
+                nops[k], *result_it,
+                rng[j - Base::top_state_of_group_[i_group]], false);
           }
           Base::states_[j].qreg().enable_batch(true);
         }
@@ -580,36 +580,20 @@
         apply_batched_noise_ops(i_group, noise_ops, result_it, rng);
       }
     } else {
-<<<<<<< HEAD
-      if (!op->expr) {
-        if (apply_batched_op(istate, *op, result, rng,
-                             final_ops && (op + 1 == last))) {
-          continue;
-=======
-      if (!apply_batched_op(istate, *op, result_it, rng,
-                            final_ops && (op + 1 == last))) {
-        // call apply_op for each state
-        for (int_t j = 0; j < Base::num_states_in_group_[i_group]; j++) {
-          uint_t is = Base::top_state_of_group_[i_group] + j;
-          uint_t ip = (Base::global_state_index_ + is) /
-                      Base::num_shots_per_bind_param_;
-          Base::states_[is].qreg().enable_batch(false);
-          Base::states_[is].qreg().read_measured_data(Base::states_[is].creg());
-          Base::states_[is].apply_op(*op, *(result_it + ip), rng[j],
-                                     final_ops && (op + 1 == last));
-          Base::states_[is].qreg().enable_batch(true);
->>>>>>> e1332f86
-        }
+      if (!op->expr && !apply_batched_op(istate, *op, result_it, rng,
+                                         final_ops && (op + 1 == last))) {
+        continue;
       }
       // call apply_op for each state
-      for (uint_t j = Base::top_state_of_group_[i_group];
-           j < Base::top_state_of_group_[i_group + 1]; j++) {
-        Base::states_[j].qreg().enable_batch(false);
-        Base::states_[j].qreg().read_measured_data(Base::states_[j].creg());
-        Base::states_[j].apply_op(*op, result,
-                                  rng[j - Base::top_state_of_group_[i_group]],
-                                  final_ops && (op + 1 == last));
-        Base::states_[j].qreg().enable_batch(true);
+      for (int_t j = 0; j < Base::num_states_in_group_[i_group]; j++) {
+        uint_t is = Base::top_state_of_group_[i_group] + j;
+        uint_t ip =
+            (Base::global_state_index_ + is) / Base::num_shots_per_bind_param_;
+        Base::states_[is].qreg().enable_batch(false);
+        Base::states_[is].qreg().read_measured_data(Base::states_[is].creg());
+        Base::states_[is].apply_op(*op, *(result_it + ip), rng[j],
+                                   final_ops && (op + 1 == last));
+        Base::states_[is].qreg().enable_batch(true);
       }
     }
   }
