--- conflicted
+++ resolved
@@ -18,6 +18,7 @@
 
 #define mul_factor 1e2
 #define tiny_factor 1e30
+#define THRESHOLD 1e-9
 #define NUM_SVD_TRIES 15
 
 using namespace std;
@@ -284,7 +285,7 @@
 				w = sqrt( h * h + f * f );
 //				cout << "h = "<<h << " f = "<<f<<endl;
 				if (w == 0) {
-				  cout << "ERROR 2: w is exactly 0: h = " << h << " , f = " << f << endl;
+				  cout << "ERROR 1: w is exactly 0: h = " << h << " , f = " << f << endl;
 				  cout << " w = " << w << endl;
 //				  assert(false);
 				}
@@ -329,18 +330,12 @@
 				}
 				w = sqrt( h * h + f * f );
 				if (w == 0 && !tiny_w) {
-<<<<<<< HEAD
+
 				  if (DEBUG) {
 				    cout << "ERROR 2: w is exactly 0: h = " << h << " , f = " << f << endl;
 				    cout << " w = " << w << endl;
 				  }
 				  return FAILURE;
-=======
-					if (DEBUG) cout << "ERROR 2: w is exactly 0: h = " << h << " , f = " << f << endl;
-				  if (DEBUG) cout << " w = " << w << endl;
-//				  assert(false);
-				  throw("ERROR");
->>>>>>> 10f927b6
 				}
 
 				S[i-1] = w;
@@ -472,10 +467,10 @@
 	const auto nrows = temp_A.GetRows();
 	const auto ncols = temp_A.GetColumns();
 	bool equal = true;
-	double threshold = 1e-10;
+
 	for (i=0; i < nrows; i++)
 	    for (j=0; j < ncols; j++)
-	      if (std::real(std::abs(temp_A(i, j) - temp(i, j))) > threshold)
+	      if (std::real(std::abs(temp_A(i, j) - temp(i, j))) > THRESHOLD)
 	      {
 	    	  equal = false;
 	      	  cout << "diff = " << (std::real(std::abs(temp_A(i, j) - temp(i, j)))) << endl;
