/**
 * This code is part of Qiskit.
 *
 * (C) Copyright IBM 2018, 2019, 2022.
 *
 * This code is licensed under the Apache License, Version 2.0. You may
 * obtain a copy of this license in the LICENSE.txt file in the root directory
 * of this source tree or at http://www.apache.org/licenses/LICENSE-2.0.
 *
 * Any modifications or derivative works of this code must retain this
 * copyright notice, and modified files need to carry a notice indicating
 * that they have been altered from the originals.
 */

#ifndef _aer_tensor_net_state_hpp
#define _aer_tensor_net_state_hpp

#include <algorithm>
#define _USE_MATH_DEFINES
#include <math.h>

#include "framework/config.hpp"
#include "framework/json.hpp"
#include "framework/opset.hpp"
#include "framework/utils.hpp"
#include "simulators/state.hpp"
#include "tensor_net.hpp"

#include "simulators/tensor_network/tensor_net.hpp"

namespace AER {

namespace TensorNetwork {

using OpType = Operations::OpType;

// clang-format off
// OpSet of supported instructions
const Operations::OpSet StateOpSet(
    // Op types
    { OpType::gate,               OpType::measure,        OpType::reset,
      OpType::initialize,         OpType::barrier,        OpType::bfunc,
      OpType::roerror,            OpType::matrix,         OpType::diagonal_matrix,
      OpType::multiplexer,        OpType::kraus,          OpType::superop,
      OpType::qerror_loc,         OpType::sim_op,         OpType::set_statevec,
      OpType::set_densmat,        OpType::save_expval,    OpType::save_expval_var,
      OpType::save_probs,         OpType::save_probs_ket, OpType::save_amps,
      OpType::save_amps_sq,       OpType::save_state,     OpType::save_statevec,
      OpType::save_statevec_dict, OpType::save_densmat,   OpType::jump,
      OpType::mark, OpType::store},
    // Gates
    {"u1",   "u2",    "u3",     "u",     "U",     "CX",       "cx",
     "cz",   "cy",    "cp",     "cu1",   "cu2",   "cu3",      "swap",
     "id",   "p",     "x",      "y",     "z",     "h",        "s",
     "sdg",  "t",     "tdg",    "r",     "rx",    "ry",       "rz",
     "rxx",  "ryy",   "rzz",    "rzx",   "ccx",   "ccz",      "mcx",
     "mcy",  "mcz",   "mcu1",   "mcu2",  "mcu3",  "mcswap",   "mcphase",
     "mcr",  "mcrx",  "mcry",   "mcry",  "sx",    "sxdg",     "csx",
     "mcsx", "csxdg", "mcsxdg", "delay", "pauli", "mcx_gray", "cu",
<<<<<<< HEAD
     "mcu",  "mcp",   "ecr"});
// clang-format on
=======
     "mcu",  "mcp",   "ecr",    "cswap"});
>>>>>>> 83c14459

// Allowed gates enum class
enum class Gates {
  id,
  h,
  s,
  sdg,
  t,
  tdg,
  rxx,
  ryy,
  rzz,
  rzx,
  mcx,
  mcy,
  mcz,
  mcr,
  mcrx,
  mcry,
  mcrz,
  mcp,
  mcu2,
  mcu3,
  mcu,
  mcswap,
  mcsx,
  mcsxdg,
  pauli,
  ecr
};

//=========================================================================
// TensorNet State subclass
//=========================================================================

template <class tensor_net_t = TensorNetwork::TensorNet<double>>
class State : public QuantumState::State<tensor_net_t> {
public:
  using BaseState = QuantumState::State<tensor_net_t>;

  State() : BaseState(StateOpSet) {}
  virtual ~State() = default;

  //-----------------------------------------------------------------------
  // Base class overrides
  //-----------------------------------------------------------------------

  // Return the string name of the State class
  virtual std::string name() const override { return tensor_net_t::name(); }

  // Apply an operation
  // If the op is not in allowed_ops an exeption will be raised.
  virtual void apply_op(const Operations::Op &op, ExperimentResult &result,
                        RngEngine &rng, bool final_op = false) override;

  // Returns the required memory for storing an n-qubit state in megabytes.
  // For this state the memory is independent of the number of ops
  // and is approximately 16 * 1 << num_qubits bytes
  virtual size_t
  required_memory_mb(uint_t num_qubits,
                     const std::vector<Operations::Op> &ops) const override;

  // Sample n-measurement outcomes without applying the measure operation
  // to the system state
  virtual std::vector<SampleVector>
  sample_measure(const reg_t &qubits, uint_t shots, RngEngine &rng) override;

  // Load the threshold for applying OpenMP parallelization
  // if the controller/engine allows threads for it
  void set_config(const Config &config) override;

  // Initializes an n-qubit state to the all |0> state
  void initialize_qreg(const uint_t num_qubits) override;

  // Initializes to a specific n-qubit state
  void initialize_qreg(const tensor_net_t &tensor);

  void initialize_from_vector(const cvector_t<double> &params);

  // Helper function for computing expectation value
  virtual double expval_pauli(const reg_t &qubits,
                              const std::string &pauli) override;

  //-----------------------------------------------------------------------
  // Additional methods
  //-----------------------------------------------------------------------
  // Initialize OpenMP settings for the underlying QubitVector class
  void initialize_omp() {}

  auto move_to_vector();
  auto copy_to_vector();

  void enable_density_matrix(bool flg) { enable_density_matrix_ = flg; }

protected:
  //-----------------------------------------------------------------------
  // Apply instructions
  //-----------------------------------------------------------------------
  // Applies a sypported Gate operation to the state class.
  // If the input is not in allowed_gates an exeption will be raised.
  void apply_gate(const Operations::Op &op);

  // Measure qubits and return a list of outcomes [q0, q1, ...]
  // If a state subclass supports this function it then "measure"
  // should be contained in the set returned by the 'allowed_ops'
  // method.
  virtual void apply_measure(const reg_t &qubits, const reg_t &cmemory,
                             const reg_t &cregister, RngEngine &rng);

  // Reset the specified qubits to the |0> state by simulating
  // a measurement, applying a conditional x-gate if the outcome is 1, and
  // then discarding the outcome.
  void apply_reset(const reg_t &qubits, RngEngine &rng);

  // Initialize the specified qubits to a given state |psi>
  // by applying a reset to the these qubits and then
  // computing the tensor product with the new state |psi>
  // /psi> is given in params
  void apply_initialize(const reg_t &qubits, const cvector_t<double> &params,
                        RngEngine &rng);

  void initialize_from_matrix(const cmatrix_t &params);

  // Apply a matrix to given qubits (identity on all other qubits)
  void apply_matrix(const Operations::Op &op);

  // Apply a vectorized matrix to given qubits (identity on all other qubits)
  void apply_matrix(const reg_t &qubits, const cvector_t<double> &vmat);

  // apply diagonal matrix
  void apply_diagonal_matrix(const reg_t &qubits,
                             const cvector_t<double> &diag);

  // Apply a vector of control matrices to given qubits (identity on all other
  // qubits)
  void apply_multiplexer(const reg_t &control_qubits,
                         const reg_t &target_qubits,
                         const std::vector<cmatrix_t> &mmat);

  // Apply stacked (flat) version of multiplexer matrix to target qubits (using
  // control qubits to select matrix instance)
  void apply_multiplexer(const reg_t &control_qubits,
                         const reg_t &target_qubits, const cmatrix_t &mat);

  // Apply a Kraus error operation
  void apply_kraus(const reg_t &qubits, const std::vector<cmatrix_t> &krausops,
                   RngEngine &rng);

  // Apply the global phase
  void apply_global_phase(void);

  //-----------------------------------------------------------------------
  // Save data instructions
  //-----------------------------------------------------------------------

  // Save the current state of the statevector simulator
  // If `last_op` is True this will use move semantics to move the simulator
  // state to the results, otherwise it will use copy semantics to leave
  // the current simulator state unchanged.
  void apply_save_statevector(const Operations::Op &op,
                              ExperimentResult &result, bool last_op);

  // Save the current state of the statevector simulator as a ket-form map.
  void apply_save_statevector_dict(const Operations::Op &op,
                                   ExperimentResult &result);

  // Save the current density matrix or reduced density matrix
  void apply_save_density_matrix(const Operations::Op &op,
                                 ExperimentResult &result);

  // Helper function for computing expectation value
  void apply_save_probs(const Operations::Op &op, ExperimentResult &result);

  // Helper function for saving amplitudes and amplitudes squared
  void apply_save_amplitudes(const Operations::Op &op,
                             ExperimentResult &result);

  //-----------------------------------------------------------------------
  // Measurement Helpers
  //-----------------------------------------------------------------------

  // Return vector of measure probabilities for specified qubits
  // If a state subclass supports this function it then "measure"
  // should be contained in the set returned by the 'allowed_ops'
  // method.
  // TODO: move to private (no longer part of base class)
  rvector_t measure_probs(const reg_t &qubits) const;

  // Sample the measurement outcome for qubits
  // return a pair (m, p) of the outcome m, and its corresponding
  // probability p.
  // Outcome is given as an int: Eg for two-qubits {q0, q1} we have
  // 0 -> |q1 = 0, q0 = 0> state
  // 1 -> |q1 = 0, q0 = 1> state
  // 2 -> |q1 = 1, q0 = 0> state
  // 3 -> |q1 = 1, q0 = 1> state
  std::pair<uint_t, double> sample_measure_with_prob(const reg_t &qubits,
                                                     RngEngine &rng);

  void measure_reset_update(const std::vector<uint_t> &qubits,
                            const uint_t final_state, const uint_t meas_state,
                            const double meas_prob);

  //-----------------------------------------------------------------------
  // Single-qubit gate helpers
  //-----------------------------------------------------------------------

  // Optimize phase gate with diagonal [1, phase]
  void apply_gate_phase(const uint_t qubit, const complex_t phase);

  //-----------------------------------------------------------------------
  // Multi-controlled u3
  //-----------------------------------------------------------------------

  // Apply N-qubit multi-controlled single qubit gate specified by
  // 4 parameters u4(theta, phi, lambda, gamma)
  // NOTE: if N=1 this is just a regular u4 gate.
  void apply_gate_mcu(const reg_t &qubits, const double theta, const double phi,
                      const double lambda, const double gamma);

  //-----------------------------------------------------------------------
  // Config Settings
  //-----------------------------------------------------------------------

  // Table of allowed gate names to gate enum class members
  const static stringmap_t<Gates> gateset_;

  // Threshold for chopping small values to zero in JSON
  double json_chop_threshold_ = 1e-10;

  uint_t num_sampling_qubits_ = 10;
  bool use_cuTensorNet_autotuning_ = false;

  bool enable_density_matrix_ = true;
};

//=========================================================================
// Implementation: Allowed ops and gateset
//=========================================================================

template <class tensor_net_t>
const stringmap_t<Gates> State<tensor_net_t>::gateset_(
    {                         // 1-qubit gates
     {"delay", Gates::id},    // Delay gate
     {"id", Gates::id},       // Pauli-Identity gate
     {"x", Gates::mcx},       // Pauli-X gate
     {"y", Gates::mcy},       // Pauli-Y gate
     {"z", Gates::mcz},       // Pauli-Z gate
     {"s", Gates::s},         // Phase gate (aka sqrt(Z) gate)
     {"sdg", Gates::sdg},     // Conjugate-transpose of Phase gate
     {"h", Gates::h},         // Hadamard gate (X + Z / sqrt(2))
     {"t", Gates::t},         // T-gate (sqrt(S))
     {"tdg", Gates::tdg},     // Conjguate-transpose of T gate
     {"p", Gates::mcp},       // Parameterized phase gate
     {"sx", Gates::mcsx},     // Sqrt(X) gate
     {"sxdg", Gates::mcsxdg}, // Inverse Sqrt(X) gate
     /* 1-qubit rotation Gates */
     {"r", Gates::mcr},   // R rotation gate
     {"rx", Gates::mcrx}, // Pauli-X rotation gate
     {"ry", Gates::mcry}, // Pauli-Y rotation gate
     {"rz", Gates::mcrz}, // Pauli-Z rotation gate
     /* Waltz Gates */
     {"u1", Gates::mcp},  // zero-X90 pulse waltz gate
     {"u2", Gates::mcu2}, // single-X90 pulse waltz gate
     {"u3", Gates::mcu3}, // two X90 pulse waltz gate
     {"u", Gates::mcu3},  // two X90 pulse waltz gate
     {"U", Gates::mcu3},  // two X90 pulse waltz gate
     /* 2-qubit gates */
     {"CX", Gates::mcx},       // Controlled-X gate (CNOT)
     {"cx", Gates::mcx},       // Controlled-X gate (CNOT)
     {"cy", Gates::mcy},       // Controlled-Y gate
     {"cz", Gates::mcz},       // Controlled-Z gate
     {"cp", Gates::mcp},       // Controlled-Phase gate
     {"cu1", Gates::mcp},      // Controlled-u1 gate
     {"cu2", Gates::mcu2},     // Controlled-u2 gate
     {"cu3", Gates::mcu3},     // Controlled-u3 gate
     {"cu", Gates::mcu},       // Controlled-u4 gate
     {"cp", Gates::mcp},       // Controlled-Phase gate
     {"swap", Gates::mcswap},  // SWAP gate
     {"rxx", Gates::rxx},      // Pauli-XX rotation gate
     {"ryy", Gates::ryy},      // Pauli-YY rotation gate
     {"rzz", Gates::rzz},      // Pauli-ZZ rotation gate
     {"rzx", Gates::rzx},      // Pauli-ZX rotation gate
     {"csx", Gates::mcsx},     // Controlled-Sqrt(X) gate
     {"csxdg", Gates::mcsxdg}, // Controlled-Sqrt(X)dg gate
     {"ecr", Gates::ecr},      // ECR Gate
     /* 3-qubit gates */
     {"ccx", Gates::mcx},      // Controlled-CX gate (Toffoli)
     {"ccz", Gates::mcz},      // Controlled-CZ gate
     {"cswap", Gates::mcswap}, // Controlled SWAP gate (Fredkin)
     /* Multi-qubit controlled gates */
     {"mcx", Gates::mcx},       // Multi-controlled-X gate
     {"mcy", Gates::mcy},       // Multi-controlled-Y gate
     {"mcz", Gates::mcz},       // Multi-controlled-Z gate
     {"mcr", Gates::mcr},       // Multi-controlled R-rotation gate
     {"mcrx", Gates::mcrx},     // Multi-controlled X-rotation gate
     {"mcry", Gates::mcry},     // Multi-controlled Y-rotation gate
     {"mcrz", Gates::mcrz},     // Multi-controlled Z-rotation gate
     {"mcphase", Gates::mcp},   // Multi-controlled-Phase gate
     {"mcp", Gates::mcp},       // Multi-controlled-Phase gate
     {"mcu1", Gates::mcp},      // Multi-controlled-u1
     {"mcu2", Gates::mcu2},     // Multi-controlled-u2
     {"mcu3", Gates::mcu3},     // Multi-controlled-u3
     {"mcu", Gates::mcu},       // Multi-controlled-u4
     {"mcswap", Gates::mcswap}, // Multi-controlled SWAP gate
     {"mcsx", Gates::mcsx},     // Multi-controlled-Sqrt(X) gate
     {"mcsxdg", Gates::mcsxdg}, // Multi-controlled-Sqrt(X)dg gate
     {"pauli", Gates::pauli},   // Multi-qubit Pauli gate
     {"mcx_gray", Gates::mcx}});

//=========================================================================
// Implementation: Base class method overrides
//=========================================================================

//-------------------------------------------------------------------------
// Initialization
//-------------------------------------------------------------------------

template <class tensor_net_t>
void State<tensor_net_t>::initialize_qreg(const uint_t num_qubits) {
  BaseState::qreg_.set_num_qubits(num_qubits);
  BaseState::qreg_.set_num_sampling_qubits(num_sampling_qubits_);
  BaseState::qreg_.initialize();

  apply_global_phase();
}

template <class tensor_net_t>
void State<tensor_net_t>::initialize_qreg(const tensor_net_t &tensor) {
  BaseState::qreg_.initialize(tensor);
}

//-------------------------------------------------------------------------
// Utility
//-------------------------------------------------------------------------

template <class tensor_net_t>
void State<tensor_net_t>::apply_global_phase(void) {
  BaseState::qreg_.apply_diagonal_matrix(
      {0}, {BaseState::global_phase_, BaseState::global_phase_});
}

template <class tensor_net_t>
size_t State<tensor_net_t>::required_memory_mb(
    uint_t num_qubits, const std::vector<Operations::Op> &ops) const {
  return 0;
}

template <class tensor_net_t>
void State<tensor_net_t>::set_config(const Config &config) {
  // Set threshold for truncating snapshots
  json_chop_threshold_ = config.zero_threshold;

  num_sampling_qubits_ = config.tensor_network_num_sampling_qubits;
  use_cuTensorNet_autotuning_ = config.use_cuTensorNet_autotuning;
}

template <class tensor_net_t>
auto State<tensor_net_t>::move_to_vector() {
  return BaseState::qreg_.move_to_vector();
}

template <class tensor_net_t>
auto State<tensor_net_t>::copy_to_vector() {
  return BaseState::qreg_.copy_to_vector();
}

//=========================================================================
// Implementation: apply operations
//=========================================================================
template <class tensor_net_t>
void State<tensor_net_t>::apply_op(const Operations::Op &op,
                                   ExperimentResult &result, RngEngine &rng,
                                   bool final_op) {
  if (BaseState::creg().check_conditional(op)) {
    switch (op.type) {
    case OpType::barrier:
    case OpType::nop:
    case OpType::qerror_loc:
      break;
    case OpType::reset:
      apply_reset(op.qubits, rng);
      break;
    case OpType::initialize:
      apply_initialize(op.qubits, op.params, rng);
      break;
    case OpType::measure:
      apply_measure(op.qubits, op.memory, op.registers, rng);
      break;
    case OpType::bfunc:
      BaseState::creg().apply_bfunc(op);
      break;
    case OpType::roerror:
      BaseState::creg().apply_roerror(op, rng);
      break;
    case OpType::gate:
      apply_gate(op);
      break;
    case OpType::matrix:
      apply_matrix(op);
      break;
    case OpType::diagonal_matrix:
      apply_diagonal_matrix(op.qubits, op.params);
      break;
    case OpType::multiplexer:
      apply_multiplexer(op.regs[0], op.regs[1],
                        op.mats); // control qubits ([0]) & target qubits([1])
      break;
    case OpType::superop:
      BaseState::qreg_.apply_superop_matrix(
          op.qubits, Utils::vectorize_matrix(op.mats[0]));
      break;
    case OpType::kraus:
      apply_kraus(op.qubits, op.mats, rng);
      break;
    case OpType::set_statevec:
      initialize_from_vector(op.params);
      break;
    case OpType::set_densmat:
      initialize_from_matrix(op.mats[0]);
      break;
    case OpType::save_expval:
    case OpType::save_expval_var:
      BaseState::apply_save_expval(op, result);
      break;
    case OpType::save_densmat:
      apply_save_density_matrix(op, result);
      break;
    case OpType::save_state:
    case OpType::save_statevec:
      apply_save_statevector(op, result, final_op);
      break;
    case OpType::save_statevec_dict:
      apply_save_statevector_dict(op, result);
      break;
    case OpType::save_probs:
    case OpType::save_probs_ket:
      apply_save_probs(op, result);
      break;
    case OpType::save_amps:
    case OpType::save_amps_sq:
      apply_save_amplitudes(op, result);
      break;
    default:
      throw std::invalid_argument("TensorNet::State::invalid instruction \'" +
                                  op.name + "\'.");
    }
  }
}

//=========================================================================
// Implementation: Save data
//=========================================================================

template <class tensor_net_t>
void State<tensor_net_t>::apply_save_probs(const Operations::Op &op,
                                           ExperimentResult &result) {
  // get probs as hexadecimal
  auto probs = measure_probs(op.qubits);
  if (op.type == Operations::OpType::save_probs_ket) {
    // Convert to ket dict
    result.save_data_average(BaseState::creg(), op.string_params[0],
                             Utils::vec2ket(probs, json_chop_threshold_, 16),
                             op.type, op.save_type);
  } else {
    result.save_data_average(BaseState::creg(), op.string_params[0],
                             std::move(probs), op.type, op.save_type);
  }
}

template <class tensor_net_t>
double State<tensor_net_t>::expval_pauli(const reg_t &qubits,
                                         const std::string &pauli) {
  return BaseState::qreg_.expval_pauli(qubits, pauli);
}

template <class tensor_net_t>
void State<tensor_net_t>::apply_save_statevector(const Operations::Op &op,
                                                 ExperimentResult &result,
                                                 bool last_op) {
  if (op.qubits.size() != BaseState::qreg_.num_qubits()) {
    throw std::invalid_argument(op.name +
                                " was not applied to all qubits."
                                " Only the full statevector can be saved.");
  }
  std::string key = (op.string_params[0] == "_method_") ? "tensor_network"
                                                        : op.string_params[0];

  if (last_op) {
    result.save_data_pershot(BaseState::creg(), key, move_to_vector(),
                             OpType::save_statevec, op.save_type);
  } else {
    result.save_data_pershot(BaseState::creg(), key, copy_to_vector(),
                             OpType::save_statevec, op.save_type);
  }
}

template <class tensor_net_t>
void State<tensor_net_t>::apply_save_statevector_dict(
    const Operations::Op &op, ExperimentResult &result) {
  if (op.qubits.size() != BaseState::qreg_.num_qubits()) {
    throw std::invalid_argument(op.name +
                                " was not applied to all qubits."
                                " Only the full statevector can be saved.");
  }

  auto state_ket = BaseState::qreg_.vector_ket(json_chop_threshold_);
  std::map<std::string, complex_t> result_state_ket;
  for (auto const &it : state_ket) {
    result_state_ket[it.first] = it.second;
  }
  result.save_data_pershot(BaseState::creg(), op.string_params[0],
                           std::move(result_state_ket), op.type, op.save_type);
}

template <class tensor_net_t>
void State<tensor_net_t>::apply_save_density_matrix(const Operations::Op &op,
                                                    ExperimentResult &result) {
  cmatrix_t reduced_state;

  // Check if tracing over all qubits
  if (op.qubits.empty()) {
    reduced_state = cmatrix_t(1, 1);

    reduced_state[0] = BaseState::qreg_.norm();
  } else {
    reduced_state = BaseState::qreg_.reduced_density_matrix(op.qubits);
  }
  result.save_data_average(BaseState::creg(), op.string_params[0],
                           std::move(reduced_state), op.type, op.save_type);
}

template <class tensor_net_t>
void State<tensor_net_t>::apply_save_amplitudes(const Operations::Op &op,
                                                ExperimentResult &result) {
  if (op.int_params.empty()) {
    throw std::invalid_argument(
        "Invalid save_amplitudes instructions (empty params).");
  }
  const int_t size = op.int_params.size();
  if (op.type == Operations::OpType::save_amps) {
    Vector<complex_t> amps(size, false);
    for (int_t i = 0; i < size; ++i) {
      amps[i] = BaseState::qreg_.get_state(op.int_params[i]);
    }
    result.save_data_pershot(BaseState::creg(), op.string_params[0],
                             std::move(amps), op.type, op.save_type);
  } else {
    rvector_t amps_sq(size, 0);
    for (int_t i = 0; i < size; ++i) {
      amps_sq[i] = BaseState::qreg_.probability(op.int_params[i]);
    }
    result.save_data_average(BaseState::creg(), op.string_params[0],
                             std::move(amps_sq), op.type, op.save_type);
  }
}

//=========================================================================
// Implementation: Matrix multiplication
//=========================================================================

template <class tensor_net_t>
void State<tensor_net_t>::apply_gate(const Operations::Op &op) {
  // Look for gate name in gateset
  auto it = gateset_.find(op.name);
  if (it == gateset_.end())
    throw std::invalid_argument(
        "QubitVectorState::invalid gate instruction \'" + op.name + "\'.");
  switch (it->second) {
  case Gates::mcx:
    // Includes X, CX, CCX, etc
    BaseState::qreg_.apply_mcx(op.qubits);
    break;
  case Gates::mcy:
    // Includes Y, CY, CCY, etc
    BaseState::qreg_.apply_mcy(op.qubits);
    break;
  case Gates::mcz:
    // Includes Z, CZ, CCZ, etc
    BaseState::qreg_.apply_mcphase(op.qubits, -1);
    break;
  case Gates::mcr:
    BaseState::qreg_.apply_mcu(op.qubits,
                               Linalg::VMatrix::r(op.params[0], op.params[1]));
    break;
  case Gates::mcrx:
    BaseState::qreg_.apply_rotation(op.qubits, TensorNetwork::Rotation::x,
                                    std::real(op.params[0]));
    break;
  case Gates::mcry:
    BaseState::qreg_.apply_rotation(op.qubits, TensorNetwork::Rotation::y,
                                    std::real(op.params[0]));
    break;
  case Gates::mcrz:
    BaseState::qreg_.apply_rotation(op.qubits, TensorNetwork::Rotation::z,
                                    std::real(op.params[0]));
    break;
  case Gates::rxx:
    BaseState::qreg_.apply_rotation(op.qubits, TensorNetwork::Rotation::xx,
                                    std::real(op.params[0]));
    break;
  case Gates::ryy:
    BaseState::qreg_.apply_rotation(op.qubits, TensorNetwork::Rotation::yy,
                                    std::real(op.params[0]));
    break;
  case Gates::rzz:
    BaseState::qreg_.apply_rotation(op.qubits, TensorNetwork::Rotation::zz,
                                    std::real(op.params[0]));
    break;
  case Gates::rzx:
    BaseState::qreg_.apply_rotation(op.qubits, TensorNetwork::Rotation::zx,
                                    std::real(op.params[0]));
    break;
  case Gates::ecr:
    BaseState::qreg_.apply_matrix(op.qubits, Linalg::VMatrix::ECR);
  case Gates::id:
    break;
  case Gates::h:
    apply_gate_mcu(op.qubits, M_PI / 2., 0., M_PI, 0.);
    break;
  case Gates::s:
    apply_gate_phase(op.qubits[0], complex_t(0., 1.));
    break;
  case Gates::sdg:
    apply_gate_phase(op.qubits[0], complex_t(0., -1.));
    break;
  case Gates::t: {
    const double isqrt2{1. / std::sqrt(2)};
    apply_gate_phase(op.qubits[0], complex_t(isqrt2, isqrt2));
  } break;
  case Gates::tdg: {
    const double isqrt2{1. / std::sqrt(2)};
    apply_gate_phase(op.qubits[0], complex_t(isqrt2, -isqrt2));
  } break;
  case Gates::mcswap:
    // Includes SWAP, CSWAP, etc
    BaseState::qreg_.apply_mcswap(op.qubits);
    break;
  case Gates::mcu3:
    // Includes u3, cu3, etc
    apply_gate_mcu(op.qubits, std::real(op.params[0]), std::real(op.params[1]),
                   std::real(op.params[2]), 0.);
    break;
  case Gates::mcu:
    // Includes u3, cu3, etc
    apply_gate_mcu(op.qubits, std::real(op.params[0]), std::real(op.params[1]),
                   std::real(op.params[2]), std::real(op.params[3]));
    break;
  case Gates::mcu2:
    // Includes u2, cu2, etc
    apply_gate_mcu(op.qubits, M_PI / 2., std::real(op.params[0]),
                   std::real(op.params[1]), 0.);
    break;
  case Gates::mcp:
    // Includes u1, cu1, p, cp, mcp etc
    BaseState::qreg_.apply_mcphase(op.qubits,
                                   std::exp(complex_t(0, 1) * op.params[0]));
    break;
  case Gates::mcsx:
    // Includes sx, csx, mcsx etc
    BaseState::qreg_.apply_mcu(op.qubits, Linalg::VMatrix::SX);
    break;
  case Gates::mcsxdg:
    BaseState::qreg_.apply_mcu(op.qubits, Linalg::VMatrix::SXDG);
    break;
  case Gates::pauli:
    BaseState::qreg_.apply_pauli(op.qubits, op.string_params[0]);
    break;
  default:
    // We shouldn't reach here unless there is a bug in gateset
    throw std::invalid_argument(
        "TensorNet::State::invalid gate instruction \'" + op.name + "\'.");
  }
}

template <class tensor_net_t>
void State<tensor_net_t>::apply_multiplexer(const reg_t &control_qubits,
                                            const reg_t &target_qubits,
                                            const cmatrix_t &mat) {
  if (control_qubits.empty() == false && target_qubits.empty() == false &&
      mat.size() > 0) {
    cvector_t<double> vmat = Utils::vectorize_matrix(mat);
    BaseState::qreg_.apply_multiplexer(control_qubits, target_qubits, vmat);
  }
}

template <class tensor_net_t>
void State<tensor_net_t>::apply_matrix(const Operations::Op &op) {
  if (op.qubits.empty() == false && op.mats[0].size() > 0) {
    if (Utils::is_diagonal(op.mats[0], .0)) {
      apply_diagonal_matrix(op.qubits, Utils::matrix_diagonal(op.mats[0]));
    } else {
      BaseState::qreg_.apply_matrix(op.qubits,
                                    Utils::vectorize_matrix(op.mats[0]));
    }
  }
}

template <class tensor_net_t>
void State<tensor_net_t>::apply_matrix(const reg_t &qubits,
                                       const cvector_t<double> &vmat) {
  // Check if diagonal matrix
  if (vmat.size() == 1ULL << qubits.size()) {
    apply_diagonal_matrix(qubits, vmat);
  } else {
    BaseState::qreg_.apply_matrix(qubits, vmat);
  }
}

template <class tensor_net_t>
void State<tensor_net_t>::apply_diagonal_matrix(const reg_t &qubits,
                                                const cvector_t<double> &diag) {
  BaseState::qreg_.apply_diagonal_matrix(qubits, diag);
}

template <class tensor_net_t>
void State<tensor_net_t>::apply_gate_mcu(const reg_t &qubits, double theta,
                                         double phi, double lambda,
                                         double gamma) {
  BaseState::qreg_.apply_mcu(qubits,
                             Linalg::VMatrix::u4(theta, phi, lambda, gamma));
}

template <class tensor_net_t>
void State<tensor_net_t>::apply_gate_phase(uint_t qubit, complex_t phase) {
  cvector_t<double> diag = {{1., phase}};
  apply_diagonal_matrix(reg_t({qubit}), diag);
}

//=========================================================================
// Implementation: Reset, Initialize and Measurement Sampling
//=========================================================================

template <class tensor_net_t>
void State<tensor_net_t>::apply_measure(const reg_t &qubits,
                                        const reg_t &cmemory,
                                        const reg_t &cregister,
                                        RngEngine &rng) {
  // Actual measurement outcome
  const auto meas = sample_measure_with_prob(qubits, rng);
  // Implement measurement update
  measure_reset_update(qubits, meas.first, meas.first, meas.second);
  const reg_t outcome = Utils::int2reg(meas.first, 2, qubits.size());
  BaseState::creg().store_measure(outcome, cmemory, cregister);
}

template <class tensor_net_t>
rvector_t State<tensor_net_t>::measure_probs(const reg_t &qubits) const {
  return BaseState::qreg_.probabilities(qubits);
}

template <class tensor_net_t>
void State<tensor_net_t>::apply_reset(const reg_t &qubits, RngEngine &rng) {
  // if there is no save_statevec, reset can be applied as density matrix mode
  if (enable_density_matrix_)
    BaseState::qreg_.apply_reset(qubits);
  else {
    // Simulate unobserved measurement
    const auto meas = sample_measure_with_prob(qubits, rng);
    // Apply update to reset state
    measure_reset_update(qubits, 0, meas.first, meas.second);
  }
}

template <class tensor_net_t>
std::pair<uint_t, double>
State<tensor_net_t>::sample_measure_with_prob(const reg_t &qubits,
                                              RngEngine &rng) {
  rvector_t probs = measure_probs(qubits);
  // Randomly pick outcome and return pair
  uint_t outcome = rng.rand_int(probs);
  return std::make_pair(outcome, probs[outcome]);
}

template <class tensor_net_t>
void State<tensor_net_t>::measure_reset_update(
    const std::vector<uint_t> &qubits, const uint_t final_state,
    const uint_t meas_state, const double meas_prob) {
  // Update a state vector based on an outcome pair [m, p] from
  // sample_measure_with_prob function, and a desired post-measurement
  // final_state

  // Single-qubit case
  if (qubits.size() == 1) {
    // Diagonal matrix for projecting and renormalizing to measurement outcome
    cvector_t<double> mdiag(2, 0.);
    mdiag[meas_state] = 1. / std::sqrt(meas_prob);

    BaseState::qreg_.apply_diagonal_matrix(qubits, mdiag);

    // If it doesn't agree with the reset state update
    if (final_state != meas_state) {
      BaseState::qreg_.apply_mcx(qubits);
    }
  }
  // Multi qubit case
  else {
    // Diagonal matrix for projecting and renormalizing to measurement outcome
    const size_t dim = 1ULL << qubits.size();
    cvector_t<double> mdiag(dim, 0.);
    mdiag[meas_state] = 1. / std::sqrt(meas_prob);

    BaseState::qreg_.apply_diagonal_matrix(qubits, mdiag);

    // If it doesn't agree with the reset state update
    // This function could be optimized as a permutation update
    if (final_state != meas_state) {
      // build vectorized permutation matrix
      cvector_t<double> perm(dim * dim, 0.);
      perm[final_state * dim + meas_state] = 1.;
      perm[meas_state * dim + final_state] = 1.;
      for (size_t j = 0; j < dim; j++) {
        if (j != final_state && j != meas_state)
          perm[j * dim + j] = 1.;
      }
      // apply permutation to swap state
      apply_matrix(qubits, perm);
    }
  }
}

template <class tensor_net_t>
std::vector<SampleVector>
State<tensor_net_t>::sample_measure(const reg_t &qubits, uint_t shots,
                                    RngEngine &rng) {
  // Generate flat register for storing
  std::vector<double> rnds(shots);

  for (uint_t i = 0; i < shots; ++i)
    rnds[i] = rng.rand(0, 1);

  std::vector<SampleVector> samples = BaseState::qreg_.sample_measure(rnds);
  std::vector<SampleVector> ret(shots, SampleVector(qubits.size()));

  if (omp_get_num_threads() > 1) {
    for (uint_t i = 0; i < shots; ++i) {
      for (uint_t j = 0; j < qubits.size(); j++)
        ret[i].set(j, samples[i][qubits[j]]);
    }
  } else {
#pragma omp parallel for
    for (int_t i = 0; i < (int_t)shots; ++i) {
      for (uint_t j = 0; j < qubits.size(); j++)
        ret[i].set(j, samples[i][qubits[j]]);
    }
  }
  return ret;
}

template <class tensor_net_t>
void State<tensor_net_t>::apply_initialize(const reg_t &qubits,
                                           const cvector_t<double> &params_in,
                                           RngEngine &rng) {
  auto sorted_qubits = qubits;
  std::sort(sorted_qubits.begin(), sorted_qubits.end());
  // apply global phase here
  cvector_t<double> tmp;
  if (BaseState::has_global_phase_) {
    tmp.resize(params_in.size());
    auto apply_global_phase = [&tmp, params_in, this](int_t i) {
      tmp[i] = params_in[i] * BaseState::global_phase_;
    };
    Utils::apply_omp_parallel_for((qubits.size() > 14), 0, params_in.size(),
                                  apply_global_phase, BaseState::threads_);
  }
  const cvector_t<double> &params = tmp.empty() ? params_in : tmp;
  if (qubits.size() == BaseState::qreg_.num_qubits()) {
    // If qubits is all ordered qubits in the statevector
    // we can just initialize the whole state directly
    if (qubits == sorted_qubits) {
      initialize_from_vector(params);
      return;
    }
  }

  apply_reset(qubits, rng);

  BaseState::qreg_.initialize_component(qubits, params);
}

template <class tensor_net_t>
void State<tensor_net_t>::initialize_from_vector(
    const cvector_t<double> &params) {
  BaseState::qreg_.initialize();

  reg_t qubits(BaseState::qreg_.num_qubits());
  for (uint_t i = 0; i < BaseState::qreg_.num_qubits(); i++)
    qubits[i] = i;
  BaseState::qreg_.initialize_component(qubits, params);
}

template <class tensor_net_t>
void State<tensor_net_t>::initialize_from_matrix(const cmatrix_t &params) {
  BaseState::qreg_.initialize();
  reg_t qubits(BaseState::qreg_.num_qubits());

  BaseState::qreg_.initialize_from_matrix(params);
}

//=========================================================================
// Implementation: Multiplexer Circuit
//=========================================================================

template <class tensor_net_t>
void State<tensor_net_t>::apply_multiplexer(
    const reg_t &control_qubits, const reg_t &target_qubits,
    const std::vector<cmatrix_t> &mmat) {
  // (1) Pack vector of matrices into single (stacked) matrix ... note: matrix
  // dims: rows = DIM[qubit.size()] columns = DIM[|target bits|]
  cmatrix_t multiplexer_matrix = Utils::stacked_matrix(mmat);

  // (2) Treat as single, large(r), chained/batched matrix operator
  apply_multiplexer(control_qubits, target_qubits, multiplexer_matrix);
}

//=========================================================================
// Implementation: Kraus Noise
//=========================================================================
template <class tensor_net_t>
void State<tensor_net_t>::apply_kraus(const reg_t &qubits,
                                      const std::vector<cmatrix_t> &kmats,
                                      RngEngine &rng) {
  // Check edge case for empty Kraus set (this shouldn't happen)
  if (kmats.empty())
    return; // end function early

  // if there is no save_statevec, use density matrix mode
  if (enable_density_matrix_) {
    BaseState::qreg_.apply_superop_matrix(
        qubits, Utils::vectorize_matrix(Utils::kraus_superop(kmats)));
    return;
  }

  // Choose a real in [0, 1) to choose the applied kraus operator once
  // the accumulated probability is greater than r.
  // We know that the Kraus noise must be normalized
  // So we only compute probabilities for the first N-1 kraus operators
  // and infer the probability of the last one from 1 - sum of the previous

  double r;
  double accum = 0.;
  double p;
  bool complete = false;

  r = rng.rand(0., 1.);

  // Loop through N-1 kraus operators
  for (size_t j = 0; j < kmats.size() - 1; j++) {
    // Calculate probability
    std::vector<std::complex<double>> vmat = Utils::vectorize_matrix(kmats[j]);

    p = BaseState::qreg_.norm(qubits, vmat);
    accum += p;

    // check if we need to apply this operator
    if (accum > r) {
      // rescale vmat so projection is normalized
      Utils::scalar_multiply_inplace(vmat, 1 / std::sqrt(p));
      // apply Kraus projection operator
      apply_matrix(qubits, vmat);
      complete = true;
      break;
    }
  }

  // check if we haven't applied a kraus operator yet
  if (complete == false) {
    // Compute probability from accumulated
    complex_t renorm = 1 / std::sqrt(1. - accum);
    auto vmat = Utils::vectorize_matrix(renorm * kmats.back());
    apply_matrix(qubits, vmat);
  }
}

//-------------------------------------------------------------------------
} // namespace TensorNetwork
//-------------------------------------------------------------------------
} // end namespace AER
//-------------------------------------------------------------------------
#endif<|MERGE_RESOLUTION|>--- conflicted
+++ resolved
@@ -57,12 +57,8 @@
      "mcy",  "mcz",   "mcu1",   "mcu2",  "mcu3",  "mcswap",   "mcphase",
      "mcr",  "mcrx",  "mcry",   "mcry",  "sx",    "sxdg",     "csx",
      "mcsx", "csxdg", "mcsxdg", "delay", "pauli", "mcx_gray", "cu",
-<<<<<<< HEAD
-     "mcu",  "mcp",   "ecr"});
+     "mcu",  "mcp",   "ecr",    "cswap"});
 // clang-format on
-=======
-     "mcu",  "mcp",   "ecr",    "cswap"});
->>>>>>> 83c14459
 
 // Allowed gates enum class
 enum class Gates {
