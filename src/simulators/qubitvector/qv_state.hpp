/**
 * Copyright 2017, IBM.
 *
 * This source code is licensed under the Apache License, Version 2.0 found in
 * the LICENSE.txt file in the root directory of this source tree.
 */

/**
 * @file    qubitvector_state.hpp
 * @brief   QubitVector Simulator State
 * @authors Christopher J. Wood <cjwood@us.ibm.com>
 */

#ifndef _qubitvector_qv_state_hpp
#define _qubitvector_qv_state_hpp

#include <algorithm>
#include <array>
#include <complex>
#include <unordered_map>
#include <string>
#include <vector>
#define _USE_MATH_DEFINES
#include <math.h>

#include "framework/utils.hpp"
#include "framework/json.hpp"
#include "base/state.hpp"

namespace AER {
namespace QubitVector {
  
// Enum class and gateset map for switching based on gate name
enum class Gates {
  mat, dmat, kraus, // special
  measure, reset, barrier,
  u0, u1, u2, u3, id, x, y, z, h, s, sdg, t, tdg, // single qubit
  cx, cz, rzz // two qubit
};

/*******************************************************************************
 *
 * QubitVector State class
 *
 ******************************************************************************/

template <class state_t>
class State : public Base::State<state_t> {

public:

  State() = default;
  virtual ~State() = default;

  //-----------------------------------------------------------------------
  // Base class overrides
  //-----------------------------------------------------------------------

  // Allowed operations are:
  // {"snapshot_state", "snapshot_probs", "snapshot_pauli", "snapshot_matrix",
  //  "barrier", "measure", "reset", "mat", "kraus",
  //  "u0", "u1", "u2", "u3", "cx", "cz",
  //  "id", "x", "y", "z", "h", "s", "sdg", "t", "tdg"}
  virtual std::set<std::string> allowed_ops() const override;
    
  // Applies an operation to the state class.
  // This should support all and only the operations defined in
  // allowed_operations.
  virtual void apply_op(const Operations::Op &op) override;

  // Initializes an n-qubit state to the all |0> state
  virtual void initialize(uint_t num_qubits) override;

  // Returns the required memory for storing an n-qubit state in megabytes.
  // For this state the memory is indepdentent of the number of ops
  // and is approximately 16 * 1 << num_qubits bytes
  virtual uint_t required_memory_mb(uint_t num_qubits,
                                    const std::vector<Operations::Op> &ops) override;

  // Load the threshold for applying OpenMP parallelization
  // if the controller/engine allows threads for it
  // Config: {"omp_qubit_threshold": 14}
  // TODO: Check optimal default value for a desktop i7 CPU
  virtual void load_config(const json_t &config) override;

  // Measure qubits and return a list of outcomes [q0, q1, ...]
  // If a state subclass supports this function it then "measure" 
  // should be contained in the set returned by the 'allowed_ops'
  // method.
  virtual reg_t apply_measure(const reg_t& qubits) override;

  // Return vector of measure probabilities for specified qubits
  // If a state subclass supports this function it then "measure" 
  // should be contained in the set returned by the 'allowed_ops'
  // method.
  virtual rvector_t measure_probs(const reg_t &qubits) const override;

  // Sample n-measurement outcomes without applying the measure operation
  // to the system state. This function converts the statevector into a
  // probability vector by squareing each element and hence no other
  // operations should be applied without re-initializing first
  virtual 
  std::vector<reg_t> sample_measure_destructive(const reg_t& qubits,
                                                uint_t shots = 1) override;

  virtual
  std::vector<reg_t> sample_measure_destructive_opt(const reg_t& qubits,
                                                uint_t shots = 1);

  // Return the complex expectation value for an observable operator
  virtual double pauli_observable_value(const reg_t& qubits, 
                                        const std::string &pauli) const override;

  // Return the complex expectation value for an observable operator
  virtual complex_t matrix_observable_value(const Operations::Op &op) const override;

protected:

<<<<<<< HEAD
=======
  // Enum class and gateset map for switching based on gate name
  enum class Gates {
    mat, kraus, // special
    measure, reset, barrier,
    u0, u1, u2, u3, id, x, y, z, h, s, sdg, t, tdg, // single qubit
    cx, cz, rzz // two qubit
  };
>>>>>>> e469f647
  const static std::unordered_map<std::string, Gates> gateset;

  //-----------------------------------------------------------------------
  // Config Settings
  //-----------------------------------------------------------------------

  int omp_qubit_threshold_ = 14; // Test this on desktop i7 to find best setting 

  //-----------------------------------------------------------------------
  // Apply Matrices
  //-----------------------------------------------------------------------

  // Apply a matrix to given qubits (identity on all other qubits)
  void apply_matrix(const reg_t &qubits, const cmatrix_t & mat);

  // Apply a diagonal matrix to given qubits (identity on all other qubits)
  void apply_matrix(const reg_t &qubits, const cvector_t & dmat);

  //-----------------------------------------------------------------------
  // Apply Kraus Noise
  //-----------------------------------------------------------------------

  void apply_kraus(const reg_t &qubits, const std::vector<cmatrix_t> &krausops);

  //-----------------------------------------------------------------------
  // Measurement and Reset Helpers
  //-----------------------------------------------------------------------

  void apply_reset(const reg_t &qubits, const uint_t reset_state = 0);

  // Sample the measurement outcome for qubits
  // return a pair (m, p) of the outcome m, and its corresponding
  // probability p.
  // Outcome is given as an int: Eg for two-qubits {q0, q1} we have
  // 0 -> |q1 = 0, q0 = 0> state
  // 1 -> |q1 = 0, q0 = 1> state
  // 2 -> |q1 = 1, q0 = 0> state
  // 3 -> |q1 = 1, q0 = 1> state
  std::pair<uint_t, double> sample_measure_with_prob(const reg_t &qubits);


  void measure_reset_update(const std::vector<uint_t> &qubits,
                            const uint_t final_state,
                            const uint_t meas_state,
                            const double meas_prob);

  //-----------------------------------------------------------------------
  // 1-Qubit Gates
  //-----------------------------------------------------------------------
  
  void apply_gate_u3(const uint_t qubit, const double theta, const double phi,
                       const double lambda);

  // Optimize phase gate with diagonal [1, phase]
  void apply_gate_phase(const uint_t qubit, const complex_t phase);


  //-----------------------------------------------------------------------
  // Generate matrices
  //-----------------------------------------------------------------------

  cvector_t waltz_vectorized_matrix(double theta, double phi, double lambda);

  cvector_t rzz_diagonal_matrix(double lambda);

};


//============================================================================
// Implementation: Allowed ops and gateset
//============================================================================

template <class state_t>
std::set<std::string> State<state_t>::allowed_ops() const {
  return { "barrier", "measure", "reset",
    "snapshot_state", "snapshot_probs", "snapshot_pauli", "snapshot_matrix",
    "mat", "kraus",
    "u0", "u1", "u2", "u3", "cx", "cz",
    "id", "x", "y", "z", "h", "s", "sdg", "t", "tdg"};
} 

template <class state_t>
const std::unordered_map<std::string, Gates> State<state_t>::gateset({
  {"reset", Gates::reset}, // Reset operation
  {"barrier", Gates::barrier}, // barrier does nothing
  // Matrix multiplication
  {"mat", Gates::mat},     // matrix multiplication
  // Single qubit gates
  {"id", Gates::id},   // Pauli-Identity gate
  {"x", Gates::x},    // Pauli-X gate
  {"y", Gates::y},    // Pauli-Y gate
  {"z", Gates::z},    // Pauli-Z gate
  {"s", Gates::s},    // Phase gate (aka sqrt(Z) gate)
  {"sdg", Gates::sdg}, // Conjugate-transpose of Phase gate
  {"h", Gates::h},    // Hadamard gate (X + Z / sqrt(2))
  {"t", Gates::t},    // T-gate (sqrt(S))
  {"tdg", Gates::tdg}, // Conjguate-transpose of T gate
  // Waltz Gates
  {"u0", Gates::u0},  // idle gate in multiples of X90
  {"u1", Gates::u1},  // zero-X90 pulse waltz gate
  {"u2", Gates::u2},  // single-X90 pulse waltz gate
  {"u3", Gates::u3},  // two X90 pulse waltz gate
  // Two-qubit gates
  {"cx", Gates::cx},  // Controlled-X gate (CNOT)
  {"cz", Gates::cz},  // Controlled-Z gate
  {"rzz", Gates::rzz}, // ZZ-rotation gate
  // Type-2 Noise
  {"kraus", Gates::kraus} // Kraus error
}); 


//============================================================================
// Implementation: Base class method overrides
//============================================================================

template <class state_t>
uint_t State<state_t>::required_memory_mb(uint_t num_qubits,
                                 const std::vector<Operations::Op> &ops) {
  // An n-qubit state vector as 2^n complex doubles
  // where each complex double is 16 bytes
  (void)ops; // avoid unused variable compiler warning
  uint_t shift_mb = std::max<int_t>(0, num_qubits + 4 - 20);
  uint_t mem_mb = 1ULL << shift_mb;
  return mem_mb;
}

template <class state_t>
void State<state_t>::load_config(const json_t &config) {
  // Set OMP threshold for state update functions
  JSON::get_value(omp_qubit_threshold_, "omp_qubit_threshold", config);
}

template <class state_t>
void State<state_t>::initialize(uint_t num_qubits) {
  // reset state std::vector to default state
  Base::State<state_t>::data_ = state_t(num_qubits);

  // Set maximum threads for QubitVector parallelization
  Base::State<state_t>::data_.set_omp_threshold(omp_qubit_threshold_);
  if (Base::State<state_t>::threads_ > 0)
    Base::State<state_t>::data_.set_omp_threads(Base::State<state_t>::threads_); // set allowed OMP threads in qubitvector
  
  Base::State<state_t>::data_.initialize(); // initialize qubit vector to all |0> state
}

template <class state_t>
reg_t State<state_t>::apply_measure(const reg_t &qubits) {
  // Actual measurement outcome
  const auto meas = sample_measure_with_prob(qubits);
  // Implement measurement update
  measure_reset_update(qubits, meas.first, meas.first, meas.second);
  return Utils::int2reg(meas.first, 2, qubits.size());
}

template <class state_t>
rvector_t State<state_t>::measure_probs(const reg_t &qubits) const {

  if (qubits.size() == 1) {
    // Probability of P0 outcome
    double p0 = Base::State<state_t>::data_.probability(qubits[0], 0);
    return {{p0, 1. - p0}};
  } else
    return Base::State<state_t>::data_.probabilities(qubits);
}


template <class state_t>
std::vector<reg_t> 
State<state_t>::sample_measure_destructive(const reg_t& qubits,
                                  uint_t shots){

#ifdef OPT
  return sample_measure_destructive_opt(qubits, shots);
#else
  // TODO, do an inplace partial trace here
  if (qubits.size() != Base::State<state_t>::data_.qubits()) {
    return Base::State<state_t>::sample_measure(qubits, shots);
  }
  // convert state vector to probability vector
  for (uint_t j=0; j <  Base::State<state_t>::data_.size(); j++) {
    Base::State<state_t>::data_[j] = std::real( Base::State<state_t>::data_[j] * std::conj( Base::State<state_t>::data_[j]));
  }
  // Sample measurement outcomes
  std::vector<reg_t> samples;
  samples.reserve(shots);
  while (shots-- > 0) {
    double p = 0.;
    double r = Base::State<state_t>::rng_.rand(0, 1);
    uint_t val;
    for (val = 0; val < Base::State<state_t>::data_.size(); val++) {
      if (r < (p += std::real(Base::State<state_t>::data_[val])))
        break;
    }
    samples.push_back(Utils::int2reg(val, 2, qubits.size()));
  }
  return samples;
#endif
}

template <class state_t>
std::vector<reg_t>
State<state_t>::sample_measure_destructive_opt(const reg_t& qubits,
                                  uint_t shots){

  std::vector<double> rnds;
  rnds.reserve(shots);
  for (uint_t i = 0; i < shots; ++i)
    rnds.push_back(Base::State<state_t>::rng_.rand(0, 1));

  std::vector<int_t> allbit_samples;
  allbit_samples.reserve(shots);

  Base::State<state_t>::data_.sample_measure(rnds, allbit_samples);

  std::vector<reg_t> samples;
  samples.reserve(shots);

  for (int_t val : allbit_samples) {
    reg_t allbit_sample = Utils::int2reg(val, 2, qubits.size());
    reg_t sample;
    sample.reserve(qubits.size());
    for (uint_t qubit : qubits)
      sample.push_back(allbit_sample[qubit]);
    samples.push_back(sample);
  }

  return samples;
}

template <class state_t>
double State<state_t>::pauli_observable_value(const reg_t& qubits,
                                     const std::string &pauli) const {

  // Copy the quantum state;
  state_t data_copy = Base::State<state_t>::data_;
  // Apply each pauli operator as a gate to the corresponding qubit
  for (size_t pos=0; pos < qubits.size(); ++pos) {
    switch (pauli[pos]) {
      case 'I':
        break;
      case 'X':
        data_copy.apply_x(qubits[pos]);
        break;
      case 'Y':
        data_copy.apply_y(qubits[pos]);
        break;
      case 'Z':
        data_copy.apply_z(qubits[pos]);
        break;
      default: {
        std::stringstream msg;
        msg << "QubitVectorState::invalid Pauli string \'" << pauli[pos] << "\'.";
        throw std::invalid_argument(msg.str());
      }
    }
  }
  // Pauli expecation values should always be real for a state
  return std::real(data_copy.inner_product(Base::State<state_t>::data_));
}

template <class state_t>
complex_t State<state_t>::matrix_observable_value(const Operations::Op &op) const {


  // Check empty edge case
  if (op.params_mat_obs.empty()) {
    throw std::invalid_argument("Invalid matrix snapshot (components are empty).");
  }
  
  complex_t expval = 0.;
  for (const auto &param : op.params_mat_obs) {
    const auto& coeff = std::get<0>(param);
    const auto& qubits = std::get<1>(param);
    const auto& matrices = std::get<2>(param);
    state_t data_copy = Base::State<state_t>::data_; // Copy the quantum state
    // Apply each qubit subset gate
    for (size_t pos=0; pos < qubits.size(); ++pos) {
      const cmatrix_t &mat = matrices[pos];
      cvector_t vmat = (mat.GetColumns() == 1)
        ? Utils::vectorize_matrix(Utils::projector(Utils::vectorize_matrix(mat))) // projector case
        : Utils::vectorize_matrix(mat); // diagonal or square matrix case
      data_copy.apply_matrix(qubits[pos], vmat);
    }
    expval += data_copy.inner_product(Base::State<state_t>::data_) * coeff; // add component to expectation value
  }
  return expval;
}

template <class state_t>
void State<state_t>::apply_op(const Operations::Op &op) {


  // Check Op is supported by State
  auto it = gateset.find(op.name);
  if (it == gateset.end()) {
    std::stringstream msg;
    msg << "QubitVectorState::invalid operation \'" << op.name << "\'.";
    throw std::invalid_argument(msg.str());
  }

  Gates g = it -> second;
  switch (g) {
  // Matrix multiplication
  case Gates::mat:
    apply_matrix(op.qubits, op.mats[0]);
    break;
    break;
  // Special Noise operations
  case Gates::kraus:
    apply_kraus(op.qubits, op.mats);
    break;
  // Base gates
  case Gates::u3:
    apply_gate_u3(op.qubits[0],
                  std::real(op.params[0]),
                  std::real(op.params[1]),
                  std::real(op.params[2]));
    break;
  case Gates::u2:
    apply_gate_u3(op.qubits[0],
                  M_PI / 2.,
                  std::real(op.params[0]),
                  std::real(op.params[1]));
    break;
  case Gates::u1:
    apply_gate_phase(op.qubits[0], std::exp(complex_t(0., 1.) * op.params[0]));
    break;
  case Gates::cx:
    Base::State<state_t>::data_.apply_cnot(op.qubits[0], op.qubits[1]);
    break;
  case Gates::cz:
    Base::State<state_t>::data_.apply_cz(op.qubits[0], op.qubits[1]);
    break;
  case Gates::reset:
    apply_reset(op.qubits, uint_t(std::real(op.params[0])));
    break;
  case Gates::barrier:
    break;
  // Waltz gates
  case Gates::u0: // u0 = id in ideal State
    break;
  // QIP gates
  case Gates::id:
    break;
  case Gates::x:
    Base::State<state_t>::data_.apply_x(op.qubits[0]);
    break;
  case Gates::y:
    Base::State<state_t>::data_.apply_y(op.qubits[0]);
    break;
  case Gates::z:
    Base::State<state_t>::data_.apply_z(op.qubits[0]);
    break;
  case Gates::h:
    apply_gate_u3(op.qubits[0], M_PI / 2., 0., M_PI);
    break;
  case Gates::s:
    apply_gate_phase(op.qubits[0], complex_t(0., 1.));
    break;
  case Gates::sdg:
    apply_gate_phase(op.qubits[0], complex_t(0., -1.));
    break;
  case Gates::t: {
    const double isqrt2{1. / std::sqrt(2)};
    apply_gate_phase(op.qubits[0], complex_t(isqrt2, isqrt2));
  } break;
  case Gates::tdg: {
    const double isqrt2{1. / std::sqrt(2)};
    apply_gate_phase(op.qubits[0], complex_t(isqrt2, -isqrt2));
  } break;
  // ZZ rotation by angle lambda
  case Gates::rzz: {
    const auto dmat = rzz_diagonal_matrix(std::real(op.params[0]));
    Base::State<state_t>::data_.apply_matrix({{op.qubits[0], op.qubits[1]}}, dmat);
  } break;
  // Invalid Gate (we shouldn't get here)
  default:
    std::stringstream msg;
    msg << "QubitVectorState::invalid State operation \'" << op.name << "\'.";
    throw std::invalid_argument(msg.str());
  }
}


//============================================================================
// Implementation: Matrix multiplication
//============================================================================

template <class state_t>
void State<state_t>::apply_matrix(const reg_t &qubits, const cmatrix_t &mat) {
  if (qubits.empty() == false && mat.size() > 0)
    Base::State<state_t>::data_.apply_matrix(qubits, Utils::vectorize_matrix(mat));
}

template <class state_t>
void State<state_t>::apply_matrix(const reg_t &qubits, const cvector_t &dmat) {
  if (qubits.empty() == false && dmat.size() > 0)
    Base::State<state_t>::data_.apply_matrix(qubits, dmat);
}

template <class state_t>
void State<state_t>::apply_gate_u3(uint_t qubit, double theta, double phi, double lambda) {
  Base::State<state_t>::data_.apply_matrix(qubit, Utils::vectorize_matrix(Utils::Matrix::U3(theta, phi, lambda)));
}

template <class state_t>
void State<state_t>::apply_gate_phase(uint_t qubit, complex_t phase) {
  Base::State<state_t>::data_.apply_matrix(qubit, cvector_t({1., phase}));
}

template <class state_t>
cvector_t State<state_t>::rzz_diagonal_matrix(double lambda) {
  const complex_t one(1.0, 0);
  const complex_t phase = exp(complex_t(0, lambda));
  return cvector_t({one, phase, phase, one});
}


//============================================================================
// Implementation: Reset and Measurement Sampling
//============================================================================
template <class state_t>
void State<state_t>::apply_reset(const reg_t &qubits, const uint_t reset_state) {

  // Simulate unobserved measurement
  const auto meas = sample_measure_with_prob(qubits);
  // Apply update tp reset state
  measure_reset_update(qubits, reset_state, meas.first, meas.second);
}

template <class state_t>
std::pair<uint_t, double> State<state_t>::sample_measure_with_prob(const reg_t &qubits) {
  rvector_t probs = measure_probs(qubits);
  // Randomly pick outcome and return pair
  uint_t outcome = Base::State<state_t>::rng_.rand_int(probs);
  return std::make_pair(outcome, probs[outcome]);
}

template <class state_t>
void State<state_t>::measure_reset_update(const std::vector<uint_t> &qubits,
                                 const uint_t final_state,
                                 const uint_t meas_state,
                                 const double meas_prob) {
  // Update a state vector based on an outcome pair [m, p] from 
  // sample_measure_with_prob function, and a desired post-measurement final_state
  
  // Single-qubit case
  if (qubits.size() == 1) {
    // Diagonal matrix for projecting and renormalizing to measurement outcome
    cvector_t mdiag(2, 0.);
    mdiag[meas_state] = 1. / std::sqrt(meas_prob);
    Base::State<state_t>::data_.apply_matrix(qubits[0], mdiag);

    // If it doesn't agree with the reset state update
    if (final_state != meas_state) {
      Base::State<state_t>::data_.apply_x(qubits[0]);
    }
  } 
  // Multi qubit case
  else {
    // Diagonal matrix for projecting and renormalizing to measurement outcome
    const size_t dim = 1ULL << qubits.size();
    cvector_t mdiag(dim, 0.);
    mdiag[meas_state] = 1. / std::sqrt(meas_prob);
    Base::State<state_t>::data_.apply_matrix(qubits, mdiag);

    // If it doesn't agree with the reset state update
    // This function could be optimized as a permutation update
    if (final_state != meas_state) {
      // build vectorized permutation matrix  
      cvector_t perm(dim * dim, 0.); 
      perm[final_state * dim + meas_state] = 1.;
      perm[meas_state * dim + final_state] = 1.;
      for (size_t j=0; j < dim; j++) {
        if (j != final_state && j != meas_state)
          perm[j * dim + j] = 1.;
      }
      // apply permutation to swap state
      Base::State<state_t>::data_.apply_matrix(qubits, perm);
    }
  }
}


//============================================================================
// Implementation: Kraus Noise
//============================================================================
template <class state_t>
void State<state_t>::apply_kraus(const reg_t &qubits,
                        const std::vector<cmatrix_t> &kmats) {
  
  // Check edge case for empty Kraus set (this shouldn't happen)
  if (kmats.empty())
    return; // end function early


  // Choose a real in [0, 1) to choose the applied kraus operator once
  // the accumulated probability is greater than r.
  // We know that the Kraus noise must be normalized
  // So we only compute probabilities for the first N-1 kraus operators
  // and infer the probability of the last one from 1 - sum of the previous

  double r = Base::State<state_t>::rng_.rand(0., 1.);
  double accum = 0.;
  bool complete = false;

  // Loop through N-1 kraus operators
  for (size_t j=0; j < kmats.size() - 1; j++) {
    
    // Calculate probability
    cvector_t vmat = Utils::vectorize_matrix(kmats[j]);
    double p = Base::State<state_t>::data_.norm(qubits, vmat);
    accum += p;
    
    // check if we need to apply this operator
    if (accum > r) {
      // rescale vmat so projection is normalized
      complex_t renorm = 1 / std::sqrt(p);
      for (auto &v : vmat) {
        v *= renorm;
      }
      // apply Kraus projection operator
      Base::State<state_t>::data_.apply_matrix(qubits, vmat);
      complete = true;
      break;
    }
  }

  // check if we haven't applied a kraus operator yet
  if (complete == false) {
    // Compute probability from accumulated
    complex_t renorm = 1 / std::sqrt(1. - accum);
    Base::State<state_t>::data_.apply_matrix(qubits, Utils::vectorize_matrix(renorm * kmats.back()));
  }
}

//------------------------------------------------------------------------------
} // end namespace QubitVector
} // end namespace AER
//------------------------------------------------------------------------------
#endif<|MERGE_RESOLUTION|>--- conflicted
+++ resolved
@@ -32,7 +32,7 @@
   
 // Enum class and gateset map for switching based on gate name
 enum class Gates {
-  mat, dmat, kraus, // special
+  mat, kraus, // special
   measure, reset, barrier,
   u0, u1, u2, u3, id, x, y, z, h, s, sdg, t, tdg, // single qubit
   cx, cz, rzz // two qubit
@@ -116,16 +116,6 @@
 
 protected:
 
-<<<<<<< HEAD
-=======
-  // Enum class and gateset map for switching based on gate name
-  enum class Gates {
-    mat, kraus, // special
-    measure, reset, barrier,
-    u0, u1, u2, u3, id, x, y, z, h, s, sdg, t, tdg, // single qubit
-    cx, cz, rzz // two qubit
-  };
->>>>>>> e469f647
   const static std::unordered_map<std::string, Gates> gateset;
 
   //-----------------------------------------------------------------------
