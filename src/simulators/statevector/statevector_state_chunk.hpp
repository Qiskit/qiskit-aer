/**
 * This code is part of Qiskit.
 *
 * (C) Copyright IBM 2018, 2019, 2020.
 *
 * This code is licensed under the Apache License, Version 2.0. You may
 * obtain a copy of this license in the LICENSE.txt file in the root directory
 * of this source tree or at http://www.apache.org/licenses/LICENSE-2.0.
 *
 * Any modifications or derivative works of this code must retain this
 * copyright notice, and modified files need to carry a notice indicating
 * that they have been altered from the originals.
 */

#ifndef _statevector_state_chunk_hpp
#define _statevector_state_chunk_hpp

#include <algorithm>
#define _USE_MATH_DEFINES
#include <math.h>

#include "framework/utils.hpp"
#include "framework/json.hpp"
#include "simulators/state_chunk.hpp"
#include "qubitvector.hpp"

//#include "statevector_state.hpp"

#ifdef AER_THRUST_SUPPORTED
#include "qubitvector_thrust.hpp"
#endif

namespace AER {
namespace StatevectorChunk {

using OpType = Operations::OpType;

// OpSet of supported instructions
const Operations::OpSet StateOpSet(
    // Op types
    {OpType::gate, OpType::measure,
     OpType::reset, OpType::initialize,
     OpType::snapshot, OpType::barrier,
     OpType::bfunc, OpType::roerror,
     OpType::matrix, OpType::diagonal_matrix,
     OpType::multiplexer, OpType::kraus,
     OpType::sim_op, OpType::set_statevec,
     OpType::save_expval, OpType::save_expval_var,
     OpType::save_probs, OpType::save_probs_ket,
     OpType::save_amps, OpType::save_amps_sq,
     OpType::save_state, OpType::save_statevec,
     OpType::save_statevec_dict, OpType::save_densmat
     },
    // Gates
    {"u1",     "u2",      "u3",  "u",    "U",    "CX",   "cx",   "cz",
     "cy",     "cp",      "cu1", "cu2",  "cu3",  "swap", "id",   "p",
     "x",      "y",       "z",   "h",    "s",    "sdg",  "t",    "tdg",
     "r",      "rx",      "ry",  "rz",   "rxx",  "ryy",  "rzz",  "rzx",
     "ccx",    "cswap",   "mcx", "mcy",  "mcz",  "mcu1", "mcu2", "mcu3",
     "mcswap", "mcphase", "mcr", "mcrx", "mcry", "mcry", "sx",   "csx",
     "mcsx",   "delay", "pauli", "mcx_gray"},
    // Snapshots
    {"statevector", "memory", "register", "probabilities",
     "probabilities_with_variance", "expectation_value_pauli", "density_matrix",
     "density_matrix_with_variance", "expectation_value_pauli_with_variance",
     "expectation_value_matrix_single_shot", "expectation_value_matrix",
     "expectation_value_matrix_with_variance",
     "expectation_value_pauli_single_shot"});


//=========================================================================
// QubitVector State subclass
//=========================================================================

template <class statevec_t = QV::QubitVector<double>>
class State : public Base::StateChunk<statevec_t> {
public:
  using BaseState = Base::StateChunk<statevec_t>;

  State() : BaseState(StateOpSet) {}

  //-----------------------------------------------------------------------
  // Base class overrides
  //-----------------------------------------------------------------------

  // Return the string name of the State class
  virtual std::string name() const override {return statevec_t::name();}

  // Initializes an n-qubit state to the all |0> state
  virtual void initialize_qreg(uint_t num_qubits) override;

  // Initializes to a specific n-qubit state
  virtual void initialize_qreg(uint_t num_qubits,
                               const statevec_t &state) override;

  // Returns the required memory for storing an n-qubit state in megabytes.
  // For this state the memory is indepdentent of the number of ops
  // and is approximately 16 * 1 << num_qubits bytes
  virtual size_t required_memory_mb(uint_t num_qubits,
                                    const std::vector<Operations::Op> &ops)
                                    const override;

  // Load the threshold for applying OpenMP parallelization
  // if the controller/engine allows threads for it
  virtual void set_config(const json_t &config) override;

  // Sample n-measurement outcomes without applying the measure operation
  // to the system state
  virtual std::vector<reg_t> sample_measure(const reg_t& qubits,
                                            uint_t shots,
                                            RngEngine &rng) override;

  //-----------------------------------------------------------------------
  // Additional methods
  //-----------------------------------------------------------------------

  // Initializes to a specific n-qubit state given as a complex std::vector
  virtual void initialize_qreg(uint_t num_qubits, const cvector_t &state);

  // Initialize OpenMP settings for the underlying QubitVector class
  void initialize_omp();

  auto move_to_vector();
  auto copy_to_vector();

protected:

  //-----------------------------------------------------------------------
  // Apply instructions
  //-----------------------------------------------------------------------
  virtual void apply_op(const int_t iChunk,const Operations::Op &op,
                         ExperimentResult &result,
                         RngEngine &rng,
                         bool final_ops = false) override;

  // Applies a sypported Gate operation to the state class.
  // If the input is not in allowed_gates an exeption will be raised.
  void apply_gate(const uint_t iChunk, const Operations::Op &op);

  // Measure qubits and return a list of outcomes [q0, q1, ...]
  // If a state subclass supports this function it then "measure"
  // should be contained in the set returned by the 'allowed_ops'
  // method.
  virtual void apply_measure(const reg_t &qubits,
                             const reg_t &cmemory,
                             const reg_t &cregister,
                             RngEngine &rng);

  // Reset the specified qubits to the |0> state by simulating
  // a measurement, applying a conditional x-gate if the outcome is 1, and
  // then discarding the outcome.
  void apply_reset(const reg_t &qubits, RngEngine &rng);

  // Initialize the specified qubits to a given state |psi>
  // by applying a reset to the these qubits and then
  // computing the tensor product with the new state |psi>
  // /psi> is given in params
  void apply_initialize(const reg_t &qubits, const cvector_t &params, RngEngine &rng);

  void initialize_from_vector(const cvector_t &params);

  // Apply a supported snapshot instruction
  // If the input is not in allowed_snapshots an exeption will be raised.
  virtual void apply_snapshot(const Operations::Op &op, ExperimentResult &result, bool last_op = false);

  // Apply a matrix to given qubits (identity on all other qubits)
  void apply_matrix(const int_t iChunk, const Operations::Op &op);

  // Apply a vectorized matrix to given qubits (identity on all other qubits)
  void apply_matrix(const int_t iChunk, const reg_t &qubits, const cvector_t & vmat); 

  //apply diagonal matrix
  void apply_diagonal_matrix(const int_t iChunk, const reg_t &qubits, const cvector_t & diag); 

  // Apply a vector of control matrices to given qubits (identity on all other qubits)
  void apply_multiplexer(const int_t iChunk, const reg_t &control_qubits, const reg_t &target_qubits, const std::vector<cmatrix_t> &mmat);

  // Apply stacked (flat) version of multiplexer matrix to target qubits (using control qubits to select matrix instance)
  void apply_multiplexer(const int_t iChunk, const reg_t &control_qubits, const reg_t &target_qubits, const cmatrix_t &mat);


  // Apply a Kraus error operation
  void apply_kraus(const reg_t &qubits,
                   const std::vector<cmatrix_t> &krausops,
                   RngEngine &rng);

  void apply_mcswap(const int_t iChunk,const reg_t &qubits);

  //-----------------------------------------------------------------------
  // Save data instructions
  //-----------------------------------------------------------------------

  // Save the current state of the statevector simulator
  // If `last_op` is True this will use move semantics to move the simulator
  // state to the results, otherwise it will use copy semantics to leave
  // the current simulator state unchanged.
  void apply_save_statevector(const Operations::Op &op,
                              ExperimentResult &result,
                              bool last_op);

  // Save the current state of the statevector simulator as a ket-form map.
  void apply_save_statevector_dict(const Operations::Op &op,
                                  ExperimentResult &result);

  // Save the current density matrix or reduced density matrix
  void apply_save_density_matrix(const Operations::Op &op,
                                 ExperimentResult &result);

  // Helper function for computing expectation value
  void apply_save_probs(const Operations::Op &op,
                        ExperimentResult &result);

  // Helper function for saving amplitudes and amplitudes squared
  void apply_save_amplitudes(const Operations::Op &op,
                             ExperimentResult &result);

  // Helper function for computing expectation value
  virtual double expval_pauli(const reg_t &qubits,
                              const std::string& pauli) override;

  //-----------------------------------------------------------------------
  // Measurement Helpers
  //-----------------------------------------------------------------------

  // Return vector of measure probabilities for specified qubits
  // If a state subclass supports this function it then "measure"
  // should be contained in the set returned by the 'allowed_ops'
  // method.
  // TODO: move to private (no longer part of base class)
  rvector_t measure_probs(const reg_t &qubits) const;

  // Sample the measurement outcome for qubits
  // return a pair (m, p) of the outcome m, and its corresponding
  // probability p.
  // Outcome is given as an int: Eg for two-qubits {q0, q1} we have
  // 0 -> |q1 = 0, q0 = 0> state
  // 1 -> |q1 = 0, q0 = 1> state
  // 2 -> |q1 = 1, q0 = 0> state
  // 3 -> |q1 = 1, q0 = 1> state
  std::pair<uint_t, double>
  sample_measure_with_prob(const reg_t &qubits, RngEngine &rng);


  void measure_reset_update(const std::vector<uint_t> &qubits,
                            const uint_t final_state,
                            const uint_t meas_state,
                            const double meas_prob);

  //-----------------------------------------------------------------------
  // Special snapshot types
  //
  // IMPORTANT: These methods are not marked const to allow modifying state
  // during snapshot, but after the snapshot is applied the simulator
  // should be left in the pre-snapshot state.
  //-----------------------------------------------------------------------

  // Snapshot current qubit probabilities for a measurement (average)
  void snapshot_probabilities(const Operations::Op &op, ExperimentResult &result,
                              Statevector::SnapshotDataType type);

  // Snapshot the expectation value of a Pauli operator
  void snapshot_pauli_expval(const Operations::Op &op, ExperimentResult &result,
                             Statevector::SnapshotDataType type);

  // Snapshot the expectation value of a matrix operator
  void snapshot_matrix_expval(const Operations::Op &op, ExperimentResult &result,
                              Statevector::SnapshotDataType type);

  // Snapshot reduced density matrix
  void snapshot_density_matrix(const Operations::Op &op, ExperimentResult &result,
                               Statevector::SnapshotDataType type);

  // Return the reduced density matrix for the simulator
  cmatrix_t density_matrix(const reg_t &qubits);

  // Helper function to convert a vector to a reduced density matrix
  template <class T> cmatrix_t vec2density(const reg_t &qubits, const T &vec);

  //-----------------------------------------------------------------------
  // Single-qubit gate helpers
  //-----------------------------------------------------------------------

  // Optimize phase gate with diagonal [1, phase]
  void apply_gate_phase(const int_t iChunk, const uint_t qubit, const complex_t phase);

  //-----------------------------------------------------------------------
  // Multi-controlled u3
  //-----------------------------------------------------------------------
  
  // Apply N-qubit multi-controlled single qubit waltz gate specified by
  // parameters u3(theta, phi, lambda)
  // NOTE: if N=1 this is just a regular u3 gate.
  void apply_gate_mcu3(const uint_t iChunk, const reg_t& qubits,
                       const double theta,
                       const double phi,
                       const double lambda);

  void apply_gate_mcphase(const int_t iChunk, const reg_t& qubits, const complex_t phase);

  //-------------------------------------------------------------------------
  // data access
  //-------------------------------------------------------------------------
  complex_t get_state(const uint_t idx);
  void set_state(const uint_t idx,const complex_t s);


  //-----------------------------------------------------------------------
  // Config Settings
  //-----------------------------------------------------------------------

  // Apply the global phase
  void apply_global_phase();

  // OpenMP qubit threshold
  int omp_qubit_threshold_ = 14;

  // QubitVector sample measure index size
  int sample_measure_index_size_ = 10;

  // Threshold for chopping small values to zero in JSON
  double json_chop_threshold_ = 1e-10;
};

//=========================================================================
// Implementation: Base class method overrides
//=========================================================================

//-------------------------------------------------------------------------
// Initialization
//-------------------------------------------------------------------------
template <class statevec_t>
void State<statevec_t>::initialize_qreg(uint_t num_qubits) 
{
  int_t i;

  initialize_omp();

  if(BaseState::chunk_bits_ == BaseState::num_qubits_){
    for(i=0;i<BaseState::num_local_chunks_;i++){
      BaseState::qregs_[i].set_num_qubits(BaseState::chunk_bits_);
      BaseState::qregs_[i].zero();
      BaseState::qregs_[i].initialize();
    }
  }
  else{   //multi-chunk distribution
    for(i=0;i<BaseState::num_local_chunks_;i++){
      //this function should be called in-order
      BaseState::qregs_[i].set_num_qubits(BaseState::chunk_bits_);
    }

#pragma omp parallel for if(BaseState::chunk_omp_parallel_) private(i) 
    for(i=0;i<BaseState::num_local_chunks_;i++){
      if(BaseState::global_chunk_index_ + i == 0 || this->num_qubits_ == this->chunk_bits_){
        BaseState::qregs_[i].initialize();
      }
      else{
        BaseState::qregs_[i].zero();
      }
    }
  }
  apply_global_phase();
}

template <class statevec_t>
void State<statevec_t>::initialize_qreg(uint_t num_qubits,
                               const statevec_t &state)
{
  if (state.num_qubits() != num_qubits) {
    throw std::invalid_argument("QubitVector::State::initialize: initial state does not match qubit number");
  }
  initialize_omp();

  int_t iChunk;
  if(BaseState::chunk_bits_ == BaseState::num_qubits_){
    for(iChunk=0;iChunk<BaseState::num_local_chunks_;iChunk++){
      BaseState::qregs_[iChunk].set_num_qubits(BaseState::chunk_bits_);
      BaseState::qregs_[iChunk].initialize_from_data(state.data(), 1ull << BaseState::chunk_bits_);
    }
  }
  else{   //multi-chunk distribution
    uint_t local_offset = BaseState::global_chunk_index_ << BaseState::chunk_bits_;

    for(iChunk=0;iChunk<BaseState::num_local_chunks_;iChunk++){
      //this function should be called in-order
      BaseState::qregs_[iChunk].set_num_qubits(BaseState::chunk_bits_);
    }
#pragma omp parallel for if(BaseState::chunk_omp_parallel_) private(iChunk) 
    for(iChunk=0;iChunk<BaseState::num_local_chunks_;iChunk++){
      BaseState::qregs_[iChunk].initialize_from_data(state.data() + local_offset + (iChunk << BaseState::chunk_bits_), 1ull << BaseState::chunk_bits_);
    }
  }

  apply_global_phase();
}


template <class statevec_t>
void State<statevec_t>::initialize_qreg(uint_t num_qubits,
                                        const cvector_t &state) 
{
  if (state.size() != 1ULL << num_qubits) {
    throw std::invalid_argument("QubitVector::State::initialize: initial state does not match qubit number");
  }

  initialize_omp();

<<<<<<< HEAD
  int_t iChunk;
=======
  if(BaseState::chunk_bits_ == BaseState::num_qubits_){
    for(int_t iChunk=0;iChunk<BaseState::num_local_chunks_;iChunk++){
      BaseState::qregs_[iChunk].set_num_qubits(BaseState::chunk_bits_);
      BaseState::qregs_[iChunk].initialize_from_vector(state);
    }
  }
  else{   //multi-chunk distribution
    uint_t local_offset = BaseState::global_chunk_index_ << BaseState::chunk_bits_;
    int_t iChunk;

#pragma omp parallel for if(BaseState::chunk_omp_parallel_) private(iChunk) 
    for(iChunk=0;iChunk<BaseState::num_local_chunks_;iChunk++){
      //copy part of state for this chunk
      cvector_t tmp(1ull << BaseState::chunk_bits_);
      std::copy(state.begin() + local_offset + (iChunk << BaseState::chunk_bits_),
                state.begin() + local_offset + ((iChunk+1) << BaseState::chunk_bits_),
                tmp.begin());
>>>>>>> 1a51d273

  for(iChunk=0;iChunk<BaseState::num_local_chunks_;iChunk++){
    //this function should be called in-order
    BaseState::qregs_[iChunk].set_num_qubits(BaseState::chunk_bits_);
  }

  initialize_from_vector(state);

  apply_global_phase();
}

template <class statevec_t>
void State<statevec_t>::initialize_omp()
{
  uint_t i;

  for(i=0;i<BaseState::num_local_chunks_;i++){
    BaseState::qregs_[i].set_omp_threshold(omp_qubit_threshold_);
    if (BaseState::threads_ > 0)
      BaseState::qregs_[i].set_omp_threads(BaseState::threads_); // set allowed OMP threads in qubitvector
  }
}

//-------------------------------------------------------------------------
// Utility
//-------------------------------------------------------------------------
template <class statevec_t>
void State<statevec_t>::apply_global_phase() 
{
  if (BaseState::has_global_phase_) {
    int_t i;
#pragma omp parallel for if(BaseState::chunk_omp_parallel_) private(i) 
    for(i=0;i<BaseState::num_local_chunks_;i++){
      apply_diagonal_matrix(i, {0}, {BaseState::global_phase_, BaseState::global_phase_});
    }
  }
}

template <class statevec_t>
size_t State<statevec_t>::required_memory_mb(uint_t num_qubits,
                                             const std::vector<Operations::Op> &ops)
                                             const 
{
  // An n-qubit state vector as 2^n complex doubles
  // where each complex double is 16 bytes
  (void)ops; // avoid unused variable compiler warning
//  return BaseState::qreg_.required_memory_mb(num_qubits);
  statevec_t tmp;
  return tmp.required_memory_mb(num_qubits);
}

template <class statevec_t>
void State<statevec_t>::set_config(const json_t &config) 
{
  uint_t i;
  BaseState::set_config(config);

  // Set threshold for truncating snapshots
  JSON::get_value(json_chop_threshold_, "zero_threshold", config);
  for(i=0;i<BaseState::num_local_chunks_;i++){
    BaseState::qregs_[i].set_json_chop_threshold(json_chop_threshold_);
  }

  // Set OMP threshold for state update functions
  JSON::get_value(omp_qubit_threshold_, "statevector_parallel_threshold", config);

  // Set the sample measure indexing size
  int index_size;
  if (JSON::get_value(index_size, "statevector_sample_measure_opt", config)) {
    for(i=0;i<BaseState::num_local_chunks_;i++){
      BaseState::qregs_[i].set_sample_measure_index_size(index_size);
    }
  }
}

template <class statevec_t>
auto State<statevec_t>::move_to_vector()
{
  if(BaseState::num_global_chunks_ == 1){
      return BaseState::qregs_[0].move_to_vector();
  }
  else{
    int_t iChunk;
    auto state = BaseState::qregs_[0].move_to_vector();

    //TO DO check memory availability
    state.resize(BaseState::num_local_chunks_ << BaseState::chunk_bits_);

#pragma omp parallel for if(BaseState::chunk_omp_parallel_) private(iChunk)
    for(iChunk=1;iChunk<BaseState::num_local_chunks_;iChunk++){
      auto tmp = BaseState::qregs_[iChunk].move_to_vector();
      uint_t j,offset = iChunk << BaseState::chunk_bits_;
      for(j=0;j<tmp.size();j++){
        state[offset + j] = tmp[j];
      }
    }

#ifdef AER_MPI
    BaseState::gather_state(state);
#endif
    return state;
  }
}

template <class statevec_t>
auto State<statevec_t>::copy_to_vector()
{
  if(BaseState::num_global_chunks_ == 1){
    return BaseState::qregs_[0].copy_to_vector();
  }
  else{
    int_t iChunk;
    auto state = BaseState::qregs_[0].copy_to_vector();

    //TO DO check memory availability
    state.resize(BaseState::num_local_chunks_ << BaseState::chunk_bits_);

#pragma omp parallel for if(BaseState::chunk_omp_parallel_) private(iChunk)
    for(iChunk=1;iChunk<BaseState::num_local_chunks_;iChunk++){
      auto tmp = BaseState::qregs_[iChunk].copy_to_vector();
      uint_t j,offset = iChunk << BaseState::chunk_bits_;
      for(j=0;j<tmp.size();j++){
        state[offset + j] = tmp[j];
      }
    }

#ifdef AER_MPI
    BaseState::gather_state(state);
#endif
    return state;
  }
}

template <class statevec_t>
complex_t State<statevec_t>::get_state(const uint_t idx)
{
  complex_t ret = 0.0;
  if(BaseState::num_global_chunks_ == 1){
    return BaseState::qregs_[0].get_state(idx);
  }
  else{
    uint_t iChunk = idx >> BaseState::chunk_bits_;
    if(BaseState::chunk_index_begin_[BaseState::distributed_rank_] <= iChunk && BaseState::chunk_index_end_[BaseState::distributed_rank_] > iChunk){  //on this process
      ret = BaseState::qregs_[iChunk - BaseState::global_chunk_index_].get_state(idx - (iChunk << BaseState::chunk_bits_));
    }
#ifdef AER_MPI
    BaseState::reduce_sum(ret);
#endif
  }
  return ret;
}

template <class statevec_t>
void State<statevec_t>::set_state(const uint_t idx,const complex_t s)
{
  if(BaseState::num_global_chunks_ == 1){
    BaseState::qregs_[0][idx] = s;
  }
  else{
    uint_t iChunk = idx >> BaseState::chunk_bits_;
    if(BaseState::chunk_index_begin_[BaseState::distributed_rank_] <= iChunk && BaseState::chunk_index_end_[BaseState::distributed_rank_] > iChunk){  //on this process
      BaseState::qregs_[iChunk - BaseState::global_chunk_index_][idx - (iChunk << BaseState::chunk_bits_)] = s;
    }
  }
}

//=========================================================================
// Implementation: apply operations
//=========================================================================

template <class statevec_t>
void State<statevec_t>::apply_op(const int_t iChunk,const Operations::Op &op,
                         ExperimentResult &result,
                         RngEngine &rng,
                         bool final_ops)
{
  if(BaseState::creg_.check_conditional(op)) {
    switch (op.type) {
      case Operations::OpType::barrier:
        break;
      case Operations::OpType::reset:
        apply_reset(op.qubits, rng);
        break;
      case Operations::OpType::initialize:
        apply_initialize(op.qubits, op.params, rng);
        break;
      case Operations::OpType::measure:
        apply_measure(op.qubits, op.memory, op.registers, rng);
        break;
      case Operations::OpType::bfunc:
          BaseState::creg_.apply_bfunc(op);
        break;
      case Operations::OpType::roerror:
          BaseState::creg_.apply_roerror(op, rng);
        break;
      case Operations::OpType::gate:
        apply_gate(iChunk,op);
        break;
      case Operations::OpType::snapshot:
        apply_snapshot(op, result, final_ops);
        break;
      case Operations::OpType::matrix:
        apply_matrix(iChunk,op);
        break;
      case Operations::OpType::diagonal_matrix:
        apply_diagonal_matrix(iChunk, op.qubits, op.params);
        break;
      case Operations::OpType::multiplexer:
        apply_multiplexer(iChunk,op.regs[0], op.regs[1], op.mats); // control qubits ([0]) & target qubits([1])
        break;
      case Operations::OpType::kraus:
        apply_kraus(op.qubits, op.mats, rng);
        break;
      case OpType::set_statevec:
        initialize_from_vector(op.params);
        break;
      case Operations::OpType::save_expval:
      case Operations::OpType::save_expval_var:
        BaseState::apply_save_expval(op, result);
        break;
      case Operations::OpType::save_densmat:
        apply_save_density_matrix(op, result);
        break;
      case Operations::OpType::save_state:
      case Operations::OpType::save_statevec:
        apply_save_statevector(op, result, final_ops);
        break;
      case Operations::OpType::save_statevec_dict:
        apply_save_statevector_dict(op, result);
        break;
      case Operations::OpType::save_probs:
      case Operations::OpType::save_probs_ket:
        apply_save_probs(op, result);
        break;
      case Operations::OpType::save_amps:
      case Operations::OpType::save_amps_sq:
          apply_save_amplitudes(op, result);
          break;
      default:
        throw std::invalid_argument("QubitVector::State::invalid instruction \'" +
                                    op.name + "\'.");
    }
  }
}

//=========================================================================
// Implementation: Save data
//=========================================================================

template <class statevec_t>
void State<statevec_t>::apply_save_probs(const Operations::Op &op,
                                         ExperimentResult &result) {
  // get probs as hexadecimal
  auto probs = measure_probs(op.qubits);
  if (op.type == Operations::OpType::save_probs_ket) {
    // Convert to ket dict
    BaseState::save_data_average(result, op.string_params[0],
                                 Utils::vec2ket(probs, json_chop_threshold_, 16),
                                 op.save_type);
  } else {
    BaseState::save_data_average(result, op.string_params[0],
                                 std::move(probs), op.save_type);
  }
}

template <class statevec_t>
double State<statevec_t>::expval_pauli(const reg_t &qubits,
                                       const std::string& pauli) 
{
  reg_t qubits_in_chunk;
  reg_t qubits_out_chunk;
  std::string pauli_in_chunk;
  std::string pauli_out_chunk;
  int_t i,n;
  double expval(0.);

  //get inner/outer chunk pauli string
  n = pauli.size();
  for(i=0;i<n;i++){
    if(qubits[i] < BaseState::chunk_bits_){
      qubits_in_chunk.push_back(qubits[i]);
      pauli_in_chunk.push_back(pauli[n-i-1]);
    }
    else{
      qubits_out_chunk.push_back(qubits[i]);
      pauli_out_chunk.push_back(pauli[n-i-1]);
    }
  }

  if(qubits_out_chunk.size() > 0){  //there are bits out of chunk
    std::complex<double> phase = 1.0;

    std::reverse(pauli_out_chunk.begin(),pauli_out_chunk.end());
    std::reverse(pauli_in_chunk.begin(),pauli_in_chunk.end());

    uint_t x_mask, z_mask, num_y, x_max;
    std::tie(x_mask, z_mask, num_y, x_max) = AER::QV::pauli_masks_and_phase(qubits_out_chunk, pauli_out_chunk);

    AER::QV::add_y_phase(num_y,phase);

    if(x_mask != 0){    //pairing state is out of chunk
      bool on_same_process = true;
#ifdef AER_MPI
      int proc_bits = 0;
      uint_t procs = BaseState::distributed_procs_;
      while(procs > 1){
        if((procs & 1) != 0){
          proc_bits = -1;
          break;
        }
        proc_bits++;
        procs >>= 1;
      }
      if(x_mask & (~((1ull << (BaseState::num_qubits_ - proc_bits)) - 1)) != 0){    //data exchange between processes is required
        on_same_process = false;
      }
#endif

      x_mask >>= BaseState::chunk_bits_;
      z_mask >>= BaseState::chunk_bits_;
      x_max -= BaseState::chunk_bits_;

      const uint_t mask_u = ~((1ull << (x_max + 1)) - 1);
      const uint_t mask_l = (1ull << x_max) - 1;

#pragma omp parallel for if(BaseState::chunk_omp_parallel_ && on_same_process) private(i) reduction(+:expval)
      for(i=0;i<BaseState::num_global_chunks_/2;i++){
        uint_t iChunk = ((i << 1) & mask_u) | (i & mask_l);
        uint_t pair_chunk = iChunk ^ x_mask;
        uint_t iProc = BaseState::get_process_by_chunk(pair_chunk);

        if(BaseState::chunk_index_begin_[BaseState::distributed_rank_] <= iChunk && BaseState::chunk_index_end_[BaseState::distributed_rank_] > iChunk){  //on this process
          uint_t z_count,z_count_pair;
          z_count = AER::Utils::popcount(iChunk & z_mask);
          z_count_pair = AER::Utils::popcount(pair_chunk & z_mask);

          if(iProc == BaseState::distributed_rank_){  //pair is on the same process
            expval += BaseState::qregs_[iChunk-BaseState::global_chunk_index_].expval_pauli(qubits_in_chunk, pauli_in_chunk,BaseState::qregs_[pair_chunk - BaseState::global_chunk_index_],z_count,z_count_pair,phase);
          }
          else{
            BaseState::recv_chunk(iChunk-BaseState::global_chunk_index_,pair_chunk);
            //refer receive buffer to calculate expectation value
            expval += BaseState::qregs_[iChunk-BaseState::global_chunk_index_].expval_pauli(qubits_in_chunk, pauli_in_chunk,BaseState::qregs_[iChunk-BaseState::global_chunk_index_],z_count,z_count_pair,phase);
          }
        }
        else if(iProc == BaseState::distributed_rank_){  //pair is on this process
          BaseState::send_chunk(iChunk-BaseState::global_chunk_index_,pair_chunk);
        }
      }
    }
    else{ //no exchange between chunks
      z_mask >>= BaseState::chunk_bits_;
#pragma omp parallel for if(BaseState::chunk_omp_parallel_) private(i) reduction(+:expval)
      for(i=0;i<BaseState::num_local_chunks_;i++){
        double sign = 1.0;
        if (z_mask && (AER::Utils::popcount((i + BaseState::global_chunk_index_) & z_mask) & 1))
          sign = -1.0;
        expval += sign * BaseState::qregs_[i].expval_pauli(qubits_in_chunk, pauli_in_chunk);
      }
    }
  }
  else{ //all bits are inside chunk
#pragma omp parallel for if(BaseState::chunk_omp_parallel_) private(i) reduction(+:expval)
    for(i=0;i<BaseState::num_local_chunks_;i++){
      expval += BaseState::qregs_[i].expval_pauli(qubits, pauli);
    }
  }

#ifdef AER_MPI
  BaseState::reduce_sum(expval);
#endif
  return expval;
}

template <class statevec_t>
void State<statevec_t>::apply_save_statevector(const Operations::Op &op,
                                               ExperimentResult &result,
                                               bool last_op) 
{
  if (op.qubits.size() != BaseState::num_qubits_) {
    throw std::invalid_argument(
        op.name + " was not applied to all qubits."
        " Only the full statevector can be saved.");
  }
  std::string key = (op.string_params[0] == "_method_")
                      ? "statevector"
                      : op.string_params[0];
  if (last_op) {
    BaseState::save_data_pershot(result, key, move_to_vector(), op.save_type);
  } else {
    BaseState::save_data_pershot(result, key, copy_to_vector(), op.save_type);
  }
}

template <class statevec_t>
void State<statevec_t>::apply_save_statevector_dict(const Operations::Op &op,
                                                   ExperimentResult &result) 
{
  if (op.qubits.size() != BaseState::num_qubits_) {
    throw std::invalid_argument(
        op.name + " was not applied to all qubits."
        " Only the full statevector can be saved.");
  }

  auto vec = copy_to_vector();
  std::map<std::string, complex_t> result_state_ket;
  for (size_t k = 0; k < vec.size(); ++k) {
    if (std::abs(vec[k]) >= json_chop_threshold_){
      std::string key = Utils::int2hex(k);
      result_state_ket.insert({key, vec[k]});
    }
  }
  BaseState::save_data_pershot(result, op.string_params[0],
                               std::move(result_state_ket), op.save_type);
}

template <class statevec_t>
void State<statevec_t>::apply_save_density_matrix(const Operations::Op &op,
                                                  ExperimentResult &result) 
{
  cmatrix_t reduced_state;

  // Check if tracing over all qubits
  if (op.qubits.empty()) {
    reduced_state = cmatrix_t(1, 1);

    double sum = 0.0;
#pragma omp parallel for if(BaseState::chunk_omp_parallel_) reduction(+:sum)
    for(int_t i=0;i<BaseState::num_local_chunks_;i++){
      sum += BaseState::qregs_[i].norm();
    }
#ifdef AER_MPI
    BaseState::reduce_sum(sum);
#endif
    reduced_state[0] = sum;
  } else {
    reduced_state = density_matrix(op.qubits);
  }

  BaseState::save_data_average(result, op.string_params[0],
                               std::move(reduced_state), op.save_type);
}

template <class statevec_t>
void State<statevec_t>::apply_save_amplitudes(const Operations::Op &op,
                                              ExperimentResult &result) 
{
  if (op.int_params.empty()) {
    throw std::invalid_argument("Invalid save_amplitudes instructions (empty params).");
  }
  const int_t size = op.int_params.size();
  if (op.type == Operations::OpType::save_amps) {
    Vector<complex_t> amps(size, false);
    for (int_t i = 0; i < size; ++i) {
      uint_t idx = BaseState::mapped_index(op.int_params[i]);
      uint_t iChunk = idx >> BaseState::chunk_bits_;
      amps[i] = 0.0;
      if(iChunk >= BaseState::global_chunk_index_ && iChunk < BaseState::global_chunk_index_ + BaseState::num_local_chunks_){
        amps[i] = BaseState::qregs_[iChunk - BaseState::global_chunk_index_].get_state(idx - (iChunk << BaseState::chunk_bits_));
      }
#ifdef AER_MPI
      complex_t amp = amps[i];
      BaseState::reduce_sum(amp);
      amps[i] = amp;
#endif
    }
    BaseState::save_data_pershot(result, op.string_params[0],
                                 std::move(amps), op.save_type);
  }
  else{
    rvector_t amps_sq(size,0);
    for (int_t i = 0; i < size; ++i) {
      uint_t idx = BaseState::mapped_index(op.int_params[i]);
      uint_t iChunk = idx >> BaseState::chunk_bits_;
      if(iChunk >= BaseState::global_chunk_index_ && iChunk < BaseState::global_chunk_index_ + BaseState::num_local_chunks_){
        amps_sq[i] = BaseState::qregs_[iChunk - BaseState::global_chunk_index_].probability(idx - (iChunk << BaseState::chunk_bits_));
      }
    }
#ifdef AER_MPI
    BaseState::reduce_sum(amps_sq);
#endif
    BaseState::save_data_average(result, op.string_params[0],
                                 std::move(amps_sq), op.save_type);
  }
}

//=========================================================================
// Implementation: Snapshots
//=========================================================================

template <class statevec_t>
void State<statevec_t>::apply_snapshot(const Operations::Op &op,
                                       ExperimentResult &result,
                                       bool last_op) 
{
  // Look for snapshot type in snapshotset
  auto it = Statevector::State<statevec_t>::snapshotset_.find(op.name);
  if (it == Statevector::State<statevec_t>::snapshotset_.end())
    throw std::invalid_argument(
        "QubitVectorState::invalid snapshot instruction \'" + op.name + "\'.");
  switch (it->second) {
    case Statevector::Snapshots::statevector:
      if (last_op) {
        result.legacy_data.add_pershot_snapshot("statevector", op.string_params[0],
                                         move_to_vector());
      } else {
        result.legacy_data.add_pershot_snapshot("statevector", op.string_params[0],
                                         copy_to_vector());
      }
      break;
    case Statevector::Snapshots::cmemory:
      BaseState::snapshot_creg_memory(op, result);
      break;
    case Statevector::Snapshots::cregister:
      BaseState::snapshot_creg_register(op, result);
      break;
    case Statevector::Snapshots::probs: {
      // get probs as hexadecimal
      snapshot_probabilities(op, result, Statevector::SnapshotDataType::average);
    }break;
    case Statevector::Snapshots::densmat: {
      snapshot_density_matrix(op, result, Statevector::SnapshotDataType::average);
    } break;
    case Statevector::Snapshots::expval_pauli: {
      snapshot_pauli_expval(op, result, Statevector::SnapshotDataType::average);
    } break;
    case Statevector::Snapshots::expval_matrix: {
      snapshot_matrix_expval(op, result, Statevector::SnapshotDataType::average);
    } break;
    case Statevector::Snapshots::probs_var: {
      // get probs as hexadecimal
      snapshot_probabilities(op, result, Statevector::SnapshotDataType::average_var);
    } break;
    case Statevector::Snapshots::densmat_var: {
      snapshot_density_matrix(op, result, Statevector::SnapshotDataType::average_var);
    } break;
    case Statevector::Snapshots::expval_pauli_var: {
      snapshot_pauli_expval(op, result, Statevector::SnapshotDataType::average_var);
    } break;
    case Statevector::Snapshots::expval_matrix_var: {
      snapshot_matrix_expval(op, result, Statevector::SnapshotDataType::average_var);
    } break;
    case Statevector::Snapshots::expval_pauli_shot: {
      snapshot_pauli_expval(op, result, Statevector::SnapshotDataType::pershot);
    } break;
    case Statevector::Snapshots::expval_matrix_shot: {
      snapshot_matrix_expval(op, result, Statevector::SnapshotDataType::pershot);
    } break;
    default:
      // We shouldn't get here unless there is a bug in the snapshotset
      throw std::invalid_argument(
          "QubitVector::State::invalid snapshot instruction \'" + op.name +
          "\'.");
  }
}

template <class statevec_t>
void State<statevec_t>::snapshot_probabilities(const Operations::Op &op,
                                               ExperimentResult &result,
                                               Statevector::SnapshotDataType type) 
{
  // get probs as hexadecimal
  auto probs = Utils::vec2ket(measure_probs(op.qubits),
                              json_chop_threshold_, 16);
  bool variance = type == Statevector::SnapshotDataType::average_var;
  result.legacy_data.add_average_snapshot("probabilities", op.string_params[0],
                                   BaseState::creg_.memory_hex(),
                                   std::move(probs), variance);
}


template <class statevec_t>
void State<statevec_t>::snapshot_pauli_expval(const Operations::Op &op,
                                               ExperimentResult &result,
                                               Statevector::SnapshotDataType type) {

  // Check empty edge case
  if (op.params_expval_pauli.empty()) {
    throw std::invalid_argument("Invalid expval snapshot (Pauli components are empty).");
  }

  // Accumulate expval components
  complex_t expval(0., 0.);
  for (const auto &param : op.params_expval_pauli) {
    const auto& coeff = param.first;
    const auto& pauli = param.second;
    expval += coeff * expval_pauli(op.qubits, pauli);
  }

  // Add to snapshot
  Utils::chop_inplace(expval, json_chop_threshold_);
  switch (type) {
  case Statevector::SnapshotDataType::average:
    result.legacy_data.add_average_snapshot("expectation_value", op.string_params[0],
                              BaseState::creg_.memory_hex(), expval, false);
    break;
  case Statevector::SnapshotDataType::average_var:
    result.legacy_data.add_average_snapshot("expectation_value", op.string_params[0],
                              BaseState::creg_.memory_hex(), expval, true);
    break;
  case Statevector::SnapshotDataType::pershot:
    result.legacy_data.add_pershot_snapshot("expectation_values", op.string_params[0],
                              expval);
    break;
  }
}

template <class statevec_t>
void State<statevec_t>::snapshot_matrix_expval(const Operations::Op &op,
                                               ExperimentResult &result,
                                               Statevector::SnapshotDataType type) 
{
  int_t i;
  // Check empty edge case
  if (op.params_expval_matrix.empty()) {
    throw std::invalid_argument("Invalid matrix snapshot (components are empty).");
  }
  reg_t qubits = op.qubits;
  // Cache the current quantum state
#pragma omp parallel for if(BaseState::chunk_omp_parallel_) private(i) 
  for(i=0;i<BaseState::num_local_chunks_;i++)
    BaseState::qregs_[i].checkpoint();

  bool first = true; // flag for first pass so we don't unnecessarily revert from checkpoint

  // Compute expval components
  complex_t expval(0., 0.);
  for (const auto &param : op.params_expval_matrix) {
    complex_t coeff = param.first;
    // Revert the quantum state to cached checkpoint
    if (first)
      first = false;
    else{
#pragma omp parallel for if(BaseState::chunk_omp_parallel_) private(i) 
      for(i=0;i<BaseState::num_local_chunks_;i++)
        BaseState::qregs_[i].revert(true);
    }
    // Apply each matrix component
    for (const auto &pair: param.second) {
      reg_t sub_qubits;
      for (const auto pos : pair.first) {
        sub_qubits.push_back(qubits[pos]);
      }
      const cmatrix_t &mat = pair.second;
      cvector_t vmat = (mat.GetColumns() == 1)
        ? Utils::vectorize_matrix(Utils::projector(Utils::vectorize_matrix(mat))) // projector case
        : Utils::vectorize_matrix(mat); // diagonal or square matrix case
      if (vmat.size() == 1ULL << qubits.size()) {
#pragma omp parallel for if(BaseState::chunk_omp_parallel_) private(i)
        for(i=0;i<BaseState::num_local_chunks_;i++)
          apply_diagonal_matrix(i, sub_qubits, vmat);
      } else {
#pragma omp parallel for if(BaseState::chunk_omp_parallel_) private(i)
        for(i=0;i<BaseState::num_local_chunks_;i++)
          BaseState::qregs_[i].apply_matrix(sub_qubits, vmat);
      }

    }

    double exp_re = 0.0;
    double exp_im = 0.0;
#pragma omp parallel for if(BaseState::chunk_omp_parallel_) private(i) reduction(+:exp_re,exp_im)
    for(i=0;i<BaseState::num_local_chunks_;i++){
      auto exp_tmp = coeff*BaseState::qregs_[i].inner_product();
      exp_re += exp_tmp.real();
      exp_im += exp_tmp.imag();
    }
    complex_t t(exp_re,exp_im);
    expval += t;
  }

#ifdef AER_MPI
  BaseState::reduce_sum(expval);
#endif

  // add to snapshot
  Utils::chop_inplace(expval, json_chop_threshold_);
  switch (type) {
  case Statevector::SnapshotDataType::average:
    result.legacy_data.add_average_snapshot("expectation_value", op.string_params[0],
                              BaseState::creg_.memory_hex(), expval, false);
    break;
  case Statevector::SnapshotDataType::average_var:
    result.legacy_data.add_average_snapshot("expectation_value", op.string_params[0],
                              BaseState::creg_.memory_hex(), expval, true);
    break;
  case Statevector::SnapshotDataType::pershot:
    result.legacy_data.add_pershot_snapshot("expectation_values", op.string_params[0],
                              expval);
    break;
  }
  // Revert to original state
#pragma omp parallel for if(BaseState::chunk_omp_parallel_) private(i) 
  for(i=0;i<BaseState::num_local_chunks_;i++)
    BaseState::qregs_[i].revert(false);
}

template <class statevec_t>
void State<statevec_t>::snapshot_density_matrix(const Operations::Op &op,
                                               ExperimentResult &result,
                                               Statevector::SnapshotDataType type) 
{
  cmatrix_t reduced_state;

  // Check if tracing over all qubits
  if (op.qubits.empty()) {
    reduced_state = cmatrix_t(1, 1);

    double sum = 0.0;
#pragma omp parallel for if(BaseState::chunk_omp_parallel_) reduction(+:sum)
    for(int_t i=0;i<BaseState::num_local_chunks_;i++){
      sum += BaseState::qregs_[i].norm();
    }
#ifdef AER_MPI
    BaseState::reduce_sum(sum);
#endif
    reduced_state[0] = sum;
  } else {
    reduced_state = density_matrix(op.qubits);
  }

  // Add density matrix to result data
  switch (type) {
  case Statevector::SnapshotDataType::average:
    result.legacy_data.add_average_snapshot("density_matrix", op.string_params[0],
                              BaseState::creg_.memory_hex(),
                              std::move(reduced_state), false);
    break;
  case Statevector::SnapshotDataType::average_var:
    result.legacy_data.add_average_snapshot("density_matrix", op.string_params[0],
                              BaseState::creg_.memory_hex(),
                              std::move(reduced_state), true);
    break;
  case Statevector::SnapshotDataType::pershot:
    result.legacy_data.add_pershot_snapshot("density_matrix", op.string_params[0],
                              std::move(reduced_state));
    break;
  }
}

template <class statevec_t>
cmatrix_t State<statevec_t>::density_matrix(const reg_t &qubits) {
  return vec2density(qubits, move_to_vector());
}

template <class statevec_t>
template <class T>
cmatrix_t State<statevec_t>::vec2density(const reg_t &qubits, const T &vec) {
  const size_t N = qubits.size();
  const size_t DIM = 1ULL << N;
  auto qubits_sorted = qubits;
  std::sort(qubits_sorted.begin(), qubits_sorted.end());

  // Return full density matrix
  cmatrix_t densmat(DIM, DIM);
  if ((N == BaseState::num_qubits_) && (qubits == qubits_sorted)) {
    const int_t mask = QV::MASKS[N];
#pragma omp parallel for if (2 * N > omp_qubit_threshold_ &&                   \
                             BaseState::threads_ > 1)                          \
    num_threads(BaseState::threads_)
    for (int_t rowcol = 0; rowcol < int_t(DIM * DIM); ++rowcol) {
      const int_t row = rowcol >> N;
      const int_t col = rowcol & mask;
      densmat(row, col) = complex_t(vec[row]) * complex_t(std::conj(vec[col]));
    }
  } else {
    const size_t END = 1ULL << (BaseState::num_qubits_ - N);
    // Initialize matrix values with first block
    {
      const auto inds = QV::indexes(qubits, qubits_sorted, 0);
      for (size_t row = 0; row < DIM; ++row)
        for (size_t col = 0; col < DIM; ++col) {
          densmat(row, col) =
              complex_t(vec[inds[row]]) * complex_t(std::conj(vec[inds[col]]));
        }
    }
    // Accumulate remaining blocks
    for (size_t k = 1; k < END; k++) {
      // store entries touched by U
      const auto inds = QV::indexes(qubits, qubits_sorted, k);
      for (size_t row = 0; row < DIM; ++row)
        for (size_t col = 0; col < DIM; ++col) {
          densmat(row, col) +=
              complex_t(vec[inds[row]]) * complex_t(std::conj(vec[inds[col]]));
        }
    }
  }
  return densmat;
}


//=========================================================================
// Implementation: Matrix multiplication
//=========================================================================

template <class statevec_t>
void State<statevec_t>::apply_gate(const uint_t iChunk, const Operations::Op &op) {
  // Look for gate name in gateset
  auto it = Statevector::State<statevec_t>::gateset_.find(op.name);
  if (it == Statevector::State<statevec_t>::gateset_.end())
    throw std::invalid_argument("QubitVectorState::invalid gate instruction \'" + 
                                op.name + "\'.");

  switch (it -> second) {
    case Statevector::Gates::mcx:
      // Includes X, CX, CCX, etc
      BaseState::qregs_[iChunk].apply_mcx(op.qubits);
      break;
    case Statevector::Gates::mcy:
      // Includes Y, CY, CCY, etc
      BaseState::qregs_[iChunk].apply_mcy(op.qubits);
      break;
    case Statevector::Gates::mcz:
      // Includes Z, CZ, CCZ, etc
      apply_gate_mcphase(iChunk,op.qubits, -1);
      break;
    case Statevector::Gates::mcr:
      BaseState::qregs_[iChunk].apply_mcu(op.qubits, Linalg::VMatrix::r(op.params[0], op.params[1]));
      break;
    case Statevector::Gates::mcrx:
      BaseState::qregs_[iChunk].apply_mcu(op.qubits, Linalg::VMatrix::rx(op.params[0]));
      break;
    case Statevector::Gates::mcry:
      BaseState::qregs_[iChunk].apply_mcu(op.qubits, Linalg::VMatrix::ry(op.params[0]));
      break;
    case Statevector::Gates::mcrz:
      BaseState::qregs_[iChunk].apply_mcu(op.qubits, Linalg::VMatrix::rz(op.params[0]));
      break;
    case Statevector::Gates::rxx:
      BaseState::qregs_[iChunk].apply_matrix(op.qubits, Linalg::VMatrix::rxx(op.params[0]));
      break;
    case Statevector::Gates::ryy:
      BaseState::qregs_[iChunk].apply_matrix(op.qubits, Linalg::VMatrix::ryy(op.params[0]));
      break;
    case Statevector::Gates::rzz:
      apply_diagonal_matrix(iChunk, op.qubits, Linalg::VMatrix::rzz_diag(op.params[0]));
      break;
    case Statevector::Gates::rzx:
      BaseState::qregs_[iChunk].apply_matrix(op.qubits, Linalg::VMatrix::rzx(op.params[0]));
      break;
    case Statevector::Gates::id:
      break;
    case Statevector::Gates::h:
      apply_gate_mcu3(iChunk,op.qubits, M_PI / 2., 0., M_PI);
      break;
    case Statevector::Gates::s:
      apply_gate_phase(iChunk,op.qubits[0], complex_t(0., 1.));
      break;
    case Statevector::Gates::sdg:
      apply_gate_phase(iChunk,op.qubits[0], complex_t(0., -1.));
      break;
    case Statevector::Gates::t: {
      const double isqrt2{1. / std::sqrt(2)};
      apply_gate_phase(iChunk,op.qubits[0], complex_t(isqrt2, isqrt2));
    } break;
    case Statevector::Gates::tdg: {
      const double isqrt2{1. / std::sqrt(2)};
      apply_gate_phase(iChunk,op.qubits[0], complex_t(isqrt2, -isqrt2));
    } break;
    case Statevector::Gates::mcswap:
      // Includes SWAP, CSWAP, etc
      apply_mcswap(iChunk, op.qubits);
      break;
    case Statevector::Gates::mcu3:
      // Includes u3, cu3, etc
      apply_gate_mcu3(iChunk,op.qubits,
                      std::real(op.params[0]),
                      std::real(op.params[1]),
                      std::real(op.params[2]));
      break;
    case Statevector::Gates::mcu2:
      // Includes u2, cu2, etc
      apply_gate_mcu3(iChunk,op.qubits,
                      M_PI / 2.,
                      std::real(op.params[0]),
                      std::real(op.params[1]));
      break;
    case Statevector::Gates::mcp:
      // Includes u1, cu1, p, cp, mcp etc
      apply_gate_mcphase(iChunk,op.qubits,std::exp(complex_t(0, 1) * op.params[0]));
      break;
    case Statevector::Gates::mcsx:
      // Includes sx, csx, mcsx etc
      BaseState::qregs_[iChunk].apply_mcu(op.qubits, Linalg::VMatrix::SX);
      break;
    case Statevector::Gates::pauli:
        BaseState::qregs_[iChunk].apply_pauli(op.qubits, op.string_params[0]);
        break;
    default:
      // We shouldn't reach here unless there is a bug in gateset
      throw std::invalid_argument("QubitVector::State::invalid gate instruction \'" +
                                  op.name + "\'.");
  }

}


template <class statevec_t>
void State<statevec_t>::apply_multiplexer(const int_t iChunk, const reg_t &control_qubits, const reg_t &target_qubits, const cmatrix_t &mat) {
  if (control_qubits.empty() == false && target_qubits.empty() == false && mat.size() > 0) {
    cvector_t vmat = Utils::vectorize_matrix(mat);

    BaseState::qregs_[iChunk].apply_multiplexer(control_qubits, target_qubits, vmat);
  }
}

template <class statevec_t>
void State<statevec_t>::apply_matrix(const int_t iChunk, const Operations::Op &op) 
{
  if (op.qubits.empty() == false && op.mats[0].size() > 0) {
    if (Utils::is_diagonal(op.mats[0], .0)) {
      apply_diagonal_matrix(iChunk, op.qubits, Utils::matrix_diagonal(op.mats[0]));
    } else {
      BaseState::qregs_[iChunk].apply_matrix(op.qubits, Utils::vectorize_matrix(op.mats[0]));
    }
  }
}

template <class statevec_t>
void State<statevec_t>::apply_matrix(const int_t iChunk, const reg_t &qubits, const cvector_t &vmat) {
  // Check if diagonal matrix
  if (vmat.size() == 1ULL << qubits.size()) {
    apply_diagonal_matrix(iChunk, qubits, vmat);
  } else {
    BaseState::qregs_[iChunk].apply_matrix(qubits, vmat);
  }
}

template <class statevec_t>
void State<statevec_t>::apply_diagonal_matrix(const int_t iChunk, const reg_t &qubits, const cvector_t & diag)
{
  if(BaseState::gpu_optimization_){
    //GPU computes all chunks in one kernel, so pass qubits and diagonal matrix as is
    BaseState::qregs_[iChunk].apply_diagonal_matrix(qubits,diag);
  }
  else{
    reg_t qubits_in = qubits;
    cvector_t diag_in = diag;

    BaseState::block_diagonal_matrix(iChunk,qubits_in,diag_in);
    BaseState::qregs_[iChunk].apply_diagonal_matrix(qubits_in,diag_in);
  }
}

template <class statevec_t>
void State<statevec_t>::apply_gate_mcu3(const uint_t iChunk, const reg_t& qubits,
                                        double theta,
                                        double phi,
                                        double lambda) 
{
  BaseState::qregs_[iChunk].apply_mcu(qubits, Linalg::VMatrix::u3(theta, phi, lambda));
}

template <class statevec_t>
void State<statevec_t>::apply_gate_phase(const int_t iChunk, uint_t qubit, complex_t phase) {
  cvector_t diag = {{1., phase}};
  apply_matrix(iChunk,reg_t({qubit}), diag);
}

template <class statevec_t>
void State<statevec_t>::apply_gate_mcphase(const int_t iChunk, const reg_t& qubits, const complex_t phase)
{
  if(BaseState::gpu_optimization_){
    //GPU computes all chunks in one kernel
    BaseState::qregs_[iChunk].apply_mcphase(qubits,phase);
  }
  else{
    cvector_t diag(1ull << qubits.size(),1.0);
    diag[diag.size()-1] = phase;

    apply_diagonal_matrix(iChunk,qubits,diag);
  }
}

template <class statevec_t>
void State<statevec_t>::apply_mcswap(const int_t iChunk,const reg_t &qubits)
{
  BaseState::qregs_[iChunk].apply_mcswap(qubits);
}

//=========================================================================
// Implementation: Reset, Initialize and Measurement Sampling
//=========================================================================

template <class statevec_t>
void State<statevec_t>::apply_measure(const reg_t &qubits,
                                      const reg_t &cmemory,
                                      const reg_t &cregister,
                                      RngEngine &rng) 
{
  // Actual measurement outcome
  const auto meas = sample_measure_with_prob(qubits, rng);
  // Implement measurement update
  measure_reset_update(qubits, meas.first, meas.first, meas.second);
  const reg_t outcome = Utils::int2reg(meas.first, 2, qubits.size());

  BaseState::creg_.store_measure(outcome, cmemory, cregister);
}

template <class statevec_t>
rvector_t State<statevec_t>::measure_probs(const reg_t &qubits) const 
{
  uint_t dim = 1ull << qubits.size();
  rvector_t sum(dim,0.0);
  int_t i,j,k;
  reg_t qubits_in_chunk;
  reg_t qubits_out_chunk;

  BaseState::qubits_inout(qubits,qubits_in_chunk,qubits_out_chunk);

#pragma omp parallel for if(BaseState::chunk_omp_parallel_) private(i,j,k) 
  for(i=0;i<BaseState::num_local_chunks_;i++){
    if(qubits_in_chunk.size() > 0){
      auto chunkSum = BaseState::qregs_[i].probabilities(qubits_in_chunk);

      if(qubits_in_chunk.size() == qubits.size()){
        for(j=0;j<dim;j++){
#pragma omp atomic 
          sum[j] += chunkSum[j];
        }
      }
      else{
        for(j=0;j<chunkSum.size();j++){
          int idx = 0;
          int i_in = 0;
          for(k=0;k<qubits.size();k++){
            if(qubits[k] < BaseState::chunk_bits_){
              idx += (((j >> i_in) & 1) << k);
              i_in++;
            }
            else{
              if((((i + BaseState::global_chunk_index_) << BaseState::chunk_bits_) >> qubits[k]) & 1){
                idx += 1ull << k;
              }
            }
          }
#pragma omp atomic 
          sum[idx] += chunkSum[j];
        }
      }
    }
    else{ //there is no bit in chunk
      auto nr = std::real(BaseState::qregs_[i].norm());
      int idx = 0;
      for(k=0;k<qubits_out_chunk.size();k++){
        if((((i + BaseState::global_chunk_index_) << (BaseState::chunk_bits_)) >> qubits_out_chunk[k]) & 1){
          idx += 1ull << k;
        }
      }
#pragma omp atomic
      sum[idx] += nr;
    }
  }

#ifdef AER_MPI
  BaseState::reduce_sum(sum);
#endif

  return sum;
}

template <class statevec_t>
std::vector<reg_t> State<statevec_t>::sample_measure(const reg_t &qubits,
                                                     uint_t shots,
                                                     RngEngine &rng) 
{
  int_t i,j;
  // Generate flat register for storing
  std::vector<double> rnds;
  rnds.reserve(shots);
  rvector_t allbit_samples(shots,0);

  for (i = 0; i < shots; ++i)
    rnds.push_back(rng.rand(0, 1));

  std::vector<double> chunkSum(BaseState::num_local_chunks_+1,0);
  double sum,localSum;
  //calculate per chunk sum
#pragma omp parallel for if(BaseState::chunk_omp_parallel_) private(i) 
  for(i=0;i<BaseState::num_local_chunks_;i++){
    chunkSum[i] = BaseState::qregs_[i].norm();
  }
  localSum = 0.0;
  for(i=0;i<BaseState::num_local_chunks_;i++){
    sum = localSum;
    localSum += chunkSum[i];
    chunkSum[i] = sum;
  }
  chunkSum[BaseState::num_local_chunks_] = localSum;

  double globalSum = 0.0;
  if(BaseState::nprocs_ > 1){// && isMultiShot_ == false){
    std::vector<double> procTotal(BaseState::nprocs_);

    for(i=0;i<BaseState::nprocs_;i++){
      procTotal[i] = localSum;
    }

    BaseState::gather_value(procTotal);

    for(i=0;i<BaseState::myrank_;i++){
      globalSum += procTotal[i];
    }
  }

  rvector_t local_samples(shots,0);

  //get rnds positions for each chunk
#pragma omp parallel for if(BaseState::chunk_omp_parallel_) private(i,j) 
  for(i=0;i<BaseState::num_local_chunks_;i++){
    uint_t nIn;
    std::vector<uint_t> vIdx;
    std::vector<double> vRnd;

    //find rnds in this chunk
    nIn = 0;
    for(j=0;j<shots;j++){
      if(rnds[j] >= chunkSum[i] + globalSum && rnds[j] < chunkSum[i+1] + globalSum){
        vRnd.push_back(rnds[j] - (globalSum + chunkSum[i]));
        vIdx.push_back(j);
        nIn++;
      }
    }

    if(nIn > 0){
      auto chunkSamples = BaseState::qregs_[i].sample_measure(vRnd);

      for(j=0;j<nIn;j++){
        local_samples[vIdx[j]] = ((BaseState::global_chunk_index_ + i) << BaseState::chunk_bits_) + chunkSamples[j];
      }
    }
  }

#ifdef AER_MPI
  BaseState::reduce_sum(local_samples);
#endif
  allbit_samples = local_samples;

  // Convert to reg_t format
  std::vector<reg_t> all_samples;
  all_samples.reserve(shots);

  for (int_t val : allbit_samples) {
    reg_t allbit_sample = Utils::int2reg(val, 2, BaseState::num_qubits_);
    reg_t sample;
    sample.reserve(qubits.size());
    for (uint_t qubit : qubits) {
      sample.push_back(allbit_sample[qubit]);
    }
    all_samples.push_back(sample);
  }
  return all_samples;
}


template <class statevec_t>
void State<statevec_t>::apply_reset(const reg_t &qubits,
                                    RngEngine &rng) {
  // Simulate unobserved measurement
  const auto meas = sample_measure_with_prob(qubits, rng);
  // Apply update to reset state
  measure_reset_update(qubits, 0, meas.first, meas.second);
}

template <class statevec_t>
std::pair<uint_t, double>
State<statevec_t>::sample_measure_with_prob(const reg_t &qubits,
                                            RngEngine &rng) {
  rvector_t probs = measure_probs(qubits);
  // Randomly pick outcome and return pair
  uint_t outcome = rng.rand_int(probs);
  return std::make_pair(outcome, probs[outcome]);
}

template <class statevec_t>
void State<statevec_t>::measure_reset_update(const std::vector<uint_t> &qubits,
                                 const uint_t final_state,
                                 const uint_t meas_state,
                                 const double meas_prob) 
{
  // Update a state vector based on an outcome pair [m, p] from
  // sample_measure_with_prob function, and a desired post-measurement final_state

  int_t i,iChunk;
  // Single-qubit case
  if (qubits.size() == 1) {
    // Diagonal matrix for projecting and renormalizing to measurement outcome
    cvector_t mdiag(2, 0.);
    mdiag[meas_state] = 1. / std::sqrt(meas_prob);

#pragma omp parallel for if(BaseState::chunk_omp_parallel_) private(iChunk) 
    for(iChunk=0;iChunk<BaseState::num_local_chunks_;iChunk++)
      apply_diagonal_matrix(iChunk, qubits, mdiag);

    // If it doesn't agree with the reset state update
    if (final_state != meas_state) {
      BaseState::apply_chunk_x(qubits[0]);
    }
  }
  // Multi qubit case
  else {
    // Diagonal matrix for projecting and renormalizing to measurement outcome
    const size_t dim = 1ULL << qubits.size();
    cvector_t mdiag(dim, 0.);
    mdiag[meas_state] = 1. / std::sqrt(meas_prob);

#pragma omp parallel for if(BaseState::chunk_omp_parallel_) private(iChunk) 
    for(iChunk=0;iChunk<BaseState::num_local_chunks_;iChunk++)
      apply_diagonal_matrix(iChunk,qubits, mdiag);

    // If it doesn't agree with the reset state update
    // This function could be optimized as a permutation update
    if (final_state != meas_state) {
      reg_t qubits_in_chunk;
      reg_t qubits_out_chunk;

      BaseState::qubits_inout(qubits,qubits_in_chunk,qubits_out_chunk);

      if(qubits_in_chunk.size() == qubits.size()){   //all bits are inside chunk
        // build vectorized permutation matrix
        cvector_t perm(dim * dim, 0.);
        perm[final_state * dim + meas_state] = 1.;
        perm[meas_state * dim + final_state] = 1.;
        for (size_t j=0; j < dim; j++) {
          if (j != final_state && j != meas_state)
            perm[j * dim + j] = 1.;
        }
        // apply permutation to swap state
#pragma omp parallel for if(BaseState::chunk_omp_parallel_) private(iChunk) 
        for(iChunk=0;iChunk<BaseState::num_local_chunks_;iChunk++)
          apply_matrix(iChunk,qubits, perm);
      }
      else{
        for(i=0;i<qubits.size();i++){
          if(((final_state >> i) & 1) != ((meas_state >> i) & 1)){
            BaseState::apply_chunk_x(qubits[i]);
          }
        }
      }
    }
  }
}

template <class statevec_t>
void State<statevec_t>::apply_initialize(const reg_t &qubits,
                                         const cvector_t &params,
                                         RngEngine &rng) 
{
  int_t i,iChunk;
  auto sorted_qubits = qubits;
  std::sort(sorted_qubits.begin(), sorted_qubits.end());

  if (qubits.size() == BaseState::num_qubits_) {
    // If qubits is all ordered qubits in the statevector
    // we can just initialize the whole state directly
    if (qubits == sorted_qubits) {
      initialize_from_vector(params);
      return;
    }
  }

  // Apply reset to qubits
  apply_reset(qubits, rng);

  reg_t qubits_in_chunk;
  reg_t qubits_out_chunk;
  BaseState::qubits_inout(qubits,qubits_in_chunk,qubits_out_chunk);

  if(qubits_out_chunk.size() == 0){   //no qubits outside of chunk
    // Apply initialize_component
#pragma omp parallel for if(BaseState::chunk_omp_parallel_) private(iChunk) 
    for(i=0;i<BaseState::num_local_chunks_;i++){
      BaseState::qregs_[i].initialize_component(qubits, params);
    }
  }
  else{
    //scatter base states
    if(qubits_in_chunk.size() > 0){
      //scatter inside chunks
      const size_t dim = 1ULL << qubits_in_chunk.size();
      cvector_t perm(dim * dim, 0.);
      for(i=0;i<dim;i++){
        perm[i] = 1.0;
      }

#pragma omp parallel for if(BaseState::chunk_omp_parallel_) private(iChunk) 
      for(iChunk=0;iChunk<BaseState::num_local_chunks_;iChunk++)
        apply_matrix(iChunk,qubits_in_chunk, perm);
    }
    if(qubits_out_chunk.size() > 0){
      //then scatter outside chunk
      auto sorted_qubits_out = qubits_out_chunk;
      std::sort(sorted_qubits_out.begin(), sorted_qubits_out.end());

      for(i=0;i<(1ull << (BaseState::num_qubits_ - BaseState::chunk_bits_ - qubits_out_chunk.size()));i++){
        uint_t baseChunk = 0;
        uint_t j,ii,t;
        ii = i;
        for(j=0;j<qubits_out_chunk.size();j++){
          t = ii & ((1ull << qubits_out_chunk[j])-1);
          baseChunk += t;
          ii = (ii - t) << 1;
        }
        baseChunk += ii;
        baseChunk >>= BaseState::chunk_bits_;

        for(j=1;j<(1ull << qubits_out_chunk.size());j++){
          iChunk = baseChunk;
          for(t=0;t<qubits_out_chunk.size();t++){
            if((j >> t) & 1)
              iChunk += (1ull << (qubits_out_chunk[t] - BaseState::chunk_bits_));
          }

          if(iChunk >= BaseState::chunk_index_begin_[BaseState::distributed_rank_] && iChunk < BaseState::chunk_index_end_[BaseState::distributed_rank_]){    //on this process
            if(baseChunk >= BaseState::chunk_index_begin_[BaseState::distributed_rank_] && baseChunk < BaseState::chunk_index_end_[BaseState::distributed_rank_]){    //base chunk is on this process
              BaseState::qregs_[iChunk].initialize_from_data(BaseState::qregs_[baseChunk].data(),1ull << BaseState::chunk_bits_);
            }
            else{
              BaseState::recv_chunk(iChunk,baseChunk);
              //using swap chunk function to release send/recv buffers for Thrust
              reg_t swap(2);
              swap[0] = BaseState::chunk_bits_;
              swap[1] = BaseState::chunk_bits_;
              BaseState::qregs_[iChunk].apply_chunk_swap(swap,baseChunk);
            }
          }
          else if(baseChunk >= BaseState::chunk_index_begin_[BaseState::distributed_rank_] && baseChunk < BaseState::chunk_index_end_[BaseState::distributed_rank_]){    //base chunk is on this process
            BaseState::send_chunk(baseChunk - BaseState::global_chunk_index_,iChunk);
          }
        }
      }
    }

    //initialize by params
#pragma omp parallel for if(BaseState::chunk_omp_parallel_) private(iChunk) 
    for(iChunk=0;iChunk<BaseState::num_local_chunks_;iChunk++){
      apply_diagonal_matrix(iChunk,qubits,params);
    }
  }
}

template <class statevec_t>
void State<statevec_t>::initialize_from_vector(const cvector_t &params)
{
  int_t iChunk;
  if(BaseState::chunk_bits_ == BaseState::num_qubits_){
    for(iChunk=0;iChunk<BaseState::num_local_chunks_;iChunk++){
      BaseState::qregs_[iChunk].initialize_from_vector(params);
    }
  }
  else{   //multi-chunk distribution
    uint_t local_offset = BaseState::global_chunk_index_ << BaseState::chunk_bits_;

#pragma omp parallel for if(BaseState::chunk_omp_parallel_) private(iChunk) 
    for(iChunk=0;iChunk<BaseState::num_local_chunks_;iChunk++){
      //copy part of state for this chunk
      cvector_t tmp(1ull << BaseState::chunk_bits_);
      std::copy(params.begin() + local_offset + (iChunk << BaseState::chunk_bits_),
                params.begin() + local_offset + ((iChunk+1) << BaseState::chunk_bits_),
                tmp.begin());
      BaseState::qregs_[iChunk].initialize_from_vector(tmp);
    }
  }
}

//=========================================================================
// Implementation: Multiplexer Circuit
//=========================================================================

template <class statevec_t>
void State<statevec_t>::apply_multiplexer(const int_t iChunk, const reg_t &control_qubits, const reg_t &target_qubits, const std::vector<cmatrix_t> &mmat) 
{
  // (1) Pack vector of matrices into single (stacked) matrix ... note: matrix dims: rows = DIM[qubit.size()] columns = DIM[|target bits|]
  cmatrix_t multiplexer_matrix = Utils::stacked_matrix(mmat);

  // (2) Treat as single, large(r), chained/batched matrix operator
  apply_multiplexer(iChunk,control_qubits, target_qubits, multiplexer_matrix);
}


//=========================================================================
// Implementation: Kraus Noise
//=========================================================================
template <class statevec_t>
void State<statevec_t>::apply_kraus(const reg_t &qubits,
                                    const std::vector<cmatrix_t> &kmats,
                                    RngEngine &rng) {

  // Check edge case for empty Kraus set (this shouldn't happen)
  if (kmats.empty())
    return; // end function early


  // Choose a real in [0, 1) to choose the applied kraus operator once
  // the accumulated probability is greater than r.
  // We know that the Kraus noise must be normalized
  // So we only compute probabilities for the first N-1 kraus operators
  // and infer the probability of the last one from 1 - sum of the previous

  double r = rng.rand(0., 1.);
  double accum = 0.;
  bool complete = false;

  int_t i;
  cvector_t vmat;
  double local_accum;

  // Loop through N-1 kraus operators
  for (size_t j=0; j < kmats.size() - 1; j++) {
    // Calculate probability
    vmat = Utils::vectorize_matrix(kmats[j]);

    local_accum = 0.0;
#pragma omp parallel for if(BaseState::chunk_omp_parallel_) private(i) reduction(+:local_accum)
    for(i=0;i<BaseState::num_local_chunks_;i++){
      local_accum += BaseState::qregs_[i].norm(qubits, vmat);
    }

#ifdef AER_MPI
    BaseState::reduce_sum(local_accum);
#endif

    accum += local_accum;

    // check if we need to apply this operator
    if (accum > r) {
      complete = true;
      break;
    }
  }
  if(complete){
    // rescale vmat so projection is normalized
    Utils::scalar_multiply_inplace(vmat, 1 / std::sqrt(local_accum));
#pragma omp parallel for if(BaseState::chunk_omp_parallel_) private(i)
    for(i=0;i<BaseState::num_local_chunks_;i++){
      // apply Kraus projection operator
      apply_matrix(i,qubits, vmat);
    }
  }
  else{
    // if we haven't applied a kraus operator yet
    // Compute probability from accumulated
    complex_t renorm = 1 / std::sqrt(1. - accum);
    auto mat = Utils::vectorize_matrix(renorm * kmats.back());
#pragma omp parallel for if(BaseState::chunk_omp_parallel_) private(i)
    for(i=0;i<BaseState::num_local_chunks_;i++){
      apply_matrix(i,qubits, mat);
    }
  }
}

//-------------------------------------------------------------------------
} // end namespace QubitVector
//-------------------------------------------------------------------------
} // end namespace AER
//-------------------------------------------------------------------------
#endif<|MERGE_RESOLUTION|>--- conflicted
+++ resolved
@@ -404,27 +404,7 @@
 
   initialize_omp();
 
-<<<<<<< HEAD
   int_t iChunk;
-=======
-  if(BaseState::chunk_bits_ == BaseState::num_qubits_){
-    for(int_t iChunk=0;iChunk<BaseState::num_local_chunks_;iChunk++){
-      BaseState::qregs_[iChunk].set_num_qubits(BaseState::chunk_bits_);
-      BaseState::qregs_[iChunk].initialize_from_vector(state);
-    }
-  }
-  else{   //multi-chunk distribution
-    uint_t local_offset = BaseState::global_chunk_index_ << BaseState::chunk_bits_;
-    int_t iChunk;
-
-#pragma omp parallel for if(BaseState::chunk_omp_parallel_) private(iChunk) 
-    for(iChunk=0;iChunk<BaseState::num_local_chunks_;iChunk++){
-      //copy part of state for this chunk
-      cvector_t tmp(1ull << BaseState::chunk_bits_);
-      std::copy(state.begin() + local_offset + (iChunk << BaseState::chunk_bits_),
-                state.begin() + local_offset + ((iChunk+1) << BaseState::chunk_bits_),
-                tmp.begin());
->>>>>>> 1a51d273
 
   for(iChunk=0;iChunk<BaseState::num_local_chunks_;iChunk++){
     //this function should be called in-order
