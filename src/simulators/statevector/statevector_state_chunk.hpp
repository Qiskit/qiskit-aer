--- conflicted
+++ resolved
@@ -401,11 +401,7 @@
     int_t i;
 #pragma omp parallel for if(BaseState::chunk_omp_parallel_) private(i) 
     for(i=0;i<BaseState::num_local_chunks_;i++){
-<<<<<<< HEAD
-      apply_diagonal_matrix(i,{0}, {BaseState::global_phase_, BaseState::global_phase_});
-=======
       apply_diagonal_matrix(i, {0}, {BaseState::global_phase_, BaseState::global_phase_});
->>>>>>> 756af116
     }
   }
 }
