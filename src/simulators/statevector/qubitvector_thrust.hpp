/**
 * This code is part of Qiskit.
 *
 * (C) Copyright IBM 2018, 2019.
 *
 * This code is licensed under the Apache License, Version 2.0. You may
 * obtain a copy of this license in the LICENSE.txt file in the root directory
 * of this source tree or at http://www.apache.org/licenses/LICENSE-2.0.
 *
 * Any modifications or derivative works of this code must retain this
 * copyright notice, and modified files need to carry a notice indicating
 * that they have been altered from the originals.
 */


#ifndef _qv_qubit_vector_thrust_hpp_
#define _qv_qubit_vector_thrust_hpp_

#ifdef AER_THRUST_CUDA
#include <cuda.h>
#include <cuda_runtime.h>
#endif

#include <thrust/for_each.h>
#include <thrust/complex.h>
#include <thrust/inner_product.h>
#include <thrust/transform.h>
#include <thrust/transform_scan.h>
#include <thrust/binary_search.h>
#include <thrust/execution_policy.h>
#include <thrust/functional.h>
#include <thrust/tuple.h>
#include <thrust/iterator/constant_iterator.h>

#ifdef AER_THRUST_CUDA
#include <thrust/device_vector.h>
#endif
#include <thrust/host_vector.h>

#include <thrust/system/omp/execution_policy.h>

#include <algorithm>
#include <array>
#include <cmath>
#include <complex>
#include <cstdint>
#include <string>
#include <vector>
#include <iostream>
#include <sstream>
#include <stdexcept>

#include "framework/json.hpp"
#include "framework/linalg/vector.hpp"

#ifdef AER_TIMING

#include <sys/time.h>
double mysecond()
{
  struct timeval tp;
  struct timezone tzp;
  int i;

  i = gettimeofday(&tp,&tzp);
  return ( (double) tp.tv_sec + (double) tp.tv_usec * 1.e-6 );
}

#define QS_NUM_GATES          5
#define QS_GATE_INIT          0
#define QS_GATE_MULT          1
#define QS_GATE_CX            2
#define QS_GATE_DIAG          3
#define QS_GATE_MEASURE         4

#endif

#define AER_DEFAULT_MATRIX_BITS   8

#define AER_CHUNK_BITS        21
#define AER_MAX_BUFFERS       2

namespace AER {
namespace QV {

// Type aliases
using uint_t = uint64_t;
using int_t = int64_t;
using reg_t = std::vector<uint_t>;
using indexes_t = std::unique_ptr<uint_t[]>;
template <size_t N> using areg_t = std::array<uint_t, N>;
template <typename T> using cvector_t = std::vector<std::complex<T>>;
template <typename T> using cdict_t = std::map<std::string, std::complex<T>>;

//==================================
// parameters for gate kernels
//==================================
template <typename data_t>
struct GateParams {
  thrust::complex<data_t>* buf_;
  uint_t* offsets_;
  thrust::complex<double>* matrix_;
  uint_t* params_;
  uint_t gid_;
  uint_t lmask_;
};

//========================================
//  base class of gate functions
//========================================
class GateFuncBase
{
public:
  GateFuncBase(void)
  {
  }

  virtual bool IsDiagonal(void)
  {
    return false;
  }
  virtual int NumControlBits(void)
  {
    return 0;
  }
  virtual int ControlMask(void)
  {
    return 1;
  }
  virtual bool Reduction(void)
  {
    return false;
  }

  virtual const char* Name(void)
  {
    return "base function";
  }
};


//=============================================================
//    virtual buffer class
//=============================================================
template <typename data_t>
class QubitVectorBuffer
{
protected:
  uint_t m_size;
public:
  QubitVectorBuffer(uint_t size = 0)
  {
    m_size = size;
  }
  virtual ~QubitVectorBuffer(){};

  uint_t Size(void)
  {
    return m_size;
  }

  virtual data_t* BufferPtr(void)
  {
    return NULL;
  }
  virtual void Set(uint_t i,const data_t& t) = 0;
  virtual data_t Get(uint_t i) const = 0;

  virtual void Resize(uint_t size) = 0;

  virtual void Copy(const std::vector<data_t>& v) = 0;

  virtual void Copy(uint_t pos,QubitVectorBuffer<data_t>* pSrc,uint_t srcPos,uint_t size,int isDevice = 0) = 0;

  virtual void CopyIn(uint_t pos,const data_t* pSrc,uint_t size) = 0;
  virtual void CopyOut(uint_t pos,data_t* pDest,uint_t size) = 0;

};

#ifdef AER_THRUST_CUDA
#define AERDeviceVector thrust::device_vector
#else
#define AERDeviceVector thrust::host_vector
#endif

template <typename data_t>
class QubitVectorDeviceBuffer : public QubitVectorBuffer<data_t>
{
protected:
  AERDeviceVector<data_t> m_Buffer;
public:
  QubitVectorDeviceBuffer(uint_t size) : m_Buffer(size)
  {
    ;
  }

  AERDeviceVector<data_t>& Buffer(void)
  {
    return m_Buffer;
  }

  data_t* BufferPtr(void)
  {
    return (data_t*)thrust::raw_pointer_cast(m_Buffer.data());
  }
  void Set(uint_t i,const data_t& t)
  {
    m_Buffer[i] = t;
  }
  data_t Get(uint_t i) const
  {
    return m_Buffer[i];
  }

  void Resize(uint_t size)
  {
    if(QubitVectorBuffer<data_t>::m_size != size){
      m_Buffer.resize(size);
      QubitVectorBuffer<data_t>::m_size = size;
    }
  }
  void Copy(const std::vector<data_t>& v)
  {
    m_Buffer = v;
  }

  void Copy(uint_t pos,QubitVectorBuffer<data_t>* pSrc,uint_t srcPos,uint_t size,int isDevice = 1);

  void CopyIn(uint_t pos,const data_t* pSrc,uint_t size);
  void CopyOut(uint_t pos,data_t* pDest,uint_t size);
};


template <typename data_t>
class QubitVectorHostBuffer : public QubitVectorBuffer<data_t>
{
protected:
  thrust::host_vector<data_t> m_Buffer;
public:
  QubitVectorHostBuffer(uint_t size) : m_Buffer(size)
  {
    ;
  }

  thrust::host_vector<data_t>& Buffer(void)
  {
    return m_Buffer;
  }

  data_t* BufferPtr(void)
  {
    return (data_t*)thrust::raw_pointer_cast(&m_Buffer[0]);
  }
  void Set(uint_t i,const data_t& t)
  {
    m_Buffer[i] = t;
  }
  data_t Get(uint_t i) const
  {
    return m_Buffer[i];
  }

  void Resize(uint_t size)
  {
    if(QubitVectorBuffer<data_t>::m_size != size){
      m_Buffer.resize(size);
      QubitVectorBuffer<data_t>::m_size = size;
    }
  }
  void Copy(const std::vector<data_t>& v)
  {
    m_Buffer = v;
  }

  void Copy(uint_t pos,QubitVectorBuffer<data_t>* pSrc,uint_t srcPos,uint_t size,int isDevice = 0);

  void CopyIn(uint_t pos,const data_t* pSrc,uint_t size);
  void CopyOut(uint_t pos,data_t* pDest,uint_t size);
};


template <typename data_t>
void QubitVectorDeviceBuffer<data_t>::Copy(uint_t pos,QubitVectorBuffer<data_t>* pSrc,uint_t srcPos,uint_t size,int isDevice)
{
  if(isDevice){
    QubitVectorDeviceBuffer<data_t>* pSrcDev = (QubitVectorDeviceBuffer<data_t>*)pSrc;
    thrust::copy_n(pSrcDev->Buffer().begin() + srcPos,size,m_Buffer.begin() + pos);
  }
  else{
    QubitVectorHostBuffer<data_t>* pSrcHost = (QubitVectorHostBuffer<data_t>*)pSrc;
    thrust::copy_n(pSrcHost->Buffer().begin() + srcPos,size,m_Buffer.begin() + pos);
  }
}

template <typename data_t>
void QubitVectorDeviceBuffer<data_t>::CopyIn(uint_t pos,const data_t* pSrc,uint_t size)
{
  thrust::copy_n(pSrc,size,m_Buffer.begin() + pos);
}

template <typename data_t>
void QubitVectorDeviceBuffer<data_t>::CopyOut(uint_t pos,data_t* pDest,uint_t size)
{
  thrust::copy_n(m_Buffer.begin() + pos,size,pDest);
}

template <typename data_t>
void QubitVectorHostBuffer<data_t>::Copy(uint_t pos,QubitVectorBuffer<data_t>* pSrc,uint_t srcPos,uint_t size,int isDevice)
{
  if(isDevice){
    QubitVectorDeviceBuffer<data_t>* pSrcDev = (QubitVectorDeviceBuffer<data_t>*)pSrc;
    thrust::copy_n(pSrcDev->Buffer().begin() + srcPos,size,m_Buffer.begin() + pos);
  }
  else{
    QubitVectorHostBuffer<data_t>* pSrcHost = (QubitVectorHostBuffer<data_t>*)pSrc;
    thrust::copy_n(pSrcHost->Buffer().begin() + srcPos,size,m_Buffer.begin() + pos);
  }
}

template <typename data_t>
void QubitVectorHostBuffer<data_t>::CopyIn(uint_t pos,const data_t* pSrc,uint_t size)
{
  thrust::copy_n(pSrc,size,m_Buffer.begin() + pos);
}
template <typename data_t>
void QubitVectorHostBuffer<data_t>::CopyOut(uint_t pos,data_t* pDest,uint_t size)
{
  thrust::copy_n(m_Buffer.begin() + pos,size,pDest);
}

//=============================================================
// chunk container class
//=============================================================
template <typename data_t>
class QubitVectorChunkContainer 
{
protected:
  QubitVectorBuffer<thrust::complex<data_t>>* m_pChunks;
  QubitVectorBuffer<thrust::complex<double>>* m_pMatrix;
  QubitVectorBuffer<uint_t>* m_pOffsets;
  QubitVectorBuffer<uint_t>* m_pParams;

  uint_t m_size;
  uint_t m_bufferSize;

  uint_t m_globalID;
  int m_iDevice;      //device ID : if device ID < 0, allocate chunks on host memory

  int m_matrixBits;

  std::vector<int> m_p2pEnable;
public:
  QubitVectorChunkContainer(void)
  {
    m_pChunks = NULL;
    m_pMatrix = NULL;
    m_pOffsets = NULL;
    m_pParams = NULL;

    m_size = 0;
    m_bufferSize = 0;

    m_matrixBits = 0;
    m_iDevice = -1;
    m_globalID = 0;
  }

  ~QubitVectorChunkContainer(void);

  void SetDevice(int iDev)
  {
    m_iDevice = iDev;
  }
  void SetGlobalIndex(uint_t idx)
  {
    m_globalID = idx;
  }
  uint_t GlobalIndex(void)
  {
    return m_globalID;
  }
  uint_t NumChunks(int chunkBits) const
  {
    return (m_size >> chunkBits);
  }
  uint_t ChunkID(uint_t id,int chunkBits) const
  {
    return (m_globalID >> chunkBits) + id;
  }
  uint_t LocalChunkID(uint_t id,int chunkBits) const
  {
    return id - (m_globalID >> chunkBits);
  }
  int DeviceID(void) const
  {
    return m_iDevice;
  }
  uint_t Size(void)
  {
    return m_size;
  }

  int Allocate(uint_t size,uint_t bufferSize = 0);
  int AllocateParameters(int bits);

  int Get(const QubitVectorChunkContainer& chunks,uint_t src,uint_t bufDest,int chunkBits);
  int Put(QubitVectorChunkContainer& chunks,uint_t dest,uint_t bufSrc,int chunkBits);

  int CopyIn(const thrust::complex<data_t>* pVec,uint_t offset,uint_t chunkID,int chunkBits);
  int CopyOut(thrust::complex<data_t>* pVec,uint_t offset,uint_t chunkID,int chunkBits);

  int SetState(uint_t chunkID,uint_t pos,thrust::complex<data_t> t,int chunkBits);
  int SetState(uint_t lid,thrust::complex<data_t> t);

  thrust::complex<data_t> GetState(uint_t chunkID,uint_t pos,int chunkBits) const;
  thrust::complex<data_t> GetState(uint_t lid) const;

  thrust::complex<data_t>* ChunkPtr(uint_t chunkID,int chunkBits) const;
  thrust::complex<data_t>* BufferPtr(uint_t ibuf,int chunkBits);

  void StoreMatrix(const std::vector<thrust::complex<double>>& mat);
  void StoreUintParams(const std::vector<uint_t>& prm);
  void StoreOffsets(const std::vector<uint_t>& ptr);

  template <typename Function>
  int Execute(std::vector<uint_t>& offsets,Function func,uint_t size,uint_t gid,uint_t localMask, bool omp_parallel);

  template <typename Function>
  double ExecuteSum(std::vector<uint_t>& offsets,Function func,uint_t size,uint_t gid, uint_t localMask, bool omp_parallel);

  void SetParams(struct GateParams<data_t>& params);


  void SetupP2P(int nDev);
};

template <typename data_t>
QubitVectorChunkContainer<data_t>::~QubitVectorChunkContainer(void)
{
  if(m_pChunks){
    delete m_pChunks;
  }
  if(m_pMatrix){
    delete m_pMatrix;
  }
  if(m_pOffsets){
    delete m_pOffsets;
  }
  if(m_pParams){
    delete m_pParams;
  }
}

//allocate buffer for chunks
template <typename data_t>
int QubitVectorChunkContainer<data_t>::Allocate(uint_t size_in,uint_t bufferSize)
{
  uint_t size = size_in + bufferSize;
  m_size = size_in;
  m_bufferSize = bufferSize;

  if(m_pChunks == NULL){
#ifdef AER_THRUST_CUDA
    if(m_iDevice >= 0){
      cudaSetDevice(m_iDevice);
      m_pChunks = new QubitVectorDeviceBuffer<thrust::complex<data_t>>(size);
    }
    else{
#endif
      m_pChunks = new QubitVectorHostBuffer<thrust::complex<data_t>>(size);
#ifdef AER_THRUST_CUDA
    }
#endif
  }
  else if(m_pChunks->Size() != size){
    if(m_iDevice >= 0){
#ifdef AER_THRUST_CUDA
      cudaSetDevice(m_iDevice);
#endif
    }
    m_pChunks->Resize(size);
  }
  return 0;
}

//allocate buffers for parameters
template <typename data_t>
int QubitVectorChunkContainer<data_t>::AllocateParameters(int bits)
{
  uint_t size;
  if(bits > m_matrixBits){
    size = 1ull << bits;

    if(m_iDevice >= 0){
#ifdef AER_THRUST_CUDA
      cudaSetDevice(m_iDevice);
#endif
    }

    if(m_pMatrix == NULL){
#ifdef AER_THRUST_CUDA
      if(m_iDevice >= 0){
        m_pMatrix = new QubitVectorDeviceBuffer<thrust::complex<double>>(size*size);
      }
      else{
#endif
        m_pMatrix = new QubitVectorHostBuffer<thrust::complex<double>>(size*size);
#ifdef AER_THRUST_CUDA
      }
#endif
    }
    else{
      m_pMatrix->Resize(size*size);
    }

    if(m_pOffsets == NULL){
#ifdef AER_THRUST_CUDA
      if(m_iDevice >= 0){
        m_pOffsets = new QubitVectorDeviceBuffer<uint_t>(size);
      }
      else{
#endif
        m_pOffsets = new QubitVectorHostBuffer<uint_t>(size);
#ifdef AER_THRUST_CUDA
      }
#endif
    }
    else{
      m_pOffsets->Resize(size);
    }

    if(m_pParams == NULL){
#ifdef AER_THRUST_CUDA
      if(m_iDevice >= 0){
        m_pParams = new QubitVectorDeviceBuffer<uint_t>(size*4);
      }
      else{
#endif
        m_pParams = new QubitVectorHostBuffer<uint_t>(size*4);
#ifdef AER_THRUST_CUDA
      }
#endif
    }
    else{
      m_pParams->Resize(size*4);
    }

    m_matrixBits = bits;
  }
  return 0;
}

//copy chunk from other container to buffer
template <typename data_t>
int QubitVectorChunkContainer<data_t>::Get(const QubitVectorChunkContainer& chunks,uint_t src,uint_t bufDest,int chunkBits)
{
  uint_t srcPos,destPos,size;
  srcPos = src << chunkBits;
  destPos = m_size + (bufDest << chunkBits);
  size = 1ull << chunkBits;

  if(m_iDevice >=0 && chunks.DeviceID() >= 0){
    if(m_p2pEnable[chunks.DeviceID()]){
      m_pChunks->Copy(destPos,chunks.m_pChunks,srcPos,size,1);
    }
    else{
      QubitVectorHostBuffer<thrust::complex<data_t>> tmp(size);
      tmp.Copy(0,chunks.m_pChunks,srcPos,size,1);   //D to H
      m_pChunks->Copy(destPos,&tmp,0,size,0);     //H to D
    }
  }
  else{
    m_pChunks->Copy(destPos,chunks.m_pChunks,srcPos,size,(chunks.DeviceID() >= 0));
  }

  return 0;
}

//copy chunk to other container from buffer
template <typename data_t>
int QubitVectorChunkContainer<data_t>::Put(QubitVectorChunkContainer& chunks,uint_t dest,uint_t bufSrc,int chunkBits)
{
  uint_t srcPos,destPos,size;
  destPos = dest << chunkBits;
  srcPos = m_size + (bufSrc << chunkBits);
  size = 1ull << chunkBits;

  if(m_iDevice >=0 && chunks.DeviceID() >= 0){
    if(m_p2pEnable[chunks.DeviceID()]){
      chunks.m_pChunks->Copy(destPos,m_pChunks,srcPos,size,1);
    }
    else{
      QubitVectorHostBuffer<thrust::complex<data_t>> tmp(size);
      tmp.Copy(0,m_pChunks,srcPos,size,1);      //D to H
      chunks.m_pChunks->Copy(destPos,&tmp,0,size,0);  //H to D
    }
  }
  else{
    chunks.m_pChunks->Copy(destPos,m_pChunks,srcPos,size,(DeviceID() >= 0));
  }

  return 0;
}

//copy chunk from std::vector
template <typename data_t>
int QubitVectorChunkContainer<data_t>::CopyIn(const thrust::complex<data_t>* pVec,uint_t offset,uint_t chunkID,int chunkBits)
{
  uint_t size,destPos;

  size = 1ull << chunkBits;
  destPos = chunkID << chunkBits;

  m_pChunks->CopyIn(destPos,pVec + offset,size);

  return 0;
}

//copy chunk to std::vector
template <typename data_t>
int QubitVectorChunkContainer<data_t>::CopyOut(thrust::complex<data_t>* pVec,uint_t offset,uint_t chunkID,int chunkBits)
{
  uint_t size,srcPos;

  size = 1ull << chunkBits;
  srcPos = chunkID << chunkBits;

  m_pChunks->CopyOut(srcPos,pVec + offset,size);

  return 0;
}


template <typename data_t>
thrust::complex<data_t>* QubitVectorChunkContainer<data_t>::ChunkPtr(uint_t chunkID,int chunkBits) const
{
  return m_pChunks->BufferPtr() + (chunkID << chunkBits);
}

template <typename data_t>
thrust::complex<data_t>* QubitVectorChunkContainer<data_t>::BufferPtr(uint_t ibuf,int chunkBits)
{
  return m_pChunks->BufferPtr() + m_size + (ibuf << chunkBits);
}


template <typename data_t>
int QubitVectorChunkContainer<data_t>::SetState(uint_t chunkID,uint_t pos,thrust::complex<data_t> t,int chunkBits)
{
  m_pChunks->Set((chunkID << chunkBits) + pos,t);
  return 0;
}

template <typename data_t>
int QubitVectorChunkContainer<data_t>::SetState(uint_t lid,thrust::complex<data_t> t)
{
  m_pChunks->Set(lid,t);
  return 0;
}

template <typename data_t>
thrust::complex<data_t> QubitVectorChunkContainer<data_t>::GetState(uint_t chunkID,uint_t pos,int chunkBits) const
{
  return m_pChunks->Get((chunkID << chunkBits) + pos);
}

template <typename data_t>
thrust::complex<data_t> QubitVectorChunkContainer<data_t>::GetState(uint_t lid) const
{
  return m_pChunks->Get(lid);
}

template <typename data_t>
void QubitVectorChunkContainer<data_t>::StoreMatrix(const std::vector<thrust::complex<double>>& mat)
{
  m_pMatrix->Copy(mat);
}

template <typename data_t>
void QubitVectorChunkContainer<data_t>::StoreUintParams(const std::vector<uint_t>& prm)
{
  m_pParams->Copy(prm);
}

template <typename data_t>
void QubitVectorChunkContainer<data_t>::StoreOffsets(const std::vector<uint_t>& offsets)
{
  m_pOffsets->Copy(offsets);
}

#define ExtractIndexFromTuple(itp)        thrust::get<0>(itp)
#define ExtractParamsFromTuple(itp)       thrust::get<1>(itp)

template <typename data_t>
template <typename Function>
int QubitVectorChunkContainer<data_t>::Execute(std::vector<uint_t>& offsets,Function func,uint_t size,uint_t gid,uint_t localMask, bool omp_parallel)
{
  struct GateParams<data_t> params;

  params.buf_ = m_pChunks->BufferPtr();
  if(m_iDevice >= 0){
    StoreOffsets(offsets);
    params.offsets_ = m_pOffsets->BufferPtr();
  }
  else{
    params.offsets_ = &offsets[0];
  }
  params.matrix_ = m_pMatrix->BufferPtr();
  params.params_ = m_pParams->BufferPtr();
  params.gid_ = gid;
  params.lmask_ = localMask;

  auto ci = thrust::counting_iterator<uint_t>(0);
  thrust::constant_iterator<struct GateParams<data_t>> cp(params);

  auto chunkTuple = thrust::make_tuple(ci,cp);
  auto chunkIter = thrust::make_zip_iterator(chunkTuple);

  if(m_iDevice >= 0){
#ifdef AER_THRUST_CUDA
    cudaSetDevice(m_iDevice);
#endif
    thrust::for_each_n(thrust::device, chunkIter, size, func);
  }
  else{
    if (omp_parallel) {
      thrust::for_each_n(thrust::omp::par, chunkIter, size, func);
    } else {
      thrust::for_each_n(thrust::seq, chunkIter, size, func);
    }
  }

  return 0;
}

template <typename data_t>
template <typename Function>
double QubitVectorChunkContainer<data_t>::ExecuteSum(std::vector<uint_t>& offsets,Function func,uint_t size,uint_t gid,uint_t localMask, bool omp_parallel)
{
  struct GateParams<data_t> params;
  double ret;

  params.buf_ = m_pChunks->BufferPtr();
  if(m_iDevice >= 0){
    StoreOffsets(offsets);
    params.offsets_ = m_pOffsets->BufferPtr();
  }
  else{
    params.offsets_ = &offsets[0];
  }
  params.matrix_ = m_pMatrix->BufferPtr();
  params.params_ = m_pParams->BufferPtr();
  params.gid_ = gid;
  params.lmask_ = localMask;

  auto ci = thrust::counting_iterator<uint_t>(0);
  thrust::constant_iterator<struct GateParams<data_t>> cp(params);

  auto chunkTuple = thrust::make_tuple(ci,cp);
  auto chunkIter = thrust::make_zip_iterator(chunkTuple);

  if(m_iDevice >= 0){
#ifdef AER_THRUST_CUDA
    cudaSetDevice(m_iDevice);
#endif
    ret = thrust::transform_reduce(thrust::device, chunkIter, chunkIter + size, func,0.0,thrust::plus<double>());
  }
  else{
    if (omp_parallel) {
      ret = thrust::transform_reduce(thrust::omp::par, chunkIter, chunkIter + size, func,0.0,thrust::plus<double>());
    } else {
      ret = thrust::transform_reduce(thrust::seq, chunkIter, chunkIter + size, func,0.0,thrust::plus<double>());
    }
  }
  return ret;
}

template <typename data_t>
void QubitVectorChunkContainer<data_t>::SetParams(struct GateParams<data_t>& params)
{
  params.buf_ = m_pChunks->BufferPtr();
  params.offsets_ = m_pOffsets->BufferPtr();
  params.matrix_ = m_pMatrix->BufferPtr();
  params.params_ = m_pParams->BufferPtr();
}

template <typename data_t>
void QubitVectorChunkContainer<data_t>::SetupP2P(int nDev)
{
  int i;
  if(nDev > 0){
    m_p2pEnable.resize(nDev);

    if(m_iDevice >= 0){
      for(i=0;i<nDev;i++){
        m_p2pEnable[i] = 0;
      }

#ifdef AER_THRUST_CUDA
      cudaSetDevice(m_iDevice);
      for(i=0;i<nDev;i++){
        if(i != m_iDevice){
          cudaDeviceCanAccessPeer(&m_p2pEnable[i],m_iDevice,i);
        }
        else{
          m_p2pEnable[i] = 1;
        }
      }
#endif
    }
    else{
      //H to D is always p2p
      for(i=0;i<nDev;i++){
        m_p2pEnable[i] = 1;
      }
    }
  }
}

//============================================================================
// QubitVectorThrust class
//============================================================================

// Template class for qubit vector.
// The arguement of the template must have an operator[] access method.
// The following methods may also need to be template specialized:
//   * set_num_qubits(size_t)
//   * initialize()
//   * initialize_from_vector(cvector_t<data_t>)
// If the template argument does not have these methods then template
// specialization must be used to override the default implementations.

template <typename data_t = double>
class QubitVectorThrust {

public:

  //-----------------------------------------------------------------------
  // Constructors and Destructor
  //-----------------------------------------------------------------------

  QubitVectorThrust();
  explicit QubitVectorThrust(size_t num_qubits);
  virtual ~QubitVectorThrust();
  QubitVectorThrust(const QubitVectorThrust& obj) = delete;
  QubitVectorThrust &operator=(const QubitVectorThrust& obj) = delete;

  //-----------------------------------------------------------------------
  // Data access
  //-----------------------------------------------------------------------

  // Element access
  std::complex<data_t> &operator[](uint_t element);
  std::complex<data_t> operator[](uint_t element) const;

  void set_state(uint_t pos,std::complex<data_t>& c);
  std::complex<data_t> get_state(uint_t pos) const;

  // Returns a reference to the underlying data_t data class
  std::complex<data_t>* &data() {return data_;}

  // Returns a copy of the underlying data_t data class
  std::complex<data_t>* data() const {return data_;}

  //-----------------------------------------------------------------------
  // Utility functions
  //-----------------------------------------------------------------------

  // Return the string name of the QubitVector class
#ifdef AER_THRUST_CUDA
  static std::string name() {return "statevector_gpu";}
#else
  static std::string name() {return "statevector_thrust";}
#endif

  // Set the size of the vector in terms of qubit number
  virtual void set_num_qubits(size_t num_qubits);

  // Returns the number of qubits for the current vector
  virtual uint_t num_qubits() const {return num_qubits_;}

  // Returns the size of the underlying n-qubit vector
  uint_t size() const {return data_size_;}

  // Returns required memory
  size_t required_memory_mb(uint_t num_qubits) const;

  // Returns a copy of the underlying data_t data as a complex vector
  cvector_t<data_t> vector() const;

<<<<<<< HEAD
  // Returns a copy of the underlying data_t data as a complex ket dictionary
  cdict_t<data_t> vector_ket(double epsilon = 0) const;
=======
  // Returns a copy of the underlying data_t data as a complex vector
  AER::Vector<std::complex<data_t>> copy_to_vector() const;

  // Moves the data to a complex vector
  AER::Vector<std::complex<data_t>> move_to_vector();
>>>>>>> e826f206

  // Return JSON serialization of QubitVectorThrust;
  json_t json() const;

  // Set all entries in the vector to 0.
  void zero();


  // State initialization of a component
  // Initialize the specified qubits to a desired statevector
  // (leaving the other qubits in their current state)
  // assuming the qubits being initialized have already been reset to the zero state
  // (using apply_reset)
  void initialize_component(const reg_t &qubits, const cvector_t<double> &state);

  //-----------------------------------------------------------------------
  // Check point operations
  //-----------------------------------------------------------------------

  // Create a checkpoint of the current state
  void checkpoint();

  // Revert to the checkpoint
  void revert(bool keep);

  // Compute the inner product of current state with checkpoint state
  std::complex<double> inner_product() const;

  //-----------------------------------------------------------------------
  // Initialization
  //-----------------------------------------------------------------------

  // Initializes the current vector so that all qubits are in the |0> state.
  void initialize();

  // Initializes the vector to a custom initial state.
  // If the length of the data vector does not match the number of qubits
  // an exception is raised.
  void initialize_from_vector(const cvector_t<double> &data);

  // Initializes the vector to a custom initial state.
  // If num_states does not match the number of qubits an exception is raised.
  void initialize_from_data(const std::complex<data_t>* data, const size_t num_states);

  //-----------------------------------------------------------------------
  // Apply Matrices
  //-----------------------------------------------------------------------

  // Apply a 1-qubit matrix to the state vector.
  // The matrix is input as vector of the column-major vectorized 1-qubit matrix.
  void apply_matrix(const uint_t qubit, const cvector_t<double> &mat);

  // Apply a N-qubit matrix to the state vector.
  // The matrix is input as vector of the column-major vectorized N-qubit matrix.
  void apply_matrix(const reg_t &qubits, const cvector_t<double> &mat);

  // Apply a stacked set of 2^control_count target_count--qubit matrix to the state vector.
  // The matrix is input as vector of the column-major vectorized N-qubit matrix.
  void apply_multiplexer(const reg_t &control_qubits, const reg_t &target_qubits, const cvector_t<double> &mat);

  // Apply a 1-qubit diagonal matrix to the state vector.
  // The matrix is input as vector of the matrix diagonal.
  void apply_diagonal_matrix(const uint_t qubit, const cvector_t<double> &mat);

  // Apply a N-qubit diagonal matrix to the state vector.
  // The matrix is input as vector of the matrix diagonal.
  void apply_diagonal_matrix(const reg_t &qubits, const cvector_t<double> &mat);
  
  // Swap pairs of indicies in the underlying vector
  void apply_permutation_matrix(const reg_t &qubits,
                                const std::vector<std::pair<uint_t, uint_t>> &pairs);

  //-----------------------------------------------------------------------
  // Apply Specialized Gates
  //-----------------------------------------------------------------------

  // Apply a general N-qubit multi-controlled X-gate
  // If N=1 this implements an optimized X gate
  // If N=2 this implements an optimized CX gate
  // If N=3 this implements an optimized Toffoli gate
  void apply_mcx(const reg_t &qubits);

  // Apply a general multi-controlled Y-gate
  // If N=1 this implements an optimized Y gate
  // If N=2 this implements an optimized CY gate
  // If N=3 this implements an optimized CCY gate
  void apply_mcy(const reg_t &qubits);
  
  // Apply a general multi-controlled single-qubit phase gate
  // with diagonal [1, ..., 1, phase]
  // If N=1 this implements an optimized single-qubit phase gate
  // If N=2 this implements an optimized CPhase gate
  // If N=3 this implements an optimized CCPhase gate
  // if phase = -1 this is a Z, CZ, CCZ gate
  void apply_mcphase(const reg_t &qubits, const std::complex<double> phase);

  // Apply a general multi-controlled single-qubit unitary gate
  // If N=1 this implements an optimized single-qubit U gate
  // If N=2 this implements an optimized CU gate
  // If N=3 this implements an optimized CCU gate
  void apply_mcu(const reg_t &qubits, const cvector_t<double> &mat);

  // Apply a general multi-controlled SWAP gate
  // If N=2 this implements an optimized SWAP  gate
  // If N=3 this implements an optimized Fredkin gate
  void apply_mcswap(const reg_t &qubits);

  //-----------------------------------------------------------------------
  // Z-measurement outcome probabilities
  //-----------------------------------------------------------------------

  // Return the Z-basis measurement outcome probability P(outcome) for
  // outcome in [0, 2^num_qubits - 1]
  virtual double probability(const uint_t outcome) const;

  // Return the probabilities for all measurement outcomes in the current vector
  // This is equivalent to returning a new vector with  new[i]=|orig[i]|^2.
  // Eg. For 2-qubits this is [P(00), P(01), P(010), P(11)]
  virtual std::vector<double> probabilities() const;

  // Return the Z-basis measurement outcome probabilities [P(0), ..., P(2^N-1)]
  // for measurement of N-qubits.
  virtual std::vector<double> probabilities(const reg_t &qubits) const;

  // Return M sampled outcomes for Z-basis measurement of all qubits
  // The input is a length M list of random reals between [0, 1) used for
  // generating samples.
  virtual reg_t sample_measure(const std::vector<double> &rnds) const;

  //-----------------------------------------------------------------------
  // Norms
  //-----------------------------------------------------------------------
  
  // Returns the norm of the current vector
  double norm() const;

  // These functions return the norm <psi|A^dagger.A|psi> obtained by
  // applying a matrix A to the vector. It is equivalent to returning the
  // expectation value of A^\dagger A, and could probably be removed because
  // of this.

  // Return the norm for of the vector obtained after apply the 1-qubit
  // matrix mat to the vector.
  // The matrix is input as vector of the column-major vectorized 1-qubit matrix.
  double norm(const uint_t qubit, const cvector_t<double> &mat) const;

  // Return the norm for of the vector obtained after apply the N-qubit
  // matrix mat to the vector.
  // The matrix is input as vector of the column-major vectorized N-qubit matrix.
  double norm(const reg_t &qubits, const cvector_t<double> &mat) const;

  // Return the norm for of the vector obtained after apply the 1-qubit
  // diagonal matrix mat to the vector.
  // The matrix is input as vector of the matrix diagonal.
  double norm_diagonal(const uint_t qubit, const cvector_t<double> &mat) const;

  // Return the norm for of the vector obtained after apply the N-qubit
  // diagonal matrix mat to the vector.
  // The matrix is input as vector of the matrix diagonal.
  double norm_diagonal(const reg_t &qubits, const cvector_t<double> &mat) const;

  //-----------------------------------------------------------------------
  // Expectation Value
  //-----------------------------------------------------------------------

  // These functions return the expectation value <psi|A|psi> for a matrix A.
  // If A is hermitian these will return real values, if A is non-Hermitian
  // they in general will return complex values.

  // Return the expectation value of an N-qubit Pauli matrix.
  // The Pauli is input as a length N string of I,X,Y,Z characters.
  double expval_pauli(const reg_t &qubits, const std::string &pauli) const;

  //-----------------------------------------------------------------------
  // JSON configuration settings
  //-----------------------------------------------------------------------

  // Set the threshold for chopping values to 0 in JSON
  void set_json_chop_threshold(double threshold);

  // Set the threshold for chopping values to 0 in JSON
  double get_json_chop_threshold() {return json_chop_threshold_;}

  //-----------------------------------------------------------------------
  // OpenMP configuration settings
  //-----------------------------------------------------------------------

  // Set the maximum number of OpenMP thread for operations.
  void set_omp_threads(int n);

  // Get the maximum number of OpenMP thread for operations.
  uint_t get_omp_threads() {return omp_threads_;}

  // Set the qubit threshold for activating OpenMP.
  // If self.qubits() > threshold OpenMP will be activated.
  void set_omp_threshold(int n);

  // Get the qubit threshold for activating OpenMP.
  uint_t get_omp_threshold() {return omp_threshold_;}

  //-----------------------------------------------------------------------
  // Optimization configuration settings
  //-----------------------------------------------------------------------

  // Set the sample_measure index size
  void set_sample_measure_index_size(int n) {sample_measure_index_size_ = n;}

  // Get the sample_measure index size
  int get_sample_measure_index_size() {return sample_measure_index_size_;}

protected:

  //-----------------------------------------------------------------------
  // Protected data members
  //-----------------------------------------------------------------------
  size_t num_qubits_;
  size_t data_size_;
  std::complex<data_t>* data_;    //this is allocated on host for reference
  std::complex<data_t>* checkpoint_;

  //-----------------------------------------------------------------------
  // Config settings
  //----------------------------------------------------------------------- 
  uint_t omp_threads_ = 1;     // Disable multithreading by default
  uint_t omp_threshold_ = 14;  // Qubit threshold for multithreading when enabled
  int sample_measure_index_size_ = 10; // Sample measure indexing qubit size
  double json_chop_threshold_ = 0;  // Threshold for choping small values
                                    // in JSON serialization

  //-----------------------------------------------------------------------
  // Error Messages
  //-----------------------------------------------------------------------

  void check_qubit(const uint_t qubit) const;
  void check_vector(const cvector_t<data_t> &diag, uint_t nqubits) const;
  void check_matrix(const cvector_t<data_t> &mat, uint_t nqubits) const;
  void check_dimension(const QubitVectorThrust &qv) const;
  void check_checkpoint() const;

  //-----------------------------------------------------------------------
  // Statevector update with Lambda function
  //-----------------------------------------------------------------------
  template <typename Function>
  double apply_function(Function func,const reg_t &qubits) const;

  void set_matrix(const cvector_t<double>& mat) const;
  void set_params(const reg_t& prm) const;

  void allocate_buffers(int qubit);

  int m_iDev;
  int m_nDev;
  int m_nDevParallel;
  int m_iPlaceHost;
  int m_nPlaces;

  mutable std::vector<QubitVectorChunkContainer<data_t>> m_Chunks;

  int m_maxChunkBits;           //bits per chunk
  uint_t m_globalSize;          //number of total states
  uint_t m_localSize;           //number of states in this process
  uint_t m_globalIndex;         //starting state ID for this process
  int m_maxNumBuffers;          //max number of buffer chunks

  mutable uint_t m_refPosition;         //position for reference (if >= data_size_ data_ is empty)


  int FindPlace(uint_t chunkID,int chunkBits) const;
  int GlobalToLocal(uint_t& lcid,uint_t& lid,uint_t gid,int chunkBits) const;
  uint_t GetBaseChunkID(const uint_t gid,const reg_t& qubits,const int chunkBits) const;

  void UpdateReferencedValue(void) const;

#ifdef AER_TIMING
  mutable uint_t m_gateCounts[QS_NUM_GATES];
  mutable double m_gateTime[QS_NUM_GATES];
  mutable double m_gateStartTime[QS_NUM_GATES];

  void TimeStart(int i) const;
  void TimeEnd(int i) const;
  void TimeReset(void);
  void TimePrint(void);
#endif

#ifdef AER_DEBUG
  //for debugging
  mutable FILE* debug_fp;
  mutable uint_t debug_count;

  void DebugMsg(const char* str,const reg_t &qubits) const;
  void DebugMsg(const char* str,const int qubit) const;
  void DebugMsg(const char* str) const;
  void DebugMsg(const char* str,const std::complex<double> c) const;
  void DebugMsg(const char* str,const double d) const;
  void DebugMsg(const char* str,const std::vector<double>& v) const;
  void DebugDump(void) const;
#endif
};



/*******************************************************************************
 *
 * Implementations
 *
 ******************************************************************************/

//------------------------------------------------------------------------------
// JSON Serialization
//------------------------------------------------------------------------------

template <typename data_t>
inline void to_json(json_t &js, const QubitVectorThrust<data_t> &qv) {
  js = qv.json();
}

template <typename data_t>
json_t QubitVectorThrust<data_t>::json() const 
{
  int iPlace;
  uint_t i,ic,nc;
  uint_t pos = 0;
  uint_t csize = 1ull << m_maxChunkBits;
  cvector_t<data_t> tmp(csize);

  const json_t ZERO = std::complex<data_t>(0.0, 0.0);
  json_t js = json_t(data_size_, ZERO);

#ifdef AER_DEBUG
  DebugMsg("json()");
#endif

  UpdateReferencedValue();

  for(iPlace=0;iPlace<m_nPlaces;iPlace++){
    nc = m_Chunks[iPlace].NumChunks(m_maxChunkBits);

    for(ic=0;ic<nc;ic++){
      m_Chunks[iPlace].CopyOut((thrust::complex<data_t>*)&tmp[0],0,ic,m_maxChunkBits);

      if (json_chop_threshold_ > 0) {
        for(i=0;i<csize;i++){
          if (std::abs(tmp[i].real()) > json_chop_threshold_)
            js[pos+i][0] = tmp[i].real();
          if (std::abs(tmp[i].imag()) > json_chop_threshold_)
                js[pos+i][1] = tmp[i].imag();
        }
      }
      else{
        for(i=0;i<csize;i++){
          js[pos+i][0] = tmp[i].real();
              js[pos+i][1] = tmp[i].imag();
        }
      }
      pos += csize;
    }
  }

  return js;
}

//------------------------------------------------------------------------------
// Error Handling
//------------------------------------------------------------------------------

template <typename data_t>
void QubitVectorThrust<data_t>::check_qubit(const uint_t qubit) const {
  if (qubit + 1 > num_qubits_) {
    std::string error = "QubitVectorThrust: qubit index " + std::to_string(qubit) +
                        " > " + std::to_string(num_qubits_);
    throw std::runtime_error(error);
  }
}

template <typename data_t>
void QubitVectorThrust<data_t>::check_matrix(const cvector_t<data_t> &vec, uint_t nqubits) const {
  const size_t DIM = 1ull << nqubits;
  const auto SIZE = vec.size();
  if (SIZE != DIM * DIM) {
    std::string error = "QubitVectorThrust: vector size is " + std::to_string(SIZE) +
                        " != " + std::to_string(DIM * DIM);
    throw std::runtime_error(error);
  }
}

template <typename data_t>
void QubitVectorThrust<data_t>::check_vector(const cvector_t<data_t> &vec, uint_t nqubits) const {
  const size_t DIM = 1ull << nqubits;
  const auto SIZE = vec.size();
  if (SIZE != DIM) {
    std::string error = "QubitVectorThrust: vector size is " + std::to_string(SIZE) +
                        " != " + std::to_string(DIM);
    throw std::runtime_error(error);
  }
}

template <typename data_t>
void QubitVectorThrust<data_t>::check_dimension(const QubitVectorThrust &qv) const {
  if (data_size_ != qv.size_) {
    std::string error = "QubitVectorThrust: vectors are different shape " +
                         std::to_string(data_size_) + " != " +
                         std::to_string(qv.num_states_);
    throw std::runtime_error(error);
  }
}

template <typename data_t>
void QubitVectorThrust<data_t>::check_checkpoint() const {
  if (!checkpoint_) {
    throw std::runtime_error("QubitVectorThrust: checkpoint must exist for inner_product() or revert()");
  }
}

//------------------------------------------------------------------------------
// Constructors & Destructor
//------------------------------------------------------------------------------

template <typename data_t>
QubitVectorThrust<data_t>::QubitVectorThrust(size_t num_qubits) : num_qubits_(0), data_(nullptr), checkpoint_(0)
{
#ifdef AER_DEBUG
  debug_fp = NULL;
  debug_count = 0;
#endif

  if(num_qubits != 0){
    set_num_qubits(num_qubits);
  }
}

template <typename data_t>
QubitVectorThrust<data_t>::QubitVectorThrust() : QubitVectorThrust(0)
{

}

template <typename data_t>
QubitVectorThrust<data_t>::~QubitVectorThrust() {
#ifdef AER_TIMING
  TimePrint();
#endif

//  m_DeviceChunks.erase(m_DeviceChunks.begin(),m_DeviceChunks.end());

  if(data_)
    free(data_);

  if (checkpoint_)
    free(checkpoint_);

#ifdef AER_DEBUG
  if(debug_fp != NULL){
    fflush(debug_fp);
    if(debug_fp != stdout)
      fclose(debug_fp);
  }
#endif

}

//------------------------------------------------------------------------------
// Element access operators
//------------------------------------------------------------------------------

template <typename data_t>
std::complex<data_t> &QubitVectorThrust<data_t>::operator[](uint_t element) {
  // Error checking
  #ifdef DEBUG
  if (element > data_size_) {
    std::string error = "QubitVectorThrust: vector index " + std::to_string(element) +
                        " > " + std::to_string(data_size_);
    throw std::runtime_error(error);
  }
  #endif

  uint_t lcid,lid;
  int iPlace = GlobalToLocal(lcid,lid,element,m_maxChunkBits);

#ifdef AER_DEBUG
  DebugMsg(" calling ref []");
#endif

  UpdateReferencedValue();

  if(iPlace >= 0){
    data_[0] = (std::complex<data_t>)m_Chunks[iPlace].GetState(lcid,lid,m_maxChunkBits);
    m_refPosition = element;
  }
  else{
    data_[0] = 0.0;
    m_refPosition = data_size_;
  }
#ifdef AER_DEBUG
  DebugMsg("ref operator[]",(int)element);
  DebugMsg("          ",data_[0]);
  DebugDump();
#endif

  return data_[0];
}

template <typename data_t>
void QubitVectorThrust<data_t>::UpdateReferencedValue(void) const
{
  if(m_refPosition < data_size_){
    uint_t lcid,lid;
    int iPlace = GlobalToLocal(lcid,lid,m_refPosition,m_maxChunkBits);

    if(iPlace >= 0){
      m_Chunks[iPlace].SetState(lcid,lid,(thrust::complex<data_t>)data_[0],m_maxChunkBits);
    }
    m_refPosition = data_size_;
  }
}

template <typename data_t>
std::complex<data_t> QubitVectorThrust<data_t>::operator[](uint_t element) const
{
  uint_t lcid,lid;
  int iPlace = GlobalToLocal(lcid,lid,element,m_maxChunkBits);

#ifdef AER_DEBUG
    DebugMsg(" calling []");
#endif

  UpdateReferencedValue();

  if(iPlace >= 0){
    std::complex<data_t> ret;
    ret = (std::complex<data_t>)m_Chunks[iPlace].GetState(lcid,lid,m_maxChunkBits);

#ifdef AER_DEBUG
    DebugMsg("operator[]",(int)element);
    DebugMsg("          ",ret);
    DebugDump();
#endif
    return ret;
  }
  else{
    return data_[0];
  }
}

template <typename data_t>
void QubitVectorThrust<data_t>::set_state(uint_t pos, std::complex<data_t>& c)
{
  uint_t lcid,lid;
  int iPlace = GlobalToLocal(lcid,lid,pos,m_maxChunkBits);

  if(iPlace >= 0){
    m_Chunks[iPlace].SetState(lcid,lid,(thrust::complex<data_t>)c,m_maxChunkBits);
  }
}

template <typename data_t>
std::complex<data_t> QubitVectorThrust<data_t>::get_state(uint_t pos) const
{
  uint_t lcid,lid;
  std::complex<data_t> ret = 0.0;;
  int iPlace = GlobalToLocal(lcid,lid,pos,m_maxChunkBits);

  UpdateReferencedValue();

  if(iPlace >= 0){
    ret = (std::complex<data_t>)m_Chunks[iPlace].GetState(lcid,lid,m_maxChunkBits);
  }
  return ret;
}


template <typename data_t>
cvector_t<data_t> QubitVectorThrust<data_t>::vector() const 
{
  cvector_t<data_t> ret(data_size_, 0.);

  int iPlace;
  uint_t ic,nc;
  uint_t pos = 0;
  uint_t csize = 1ull << m_maxChunkBits;

#ifdef AER_DEBUG
  DebugMsg("vector");
#endif

  UpdateReferencedValue();

  for(iPlace=0;iPlace<m_nPlaces;iPlace++){
    nc = m_Chunks[iPlace].NumChunks(m_maxChunkBits);
    for(ic=0;ic<nc;ic++){
      m_Chunks[iPlace].CopyOut((thrust::complex<data_t>*)&ret[0],pos,ic,m_maxChunkBits);
      pos += csize;
    }
  }

  return ret;
}

template <typename data_t>
<<<<<<< HEAD
cdict_t<data_t> QubitVectorThrust<data_t>::vector_ket(double epsilon) const{
    // non-optimized version; relies on creating a copy of the statevector first
    return AER::Utils::vec2ket(vector(), epsilon, 16);
}

=======
AER::Vector<std::complex<data_t>> QubitVectorThrust<data_t>::copy_to_vector() const {
  AER::Vector<std::complex<data_t>> ret(data_size_);

  int iPlace;
  uint_t ic,nc;
  uint_t pos = 0;
  uint_t csize = 1ull << m_maxChunkBits;

#ifdef AER_DEBUG
  DebugMsg("vector");
#endif

  UpdateReferencedValue();

  for(iPlace=0;iPlace<m_nPlaces;iPlace++){
    nc = m_Chunks[iPlace].NumChunks(m_maxChunkBits);
    for(ic=0;ic<nc;ic++){
      m_Chunks[iPlace].CopyOut((thrust::complex<data_t>*)&ret[0],pos,ic,m_maxChunkBits);
      pos += csize;
    }
  }
  return ret;
}

template <typename data_t>
AER::Vector<std::complex<data_t>> QubitVectorThrust<data_t>::move_to_vector() {
  return copy_to_vector();
}


>>>>>>> e826f206
//------------------------------------------------------------------------------
// State initialize component
//------------------------------------------------------------------------------
template <typename data_t>
class initialize_component_func : public GateFuncBase
{
protected:
  int nqubits;
  uint_t matSize;
public:
  initialize_component_func(const cvector_t<double>& mat,const reg_t &qb)
  {
    nqubits = qb.size();
    matSize = 1ull << nqubits;
  }

  __host__ __device__ double operator()(const thrust::tuple<uint_t,struct GateParams<data_t>> &iter) const
  {
    thrust::complex<data_t>* pV;
    uint_t* offsets;
    thrust::complex<double> q0;
    thrust::complex<double> q;
    thrust::complex<double>* state;
    uint_t* qubits;
    uint_t i,j,k;
    uint_t ii,idx,t;
    uint_t mask;
    struct GateParams<data_t> params;

    //get parameters from iterator
    i = ExtractIndexFromTuple(iter);
    params = ExtractParamsFromTuple(iter);
    pV = params.buf_;
    offsets = params.offsets_;
    state = params.matrix_;
    qubits = params.params_;

    idx = 0;
    ii = i;
    for(j=0;j<nqubits;j++){
      mask = (1ull << qubits[j]) - 1;

      t = ii & mask;
      idx += t;
      ii = (ii - t) << 1;
    }
    idx += ii;

    q0 = pV[offsets[0]+idx];
    for(k=0;k<matSize;k++){
      q = q0 * state[k];
      pV[offsets[k] + idx] = q;
    }
    return 0.0;
  }

  const char* Name(void)
  {
    return "initialize_component";
  }
};

template <typename data_t>
void QubitVectorThrust<data_t>::initialize_component(const reg_t &qubits, const cvector_t<double> &state0) 
{
  auto qubits_sorted = qubits;
  std::sort(qubits_sorted.begin(), qubits_sorted.end());

  set_matrix(state0);
  set_params(qubits_sorted);
  apply_function(initialize_component_func<data_t>(state0,qubits_sorted), qubits);
}

//------------------------------------------------------------------------------
// Utility
//------------------------------------------------------------------------------
template <typename data_t>
class fill_func : public GateFuncBase
{
protected:
  thrust::complex<data_t> val;
public:

  fill_func(thrust::complex<data_t>& v)
  {
    val = v;
  }

  bool IsDiagonal(void)
  {
    return true;
  }

  __host__ __device__ double operator()(const thrust::tuple<uint_t,struct GateParams<data_t>> &iter) const
  {
    uint_t i;
    thrust::complex<data_t>* pV;
    struct GateParams<data_t> params;

    i = ExtractIndexFromTuple(iter);
    params = ExtractParamsFromTuple(iter);
    pV = params.buf_;

    pV[i] = val;
    return 0.0;
  }
  const char* Name(void)
  {
    return "fill";
  }
};


template <typename data_t>
void QubitVectorThrust<data_t>::zero()
{
  thrust::complex<data_t> z = 0.0;

  reg_t qubits = {0};

  apply_function(fill_func<data_t>(z), qubits);
}


template <typename data_t>
void QubitVectorThrust<data_t>::set_num_qubits(size_t num_qubits)
{
  size_t prev_num_qubits = num_qubits_;
  num_qubits_ = num_qubits;
  data_size_ = 1ull << num_qubits;
  char* str;
  int i;

#ifdef AER_TIMING
  TimeReset();
  TimeStart(QS_GATE_INIT);
#endif
  if (checkpoint_) {
    free(checkpoint_);
    checkpoint_ = nullptr;
  }

  m_refPosition = data_size_;
  if (!data_)
    data_ = reinterpret_cast<std::complex<data_t>*>(malloc(sizeof(std::complex<data_t>)));  //data_ is only allocated to store reference value

  // Free any currently assigned memory
  if(m_Chunks.size() > 0){
    if (prev_num_qubits != num_qubits_) {
      m_Chunks.erase(m_Chunks.begin(),m_Chunks.end());
    }
  }

  int tid,nid;
  nid = omp_get_num_threads();
  tid = omp_get_thread_num();
  m_nDev = 1;
#ifdef AER_THRUST_CUDA
  cudaGetDeviceCount(&m_nDev);
#endif

  m_iDev = 0;
  if(nid > 1 && m_nDev > 0){
    m_iDev = tid % m_nDev;
#ifdef AER_THRUST_CUDA
    cudaSetDevice(m_iDev);
#endif
    m_nDevParallel = 1;
  }
  else{
    m_nDevParallel = 1;
    str = getenv("AER_MULTI_GPU");
    if(str != NULL){
      m_nDevParallel = m_nDev;
    }
  }

  str = getenv("AER_HOST_ONLY");
  if(str || m_nDev == 0){
    m_nDevParallel = 0;
  }

  //chunk setting
  int numBuffers = AER_MAX_BUFFERS;
  //uint_t numBuffers = 1;
  int numDummy = 2;
  m_maxChunkBits = AER_CHUNK_BITS;
  str = getenv("AER_CHUNK_BITS");
  if(str){
    m_maxChunkBits = atol(str);
  }
//  else if(m_nDevParallel <= 1){
//    m_maxChunkBits = num_qubits_;
//  }

  if(m_maxChunkBits > num_qubits_){
    m_maxChunkBits = num_qubits_;
    i = m_nDevParallel;
    while(i > 1){
      m_maxChunkBits--;
      i >>= 1;
    }
  }

  //currently using only one process
  m_globalSize = 1ull << num_qubits_;
  m_localSize = m_globalSize;
  m_globalIndex = 0;
  //--

  int fitOneGPU = 0;

#ifdef AER_THRUST_CUDA
  if(m_nDevParallel == 1){
    size_t freeMem,totalMem;
    cudaMemGetInfo(&freeMem,&totalMem);

    if(m_localSize < (freeMem / ((uint_t)sizeof(thrust::complex<data_t>) )) ){
      fitOneGPU = 1;
    }
    else{
      //need multiple GPUs
      if(nid <= 1){
        m_nDevParallel = m_nDev;
      }
    }
  }
#else
  //for OMP, TBB use 1 device
  fitOneGPU = 1;

  omp_set_nested(1);
#endif

  m_Chunks.resize(m_nDevParallel+1);
  m_nPlaces = m_nDevParallel;
  m_iPlaceHost = -1;

  uint_t is,ie,chunksOnDevice = m_localSize >> m_maxChunkBits;
  str = getenv("AER_TEST_HYBRID");  //use only for debugging
  if(str != NULL){
    chunksOnDevice = chunksOnDevice/2;
  }
  else if(fitOneGPU){
    m_maxChunkBits = num_qubits_;
  }

  if(m_maxChunkBits == num_qubits_){
    //no buffer needed for chunk exchange
    numBuffers = 0;
    numDummy = 0;
    chunksOnDevice = 1;
  }

  is = 0;
  for(i=0;i<m_nDevParallel;i++){
    ie = is + ((i + 1) * chunksOnDevice / m_nDevParallel) - (i * chunksOnDevice / m_nDevParallel);

#ifdef AER_THRUST_CUDA
    cudaSetDevice((m_iDev + i) % m_nDev);

    //check we can store chunks or not
    size_t freeMem,totalMem;
    cudaMemGetInfo(&freeMem,&totalMem);
    if(ie - is + numBuffers + numDummy >= (freeMem / ((uint_t)sizeof(thrust::complex<data_t>) << m_maxChunkBits)) ){
      ie = is + (freeMem / ((uint_t)sizeof(thrust::complex<data_t>) << m_maxChunkBits)) - numBuffers - numDummy;
    }
#endif

    m_Chunks[i].SetGlobalIndex(m_globalIndex + (is << m_maxChunkBits));
#ifdef AER_THRUST_CUDA
    m_Chunks[i].SetDevice((m_iDev + i) % m_nDev);
#else
    m_Chunks[i].SetDevice(-1);
#endif
    m_Chunks[i].Allocate((ie - is) << m_maxChunkBits,numBuffers << m_maxChunkBits);
    m_Chunks[i].AllocateParameters(AER_DEFAULT_MATRIX_BITS);
    m_Chunks[i].SetupP2P(m_nDevParallel);

    is = ie;
  }

  if(is < (m_localSize >> m_maxChunkBits)){ //rest of chunks are stored on host memory
    m_iPlaceHost = m_nDevParallel;
    m_nPlaces = m_nDevParallel + 1;

    m_Chunks[m_iPlaceHost].SetGlobalIndex(m_globalIndex + (is << m_maxChunkBits));
    m_Chunks[m_iPlaceHost].SetDevice(-1);
    m_Chunks[m_iPlaceHost].Allocate(m_localSize - (is << m_maxChunkBits),numBuffers << m_maxChunkBits);
    m_Chunks[m_iPlaceHost].AllocateParameters(AER_DEFAULT_MATRIX_BITS);
    m_Chunks[m_iPlaceHost].SetupP2P(m_nDevParallel);

    //Host execution uses nested parallelizm
    omp_set_nested(1);
  }

#ifdef AER_TIMING
  TimeEnd(QS_GATE_INIT);
#endif


#ifdef AER_DEBUG
  //TODO Migrate to SpdLog
  if(debug_fp == NULL && tid == 0){
//    char filename[1024];
//    sprintf(filename,"logs/debug_%d.txt",getpid());
//    debug_fp = fopen(filename,"a");
    debug_fp = stdout;

    fprintf(debug_fp," ==== Thrust qubit vector initialization %d qubits ====\n",num_qubits_);
    fprintf(debug_fp,"    TEST : threads %d/%d , dev %d/%d, using %d devices\n",tid,nid,m_iDev,m_nDev,m_nDevParallel);
    fprintf(debug_fp,"    TEST : max chunk bit = %d, %d/%d states, gid = %d , numBuffer = %d\n",m_maxChunkBits,m_localSize,m_globalSize,m_globalIndex,numBuffers);
    fprintf(debug_fp,"    TEST : ");
    for(i=0;i<m_nPlaces;i++){
      if(m_Chunks[i].DeviceID() >= 0){
        fprintf(debug_fp," [%d] %d ",m_Chunks[i].DeviceID(),m_Chunks[i].NumChunks(m_maxChunkBits));
      }
      else{
        fprintf(debug_fp," [Host] %d ",m_Chunks[i].NumChunks(m_maxChunkBits));
      }
    }
    fprintf(debug_fp,"\n");
  }
#endif
}

template <typename data_t>
void QubitVectorThrust<data_t>::allocate_buffers(int nq)
{
  //delete this
}

template <typename data_t>
size_t QubitVectorThrust<data_t>::required_memory_mb(uint_t num_qubits) const {

  size_t unit = std::log2(sizeof(std::complex<data_t>));
  size_t shift_mb = std::max<int_t>(0, num_qubits + unit - 20);
  size_t mem_mb = 1ULL << shift_mb;
  return mem_mb;
}


template <typename data_t>
void QubitVectorThrust<data_t>::checkpoint()
{
#ifdef AER_DEBUG
  DebugMsg("checkpoint");
  DebugDump();
#endif

  if (!checkpoint_)
    checkpoint_ = reinterpret_cast<std::complex<data_t>*>(malloc(sizeof(std::complex<data_t>) * data_size_));

  int iPlace;
  uint_t ic,nc;
  uint_t pos = 0;
  uint_t csize = 1ull << m_maxChunkBits;

  UpdateReferencedValue();

  for(iPlace=0;iPlace<m_nPlaces;iPlace++){
    nc = m_Chunks[iPlace].NumChunks(m_maxChunkBits);
    for(ic=0;ic<nc;ic++){
      m_Chunks[iPlace].CopyOut((thrust::complex<data_t>*)checkpoint_,pos,ic,m_maxChunkBits);
      pos += csize;
    }
  }
}


template <typename data_t>
void QubitVectorThrust<data_t>::revert(bool keep) {

  #ifdef DEBUG
  check_checkpoint();
  #endif

#ifdef AER_DEBUG
  DebugMsg("calling revert");
#endif

  int iPlace;
  uint_t ic,nc;
  uint_t pos = 0;
  uint_t csize = 1ull << m_maxChunkBits;
  for(iPlace=0;iPlace<m_nPlaces;iPlace++){
    nc = m_Chunks[iPlace].NumChunks(m_maxChunkBits);
    for(ic=0;ic<nc;ic++){
      m_Chunks[iPlace].CopyIn((thrust::complex<data_t>*)checkpoint_,pos,ic,m_maxChunkBits);
      pos += csize;
    }
  }
#ifdef AER_DEBUG
  DebugMsg("revert");
  DebugDump();
#endif

}

template <typename data_t>
std::complex<double> QubitVectorThrust<data_t>::inner_product() const
{
  double d = 0.0;
  int iPlace;
  uint_t i,ic,nc;
  uint_t pos = 0;
  uint_t csize = 1ull << m_maxChunkBits;
  cvector_t<data_t> tmp(csize);

#ifdef AER_DEBUG
  DebugMsg("calling inner_product");
#endif

  UpdateReferencedValue();

  for(iPlace=0;iPlace<m_nPlaces;iPlace++){
    nc = m_Chunks[iPlace].NumChunks(m_maxChunkBits);
    for(ic=0;ic<nc;ic++){
      m_Chunks[iPlace].CopyOut((thrust::complex<data_t>*)&tmp[0],0,ic,m_maxChunkBits);

      for(i=0;i<csize;i++){
        d += std::real(tmp[i]) * std::real(checkpoint_[pos + i]) + std::imag(tmp[i]) * std::imag(checkpoint_[pos + i]);
      }

      pos += csize;
    }
  }
#ifdef AER_DEBUG
  DebugMsg("inner_product",std::complex<double>(d,0.0));
#endif

  return std::complex<double>(d,0.0);
}

//------------------------------------------------------------------------------
// Initialization
//------------------------------------------------------------------------------

template <typename data_t>
void QubitVectorThrust<data_t>::initialize()
{
  zero();

  thrust::complex<data_t> t;
  t = 1.0;

  if(m_globalIndex == 0){
    m_Chunks[0].SetState(0,0,t,m_maxChunkBits);
  }
}

template <typename data_t>
void QubitVectorThrust<data_t>::initialize_from_vector(const cvector_t<double> &statevec) {
  if (data_size_ != statevec.size()) {
    std::string error = "QubitVectorThrust::initialize input vector is incorrect length (" + 
                        std::to_string(data_size_) + "!=" +
                        std::to_string(statevec.size()) + ")";
    throw std::runtime_error(error);
  }
#ifdef AER_DEBUG
  DebugMsg("calling initialize_from_vector");
#endif

  int iPlace;
  uint_t i,ic,nc;
  uint_t pos = 0;
  uint_t csize = 1ull << m_maxChunkBits;

  cvector_t<data_t> tmp(csize);

  for(iPlace=0;iPlace<m_nPlaces;iPlace++){
    nc = m_Chunks[iPlace].NumChunks(m_maxChunkBits);
    for(ic=0;ic<nc;ic++){
      for(i=0;i<csize;i++){
        std::complex<data_t> t((data_t)std::real(statevec[pos + i]), (data_t)std::imag(statevec[pos + i]));
        tmp[i] = t;
      }

      m_Chunks[iPlace].CopyIn((thrust::complex<data_t>*)&tmp[0],0,ic,m_maxChunkBits);
      pos += csize;
    }
  }
#ifdef AER_DEBUG
  DebugMsg("initialize_from_vector");
  DebugDump();
#endif

}

template <typename data_t>
void QubitVectorThrust<data_t>::initialize_from_data(const std::complex<data_t>* statevec, const size_t num_states) {
  if (data_size_ != num_states) {
    std::string error = "QubitVectorThrust::initialize input vector is incorrect length (" +
                        std::to_string(data_size_) + "!=" + std::to_string(num_states) + ")";
    throw std::runtime_error(error);
  }

#ifdef AER_DEBUG
  DebugMsg("calling initialize_from_data");
#endif
  int iPlace;
  uint_t ic,nc;
  uint_t pos = 0;
  uint_t csize = 1ull << m_maxChunkBits;
  for(iPlace=0;iPlace<m_nPlaces;iPlace++){
    nc = m_Chunks[iPlace].NumChunks(m_maxChunkBits);
    for(ic=0;ic<nc;ic++){
      m_Chunks[iPlace].CopyIn((thrust::complex<data_t>*)statevec,pos,ic,m_maxChunkBits);
      pos += csize;
    }
  }

#ifdef AER_DEBUG
  DebugMsg("initialize_from_data");
  DebugDump();
#endif

}

//--------------------------------------------------------------------------------------
//  gate kernel execution
//--------------------------------------------------------------------------------------

template <typename data_t>
int QubitVectorThrust<data_t>::FindPlace(uint_t chunkID,int chunkBits) const
{
  int i;
  uint_t ids,baseGID,endGID;

  baseGID = m_globalIndex;
  endGID = m_globalIndex + m_localSize;
  if(chunkID < baseGID || chunkID >= endGID){
    return -1;    //not in this process
  }

  for(i=0;i<m_nPlaces;i++){
    ids = m_Chunks[i].ChunkID(0,chunkBits);
    if(chunkID >= ids && chunkID < ids + m_Chunks[i].NumChunks(chunkBits)){
      return i;
    }
  }

  return -1;
}

template <typename data_t>
int QubitVectorThrust<data_t>::GlobalToLocal(uint_t& lcid,uint_t& lid,uint_t gid,int chunkBits) const
{
  uint_t gcid = (gid >> chunkBits);
  int iPlace = FindPlace(gcid,chunkBits);
  if(iPlace >= 0){
    lcid = gcid - m_Chunks[iPlace].ChunkID(0,chunkBits);
    lid = gid - (gcid << chunkBits);
  }
  return iPlace;
}

template <typename data_t>
uint_t QubitVectorThrust<data_t>::GetBaseChunkID(const uint_t gid,const reg_t& qubits,const int chunkBits) const
{
  int i,n;
  uint_t base = gid;
  n = qubits.size();
  for(i=0;i<n;i++){
    base &= ~(1ull << (qubits[i] - chunkBits));
  }
  return base;
}

template <typename data_t>
void QubitVectorThrust<data_t>::set_matrix(const cvector_t<double>& mat) const
{
  uint_t i,size = mat.size();
  std::vector<thrust::complex<double>> matTh(size);

  for(i=0;i<size;i++){
    matTh[i] = (thrust::complex<double>)mat[i];
  }

  //store matrix to devices
  for(i=0;i<m_nPlaces;i++){
    m_Chunks[i].StoreMatrix(matTh);
  }
}

template <typename data_t>
void QubitVectorThrust<data_t>::set_params(const reg_t& prm) const
{
  int i;
  //store params to devices
  for(i=0;i<m_nPlaces;i++){
    m_Chunks[i].StoreUintParams(prm);
  }
}

template <typename data_t>
template <typename Function>
double QubitVectorThrust<data_t>::apply_function(Function func,const reg_t &qubits) const
{
  const size_t N = qubits.size();
  const int numCBits = func.NumControlBits();
  uint_t size,iChunk,nChunk,controlMask,controlFlag;
  int i,ib,nBuf;
  int nSmall,nLarge = 0;
  reg_t large_qubits;
  int chunkBits;
  double ret = 0.0;
  int noDataExchange = 0;

#ifdef AER_DEBUG
  DebugMsg(func.Name(),qubits);
#endif

  UpdateReferencedValue();

  //decreasing chunk-bits for fusion
  chunkBits = m_maxChunkBits - (N - 1);

  //If no data exchange required execute along with all the state vectors
  if(m_nPlaces == 1 || func.IsDiagonal()){    //note: for multi-process m_nPlaces == 1 is not valid
    noDataExchange = 1;
    chunkBits = num_qubits_;
  }

  //count number of qubits which is larger than chunk size
  for(ib=numCBits;ib<N;ib++){
    if(qubits[ib] >= chunkBits){
      large_qubits.push_back(qubits[ib]);
      nLarge++;
    }
  }
  nSmall = N - nLarge - numCBits;

  if(nLarge == 0){
    noDataExchange = 1;
    chunkBits = num_qubits_;
  }

  if(func.IsDiagonal()){
    size = 1ull << chunkBits;
    nBuf = 1;
    nChunk = 1;
  }
  else{
    size = 1ull << (chunkBits - nSmall);
    nBuf = 1ull << (N - numCBits);
    nChunk = 1ull << nLarge;
  }

  //setup buffer configuration
  reg_t offsetBase(nBuf,0);
  reg_t buf2chunk(nBuf,0);

  iChunk = 1;
  for(ib=numCBits;ib<N;ib++){
    if(qubits[ib] >= chunkBits){
      for(i=0;i<nBuf;i++){
        if((i >> (ib-numCBits)) & 1){
          buf2chunk[i] += iChunk;
        }
      }
      iChunk <<= 1;
    }
    else{
      for(i=0;i<nBuf;i++){
        if((i >> (ib-numCBits)) & 1){
          offsetBase[i] += (1ull << qubits[ib]);
        }
      }
    }
  }

  if(noDataExchange){
#pragma omp parallel if (num_qubits_ > omp_threshold_ && m_nPlaces > 1) private(size,iChunk,i,ib) num_threads(m_nPlaces)
    {
      int iPlace = omp_get_thread_num();
      uint_t localMask = 0xffffffff;

      size = m_Chunks[iPlace].Size();
      if(!func.IsDiagonal()){
        size >>= (N - numCBits);
      }

      //execute kernel
      bool enable_omp = (num_qubits_ > omp_threshold_ && omp_threads_ > 1);
      if(func.Reduction())
        ret += m_Chunks[iPlace].ExecuteSum(offsetBase,func,size,m_Chunks[iPlace].ChunkID(0,0),localMask, enable_omp);
      else
        m_Chunks[iPlace].Execute(offsetBase,func,size,m_Chunks[iPlace].ChunkID(0,0),localMask, enable_omp);
    }
  }
  else{
    controlMask = 0;
    controlFlag = 0;
    for(ib=0;ib<numCBits;ib++){
      if(qubits[ib] >= chunkBits)
        controlMask |= (1ull << (qubits[ib] - chunkBits));
    }
    if(func.ControlMask() != 0){
      controlFlag = controlMask;
    }

#pragma omp parallel if (num_qubits_ > omp_threshold_ && m_nPlaces > 1) private(iChunk,i,ib) num_threads(m_nPlaces)
    {
      int iPlace = omp_get_thread_num();
      int iPlaceSrc;
      uint_t localMask,baseChunk;
      reg_t offsets(nBuf);
      reg_t chunkOffsets(nChunk);
      reg_t chunkIDs(nChunk);
      std::vector<int> places(nChunk);

      for(iChunk=0;iChunk<m_Chunks[iPlace].NumChunks(chunkBits);iChunk++){
        baseChunk = GetBaseChunkID(m_Chunks[iPlace].ChunkID(iChunk,chunkBits),large_qubits,chunkBits);
        if(baseChunk != m_Chunks[iPlace].ChunkID(iChunk,chunkBits)){  //already calculated
          continue;
        }

        //control mask
        if((baseChunk & controlMask) != controlFlag){
          continue;
        }

        for(i=0;i<nChunk;i++){
          chunkIDs[i] = baseChunk;
          for(ib=0;ib<nLarge;ib++){
            if((i >> ib) & 1){
              chunkIDs[i] += (1ull << (large_qubits[ib] - chunkBits));
            }
          }
          iPlaceSrc = FindPlace(chunkIDs[i],chunkBits);
          places[i] = iPlaceSrc;
          if(iPlaceSrc == iPlace){
            chunkOffsets[i] = m_Chunks[iPlace].LocalChunkID(chunkIDs[i],chunkBits) << chunkBits;
          }
          else{
            m_Chunks[iPlace].Get(m_Chunks[iPlaceSrc],m_Chunks[iPlaceSrc].LocalChunkID(chunkIDs[i],chunkBits),i,chunkBits);  //copy chunk from other place
            chunkOffsets[i] = m_Chunks[iPlace].Size() + (i << chunkBits); //offset to buffer
          }
        }

        //setting buffers
        localMask = 0;
        for(i=0;i<nBuf;i++){
          offsets[i] = chunkOffsets[buf2chunk[i]] + offsetBase[i];
          localMask |= (1ull << i); //currently all buffers are local
        }

        //execute kernel
        bool enable_omp = (num_qubits_ > omp_threshold_ && omp_threads_ > 1);
        if(func.Reduction())
          ret += m_Chunks[iPlace].ExecuteSum(offsets,func,size,(baseChunk << chunkBits),localMask, enable_omp);
        else
          m_Chunks[iPlace].Execute(offsets,func,size,(baseChunk << chunkBits),localMask, enable_omp);

        //copy back
        for(i=0;i<nChunk;i++){
          if(places[i] != iPlace){
            m_Chunks[iPlace].Put(m_Chunks[places[i]],m_Chunks[places[i]].LocalChunkID(chunkIDs[i],chunkBits),i,chunkBits);
          }
        }
      }
    }
  }

#ifdef AER_DEBUG
  if(func.Reduction())
    DebugMsg("   ret = ",ret);
  else
    DebugDump();
#endif

  return ret;
}

/*******************************************************************************
 *
 * CONFIG SETTINGS
 *
 ******************************************************************************/

template <typename data_t>
void QubitVectorThrust<data_t>::set_omp_threads(int n) {
  if (n > 0)
    omp_threads_ = n;
}

template <typename data_t>
void QubitVectorThrust<data_t>::set_omp_threshold(int n) {
  if (n > 0)
    omp_threshold_ = n;
}

template <typename data_t>
void QubitVectorThrust<data_t>::set_json_chop_threshold(double threshold) {
  json_chop_threshold_ = threshold;
}


/*******************************************************************************
 *
 * MATRIX MULTIPLICATION
 *
 ******************************************************************************/
template <typename data_t>
class MatrixMult2x2 : public GateFuncBase
{
protected:
  thrust::complex<double> m0,m1,m2,m3;
  int qubit;
  uint_t mask;

public:
  MatrixMult2x2(const cvector_t<double>& mat,int q)
  {
    qubit = q;
    m0 = mat[0];
    m1 = mat[1];
    m2 = mat[2];
    m3 = mat[3];

    mask = (1ull << qubit) - 1;
  }

  __host__ __device__ double operator()(const thrust::tuple<uint_t,struct GateParams<data_t>> &iter) const
  {
    uint_t i,i0,i1,localMask;
    thrust::complex<data_t>* pV;
    uint_t* offsets;
    thrust::complex<data_t> q0,q1;
    thrust::complex<data_t>* pV0;
    thrust::complex<data_t>* pV1;
    struct GateParams<data_t> params;

    i = ExtractIndexFromTuple(iter);
    params = ExtractParamsFromTuple(iter);
    pV = params.buf_;
    offsets = params.offsets_;
    localMask = params.lmask_;

    pV0 = pV + offsets[0];
    pV1 = pV + offsets[1];

    i1 = i & mask;
    i0 = (i - i1) << 1;
    i0 += i1;

    q0 = pV0[i0];
    q1 = pV1[i0];

    if((localMask & 1) == 1)
      pV0[i0] = m0 * q0 + m2 * q1;
    if((localMask & 2) == 2)
      pV1[i0] = m1 * q0 + m3 * q1;
    return 0.0;
  }
  const char* Name(void)
  {
    return "mult2x2";
  }
};


template <typename data_t>
class MatrixMult4x4 : public GateFuncBase
{
protected:
  thrust::complex<double> m00,m10,m20,m30;
  thrust::complex<double> m01,m11,m21,m31;
  thrust::complex<double> m02,m12,m22,m32;
  thrust::complex<double> m03,m13,m23,m33;
  int qubit0;
  int qubit1;
  uint_t mask0;
  uint_t mask1;

public:
  MatrixMult4x4(const cvector_t<double>& mat,int q0,int q1)
  {
    qubit0 = q0;
    qubit1 = q1;

    m00 = mat[0];
    m01 = mat[1];
    m02 = mat[2];
    m03 = mat[3];

    m10 = mat[4];
    m11 = mat[5];
    m12 = mat[6];
    m13 = mat[7];

    m20 = mat[8];
    m21 = mat[9];
    m22 = mat[10];
    m23 = mat[11];

    m30 = mat[12];
    m31 = mat[13];
    m32 = mat[14];
    m33 = mat[15];

    mask0 = (1ull << qubit0) - 1;
    mask1 = (1ull << qubit1) - 1;
  }

  __host__ __device__ double operator()(const thrust::tuple<uint_t,struct GateParams<data_t>> &iter) const
  {
    uint_t i,i0,i1,i2,localMask;
    thrust::complex<data_t>* pV;
    uint_t* offsets;
    thrust::complex<data_t> q0,q1,q2,q3;
    struct GateParams<data_t> params;

    i = ExtractIndexFromTuple(iter);
    params = ExtractParamsFromTuple(iter);
    pV = params.buf_;
    offsets = params.offsets_;
    localMask = params.lmask_;

    i0 = i & mask0;
    i2 = (i - i0) << 1;
    i1 = i2 & mask1;
    i2 = (i2 - i1) << 1;

    i0 = i0 + i1 + i2;

    q0 = pV[offsets[0] + i0];
    q1 = pV[offsets[1] + i0];
    q2 = pV[offsets[2] + i0];
    q3 = pV[offsets[3] + i0];

    if(localMask & 1)
      pV[offsets[0]+i0] = m00 * q0 + m10 * q1 + m20 * q2 + m30 * q3;

    if(localMask & 2)
      pV[offsets[1]+i0] = m01 * q0 + m11 * q1 + m21 * q2 + m31 * q3;

    if(localMask & 4)
      pV[offsets[2]+i0] = m02 * q0 + m12 * q1 + m22 * q2 + m32 * q3;

    if(localMask & 8)
      pV[offsets[3]+i0] = m03 * q0 + m13 * q1 + m23 * q2 + m33 * q3;
    return 0.0;
  }
  const char* Name(void)
  {
    return "mult4x4";
  }
};

template <typename data_t>
class MatrixMult8x8 : public GateFuncBase
{
protected:
  int qubit0;
  int qubit1;
  int qubit2;
  uint_t mask0;
  uint_t mask1;
  uint_t mask2;

public:
  MatrixMult8x8(int q0,int q1,int q2)
  {
    qubit0 = q0;
    qubit1 = q1;
    qubit2 = q2;

    mask0 = (1ull << qubit0) - 1;
    mask1 = (1ull << qubit1) - 1;
    mask2 = (1ull << qubit2) - 1;
  }


  __host__ __device__ double operator()(const thrust::tuple<uint_t,struct GateParams<data_t>> &iter) const
  {
    uint_t i,i0,i1,i2,i3,localMask;
    thrust::complex<data_t>* pV;
    uint_t* offsets;
    thrust::complex<data_t> q0,q1,q2,q3,q4,q5,q6,q7;
    thrust::complex<double> m0,m1,m2,m3,m4,m5,m6,m7;
    thrust::complex<double>* pMat;
    struct GateParams<data_t> params;

    i = ExtractIndexFromTuple(iter);
    params = ExtractParamsFromTuple(iter);
    pV = params.buf_;
    offsets = params.offsets_;
    pMat = params.matrix_;
    localMask = params.lmask_;

    i0 = i & mask0;
    i3 = (i - i0) << 1;
    i1 = i3 & mask1;
    i3 = (i3 - i1) << 1;
    i2 = i3 & mask2;
    i3 = (i3 - i2) << 1;

    i0 = i0 + i1 + i2 + i3;

    q0 = pV[offsets[0]+i0];
    q1 = pV[offsets[1]+i0];
    q2 = pV[offsets[2]+i0];
    q3 = pV[offsets[3]+i0];
    q4 = pV[offsets[4]+i0];
    q5 = pV[offsets[5]+i0];
    q6 = pV[offsets[6]+i0];
    q7 = pV[offsets[7]+i0];

    if(localMask & 1){
      m0 = pMat[0];
      m1 = pMat[8];
      m2 = pMat[16];
      m3 = pMat[24];
      m4 = pMat[32];
      m5 = pMat[40];
      m6 = pMat[48];
      m7 = pMat[56];

      pV[offsets[0]+i0] = m0 * q0 + m1 * q1 + m2 * q2 + m3 * q3 + m4 * q4 + m5 * q5 + m6 * q6 + m7 * q7;
    }

    if(localMask & 2){
      m0 = pMat[1];
      m1 = pMat[9];
      m2 = pMat[17];
      m3 = pMat[25];
      m4 = pMat[33];
      m5 = pMat[41];
      m6 = pMat[49];
      m7 = pMat[57];

      pV[offsets[1]+i0] = m0 * q0 + m1 * q1 + m2 * q2 + m3 * q3 + m4 * q4 + m5 * q5 + m6 * q6 + m7 * q7;
    }

    if(localMask & 4){
      m0 = pMat[2];
      m1 = pMat[10];
      m2 = pMat[18];
      m3 = pMat[26];
      m4 = pMat[34];
      m5 = pMat[42];
      m6 = pMat[50];
      m7 = pMat[58];

      pV[offsets[2]+i0] = m0 * q0 + m1 * q1 + m2 * q2 + m3 * q3 + m4 * q4 + m5 * q5 + m6 * q6 + m7 * q7;
    }

    if(localMask & 8){
      m0 = pMat[3];
      m1 = pMat[11];
      m2 = pMat[19];
      m3 = pMat[27];
      m4 = pMat[35];
      m5 = pMat[43];
      m6 = pMat[51];
      m7 = pMat[59];

      pV[offsets[3]+i0] = m0 * q0 + m1 * q1 + m2 * q2 + m3 * q3 + m4 * q4 + m5 * q5 + m6 * q6 + m7 * q7;
    }

    if(localMask & 16){
      m0 = pMat[4];
      m1 = pMat[12];
      m2 = pMat[20];
      m3 = pMat[28];
      m4 = pMat[36];
      m5 = pMat[44];
      m6 = pMat[52];
      m7 = pMat[60];

      pV[offsets[4]+i0] = m0 * q0 + m1 * q1 + m2 * q2 + m3 * q3 + m4 * q4 + m5 * q5 + m6 * q6 + m7 * q7;
    }

    if(localMask & 32){
      m0 = pMat[5];
      m1 = pMat[13];
      m2 = pMat[21];
      m3 = pMat[29];
      m4 = pMat[37];
      m5 = pMat[45];
      m6 = pMat[53];
      m7 = pMat[61];

      pV[offsets[5]+i0] = m0 * q0 + m1 * q1 + m2 * q2 + m3 * q3 + m4 * q4 + m5 * q5 + m6 * q6 + m7 * q7;
    }

    if(localMask & 64){
      m0 = pMat[6];
      m1 = pMat[14];
      m2 = pMat[22];
      m3 = pMat[30];
      m4 = pMat[38];
      m5 = pMat[46];
      m6 = pMat[54];
      m7 = pMat[62];

      pV[offsets[6]+i0] = m0 * q0 + m1 * q1 + m2 * q2 + m3 * q3 + m4 * q4 + m5 * q5 + m6 * q6 + m7 * q7;
    }

    if(localMask & 128){
      m0 = pMat[7];
      m1 = pMat[15];
      m2 = pMat[23];
      m3 = pMat[31];
      m4 = pMat[39];
      m5 = pMat[47];
      m6 = pMat[55];
      m7 = pMat[63];

      pV[offsets[7]+i0] = m0 * q0 + m1 * q1 + m2 * q2 + m3 * q3 + m4 * q4 + m5 * q5 + m6 * q6 + m7 * q7;
    }
    return 0.0;
  }
  const char* Name(void)
  {
    return "mult8x8";
  }
};

template <typename data_t>
class MatrixMult16x16 : public GateFuncBase
{
protected:
  int qubit0;
  int qubit1;
  int qubit2;
  int qubit3;
  uint_t mask0;
  uint_t mask1;
  uint_t mask2;
  uint_t mask3;
public:
  MatrixMult16x16(int q0,int q1,int q2,int q3)
  {
    qubit0 = q0;
    qubit1 = q1;
    qubit2 = q2;
    qubit3 = q3;

    mask0 = (1ull << qubit0) - 1;
    mask1 = (1ull << qubit1) - 1;
    mask2 = (1ull << qubit2) - 1;
    mask3 = (1ull << qubit3) - 1;
  }

  __host__ __device__ double operator()(const thrust::tuple<uint_t,struct GateParams<data_t>> &iter) const
  {
    uint_t i,i0,i1,i2,i3,i4,localMask;
    thrust::complex<data_t>* pV;
    uint_t* offsets;
    thrust::complex<data_t> q0,q1,q2,q3,q4,q5,q6,q7;
    thrust::complex<data_t> q8,q9,q10,q11,q12,q13,q14,q15;
    thrust::complex<double> m0,m1,m2,m3,m4,m5,m6,m7;
    thrust::complex<double> m8,m9,m10,m11,m12,m13,m14,m15;
    thrust::complex<double>* pMat;
    int j;
    struct GateParams<data_t> params;

    i = ExtractIndexFromTuple(iter);
    params = ExtractParamsFromTuple(iter);
    pV = params.buf_;
    offsets = params.offsets_;
    pMat = params.matrix_;
    localMask = params.lmask_;

    i0 = i & mask0;
    i4 = (i - i0) << 1;
    i1 = i4 & mask1;
    i4 = (i4 - i1) << 1;
    i2 = i4 & mask2;
    i4 = (i4 - i2) << 1;
    i3 = i4 & mask3;
    i4 = (i4 - i3) << 1;

    i0 = i0 + i1 + i2 + i3 + i4;

    q0 = pV[offsets[0]+i0];
    q1 = pV[offsets[1]+i0];
    q2 = pV[offsets[2]+i0];
    q3 = pV[offsets[3]+i0];
    q4 = pV[offsets[4]+i0];
    q5 = pV[offsets[5]+i0];
    q6 = pV[offsets[6]+i0];
    q7 = pV[offsets[7]+i0];
    q8 = pV[offsets[8]+i0];
    q9 = pV[offsets[9]+i0];
    q10 = pV[offsets[10]+i0];
    q11 = pV[offsets[11]+i0];
    q12 = pV[offsets[12]+i0];
    q13 = pV[offsets[13]+i0];
    q14 = pV[offsets[14]+i0];
    q15 = pV[offsets[15]+i0];

    for(j=0;j<16;j++){
      if(((localMask >> j) & 1) == 0){
        continue;
      }
      m0 = pMat[0+j];
      m1 = pMat[16+j];
      m2 = pMat[32+j];
      m3 = pMat[48+j];
      m4 = pMat[64+j];
      m5 = pMat[80+j];
      m6 = pMat[96+j];
      m7 = pMat[112+j];
      m8 = pMat[128+j];
      m9 = pMat[144+j];
      m10= pMat[160+j];
      m11= pMat[176+j];
      m12= pMat[192+j];
      m13= pMat[208+j];
      m14= pMat[224+j];
      m15= pMat[240+j];

      pV[offsets[j]+i0] =   m0 * q0 + m1 * q1 + m2 * q2 + m3 * q3 + m4 * q4 + m5 * q5 + m6 * q6 + m7 * q7 +
              m8 * q8 + m9 * q9 + m10* q10+ m11* q11+ m12* q12+ m13* q13+ m14* q14+ m15* q15;
    }
    return 0.0;
  }
  const char* Name(void)
  {
    return "mult16x16";
  }
};


//in-place NxN matrix multiplication using LU factorization
template <typename data_t>
class MatrixMultNxN_LU : public GateFuncBase
{
protected:
  int nqubits;
  uint_t matSize;
  int nswap;
public:
  MatrixMultNxN_LU(const cvector_t<double>& mat,const reg_t &qb,cvector_t<double>& matLU,reg_t& params)
  {
    uint_t i,j,k,imax;
    std::complex<double> c0,c1;
    double d,dmax;
    uint_t* pSwap;

    nqubits = qb.size();
    matSize = 1ull << nqubits;

    matLU = mat;
    params.resize(nqubits + matSize*2);

    for(k=0;k<nqubits;k++){
      params[k] = qb[k];
    }

    //LU factorization of input matrix
    for(i=0;i<matSize;i++){
      params[nqubits + i] = i;  //init pivot
    }
    for(i=0;i<matSize;i++){
      imax = i;
      dmax = std::abs(matLU[(i << nqubits) + params[nqubits + i]]);
      for(j=i+1;j<matSize;j++){
        d = std::abs(matLU[(i << nqubits) + params[nqubits + j]]);
        if(d > dmax){
          dmax = d;
          imax = j;
        }
      }
      if(imax != i){
        j = params[nqubits + imax];
        params[nqubits + imax] = params[nqubits + i];
        params[nqubits + i] = j;
      }

      if(dmax != 0){
        c0 = matLU[(i << nqubits) + params[nqubits + i]];

        for(j=i+1;j<matSize;j++){
          c1 = matLU[(i << nqubits) + params[nqubits + j]]/c0;

          for(k=i+1;k<matSize;k++){
            matLU[(k << nqubits) + params[nqubits + j]] -= c1*matLU[(k << nqubits) + params[nqubits + i]];
          }
          matLU[(i << nqubits) + params[nqubits + j]] = c1;
        }
      }
    }

    //making table for swapping pivotted result
    pSwap = new uint_t[matSize];
    nswap = 0;
    for(i=0;i<matSize;i++){
      pSwap[i] = params[nqubits + i];
    }
    i = 0;
    while(i<matSize){
      if(pSwap[i] != i){
        params[nqubits + matSize + nswap++] = i;
        j = pSwap[i];
        params[nqubits + matSize + nswap++] = j;
        k = pSwap[j];
        pSwap[j] = j;
        while(i != k){
          j = k;
          params[nqubits + matSize + nswap++] = k;
          k = pSwap[j];
          pSwap[j] = j;
        }
        pSwap[i] = i;
      }
      i++;
    }
    delete[] pSwap;
  }

  __host__ __device__ double operator()(const thrust::tuple<uint_t,struct GateParams<data_t>> &iter) const
  {
    thrust::complex<data_t> q,qt;
    thrust::complex<double> m;
    thrust::complex<double> r;
    uint_t i,j,k,l;
    uint_t ii,idx,t;
    uint_t mask;
    thrust::complex<data_t>* pV;
    uint_t* offsets;
    thrust::complex<double>* pMat;
    uint_t* qubits;
    uint_t* pivot;
    uint_t* table;
    struct GateParams<data_t> params;

    i = ExtractIndexFromTuple(iter);
    params = ExtractParamsFromTuple(iter);
    pV = params.buf_;
    offsets = params.offsets_;
    pMat = params.matrix_;
    qubits = params.params_;

    pivot = qubits + nqubits;
    table = pivot + matSize;

    idx = 0;
    ii = i;
    for(j=0;j<nqubits;j++){
      mask = (1ull << qubits[j]) - 1;

      t = ii & mask;
      idx += t;
      ii = (ii - t) << 1;
    }
    idx += ii;

    //mult U
    for(j=0;j<matSize;j++){
      r = 0.0;
      for(k=j;k<matSize;k++){
        l = (pivot[j] + (k << nqubits));
        m = pMat[l];
        q = pV[offsets[k]+idx];

        r += m*q;
      }
      pV[offsets[j]+idx] = r;
    }

    //mult L
    for(j=matSize-1;j>0;j--){
      r = pV[offsets[j]+idx];

      for(k=0;k<j;k++){
        l = (pivot[j] + (k << nqubits));
        m = pMat[l];
        q = pV[offsets[k]+idx];

        r += m*q;
      }
      pV[offsets[j]+idx] = r;
    }

    //swap results
    if(nswap > 0){
      q = pV[offsets[table[0]]+idx];
      k = pivot[table[0]];
      for(j=1;j<nswap;j++){
        qt = pV[offsets[table[j]]+idx];
        pV[offsets[k]+idx] = q;
        q = qt;
        k = pivot[table[j]];
      }
      pV[offsets[k]+idx] = q;
    }
    return 0.0;
  }
  const char* Name(void)
  {
    return "multNxN";
  }
};



template <typename data_t>
void QubitVectorThrust<data_t>::apply_matrix(const reg_t &qubits,
                                       const cvector_t<double> &mat)
{
  const size_t N = qubits.size();
  auto qubits_sorted = qubits;
  std::sort(qubits_sorted.begin(), qubits_sorted.end());

#ifdef AER_TIMING
  TimeStart(QS_GATE_MULT);
#endif
  if(N == 1){
    apply_function(MatrixMult2x2<data_t>(mat,qubits_sorted[0]), qubits);
  }
  else if(N == 2){
    apply_function(MatrixMult4x4<data_t>(mat,qubits_sorted[0],qubits_sorted[1]), qubits);
  }
  else if(N == 3){
    set_matrix(mat);
    apply_function(MatrixMult8x8<data_t>(qubits_sorted[0],qubits_sorted[1],qubits_sorted[2]), qubits);
  }
  else if(N == 4){
    set_matrix(mat);
    apply_function(MatrixMult16x16<data_t>(qubits_sorted[0],qubits_sorted[1],qubits_sorted[2],qubits_sorted[3]), qubits);
  }
  else{
    cvector_t<double> matLU;
    reg_t params;
    MatrixMultNxN_LU<data_t> f(mat,qubits_sorted,matLU,params);
    set_matrix(matLU);
    set_params(params);
    apply_function(f, qubits);
  }

#ifdef AER_TIMING
  TimeEnd(QS_GATE_MULT);
#endif

}

template <typename data_t>
void QubitVectorThrust<data_t>::apply_multiplexer(const reg_t &control_qubits,
                                            const reg_t &target_qubits,
                                            const cvector_t<double>  &mat)
{
  const size_t control_count = control_qubits.size();
  const size_t target_count  = target_qubits.size();
  const uint_t DIM = 1ull << (target_count+control_count);
  const uint_t columns = 1ull << target_count;
  const uint_t blocks = 1ull << control_count;

  auto qubits = target_qubits;
  for (const auto &q : control_qubits) {qubits.push_back(q);}
  size_t N = qubits.size();

  cvector_t<double> matMP(DIM*DIM,0.0);
  uint_t b,i,j;

  //make DIMxDIM matrix
  for(b = 0; b < blocks; b++){
    for(i = 0; i < columns; i++){
      for(j = 0; j < columns; j++){
        matMP[(i+b*columns) + DIM*(b*columns+j)] += mat[i+b*columns + DIM * j];
      }
    }
  }

#ifdef AER_DEBUG
  DebugMsg("apply_multiplexer",control_qubits);
  DebugMsg("                 ",target_qubits);
#endif

  apply_matrix(qubits,matMP);
}

template <typename data_t>
class DiagonalMult2x2 : public GateFuncBase
{
protected:
  thrust::complex<double> m0,m1;
  int qubit;
public:

  DiagonalMult2x2(const cvector_t<double>& mat,int q)
  {
    qubit = q;
    m0 = mat[0];
    m1 = mat[1];
  }

  bool IsDiagonal(void)
  {
    return true;
  }

  __host__ __device__ double operator()(const thrust::tuple<uint_t,struct GateParams<data_t>> &iter) const
  {
    uint_t i,gid;
    thrust::complex<data_t> q;
    thrust::complex<data_t>* pV;
    thrust::complex<double> m;
    struct GateParams<data_t> params;

    i = ExtractIndexFromTuple(iter);
    params = ExtractParamsFromTuple(iter);
    pV = params.buf_;
    gid = params.gid_;

    q = pV[i];
    if((((i + gid) >> qubit) & 1) == 0){
      m = m0;
    }
    else{
      m = m1;
    }

    pV[i] = m * q;
    return 0.0;
  }
  const char* Name(void)
  {
    return "diagonal_mult2x2";
  }
};

template <typename data_t>
class DiagonalMultNxN : public GateFuncBase
{
protected:
  int nqubits;

public:
  DiagonalMultNxN(const reg_t &qb)
  {
    nqubits = qb.size();
  }

  bool IsDiagonal(void)
  {
    return true;
  }

  __host__ __device__ double operator()(const thrust::tuple<uint_t,struct GateParams<data_t>> &iter) const
  {
    uint_t i,j,im,gid;
    thrust::complex<data_t>* pV;
    thrust::complex<data_t> q;
    thrust::complex<double> m;
    thrust::complex<double>* pMat;
    uint_t* qubits;
    struct GateParams<data_t> params;

    i = ExtractIndexFromTuple(iter);
    params = ExtractParamsFromTuple(iter);
    pV = params.buf_;
    pMat = params.matrix_;
    qubits = params.params_;
    gid = params.gid_;

    im = 0;
    for(j=0;j<nqubits;j++){
      if(((i + gid) & (1ull << qubits[j])) != 0){
        im += (1 << j);
      }
    }

    q = pV[i];
    m = pMat[im];

    pV[i] = m * q;
    return 0.0;
  }
  const char* Name(void)
  {
    return "diagonal_multNxN";
  }
};

template <typename data_t>
void QubitVectorThrust<data_t>::apply_diagonal_matrix(const reg_t &qubits,
                                                const cvector_t<double> &diag)
{
  const int_t N = qubits.size();

#ifdef AER_TIMING
  TimeStart(QS_GATE_DIAG);
#endif
  if(N == 1){
    apply_function(DiagonalMult2x2<data_t>(diag,qubits[0]), qubits);
  }
  else{
    set_matrix(diag);
    set_params(qubits);
    apply_function(DiagonalMultNxN<data_t>(qubits), qubits);
  }

#ifdef AER_TIMING
  TimeEnd(QS_GATE_DIAG);
#endif
}


template <typename data_t>
class Permutation : public GateFuncBase
{
protected:
  uint_t matSize;
  int nqubits;
  int npairs;

public:
  Permutation(const reg_t& qb,const std::vector<std::pair<uint_t, uint_t>> &pairs_in,reg_t& params)
  {
    uint_t j;

    nqubits = qb.size();
    matSize = 1ull << nqubits;
    npairs = pairs_in.size();

    params.resize(nqubits + npairs*2);

    for(j=0;j<nqubits;j++){
      params[j] = qb[j];
    }
    for(j=0;j<npairs;j++){
      params[nqubits + j*2  ] = pairs_in[j].first;
      params[nqubits + j*2+1] = pairs_in[j].second;
    }
  }

  __host__ __device__ double operator()(const thrust::tuple<uint_t,struct GateParams<data_t>> &iter) const
  {
    uint_t i;
    thrust::complex<data_t>* pV;
    uint_t* offsets;
    thrust::complex<data_t> q;
    uint_t j,ip0,ip1;
    uint_t ii,idx,t;
    uint_t mask;
    uint_t* pairs;
    uint_t* qubits;
    struct GateParams<data_t> params;

    i = ExtractIndexFromTuple(iter);
    params = ExtractParamsFromTuple(iter);
    pV = params.buf_;
    offsets = params.offsets_;
    qubits = params.params_;
    pairs = qubits + nqubits;

    idx = 0;
    ii = i;
    for(j=0;j<nqubits;j++){
      mask = (1ull << qubits[j]) - 1;

      t = ii & mask;
      idx += t;
      ii = (ii - t) << 1;
    }
    idx += ii;

    for(j=0;j<npairs;j++){
      ip0 = pairs[j*2];
      ip1 = pairs[j*2+1];
      q = pV[offsets[ip0]+idx];

      pV[offsets[ip0]+idx] = pV[offsets[ip1]+idx];
      pV[offsets[ip1]+idx] = q;
    }
    return 0.0;
  }
  const char* Name(void)
  {
    return "Permutation";
  }
};


template <typename data_t>
void QubitVectorThrust<data_t>::apply_permutation_matrix(const reg_t& qubits,
             const std::vector<std::pair<uint_t, uint_t>> &pairs)
{
  const size_t N = qubits.size();
  auto qubits_sorted = qubits;
  std::sort(qubits_sorted.begin(), qubits_sorted.end());

  reg_t params;
  Permutation<data_t> f(qubits_sorted,pairs,params);
  set_params(params);
  apply_function(f, qubits);

}


/*******************************************************************************
 *
 * APPLY OPTIMIZED GATES
 *
 ******************************************************************************/

//------------------------------------------------------------------------------
// Multi-controlled gates
//------------------------------------------------------------------------------

template <typename data_t>
class CX_func : public GateFuncBase
{
protected:
  uint_t mask;
  uint_t cmask;
  int nqubits;
  int qubit_t;
public:

  CX_func(const reg_t &qubits)
  {
    int i;
    nqubits = qubits.size();

    qubit_t = qubits[nqubits-1];
    mask = (1ull << qubit_t) - 1;

    cmask = 0;
    for(i=0;i<nqubits-1;i++){
      cmask |= (1ull << qubits[i]);
    }
  }

  int NumControlBits(void)
  {
    return nqubits - 1;
  }

  __host__ __device__ double operator()(const thrust::tuple<uint_t,struct GateParams<data_t>> &iter) const
  {
    uint_t i,i0,i1;
    uint_t gid,localMask;
    thrust::complex<data_t>* pV;
    uint_t* offsets;
    thrust::complex<data_t> q0,q1;
    thrust::complex<data_t>* pV0;
    thrust::complex<data_t>* pV1;
    struct GateParams<data_t> params;

    i = ExtractIndexFromTuple(iter);
    params = ExtractParamsFromTuple(iter);
    pV = params.buf_;
    offsets = params.offsets_;
    gid = params.gid_;
    localMask = params.lmask_;

    pV0 = pV + offsets[0];
    pV1 = pV + offsets[1];

    i1 = i & mask;
    i0 = (i - i1) << 1;
    i0 += i1;

    if(((i0 + gid) & cmask) == cmask){
      q0 = pV0[i0];
      q1 = pV1[i0];

      if((localMask & 1) == 1)
        pV0[i0] = q1;
      if((localMask & 2) == 2)
        pV1[i0] = q0;
    }
    return 0.0;
  }
  const char* Name(void)
  {
    return "CX";
  }
};

template <typename data_t>
void QubitVectorThrust<data_t>::apply_mcx(const reg_t &qubits) 
{
#ifdef AER_TIMING
    TimeStart(QS_GATE_CX);
#endif

  apply_function(CX_func<data_t>(qubits), qubits);

#ifdef AER_TIMING
    TimeEnd(QS_GATE_CX);
#endif

}


template <typename data_t>
class CY_func : public GateFuncBase
{
protected:
  uint_t mask;
  uint_t cmask;
  int nqubits;
  int qubit_t;
public:
  CY_func(const reg_t &qubits)
  {
    int i;
    nqubits = qubits.size();

    qubit_t = qubits[nqubits-1];
    mask = (1ull << qubit_t) - 1;

    cmask = 0;
    for(i=0;i<nqubits-1;i++){
      cmask |= (1ull << qubits[i]);
    }
  }

  int NumControlBits(void)
  {
    return nqubits - 1;
  }

  __host__ __device__ double operator()(const thrust::tuple<uint_t,struct GateParams<data_t>> &iter) const
  {
    uint_t i,i0,i1;
    uint_t gid,localMask;
    thrust::complex<data_t>* pV;
    uint_t* offsets;
    thrust::complex<data_t> q0,q1;
    thrust::complex<data_t>* pV0;
    thrust::complex<data_t>* pV1;
    struct GateParams<data_t> params;

    i = ExtractIndexFromTuple(iter);
    params = ExtractParamsFromTuple(iter);
    pV = params.buf_;
    offsets = params.offsets_;
    gid = params.gid_;
    localMask = params.lmask_;

    pV0 = pV + offsets[0];
    pV1 = pV + offsets[1];

    i1 = i & mask;
    i0 = (i - i1) << 1;
    i0 += i1;

    if(((i0 + gid) & cmask) == cmask){
      q0 = pV0[i0];
      q1 = pV1[i0];

      if((localMask & 1) == 1)
        pV0[i0] = thrust::complex<data_t>(q1.imag(),-q1.real());
      if((localMask & 2) == 2)
        pV1[i0] = thrust::complex<data_t>(-q0.imag(),q0.real());
    }
    return 0.0;
  }
  const char* Name(void)
  {
    return "CY";
  }
};

template <typename data_t>
void QubitVectorThrust<data_t>::apply_mcy(const reg_t &qubits) 
{
  apply_function(CY_func<data_t>(qubits), qubits);
}

template <typename data_t>
class CSwap_func : public GateFuncBase
{
protected:
  uint_t mask0;
  uint_t mask1;
  uint_t cmask;
  int nqubits;
  int qubit_t0;
  int qubit_t1;
public:

  CSwap_func(const reg_t &qubits)
  {
    int i;
    nqubits = qubits.size();

    if(qubits[nqubits-2] < qubits[nqubits-1]){
      qubit_t0 = qubits[nqubits-2];
      qubit_t1 = qubits[nqubits-1];
    }
    else{
      qubit_t1 = qubits[nqubits-2];
      qubit_t0 = qubits[nqubits-1];
    }
    mask0 = (1ull << qubit_t0) - 1;
    mask1 = (1ull << qubit_t1) - 1;

    cmask = 0;
    for(i=0;i<nqubits-2;i++){
      cmask |= (1ull << qubits[i]);
    }
  }

  int NumControlBits(void)
  {
    return nqubits - 2;
  }

  __host__ __device__ double operator()(const thrust::tuple<uint_t,struct GateParams<data_t>> &iter) const
  {
    uint_t i,i0,i1,i2;
    uint_t gid,localMask;
    thrust::complex<data_t>* pV;
    uint_t* offsets;
    thrust::complex<data_t> q1,q2;
    thrust::complex<data_t>* pV1;
    thrust::complex<data_t>* pV2;
    struct GateParams<data_t> params;

    i = ExtractIndexFromTuple(iter);
    params = ExtractParamsFromTuple(iter);
    pV = params.buf_;
    offsets = params.offsets_;
    gid = params.gid_;
    localMask = params.lmask_;

    pV1 = pV + offsets[1];
    pV2 = pV + offsets[2];

    i0 = i & mask0;
    i2 = (i - i0) << 1;
    i1 = i2 & mask1;
    i2 = (i2 - i1) << 1;

    i0 = i0 + i1 + i2;

    if(((i0+gid) & cmask) == cmask){
      q1 = pV1[i0];
      q2 = pV2[i0];
      if(localMask & 2)
        pV1[i0] = q2;
      if(localMask & 4)
        pV2[i0] = q1;
    }
    return 0.0;
  }
  const char* Name(void)
  {
    return "CSWAP";
  }
};

template <typename data_t>
void QubitVectorThrust<data_t>::apply_mcswap(const reg_t &qubits)
{
  apply_function(CSwap_func<data_t>(qubits), qubits);
}

template <typename data_t>
class phase_func : public GateFuncBase 
{
protected:
  thrust::complex<double> phase;
  uint_t mask;
  int nqubits;
public:
  phase_func(const reg_t &qubits,thrust::complex<double> p)
  {
    int i;
    nqubits = qubits.size();
    phase = p;

    mask = 0;
    for(i=0;i<nqubits;i++){
      mask |= (1ull << qubits[i]);
    }
  }
  int NumControlBits(void)
  {
    return nqubits - 1;
  }

  bool IsDiagonal(void)
  {
    return true;
  }

  __host__ __device__ double operator()(const thrust::tuple<uint_t,struct GateParams<data_t>> &iter) const
  {
    uint_t i,gid;
    thrust::complex<data_t>* pV;
    thrust::complex<data_t> q0;
    struct GateParams<data_t> params;

    i = ExtractIndexFromTuple(iter);
    params = ExtractParamsFromTuple(iter);
    pV = params.buf_;
    gid = params.gid_;

    if(((i+gid) & mask) == mask){
      q0 = pV[i];
      pV[i] = q0 * phase;
    }
    return 0.0;
  }
  const char* Name(void)
  {
    return "phase";
  }
};

template <typename data_t>
void QubitVectorThrust<data_t>::apply_mcphase(const reg_t &qubits, const std::complex<double> phase)
{
  apply_function(phase_func<data_t>(qubits,*(thrust::complex<double>*)&phase), qubits );
}

template <typename data_t>
class DiagonalMult2x2Controlled : public GateFuncBase 
{
protected:
  thrust::complex<double> m0,m1;
  uint_t mask;
  uint_t cmask;
  int nqubits;
public:
  DiagonalMult2x2Controlled(const cvector_t<double>& mat,const reg_t &qubits)
  {
    int i;
    nqubits = qubits.size();

    m0 = mat[0];
    m1 = mat[1];

    mask = (1ull << qubits[nqubits-1]) - 1;
    cmask = 0;
    for(i=0;i<nqubits-1;i++){
      cmask |= (1ull << qubits[i]);
    }
  }

  int NumControlBits(void)
  {
    return nqubits - 1;
  }

  bool IsDiagonal(void)
  {
    return true;
  }

  __host__ __device__ double operator()(const thrust::tuple<uint_t,struct GateParams<data_t>> &iter) const
  {
    uint_t i,gid;
    thrust::complex<data_t>* pV;
    thrust::complex<data_t> q0;
    thrust::complex<double> m;
    struct GateParams<data_t> params;

    i = ExtractIndexFromTuple(iter);
    params = ExtractParamsFromTuple(iter);
    pV = params.buf_;
    gid = params.gid_;

    if(((i + gid) & cmask) == cmask){
      if((i + gid) & mask){
        m = m1;
      }
      else{
        m = m0;
      }

      q0 = pV[i];
      pV[i] = m*q0;
    }
    return 0.0;
  }
  const char* Name(void)
  {
    return "diagonal_Cmult2x2";
  }
};

template <typename data_t>
class MatrixMult2x2Controlled : public GateFuncBase 
{
protected:
  thrust::complex<double> m0,m1,m2,m3;
  uint_t mask;
  uint_t cmask;
  int nqubits;
public:
  MatrixMult2x2Controlled(const cvector_t<double>& mat,const reg_t &qubits)
  {
    int i;
    m0 = mat[0];
    m1 = mat[1];
    m2 = mat[2];
    m3 = mat[3];
    nqubits = qubits.size();

    mask = (1ull << qubits[nqubits-1]) - 1;
    cmask = 0;
    for(i=0;i<nqubits-1;i++){
      cmask |= (1ull << qubits[i]);
    }
  }

  int NumControlBits(void)
  {
    return nqubits - 1;
  }

  __host__ __device__ double operator()(const thrust::tuple<uint_t,struct GateParams<data_t>> &iter) const
  {
    uint_t i,i0,i1;
    uint_t gid,localMask;
    thrust::complex<data_t>* pV;
    uint_t* offsets;
    thrust::complex<data_t> q0,q1;
    thrust::complex<data_t>* pV0;
    thrust::complex<data_t>* pV1;
    struct GateParams<data_t> params;

    i = ExtractIndexFromTuple(iter);
    params = ExtractParamsFromTuple(iter);
    pV = params.buf_;
    offsets = params.offsets_;
    gid = params.gid_;
    localMask = params.lmask_;

    pV0 = pV + offsets[0];
    pV1 = pV + offsets[1];

    i1 = i & mask;
    i0 = (i - i1) << 1;
    i0 += i1;

    if(((i0+gid) & cmask) == cmask){
      q0 = pV0[i0];
      q1 = pV1[i0];

      if(localMask & 1)
        pV0[i0]  = m0 * q0 + m2 * q1;
      if(localMask & 2)
        pV1[i0] = m1 * q0 + m3 * q1;
    }
    return 0.0;
  }
  const char* Name(void)
  {
    return "diagonal_CmultNxN";
  }
};

template <typename data_t>
void QubitVectorThrust<data_t>::apply_mcu(const reg_t &qubits,
                                    const cvector_t<double> &mat) 
{
  // Calculate the permutation positions for the last qubit.
  const size_t N = qubits.size();

  // Check if matrix is actually diagonal and if so use
  // diagonal matrix lambda function
  // TODO: this should be changed to not check doubles with ==
  if (mat[1] == 0.0 && mat[2] == 0.0) {
    // Check if actually a phase gate
    if (mat[0] == 1.0) {
      apply_mcphase(qubits, mat[3]);
      return;
    }
    // Otherwise apply general diagonal gate
    const cvector_t<double> diag = {{mat[0], mat[3]}};

    if(N == 1){
      // If N=1 this is just a single-qubit matrix
      apply_diagonal_matrix(qubits[0], diag);
      return;
    }
    else{
      apply_function(DiagonalMult2x2Controlled<data_t>(diag,qubits), qubits );
    }
  }
  else{
    if(N == 1){
      // If N=1 this is just a single-qubit matrix
      apply_matrix(qubits[0], mat);
      return;
    }
    else{
      apply_function(MatrixMult2x2Controlled<data_t>(mat,qubits), qubits );
    }
  }
}


//------------------------------------------------------------------------------
// Single-qubit matrices
//------------------------------------------------------------------------------

template <typename data_t>
void QubitVectorThrust<data_t>::apply_matrix(const uint_t qubit,
                                       const cvector_t<double>& mat)
{
  // Check if matrix is diagonal and if so use optimized lambda
  if (mat[1] == 0.0 && mat[2] == 0.0) {
#ifdef AER_TIMING
  TimeStart(QS_GATE_DIAG);
#endif
    const std::vector<std::complex<double>> diag = {{mat[0], mat[3]}};
    apply_diagonal_matrix(qubit, diag);

#ifdef AER_TIMING
  TimeEnd(QS_GATE_DIAG);
#endif
    return;
  }
#ifdef AER_TIMING
  TimeStart(QS_GATE_MULT);
#endif

  reg_t qubits = {qubit};
  apply_function(MatrixMult2x2<data_t>(mat,qubit), qubits);

#ifdef AER_TIMING
  TimeEnd(QS_GATE_MULT);
#endif
}

template <typename data_t>
void QubitVectorThrust<data_t>::apply_diagonal_matrix(const uint_t qubit,
                                                const cvector_t<double>& diag) 
{
#ifdef AER_TIMING
  TimeStart(QS_GATE_DIAG);
#endif
  reg_t qubits = {qubit};
  apply_function(DiagonalMult2x2<data_t>(diag,qubits[0]), qubits);

#ifdef AER_TIMING
  TimeEnd(QS_GATE_DIAG);
#endif

}
/*******************************************************************************
 *
 * NORMS
 *
 ******************************************************************************/
template <typename data_t>
class Norm : public GateFuncBase
{
protected:

public:
  Norm()
  {

  }

  bool IsDiagonal(void)
  {
    return true;
  }
  bool Reduction(void)
  {
    return true;
  }

  __host__ __device__ double operator()(const thrust::tuple<uint_t,struct GateParams<data_t>> &iter) const
  {
    uint_t i;
    thrust::complex<data_t>* pV;
    thrust::complex<data_t> q0;
    double ret;
    struct GateParams<data_t> params;

    i = ExtractIndexFromTuple(iter);
    params = ExtractParamsFromTuple(iter);
    pV = params.buf_;

    ret = 0.0;

    q0 = pV[i];
    ret = q0.real()*q0.real() + q0.imag()*q0.imag();

    return ret;
  }
  const char* Name(void)
  {
    return "Norm";
  }
};

template <typename data_t>
double QubitVectorThrust<data_t>::norm() const
{
  reg_t qubits = {0};
  double ret = apply_function(Norm<data_t>(),qubits);
  return ret;
}

template <typename data_t>
class NormMatrixMultNxN : public GateFuncBase
{
protected:
  int nqubits;
  uint_t matSize;
public:
  NormMatrixMultNxN(const cvector_t<double>& mat,const reg_t &qb)
  {
    nqubits = qb.size();
    matSize = 1ull << nqubits;
  }
  bool Reduction(void)
  {
    return true;
  }

  __host__ __device__ double operator()(const thrust::tuple<uint_t,struct GateParams<data_t>> &iter) const
  {
    uint_t i;
    thrust::complex<data_t>* pV;
    uint_t* offsets;
    thrust::complex<double>* pMat;

    thrust::complex<data_t> q;
    thrust::complex<double> m;
    thrust::complex<double> r;
    double sum = 0.0;
    uint_t j,k,l;
    uint_t ii,idx,t;
    uint_t mask;
    uint_t* qubits;
    struct GateParams<data_t> params;

    i = ExtractIndexFromTuple(iter);
    params = ExtractParamsFromTuple(iter);
    pV = params.buf_;
    offsets = params.offsets_;
    pMat = params.matrix_;
    qubits = params.params_;

    idx = 0;
    ii = i;
    for(j=0;j<nqubits;j++){
      mask = (1ull << qubits[j]) - 1;

      t = ii & mask;
      idx += t;
      ii = (ii - t) << 1;
    }
    idx += ii;

    for(j=0;j<matSize;j++){
      r = 0.0;
      for(k=0;k<matSize;k++){
        l = (j + (k << nqubits));
        m = pMat[l];
        q = pV[offsets[k]+idx];
        r += m*q;
      }
      sum += (r.real()*r.real() + r.imag()*r.imag());
    }
    return sum;
  }
  const char* Name(void)
  {
    return "Norm_multNxN";
  }
};

template <typename data_t>
double QubitVectorThrust<data_t>::norm(const reg_t &qubits, const cvector_t<double> &mat) const 
{
  const size_t N = qubits.size();

  if(N == 1){
    return norm(qubits[0], mat);
  }
  else{
    set_matrix(mat);
    set_params(qubits);
    double ret = apply_function(NormMatrixMultNxN<data_t>(mat,qubits), qubits);
    return ret;
  }
}

template <typename data_t>
class NormDiagonalMultNxN : public GateFuncBase
{
protected:
  int nqubits;
public:
  NormDiagonalMultNxN(const reg_t &qb)
  {
    nqubits = qb.size();
  }

  bool IsDiagonal(void)
  {
    return true;
  }
  bool Reduction(void)
  {
    return true;
  }

  __host__ __device__ double operator()(const thrust::tuple<uint_t,struct GateParams<data_t>> &iter) const
  {
    uint_t i,im,j,gid;
    thrust::complex<data_t> q;
    thrust::complex<double> m,r;
    thrust::complex<double>* pMat;
    thrust::complex<data_t>* pV;
    uint_t* qubits;
    struct GateParams<data_t> params;

    i = ExtractIndexFromTuple(iter);
    params = ExtractParamsFromTuple(iter);
    pV = params.buf_;
    pMat = params.matrix_;
    qubits = params.params_;
    gid = params.gid_;

    im = 0;
    for(j=0;j<nqubits;j++){
      if(((i+gid) & (1ull << qubits[j])) != 0){
        im += (1 << j);
      }
    }

    q = pV[i];
    m = pMat[im];

    r = m * q;
    return (r.real()*r.real() + r.imag()*r.imag());
  }
  const char* Name(void)
  {
    return "Norm_diagonal_multNxN";
  }
};

template <typename data_t>
double QubitVectorThrust<data_t>::norm_diagonal(const reg_t &qubits, const cvector_t<double> &mat) const {

  const uint_t N = qubits.size();

  if(N == 1){
    return norm_diagonal(qubits[0], mat);
  }
  else{
    set_matrix(mat);
    set_params(qubits);
    double ret = apply_function(NormDiagonalMultNxN<data_t>(qubits), qubits );
    return ret;
  }
}

//------------------------------------------------------------------------------
// Single-qubit specialization
//------------------------------------------------------------------------------
template <typename data_t>
class NormMatrixMult2x2 : public GateFuncBase
{
protected:
  thrust::complex<double> m0,m1,m2,m3;
  int qubit;
  uint_t mask;
public:
  NormMatrixMult2x2(const cvector_t<double> &mat,int q)
  {
    qubit = q;
    m0 = mat[0];
    m1 = mat[1];
    m2 = mat[2];
    m3 = mat[3];

    mask = (1ull << qubit) - 1;
  }
  bool Reduction(void)
  {
    return true;
  }

  __host__ __device__ double operator()(const thrust::tuple<uint_t,struct GateParams<data_t>> &iter) const
  {
    uint_t i,i0,i1;
    thrust::complex<data_t>* pV;
    uint_t* offsets;
    thrust::complex<data_t> q0,q1;
    thrust::complex<double> r0,r1;
    double sum = 0.0;
    struct GateParams<data_t> params;

    i = ExtractIndexFromTuple(iter);
    params = ExtractParamsFromTuple(iter);
    pV = params.buf_;
    offsets = params.offsets_;

    i1 = i & mask;
    i0 = (i - i1) << 1;
    i0 += i1;

    q0 = pV[offsets[0]+i0];
    q1 = pV[offsets[1]+i0];

    r0 = m0 * q0 + m2 * q1;
    sum += r0.real()*r0.real() + r0.imag()*r0.imag();
    r1 = m1 * q0 + m3 * q1;
    sum += r1.real()*r1.real() + r1.imag()*r1.imag();
    return sum;
  }
  const char* Name(void)
  {
    return "Norm_mult2x2";
  }
};

template <typename data_t>
double QubitVectorThrust<data_t>::norm(const uint_t qubit, const cvector_t<double> &mat) const
{
  reg_t qubits = {qubit};

  double ret = apply_function(NormMatrixMult2x2<data_t>(mat,qubit), qubits);

  return ret;
}


template <typename data_t>
class NormDiagonalMult2x2 : public GateFuncBase
{
protected:
  thrust::complex<double> m0,m1;
  int qubit;
public:
  NormDiagonalMult2x2(cvector_t<double> &mat,int q)
  {
    qubit = q;
    m0 = mat[0];
    m1 = mat[1];
  }

  bool IsDiagonal(void)
  {
    return true;
  }
  bool Reduction(void)
  {
    return true;
  }

  __host__ __device__ double operator()(const thrust::tuple<uint_t,struct GateParams<data_t>> &iter) const
  {
    uint_t i,gid;
    thrust::complex<data_t>* pV;
    uint_t* offsets;
    thrust::complex<data_t> q;
    thrust::complex<double> m,r;
    struct GateParams<data_t> params;

    i = ExtractIndexFromTuple(iter);
    params = ExtractParamsFromTuple(iter);
    pV = params.buf_;
    gid = params.gid_;

    q = pV[i];
    if((((i+gid) >> qubit) & 1) == 0){
      m = m0;
    }
    else{
      m = m1;
    }

    r = m * q;

    return (r.real()*r.real() + r.imag()*r.imag());
  }
  const char* Name(void)
  {
    return "Norm_diagonal_mult2x2";
  }
};

template <typename data_t>
double QubitVectorThrust<data_t>::norm_diagonal(const uint_t qubit, const cvector_t<double> &mat) const
{
  reg_t qubits = {qubit};
  double ret = apply_function(NormDiagonalMult2x2<data_t>(mat,qubit), qubits);

  return ret;
}



/*******************************************************************************
 *
 * Probabilities
 *
 ******************************************************************************/
template <typename data_t>
double QubitVectorThrust<data_t>::probability(const uint_t outcome) const 
{
  uint_t lcid,lid;
  int iPlace = GlobalToLocal(lcid,lid,outcome,m_maxChunkBits);

  UpdateReferencedValue();

  if(iPlace >= 0){
    std::complex<data_t> ret;
    ret = (std::complex<data_t>)m_Chunks[iPlace].GetState(lcid,lid,m_maxChunkBits);

    return std::real(ret)*std::real(ret) + std::imag(ret) * std::imag(ret);
  }
  else{
    return 0.0;
  }
}

template <typename data_t>
std::vector<double> QubitVectorThrust<data_t>::probabilities() const {
  const int_t END = 1LL << num_qubits();
  std::vector<double> probs(END, 0.);
#ifdef AER_DEBUG
  DebugMsg("calling probabilities");
#endif

#pragma omp parallel for if (num_qubits_ > omp_threshold_ && omp_threads_ > 1) num_threads(omp_threads_)
  for (int_t j=0; j < END; j++) {
    probs[j] = probability(j);
  }

#ifdef AER_DEBUG
  DebugMsg("probabilities",probs);
#endif
  return probs;
}

template <typename data_t>
class dot_func : public GateFuncBase
{
protected:
  uint64_t mask;
  uint64_t cmask;
public:
  dot_func(const reg_t &qubits,const reg_t &qubits_sorted,int i)
  {
    int k;
    int nq = qubits.size();

    mask = 0;
    cmask = 0;
    for(k=0;k<nq;k++){
      mask |= (1ull << qubits_sorted[k]);

      if(((i >> k) & 1) != 0){
        cmask |= (1ull << qubits[k]);
      }
    }
  }

  bool IsDiagonal(void)
  {
    return true;
  }
  bool Reduction(void)
  {
    return true;
  }

  __host__ __device__ double operator()(const thrust::tuple<uint_t,struct GateParams<data_t>> &iter) const
  {
    uint_t i,gid;
    thrust::complex<data_t> q;
    thrust::complex<data_t>* pV;
    double ret;
    struct GateParams<data_t> params;

    i = ExtractIndexFromTuple(iter);
    params = ExtractParamsFromTuple(iter);
    pV = params.buf_;
    gid = params.gid_;

    ret = 0.0;

    if(((i + gid) & mask) == cmask){
      q = pV[i];
      ret = q.real()*q.real() + q.imag()*q.imag();
    }
    return ret;
  }

  const char* Name(void)
  {
    return "dot";
  }
};

template <typename data_t>
std::vector<double> QubitVectorThrust<data_t>::probabilities(const reg_t &qubits) const {

  const size_t N = qubits.size();
  const int_t DIM = 1 << N;

  auto qubits_sorted = qubits;
  std::sort(qubits_sorted.begin(), qubits_sorted.end());
  if ((N == num_qubits_) && (qubits == qubits_sorted))
    return probabilities();

  std::vector<double> probs((1ull << N), 0.);

  int i;
  for(i=0;i<DIM;i++){
    probs[i] = apply_function(dot_func<data_t>(qubits,qubits_sorted,i), qubits_sorted);
  }

  return probs;
}

//------------------------------------------------------------------------------
// Sample measure outcomes
//------------------------------------------------------------------------------
template <typename data_t>
reg_t QubitVectorThrust<data_t>::sample_measure(const std::vector<double> &rnds) const
{
  const int_t SHOTS = rnds.size();
  reg_t samples,localSamples;
  std::vector<double> placeSum;
  data_t* pVec;
  uint_t i;
  uint_t size;
  double sum,localSum,globalSum;
  int iPlace;

#ifdef AER_TIMING
  TimeStart(QS_GATE_MEASURE);
#endif

  UpdateReferencedValue();

  samples.assign(SHOTS, 0);

  localSamples.assign(SHOTS, 0);

  placeSum.assign(m_nPlaces+1, 0.0);

  //calculate sum of each place
#pragma omp parallel if (num_qubits_ > omp_threshold_ && m_nPlaces > 1) num_threads(m_nPlaces) private(pVec,size,iPlace)
  {
    int iDev;

    iPlace = omp_get_thread_num();
    iDev = m_Chunks[iPlace].DeviceID();
#ifdef AER_THRUST_CUDA
    if(iDev >= 0){
      cudaSetDevice(iDev);
    }
#endif

    pVec = (data_t*)m_Chunks[iPlace].ChunkPtr(0,m_maxChunkBits);
    size = m_Chunks[iPlace].Size() * 2;

    if(iPlace < m_nDevParallel){
      thrust::transform_inclusive_scan(thrust::device,pVec,pVec+size,pVec,thrust::square<double>(),thrust::plus<double>());
    }
    else{
      auto policy = (num_qubits_ > omp_threshold_ && omp_threads_ > 1)
          ? thrust::omp::par
          : thrust::seq;
      thrust::transform_inclusive_scan(policy,pVec,pVec+size,pVec,thrust::square<double>(),thrust::plus<double>());
    }
    placeSum[iPlace] = m_Chunks[iPlace].GetState(m_Chunks[iPlace].Size()-1).imag();
  }

  localSum = 0.0;
  for(iPlace=0;iPlace<m_nPlaces;iPlace++){
    sum = localSum;
    localSum += placeSum[iPlace];
    placeSum[iPlace] = sum;
  }
  placeSum[m_nPlaces] = localSum;

  globalSum = 0.0;
#ifdef AER_MPI
  if(m_nprocs > 1){
    pProcTotal = new double[m_nprocs];

    for(i=0;i<m_nprocs;i++){
      pProcTotal[i] = localSum;
    }

    MPI_Alltoall(pProcTotal,1,MPI_DOUBLE_PRECISION,pProcTotal,1,MPI_DOUBLE_PRECISION,MPI_COMM_WORLD);

    for(i=0;i<m_myrank;i++){
      globalSum += pProcTotal[i];
    }
    delete[] pProcTotal;
  }
#endif


  //now search for the position
#pragma omp parallel if (num_qubits_ > omp_threshold_ && m_nPlaces > 1) num_threads(m_nPlaces) private(pVec,iPlace,i,size)
  {
    thrust::host_vector<uint_t> vIdx(SHOTS);
    thrust::host_vector<double> vRnd(SHOTS);
    thrust::host_vector<uint_t> vSmp(SHOTS);
    uint_t nIn;
    int iDev;

    iPlace = omp_get_thread_num();
    iDev = m_Chunks[iPlace].DeviceID();
#ifdef AER_THRUST_CUDA
    if(iDev >= 0){
      cudaSetDevice(iDev);
    }
#endif

    pVec = (data_t*)m_Chunks[iPlace].ChunkPtr(0,m_maxChunkBits);
    size = m_Chunks[iPlace].Size() * 2;

    nIn = 0;
    for(i=0;i<SHOTS;i++){
      if(rnds[i] >= globalSum + placeSum[iPlace] && rnds[i] < globalSum + placeSum[iPlace+1]){
        vRnd[nIn] = rnds[i] - (globalSum + placeSum[iPlace]);
        vIdx[nIn] = i;
        nIn++;
      }
    }

    if(nIn > 0){
#ifdef AER_THRUST_CUDA
      if(iPlace < m_nDevParallel){
        thrust::device_vector<double> vRnd_dev(SHOTS);
        thrust::device_vector<uint_t> vSmp_dev(SHOTS);

        vRnd_dev = vRnd;
        thrust::lower_bound(thrust::device, pVec, pVec + size, vRnd_dev.begin(), vRnd_dev.begin() + nIn, vSmp_dev.begin());
        vSmp = vSmp_dev;
      }
      else{
#endif
        auto policy = (num_qubits_ > omp_threshold_ && omp_threads_ > 1)
          ? thrust::omp::par
          : thrust::seq;
        thrust::lower_bound(policy, pVec, pVec + size, vRnd.begin(), vRnd.begin() + nIn, vSmp.begin());
#ifdef AER_THRUST_CUDA
      }
#endif

      for(i=0;i<nIn;i++){
        localSamples[vIdx[i]] = m_Chunks[iPlace].GlobalIndex() + vSmp[i]/2;
      }
    }
  }

#ifdef QASM_MPI
  MPI_Allreduce(&localSamples[0],&samples[0],SHOTS,MPI_UINT64_T,MPI_SUM,MPI_COMM_WORLD);
#else
  samples = localSamples;
#endif


#ifdef QASM_TIMING
  TimeEnd(QS_GATE_MEASURE);
#endif

#ifdef AER_DEBUG
  DebugMsg("sample_measure",samples);
#endif

  return samples;

}

#ifdef AER_TIMING

template <typename data_t>
void QubitVectorThrust<data_t>::TimeReset(void)
{
  int i;
  for(i=0;i<QS_NUM_GATES;i++){
    m_gateCounts[i] = 0;
    m_gateTime[i] = 0.0;
  }
}

template <typename data_t>
void QubitVectorThrust<data_t>::TimeStart(int i) const
{
  m_gateStartTime[i] = mysecond();
}

template <typename data_t>
void QubitVectorThrust<data_t>::TimeEnd(int i) const
{
  double t = mysecond();
  m_gateTime[i] += t - m_gateStartTime[i];
  m_gateCounts[i]++;
}

template <typename data_t>
void QubitVectorThrust<data_t>::TimePrint(void)
{
  int i;
  double total;

  total = 0;
  for(i=0;i<QS_NUM_GATES;i++){
    total += m_gateTime[i];
  }

  printf("   ==================== Timing Summary =================== \n");
  if(m_gateCounts[QS_GATE_INIT] > 0)
    printf("  Initialization : %f \n",m_gateTime[QS_GATE_INIT]);
  if(m_gateCounts[QS_GATE_MULT] > 0)
    printf("    Matrix mult. : %f (%d)\n",m_gateTime[QS_GATE_MULT],m_gateCounts[QS_GATE_MULT]);
  if(m_gateCounts[QS_GATE_CX] > 0)
    printf("    CX           : %f (%d)\n",m_gateTime[QS_GATE_CX],m_gateCounts[QS_GATE_CX]);
  if(m_gateCounts[QS_GATE_DIAG] > 0)
    printf("    Diagonal     : %f (%d)\n",m_gateTime[QS_GATE_DIAG],m_gateCounts[QS_GATE_DIAG]);
  if(m_gateCounts[QS_GATE_MEASURE] > 0)
    printf("    Measure     : %f  (%d)\n",m_gateTime[QS_GATE_MEASURE],m_gateCounts[QS_GATE_MEASURE]);
  printf("    Total Kernel time : %f sec\n",total);
  printf("   ======================================================= \n");

}
#endif


#ifdef AER_DEBUG

template <typename data_t>
void QubitVectorThrust<data_t>::DebugMsg(const char* str,const reg_t &qubits) const
{
  if(debug_fp != NULL){
    fprintf(debug_fp," [%d] %s : %d (",debug_count,str,qubits.size());
    int iq;
    for(iq=0;iq<qubits.size();iq++){
      fprintf(debug_fp," %d ",qubits[iq]);
    }
    fprintf(debug_fp," )\n");
  }
  debug_count++;
}

template <typename data_t>
void QubitVectorThrust<data_t>::DebugMsg(const char* str,const int qubit) const
{
  if(debug_fp != NULL){
    fprintf(debug_fp," [%d] %s : (%d) \n",debug_count,str,qubit);
  }
  debug_count++;
}

template <typename data_t>
void QubitVectorThrust<data_t>::DebugMsg(const char* str) const
{
  if(debug_fp != NULL){
    fprintf(debug_fp," [%d] %s \n",debug_count,str);
  }
  debug_count++;
}

template <typename data_t>
void QubitVectorThrust<data_t>::DebugMsg(const char* str,const std::complex<double> c) const
{
  if(debug_fp != NULL){
    fprintf(debug_fp," [%d] %s : %e, %e \n",debug_count,str,std::real(c),imag(c));
  }
  debug_count++;
}

template <typename data_t>
void QubitVectorThrust<data_t>::DebugMsg(const char* str,const double d) const
{
  if(debug_fp != NULL){
    fprintf(debug_fp," [%d] %s : %e \n",debug_count,str,d);
  }
  debug_count++;
}

template <typename data_t>
void QubitVectorThrust<data_t>::DebugMsg(const char* str,const std::vector<double>& v) const
{
  if(debug_fp != NULL){
    fprintf(debug_fp," [%d] %s : <",debug_count,str);
    int i,n;
    n = v.size();
    for(i=0;i<n;i++){
      fprintf(debug_fp," %e ",v[i]);
    }
    fprintf(debug_fp," >\n");
  }
  debug_count++;

}


template <typename data_t>
void QubitVectorThrust<data_t>::DebugDump(void) const
{
  if(debug_fp != NULL){
    if(num_qubits_ < 10){
      char bin[64];
      int iPlace;
      uint_t i,j,ic,nc;
      uint_t pos = 0;
      uint_t csize = 1ull << m_maxChunkBits;
      cvector_t<data_t> tmp(csize);

      UpdateReferencedValue();

      for(iPlace=0;iPlace<m_nPlaces;iPlace++){
        nc = m_Chunks[iPlace].NumChunks(m_maxChunkBits);
        for(ic=0;ic<nc;ic++){
          m_Chunks[iPlace].CopyOut((thrust::complex<data_t>*)&tmp[0],0,ic,m_maxChunkBits);

          for(i=0;i<csize;i++){
            for(j=0;j<num_qubits_;j++){
              bin[num_qubits_-j-1] = '0' + (char)(((pos+i) >> j) & 1);
            }
            bin[num_qubits_] = 0;
            fprintf(debug_fp,"   %s | %e, %e\n",bin,std::real(tmp[i]),imag(tmp[i]));
          }

          pos += csize;
        }
      }
    }
  }
}


#endif

/*******************************************************************************
 *
 * EXPECTATION VALUES
 *
 ******************************************************************************/

template <typename data_t>
class expval_pauli_func : public GateFuncBase
{
protected:
  uint_t x_mask_;
  uint_t z_mask_;
  thrust::complex<data_t> phase_;
public:
  expval_pauli_func(uint_t x,uint_t z,thrust::complex<data_t> p)
  {
    x_mask_ = x;
    z_mask_ = z;
    phase_ = p;
  }

  bool IsDiagonal(void)
  {
    return true;
  }
  bool Reduction(void)
  {
    return true;
  }

  __host__ __device__ double operator()(const thrust::tuple<uint_t,struct GateParams<data_t>> &iter) const
  {
    uint_t i;
    thrust::complex<data_t>* pV;
    thrust::complex<data_t> q0;
    thrust::complex<data_t> q1;
    double ret = 0.0;
    struct GateParams<data_t> params;

    i = ExtractIndexFromTuple(iter);
    params = ExtractParamsFromTuple(iter);
    pV = params.buf_;

    q0 = pV[i];
    q1 = pV[i ^ x_mask_];
    q1 = q1 * phase_;
    ret = q0.real()*q1.real() + q0.imag()*q1.imag();

    if(z_mask_ != 0){
      uint_t count;
      //count bits (__builtin_popcountll can not be used on GPU)
      count = i & z_mask_;
      count = (count & 0x5555555555555555) + ((count >> 1) & 0x5555555555555555);
      count = (count & 0x3333333333333333) + ((count >> 2) & 0x3333333333333333);
      count = (count & 0x0f0f0f0f0f0f0f0f) + ((count >> 4) & 0x0f0f0f0f0f0f0f0f);
      count = (count & 0x00ff00ff00ff00ff) + ((count >> 8) & 0x00ff00ff00ff00ff);
      count = (count & 0x0000ffff0000ffff) + ((count >> 16) & 0x0000ffff0000ffff);
      count = (count & 0x00000000ffffffff) + ((count >> 32) & 0x00000000ffffffff);
      if(count & 1)
        ret = -ret;
    }
    return ret;
  }
  const char* Name(void)
  {
    return "expval_pauli";
  }
};

template <typename data_t>
double QubitVectorThrust<data_t>::expval_pauli(const reg_t &qubits,
                                               const std::string &pauli) const 
{
  // Break string up into Z and X
  // With Y being both Z and X (plus a phase)
  const size_t N = qubits.size();
  uint_t x_mask = 0;
  uint_t z_mask = 0;
  uint_t num_y = 0;
  for (size_t i = 0; i < N; ++i) {
    const auto bit = BITS[qubits[i]];
    switch (pauli[N - 1 - i]) {
      case 'I':
        break;
      case 'X': {
        x_mask += bit;
        break;
      }
      case 'Z': {
        z_mask += bit;
        break;
      }
      case 'Y': {
        x_mask += bit;
        z_mask += bit;
        num_y++;
        break;
      }
      default:
        throw std::invalid_argument("Invalid Pauli \"" + std::to_string(pauli[N - 1 - i]) + "\".");
    }
  }

  // Special case for only I Paulis
  if (x_mask + z_mask == 0) {
    return norm();
  }

  // Compute the overall phase of the operator.
  // This is (-1j) ** number of Y terms modulo 4
  thrust::complex<data_t> phase(1,0);
  switch (num_y & 3) {
    case 0:
      // phase = 1
      break;
    case 1:
      // phase = -1j
      phase = thrust::complex<data_t>(0, -1);
      break;
    case 2:
      // phase = -1
      phase = thrust::complex<data_t>(-1, 0);
      break;
    case 3:
      // phase = 1j
      phase = thrust::complex<data_t>(0, 1);
      break;
  }
  return apply_function(expval_pauli_func<data_t>(x_mask, z_mask, phase),qubits);
}

//------------------------------------------------------------------------------
} // end namespace QV
} // namespace AER
//------------------------------------------------------------------------------

// ostream overload for templated qubitvector
template <typename data_t>
inline std::ostream &operator<<(std::ostream &out, const AER::QV::QubitVectorThrust<data_t>&qv) {

  out << "[";
  size_t last = qv.size() - 1;
  for (size_t i = 0; i < qv.size(); ++i) {
    out << qv[i];
    if (i != last)
      out << ", ";
  }
  out << "]";
  return out;
}

//------------------------------------------------------------------------------
#endif // end module


<|MERGE_RESOLUTION|>--- conflicted
+++ resolved
@@ -888,16 +888,14 @@
   // Returns a copy of the underlying data_t data as a complex vector
   cvector_t<data_t> vector() const;
 
-<<<<<<< HEAD
   // Returns a copy of the underlying data_t data as a complex ket dictionary
   cdict_t<data_t> vector_ket(double epsilon = 0) const;
-=======
+
   // Returns a copy of the underlying data_t data as a complex vector
   AER::Vector<std::complex<data_t>> copy_to_vector() const;
 
   // Moves the data to a complex vector
   AER::Vector<std::complex<data_t>> move_to_vector();
->>>>>>> e826f206
 
   // Return JSON serialization of QubitVectorThrust;
   json_t json() const;
@@ -1496,13 +1494,13 @@
 }
 
 template <typename data_t>
-<<<<<<< HEAD
+
 cdict_t<data_t> QubitVectorThrust<data_t>::vector_ket(double epsilon) const{
     // non-optimized version; relies on creating a copy of the statevector first
     return AER::Utils::vec2ket(vector(), epsilon, 16);
 }
 
-=======
+
 AER::Vector<std::complex<data_t>> QubitVectorThrust<data_t>::copy_to_vector() const {
   AER::Vector<std::complex<data_t>> ret(data_size_);
 
@@ -1533,7 +1531,6 @@
 }
 
 
->>>>>>> e826f206
 //------------------------------------------------------------------------------
 // State initialize component
 //------------------------------------------------------------------------------
