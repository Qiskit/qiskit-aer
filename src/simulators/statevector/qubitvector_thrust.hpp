/**
 * This code is part of Qiskit.
 *
 * (C) Copyright IBM 2018, 2019, 2020.
 *
 * This code is licensed under the Apache License, Version 2.0. You may
 * obtain a copy of this license in the LICENSE.txt file in the root directory
 * of this source tree or at http://www.apache.org/licenses/LICENSE-2.0.
 *
 * Any modifications or derivative works of this code must retain this
 * copyright notice, and modified files need to carry a notice indicating
 * that they have been altered from the originals.
 */


#ifndef _qv_qubit_vector_thrust_hpp_
#define _qv_qubit_vector_thrust_hpp_

#include <algorithm>
#include <array>
#include <cmath>
#include <complex>
#include <cstdint>
#include <string>
#include <vector>
#include <iostream>
#include <sstream>
#include <stdexcept>
#include <spdlog/spdlog.h>

#include "framework/json.hpp"

#include "framework/operations.hpp"

#include "simulators/statevector/chunk/chunk_manager.hpp"

#include "batched_matrix.hpp"

namespace AER {
namespace QV {

// Type aliases
using uint_t = uint64_t;
using int_t = int64_t;
using reg_t = std::vector<uint_t>;
using indexes_t = std::unique_ptr<uint_t[]>;
template <size_t N> using areg_t = std::array<uint_t, N>;
template <typename T> using cvector_t = std::vector<std::complex<T>>;

//============================================================================
// QubitVectorThrust class
//============================================================================

template <typename data_t = double>
class QubitVectorThrust {

public:

  //-----------------------------------------------------------------------
  // Constructors and Destructor
  //-----------------------------------------------------------------------

  QubitVectorThrust();
  explicit QubitVectorThrust(size_t num_qubits);
  virtual ~QubitVectorThrust();

  //copy constructor for std::vector
  QubitVectorThrust(const QubitVectorThrust<data_t>& qv)
  {
    
  }

  //-----------------------------------------------------------------------
  // Data access
  //-----------------------------------------------------------------------

  // Element access
  thrust::complex<data_t> &operator[](uint_t element);
  thrust::complex<data_t> operator[](uint_t element) const;

  void set_state(uint_t pos,std::complex<data_t>& c);
  std::complex<data_t> get_state(uint_t pos) const;

  // Returns a reference to the underlying data_t data class
  //  std::complex<data_t>* &data() {return data_;}

  // Returns a copy of the underlying data_t data class
  std::complex<data_t>* data() const {return (std::complex<data_t>*)chunk_.pointer();}

  //-----------------------------------------------------------------------
  // Utility functions
  //-----------------------------------------------------------------------

  // Return the string name of the QubitVector class
#ifdef AER_THRUST_CUDA
  static std::string name() {return "statevector_gpu";}
#else
  static std::string name() {return "statevector_thrust";}
#endif

  // Set the size of the vector in terms of qubit number
  virtual void set_num_qubits(size_t num_qubits);

  // Returns the number of qubits for the current vector
  virtual uint_t num_qubits() const {return num_qubits_;}

  // Returns the size of the underlying n-qubit vector
  uint_t size() const {return data_size_;}

  // Returns required memory
  size_t required_memory_mb(uint_t num_qubits) const;

  //check if this register is on the top of array on device
  bool top_of_array()
  {
    return (chunk_.pos() == 0);
  }

  // Returns a copy of the underlying data_t data as a complex vector
  cvector_t<data_t> vector() const;

  // Returns a copy of the underlying data_t data as a complex ket dictionary
  cdict_t<data_t> vector_ket(double epsilon = 0) const;

  // Returns a copy of the underlying data_t data as a complex vector
  AER::Vector<std::complex<data_t>> copy_to_vector() const;

  // Moves the data to a complex vector
  AER::Vector<std::complex<data_t>> move_to_vector();

  // Return JSON serialization of QubitVectorThrust;
  json_t json() const;

  // Set all entries in the vector to 0.
  void zero();


  // State initialization of a component
  // Initialize the specified qubits to a desired statevector
  // (leaving the other qubits in their current state)
  // assuming the qubits being initialized have already been reset to the zero state
  // (using apply_reset)
  void initialize_component(const reg_t &qubits, const cvector_t<double> &state);

  //chunk setup
  void chunk_setup(int chunk_bits,int num_qubits,uint_t chunk_index,uint_t num_local_chunks);
  void chunk_setup(QubitVectorThrust<data_t>& base,const uint_t chunk_index);

  //cache control for chunks on host
  bool fetch_chunk(void) const;
  void release_chunk(bool write_back = true) const;

  //blocking
  void enter_register_blocking(const reg_t& qubits);
  void leave_register_blocking(void);

  //prepare buffer for MPI send/recv
  thrust::complex<data_t>* send_buffer(uint_t& size_in_byte);
  thrust::complex<data_t>* recv_buffer(uint_t& size_in_byte);

  void release_send_buffer(void) const;
  void release_recv_buffer(void) const;

<<<<<<< HEAD
  void end_of_circuit();

=======
>>>>>>> 2abc0d93
  //-----------------------------------------------------------------------
  // Check point operations
  //-----------------------------------------------------------------------

  // Create a checkpoint of the current state
  void checkpoint();

  // Revert to the checkpoint
  void revert(bool keep);

  // Compute the inner product of current state with checkpoint state
  std::complex<double> inner_product() const;

  //-----------------------------------------------------------------------
  // Initialization
  //-----------------------------------------------------------------------

  // Initializes the current vector so that all qubits are in the |0> state.
  void initialize();

  // Initializes the vector to a custom initial state.
  // If the length of the data vector does not match the number of qubits
  // an exception is raised.
  template <typename list_t>
  void initialize_from_vector(const list_t &vec);
  void initialize_from_vector(const std::vector<std::complex<data_t>>& vec);
  void initialize_from_vector(const AER::Vector<std::complex<data_t>>& vec);

  // Initializes the vector to a custom initial state.
  // If num_states does not match the number of qubits an exception is raised.
  void initialize_from_data(const std::complex<data_t>* data, const size_t num_states);

  //-----------------------------------------------------------------------
  // Apply Matrices
  //-----------------------------------------------------------------------

  // Apply a 1-qubit matrix to the state vector.
  // The matrix is input as vector of the column-major vectorized 1-qubit matrix.
  void apply_matrix(const uint_t qubit, const cvector_t<double> &mat);

  // Apply a N-qubit matrix to the state vector.
  // The matrix is input as vector of the column-major vectorized N-qubit matrix.
  void apply_matrix(const reg_t &qubits, const cvector_t<double> &mat);

  // Apply a stacked set of 2^control_count target_count--qubit matrix to the state vector.
  // The matrix is input as vector of the column-major vectorized N-qubit matrix.
  void apply_multiplexer(const reg_t &control_qubits, const reg_t &target_qubits, const cvector_t<double> &mat);

  // Apply a 1-qubit diagonal matrix to the state vector.
  // The matrix is input as vector of the matrix diagonal.
  void apply_diagonal_matrix(const uint_t qubit, const cvector_t<double> &mat);

  // Apply a N-qubit diagonal matrix to the state vector.
  // The matrix is input as vector of the matrix diagonal.
  void apply_diagonal_matrix(const reg_t &qubits, const cvector_t<double> &mat);
  
  // Swap pairs of indicies in the underlying vector
  void apply_permutation_matrix(const reg_t &qubits,
                                const std::vector<std::pair<uint_t, uint_t>> &pairs);

  //apply matrices to multiple-states
  virtual void apply_batched_matrix(std::vector<batched_matrix_params>& params,reg_t& qubits,std::vector<std::complex<double>>& matrices);

  //-----------------------------------------------------------------------
  // Apply Specialized Gates
  //-----------------------------------------------------------------------

  // Apply a general N-qubit multi-controlled X-gate
  // If N=1 this implements an optimized X gate
  // If N=2 this implements an optimized CX gate
  // If N=3 this implements an optimized Toffoli gate
  void apply_mcx(const reg_t &qubits);

  // Apply a general multi-controlled Y-gate
  // If N=1 this implements an optimized Y gate
  // If N=2 this implements an optimized CY gate
  // If N=3 this implements an optimized CCY gate
  void apply_mcy(const reg_t &qubits);
  
  // Apply a general multi-controlled single-qubit phase gate
  // with diagonal [1, ..., 1, phase]
  // If N=1 this implements an optimized single-qubit phase gate
  // If N=2 this implements an optimized CPhase gate
  // If N=3 this implements an optimized CCPhase gate
  // if phase = -1 this is a Z, CZ, CCZ gate
  void apply_mcphase(const reg_t &qubits, const std::complex<double> phase);

  // Apply a general multi-controlled single-qubit unitary gate
  // If N=1 this implements an optimized single-qubit U gate
  // If N=2 this implements an optimized CU gate
  // If N=3 this implements an optimized CCU gate
  void apply_mcu(const reg_t &qubits, const cvector_t<double> &mat);

  // Apply a general multi-controlled SWAP gate
  // If N=2 this implements an optimized SWAP  gate
  // If N=3 this implements an optimized Fredkin gate
  void apply_mcswap(const reg_t &qubits);

  //swap between chunk
  void apply_chunk_swap(const reg_t &qubits, QubitVectorThrust<data_t> &chunk, bool write_back = true);
  void apply_chunk_swap(const reg_t &qubits, uint_t remote_chunk_index);

  void apply_pauli(const reg_t &qubits, const std::string &pauli,
                   const complex_t &coeff = 1);

  //-----------------------------------------------------------------------
  // Z-measurement outcome probabilities
  //-----------------------------------------------------------------------

  // Return the Z-basis measurement outcome probability P(outcome) for
  // outcome in [0, 2^num_qubits - 1]
  virtual double probability(const uint_t outcome) const;

  // Return the probabilities for all measurement outcomes in the current vector
  // This is equivalent to returning a new vector with  new[i]=|orig[i]|^2.
  // Eg. For 2-qubits this is [P(00), P(01), P(010), P(11)]
  virtual std::vector<double> probabilities() const;

  // Return the Z-basis measurement outcome probabilities [P(0), ..., P(2^N-1)]
  // for measurement of N-qubits.
  virtual std::vector<double> probabilities(const reg_t &qubits) const;

  // Return M sampled outcomes for Z-basis measurement of all qubits
  // The input is a length M list of random reals between [0, 1) used for
  // generating samples.
  virtual reg_t sample_measure(const std::vector<double> &rnds) const;


  //-----------------------------------------------------------------------
  // for batched optimization
  //-----------------------------------------------------------------------
  virtual bool batched_optimization_supported(void)
  {
    return true;
  }

  bool enable_batch(bool flg)
  {
    bool prev = enable_batch_;
    enable_batch_ = flg;
    return prev;
  }

  //optimized 1 qubit measure (async)
  virtual void apply_batched_measure(const uint_t qubit,std::vector<RngEngine>& rng);

  //return measured cbit (for asynchronous measure)
  virtual int measured_cbit(int qubit);

  //runtime noise sampling
  virtual void apply_batched_pauli(reg_t& params);

  //optimized Kraus 
  virtual void apply_kraus(const reg_t &qubits,
                   const std::vector<cmatrix_t> &kmats,
                   std::vector<RngEngine>& rng);

  //-----------------------------------------------------------------------
  // Norms
  //-----------------------------------------------------------------------
  
  // Returns the norm of the current vector
  double norm() const;

  // These functions return the norm <psi|A^dagger.A|psi> obtained by
  // applying a matrix A to the vector. It is equivalent to returning the
  // expectation value of A^\dagger A, and could probably be removed because
  // of this

  // Return the norm for of the vector obtained after apply the 1-qubit
  // matrix mat to the vector.
  // The matrix is input as vector of the column-major vectorized 1-qubit matrix.
  double norm(const uint_t qubit, const cvector_t<double> &mat) const;

  // Return the norm for of the vector obtained after apply the N-qubit
  // matrix mat to the vector.
  // The matrix is input as vector of the column-major vectorized N-qubit matrix.
  double norm(const reg_t &qubits, const cvector_t<double> &mat) const;

  // Return the norm for of the vector obtained after apply the 1-qubit
  // diagonal matrix mat to the vector.
  // The matrix is input as vector of the matrix diagonal.
  double norm_diagonal(const uint_t qubit, const cvector_t<double> &mat) const;

  // Return the norm for of the vector obtained after apply the N-qubit
  // diagonal matrix mat to the vector.
  // The matrix is input as vector of the matrix diagonal.
  double norm_diagonal(const reg_t &qubits, const cvector_t<double> &mat) const;

  //-----------------------------------------------------------------------
  // Expectation Value
  //-----------------------------------------------------------------------

  // These functions return the expectation value <psi|A|psi> for a matrix A.
  // If A is hermitian these will return real values, if A is non-Hermitian
  // they in general will return complex values.

  // Return the expectation value of an N-qubit Pauli matrix.
  // The Pauli is input as a length N string of I,X,Y,Z characters.
  double expval_pauli(const reg_t &qubits, const std::string &pauli,const complex_t initial_phase=1.0) const;
  //for multi-chunk inter chunk expectation
  double expval_pauli(const reg_t &qubits, const std::string &pauli,
                      const QubitVectorThrust<data_t>& pair_chunk,
                      const uint_t z_count,const uint_t z_count_pair,const complex_t initial_phase=1.0) const;


  //-----------------------------------------------------------------------
  // JSON configuration settings
  //-----------------------------------------------------------------------

  // Set the threshold for chopping values to 0 in JSON
  void set_json_chop_threshold(double threshold);

  // Set the threshold for chopping values to 0 in JSON
  double get_json_chop_threshold() {return json_chop_threshold_;}

  //-----------------------------------------------------------------------
  // OpenMP configuration settings
  //-----------------------------------------------------------------------

  // Set the maximum number of OpenMP thread for operations.
  void set_omp_threads(int n);

  // Get the maximum number of OpenMP thread for operations.
  uint_t get_omp_threads() {return omp_threads_;}

  // Set the qubit threshold for activating OpenMP.
  // If self.qubits() > threshold OpenMP will be activated.
  void set_omp_threshold(int n);

  // Get the qubit threshold for activating OpenMP.
  uint_t get_omp_threshold() {return omp_threshold_;}

  //-----------------------------------------------------------------------
  // Optimization configuration settings
  //-----------------------------------------------------------------------

  // Set the sample_measure index size
  void set_sample_measure_index_size(int n) {sample_measure_index_size_ = n;}

  // Get the sample_measure index size
  int get_sample_measure_index_size() {return sample_measure_index_size_;}


protected:

  //-----------------------------------------------------------------------
  // Protected data members
  //-----------------------------------------------------------------------
  size_t num_qubits_;
  size_t data_size_;

<<<<<<< HEAD
  mutable Chunk<data_t> chunk_;
  mutable Chunk<data_t> buffer_chunk_;
  mutable Chunk<data_t> send_chunk_;
  mutable Chunk<data_t> recv_chunk_;
  std::shared_ptr<ChunkManager<data_t>> chunk_manager_;

  mutable thrust::host_vector<thrust::complex<data_t>> checkpoint_;
=======
  mutable std::shared_ptr<Chunk<data_t>> chunk_;
  mutable std::shared_ptr<Chunk<data_t>> buffer_chunk_;
  std::shared_ptr<Chunk<data_t>> checkpoint_;
  mutable std::shared_ptr<Chunk<data_t>> send_chunk_;
  mutable std::shared_ptr<Chunk<data_t>> recv_chunk_;
  static ChunkManager<data_t> chunk_manager_;
>>>>>>> 2abc0d93

  uint_t chunk_index_;
  bool multi_chunk_distribution_;
  bool multi_shots_;
<<<<<<< HEAD
  bool enable_batch_;
=======
>>>>>>> 2abc0d93

  bool register_blocking_;

  std::vector<bool> measure_requested_;

  //-----------------------------------------------------------------------
  // Config settings
  //----------------------------------------------------------------------- 
  uint_t omp_threads_ = 1;     // Disable multithreading by default
  uint_t omp_threshold_ = 1;  // Qubit threshold for multithreading when enabled
  int sample_measure_index_size_ = 1; // Sample measure indexing qubit size
  double json_chop_threshold_ = 0;  // Threshold for choping small values
                                    // in JSON serialization

  //-----------------------------------------------------------------------
  // Error Messages
  //-----------------------------------------------------------------------

  void check_qubit(const uint_t qubit) const;
  void check_vector(const cvector_t<data_t> &diag, uint_t nqubits) const;
  void check_matrix(const cvector_t<data_t> &mat, uint_t nqubits) const;
  void check_dimension(const QubitVectorThrust &qv) const;
  void check_checkpoint() const;

  //-----------------------------------------------------------------------
  // Statevector update with Lambda function
  //-----------------------------------------------------------------------
  template <typename Function>
  void apply_function(Function func) const;

  template <typename Function>
  void apply_function_sum(double* pSum,Function func,bool async=false) const;

  template <typename Function>
  void apply_function_sum2(double* pSum,Function func,bool async=false) const;

#ifdef AER_DEBUG
  //for debugging
  mutable uint_t debug_count;

  void DebugMsg(const char* str,const reg_t &qubits) const;
  void DebugMsg(const char* str,const int qubit) const;
  void DebugMsg(const char* str) const;
  void DebugMsg(const char* str,const std::complex<double> c) const;
  void DebugMsg(const char* str,const double d) const;
  void DebugMsg(const char* str,const std::vector<double>& v) const;
  void DebugDump(void) const;
#endif
};

/*******************************************************************************
 *
 * Implementations
 *
 ******************************************************************************/

//------------------------------------------------------------------------------
// JSON Serialization
//------------------------------------------------------------------------------

template <typename data_t>
inline void to_json(json_t &js, const QubitVectorThrust<data_t> &qv) {
  js = qv.json();
}

template <typename data_t>
json_t QubitVectorThrust<data_t>::json() const 
{
  thrust::complex<data_t> t;
  uint_t i;

  const json_t ZERO = std::complex<data_t>(0.0, 0.0);
  json_t js = json_t(data_size_, ZERO);

#ifdef AER_DEBUG
  DebugMsg("json()");
#endif

  for(i=0;i<data_size_;i++){
    t = chunk_.Get(i);
    js[i][0] = t.real();
    js[i][1] = t.imag();
  }
  return js;
}

//------------------------------------------------------------------------------
// Error Handling
//------------------------------------------------------------------------------

template <typename data_t>
void QubitVectorThrust<data_t>::check_qubit(const uint_t qubit) const {
  if (qubit + 1 > num_qubits_) {
    std::string error = "QubitVectorThrust: qubit index " + std::to_string(qubit) +
                        " > " + std::to_string(num_qubits_);
    throw std::runtime_error(error);
  }
}

template <typename data_t>
void QubitVectorThrust<data_t>::check_matrix(const cvector_t<data_t> &vec, uint_t nqubits) const {
  const size_t DIM = 1ull << nqubits;
  const auto SIZE = vec.size();
  if (SIZE != DIM * DIM) {
    std::string error = "QubitVectorThrust: vector size is " + std::to_string(SIZE) +
                        " != " + std::to_string(DIM * DIM);
    throw std::runtime_error(error);
  }
}

template <typename data_t>
void QubitVectorThrust<data_t>::check_vector(const cvector_t<data_t> &vec, uint_t nqubits) const {
  const size_t DIM = 1ull << nqubits;
  const auto SIZE = vec.size();
  if (SIZE != DIM) {
    std::string error = "QubitVectorThrust: vector size is " + std::to_string(SIZE) +
                        " != " + std::to_string(DIM);
    throw std::runtime_error(error);
  }
}

template <typename data_t>
void QubitVectorThrust<data_t>::check_dimension(const QubitVectorThrust &qv) const {
  if (data_size_ != qv.size_) {
    std::string error = "QubitVectorThrust: vectors are different shape " +
                         std::to_string(data_size_) + " != " +
                         std::to_string(qv.num_states_);
    throw std::runtime_error(error);
  }
}

template <typename data_t>
void QubitVectorThrust<data_t>::check_checkpoint() const {
  if (!checkpoint_) {
    throw std::runtime_error("QubitVectorThrust: checkpoint must exist for inner_product() or revert()");
  }
}

//------------------------------------------------------------------------------
// Constructors & Destructor
//------------------------------------------------------------------------------

template <typename data_t>
QubitVectorThrust<data_t>::QubitVectorThrust(size_t num_qubits) : num_qubits_(0)
{
  chunk_index_ = 0;
  multi_chunk_distribution_ = false;
  multi_shots_ = false;
<<<<<<< HEAD
=======
  checkpoint_ = nullptr;
  recv_chunk_ = nullptr;
  send_chunk_ = nullptr;
>>>>>>> 2abc0d93

#ifdef AER_DEBUG
  debug_count = 0;
#endif

  if(num_qubits != 0){
    set_num_qubits(num_qubits);
  }
  register_blocking_ = false;
}

template <typename data_t>
QubitVectorThrust<data_t>::QubitVectorThrust() : QubitVectorThrust(0)
{

}

template <typename data_t>
QubitVectorThrust<data_t>::~QubitVectorThrust() 
{
  if(chunk_manager_){
    if(chunk_.is_mapped()){
      chunk_.unmap();
      chunk_manager_->UnmapChunk(chunk_);
    }
    chunk_manager_.reset();
  }
  checkpoint_.clear();
}

//------------------------------------------------------------------------------
// Element access operators
//------------------------------------------------------------------------------

template <typename data_t>
thrust::complex<data_t> &QubitVectorThrust<data_t>::operator[](uint_t element) {
  // Error checking
  if (element > data_size_) {
    std::string error = "QubitVectorThrust: vector index " + std::to_string(element) +
                        " > " + std::to_string(data_size_);
    throw std::runtime_error(error);
  }

  return chunk_[element];
}


template <typename data_t>
thrust::complex<data_t> QubitVectorThrust<data_t>::operator[](uint_t element) const
{
  // Error checking
  if (element > data_size_) {
    std::string error = "QubitVectorThrust: vector index " + std::to_string(element) +
                        " > " + std::to_string(data_size_);
    throw std::runtime_error(error);
  }

#ifdef AER_DEBUG
    DebugMsg(" calling []");
#endif

  return chunk_[element];
}

template <typename data_t>
void QubitVectorThrust<data_t>::set_state(uint_t pos, std::complex<data_t>& c)
{
  if(pos < data_size_){
    thrust::complex<data_t> t = c;
    chunk_.Set(pos,t);
  }
}

template <typename data_t>
std::complex<data_t> QubitVectorThrust<data_t>::get_state(uint_t pos) const
{
  std::complex<data_t> ret = 0.0;

  if(pos < data_size_){
    ret = chunk_.Get(pos);
  }
  return ret;
}


template <typename data_t>
cvector_t<data_t> QubitVectorThrust<data_t>::vector() const 
{
  cvector_t<data_t> ret(data_size_, 0.);

  chunk_.CopyOut((thrust::complex<data_t>*)&ret[0], data_size_);

#ifdef AER_DEBUG
  DebugMsg("vector");
#endif

  return ret;
}

template <typename data_t>
cdict_t<data_t> QubitVectorThrust<data_t>::vector_ket(double epsilon) const{
    // non-optimized version; relies on creating a copy of the statevector
    return AER::Utils::vec2ket(vector(), epsilon, 16);
}

template <typename data_t>
AER::Vector<std::complex<data_t>> QubitVectorThrust<data_t>::copy_to_vector() const 
{
  cvector_t<data_t> ret(data_size_, 0.);
  chunk_.CopyOut((thrust::complex<data_t>*)&ret[0], data_size_);

#ifdef AER_DEBUG
  DebugMsg("copy_to_vector");
#endif

  return AER::Vector<std::complex<data_t>>::copy_from_buffer(data_size_, &ret[0]);
}

template <typename data_t>
AER::Vector<std::complex<data_t>> QubitVectorThrust<data_t>::move_to_vector() 
{
  std::complex<data_t>* pRet;
  pRet = reinterpret_cast<std::complex<data_t>*>(malloc(sizeof(std::complex<data_t>) * data_size_));

  chunk_.CopyOut((thrust::complex<data_t>*)pRet, data_size_);

  const auto vec = AER::Vector<std::complex<data_t>>::move_from_buffer(data_size_, pRet);

#ifdef AER_DEBUG
  DebugMsg("move_to_vector");
#endif

  return vec;
}

//------------------------------------------------------------------------------
// State initialize component
//------------------------------------------------------------------------------
template <typename data_t>
class initialize_component_1qubit_func : public GateFuncBase<data_t>
{
protected:
  thrust::complex<double> s0,s1;
  uint_t mask;
  uint_t offset;
public:
  initialize_component_1qubit_func(int qubit,thrust::complex<double> state0,thrust::complex<double> state1)
  {
    s0 = state0;
    s1 = state1;

    mask = (1ull << qubit) - 1;
    offset = 1ull << qubit;
  }

  virtual __host__ __device__ void operator()(const uint_t &i) const
  {
    uint_t i0,i1;
    thrust::complex<data_t> q0;
    thrust::complex<data_t>* vec0;
    thrust::complex<data_t>* vec1;

    vec0 = this->data_;
    vec1 = vec0 + offset;

    i1 = i & mask;
    i0 = (i - i1) << 1;
    i0 += i1;

    q0 = vec0[i0];

    vec0[i0] = s0*q0;
    vec1[i0] = s1*q0;
  }

  const char* name(void)
  {
    return "initialize_component 1 qubit";
  }
};

template <typename data_t>
class initialize_component_func : public GateFuncBase<data_t>
{
protected:
  int nqubits;
  uint_t matSize;
public:
  initialize_component_func(const cvector_t<double>& mat,const reg_t &qb)
  {
    nqubits = qb.size();
    matSize = 1ull << nqubits;
  }

  int qubits_count(void)
  {
    return nqubits;
  }
  __host__ __device__ void operator()(const uint_t &i) const
  {
    thrust::complex<data_t>* vec;
    thrust::complex<double> q0;
    thrust::complex<double> q;
    thrust::complex<double>* state;
    uint_t* qubits;
    uint_t* qubits_sorted;
    uint_t j,k;
    uint_t ii,idx,t;
    uint_t mask;

    //get parameters from iterator
    vec = this->data_;
    state = this->matrix_;
    qubits = this->params_;
    qubits_sorted = qubits + nqubits;

    idx = 0;
    ii = i;
    for(j=0;j<nqubits;j++){
      mask = (1ull << qubits_sorted[j]) - 1;

      t = ii & mask;
      idx += t;
      ii = (ii - t) << 1;
    }
    idx += ii;

    q0 = vec[idx];
    for(k=0;k<matSize;k++){
      ii = idx;
      for(j=0;j<nqubits;j++){
        if(((k >> j) & 1) != 0)
          ii += (1ull << qubits[j]);
      }
      q = q0 * state[k];
      vec[ii] = q;
    }
  }

  const char* name(void)
  {
    return "initialize_component";
  }
};

template <typename data_t>
void QubitVectorThrust<data_t>::initialize_component(const reg_t &qubits, const cvector_t<double> &state0) 
{
  if(qubits.size() == 1){
    apply_function(initialize_component_1qubit_func<data_t>(qubits[0],state0[0],state0[1]) );
  }
  else{
    auto qubits_sorted = qubits;
    std::sort(qubits_sorted.begin(), qubits_sorted.end());

    auto qubits_param = qubits;
    int i;
    for(i=0;i<qubits.size();i++)
      qubits_param.push_back(qubits_sorted[i]);

    chunk_.StoreMatrix(state0);
    chunk_.StoreUintParams(qubits_param);

    apply_function(initialize_component_func<data_t>(state0,qubits_sorted) );
  }
}

//------------------------------------------------------------------------------
// Utility
//------------------------------------------------------------------------------

template <typename data_t>
class ZeroClear : public GateFuncBase<data_t>
{
protected:
public:
  ZeroClear() {}
  bool is_diagonal(void)
  {
    return true;
  }
  __host__ __device__ void operator()(const uint_t &i) const
  {
    thrust::complex<data_t>* vec;
    vec = this->data_;
    vec[i] = 0.0;
  }
  const char* name(void)
  {
    return "zero";
  }
};

template <typename data_t>
void QubitVectorThrust<data_t>::zero()
{
#ifdef AER_DEBUG
  DebugMsg("zero");
#endif

  apply_function(ZeroClear<data_t>());

#ifdef AER_DEBUG
  DebugMsg("zero done");
#endif
}


template <typename data_t>
void QubitVectorThrust<data_t>::chunk_setup(int chunk_bits,int num_qubits,uint_t chunk_index,uint_t num_local_chunks)
{
  //only first chunk call allocation function
  if(chunk_bits > 0 && num_qubits > 0){
    chunk_manager_ = std::make_shared<ChunkManager<data_t>>();
    chunk_manager_->Allocate(chunk_bits,num_qubits,num_local_chunks);
  }
  //set global chunk ID / shot ID
  chunk_index_ = chunk_index;

  if(chunk_bits < num_qubits){
    multi_chunk_distribution_ = true;
  }

<<<<<<< HEAD
  chunk_.unmap();
  buffer_chunk_.unmap();
  send_chunk_.unmap();
  recv_chunk_.unmap();
}

template <typename data_t>
void QubitVectorThrust<data_t>::chunk_setup(QubitVectorThrust<data_t>& base,const uint_t chunk_index)
{
  chunk_manager_ = base.chunk_manager_;

  multi_chunk_distribution_ = base.multi_chunk_distribution_;
  if(!multi_chunk_distribution_){
    if(chunk_manager_->chunk_bits() == chunk_manager_->num_qubits()){
      multi_shots_ = true;
      base.multi_shots_ = true;
    }
  }

  //set global chunk ID / shot ID
  chunk_index_ = chunk_index;

  chunk_.unmap();
  buffer_chunk_.unmap();
  send_chunk_.unmap();
  recv_chunk_.unmap();
=======
  if(omp_get_num_threads() > 1)
    multi_shots_ = true;
>>>>>>> 2abc0d93
}

template <typename data_t>
void QubitVectorThrust<data_t>::set_num_qubits(size_t num_qubits)
{
  int nid = omp_get_num_threads();

  num_qubits_ = num_qubits;
  data_size_ = 1ull << num_qubits;

  chunk_manager_->MapChunk(chunk_,0);

  chunk_.set_num_qubits(num_qubits);
  chunk_.set_chunk_index(chunk_index_);

  chunk_.enable_omp((num_qubits_ > omp_threshold_ && omp_threads_ > 1));

  register_blocking_ = false;

  measure_requested_.resize(num_qubits_);
  for(int i=0;i<num_qubits_;i++){
    measure_requested_[i] = false;
  }

#ifdef AER_DEBUG
  spdlog::debug(" ==== Thrust qubit vector initialization {} qubits ====",num_qubits_);
  if(chunk_.device() >= 0)
    spdlog::debug("    TEST [id={}]: device = {}, pos = {}, place = {} / {}",chunk_index_,chunk_.device(),chunk_.pos(),chunk_.place(),chunk_manager_->num_places());
  else
    spdlog::debug("    TEST [id={}]: allocated on host (place = {})",chunk_index_,chunk_.place());
#endif

}

template <typename data_t>
size_t QubitVectorThrust<data_t>::required_memory_mb(uint_t num_qubits) const {

  size_t unit = std::log2(sizeof(std::complex<data_t>));
  size_t shift_mb = std::max<int_t>(0, num_qubits + unit - 20);
  size_t mem_mb = 1ULL << shift_mb;

  return mem_mb;
}


template <typename data_t>
void QubitVectorThrust<data_t>::checkpoint()
{
#ifdef AER_DEBUG
  DebugMsg("calling checkpoint");
  DebugDump();
#endif

  checkpoint_.resize(data_size_);
  chunk_.CopyOut((thrust::complex<data_t>*)thrust::raw_pointer_cast(checkpoint_.data()),data_size_);

#ifdef AER_DEBUG
  DebugMsg("checkpoint done");
#endif
}


template <typename data_t>
void QubitVectorThrust<data_t>::revert(bool keep) 
{
#ifdef AER_DEBUG
  DebugMsg("calling revert");
#endif

  if(checkpoint_.size() == data_size_){
    chunk_.CopyIn((thrust::complex<data_t>*)thrust::raw_pointer_cast(checkpoint_.data()),data_size_);
    checkpoint_.clear();
    checkpoint_.shrink_to_fit();
  }

#ifdef AER_DEBUG
  DebugMsg("revert");
#endif

}

template <typename data_t>
std::complex<double> QubitVectorThrust<data_t>::inner_product() const
{

#ifdef AER_DEBUG
  DebugMsg("calling inner_product");
#endif

  double dot;
  data_t* vec0;
  data_t* vec1;

  if(checkpoint_.size() != data_size_){
    return std::complex<double>(0.0,0.0);
  }

  chunk_.set_device();

<<<<<<< HEAD
  vec0 = (data_t*)chunk_.pointer();
  vec1 = (data_t*)thrust::raw_pointer_cast(checkpoint_.data());
#ifdef AER_THRUST_CUDA
  cudaStream_t strm = chunk_.stream();
=======
  vec0 = (data_t*)chunk_->pointer();
  vec1 = (data_t*)checkpoint_->pointer();
#ifdef AER_THRUST_CUDA
  cudaStream_t strm = chunk_->stream();
>>>>>>> 2abc0d93
  if(strm)
    dot = thrust::inner_product(thrust::device,vec0,vec0 + data_size_*2,vec1,0.0);
  else
    dot = thrust::inner_product(thrust::omp::par,vec0,vec0 + data_size_*2,vec1,0.0);
#else
  if(num_qubits_ > omp_threshold_ && omp_threads_ > 1)
    dot = thrust::inner_product(thrust::device,vec0,vec0 + data_size_*2,vec1,0.0);
  else
    dot = thrust::inner_product(thrust::seq,vec0,vec0 + data_size_*2,vec1,0.0);
#endif

#ifdef AER_DEBUG
  DebugMsg("inner_product",std::complex<double>(dot,0.0));
#endif

  return std::complex<double>(dot,0.0);
}

template <typename data_t>
bool QubitVectorThrust<data_t>::fetch_chunk(void) const
{
  int tid,nid;
  int idev;

  if(chunk_.device() < 0){
    //on host
    idev = 0;
    do{
      chunk_manager_->MapBufferChunk(buffer_chunk_,idev++ % chunk_manager_->num_devices());
    }while(!buffer_chunk_.is_mapped());
    chunk_.map_cache(buffer_chunk_);
    buffer_chunk_.CopyIn(chunk_);
  }
  return true;
}

template <typename data_t>
void QubitVectorThrust<data_t>::release_chunk(bool write_back) const
{
  if(chunk_.device() < 0){
    //on host
    buffer_chunk_.synchronize();
    buffer_chunk_.CopyOut(chunk_);
    chunk_manager_->UnmapBufferChunk(buffer_chunk_);
    chunk_.unmap_cache();
  }
  else if(enable_batch_){
    if(chunk_.pos() == 0){
      chunk_.synchronize();    //synchronize stream before chunk exchange
    }
  }

}


template <typename data_t>
void QubitVectorThrust<data_t>::enter_register_blocking(const reg_t& qubits)
{
  register_blocking_ = true;
  chunk_.set_blocked_qubits(qubits);
}

template <typename data_t>
void QubitVectorThrust<data_t>::leave_register_blocking(void)
{
  chunk_.apply_blocked_gates();
  register_blocking_ = false;
}


template <typename data_t>
thrust::complex<data_t>* QubitVectorThrust<data_t>::send_buffer(uint_t& size_in_byte)
{
  thrust::complex<data_t>* pRet;

#ifdef AER_DISABLE_GDR
  if(chunk_.device() < 0){
    pRet = chunk_.pointer();
  }
  else{   //if there is no GPUDirectRDMA support, copy chunk on CPU before using MPI
    pRet = nullptr;
    if(chunk_manager_->MapBufferChunkOnHost(send_chunk_)){
      chunk_.CopyOut(send_chunk_);
      pRet = send_chunk_.pointer();
    }
    else{
      throw std::runtime_error("QubitVectorThrust: send buffer can not be allocated");
    }
  }
#else
  pRet = chunk_.pointer();
#endif

  size_in_byte = (uint_t)sizeof(thrust::complex<data_t>) << num_qubits_;
  return pRet;
}

template <typename data_t>
thrust::complex<data_t>* QubitVectorThrust<data_t>::recv_buffer(uint_t& size_in_byte)
{

#ifdef AER_DISABLE_GDR
  if(chunk_.device() < 0){
    chunk_manager_->MapBufferChunk(recv_chunk_,chunk_.place());
  }
  else{   //if there is no GPUDirectRDMA support, receive in CPU memory
    chunk_manager_->MapBufferChunkOnHost(recv_chunk_);
  }
#else
  chunk_manager_->MapBufferChunk(recv_chunk_,chunk_.place());
#endif
  if(!recv_chunk_.is_mapped()){
    throw std::runtime_error("QubitVectorThrust: receive buffer can not be allocated");
  }

  size_in_byte = (uint_t)sizeof(thrust::complex<data_t>) << num_qubits_;
  return recv_chunk_.pointer();
}

template <typename data_t>
void QubitVectorThrust<data_t>::release_send_buffer(void) const
{
#ifdef AER_DISABLE_GDR
  if(send_chunk_.is_mapped()){
    chunk_manager_->UnmapBufferChunk(send_chunk_);
  }
#endif
}

template <typename data_t>
void QubitVectorThrust<data_t>::release_recv_buffer(void) const
{
  if(recv_chunk_.is_mapped()){
    chunk_manager_->UnmapBufferChunk(recv_chunk_);
  }
}

template <typename data_t>
void QubitVectorThrust<data_t>::end_of_circuit()
{
  if(enable_batch_ && chunk_.pos() != 0)
    return;   //first chunk execute all in batch
}

template <typename data_t>
void QubitVectorThrust<data_t>::release_send_buffer(void) const
{
#ifdef AER_DISABLE_GDR
  if(send_chunk_){
    chunk_manager_.UnmapBufferChunk(send_chunk_);
    send_chunk_ = nullptr;
  }
#endif
}

template <typename data_t>
void QubitVectorThrust<data_t>::release_recv_buffer(void) const
{
  if(recv_chunk_){
    chunk_manager_.UnmapBufferChunk(recv_chunk_);
    recv_chunk_ = nullptr;
  }
}

//------------------------------------------------------------------------------
// Initialization
//------------------------------------------------------------------------------

template <typename data_t>
class initialize_kernel : public GateFuncBase<data_t>
{
protected:
  int num_qubits_state_;
  uint_t offset_;
  thrust::complex<data_t> init_val_;
public:
  initialize_kernel(thrust::complex<data_t> v,int nqs,uint_t offset)
  {
    num_qubits_state_ = nqs;
    offset_ = offset;
    init_val_ = v;
  }

  bool is_diagonal(void)
  {
    return true;
  }

  __host__ __device__ void operator()(const uint_t &i) const
  {
    thrust::complex<data_t>* vec;
    uint_t iChunk = (i >> num_qubits_state_);

    vec = this->data_;

    if(i == iChunk * offset_){
      vec[i] = init_val_;
    }
    else{
      vec[i] = 0.0;
    }
  }
  const char* name(void)
  {
    return "initialize";
  }
};

template <typename data_t>
void QubitVectorThrust<data_t>::initialize()
{
#ifdef AER_DEBUG
  DebugMsg("initialize");
#endif

  thrust::complex<data_t> t;
  t = 1.0;

  if(multi_chunk_distribution_){
    if(chunk_index_ == 0){
      chunk_.Execute(initialize_kernel<data_t>(t,num_qubits_,(1ull << num_qubits_)),1);
    }
    else{
      zero();
    }
  }
  else{
    apply_function(initialize_kernel<data_t>(t,num_qubits_,(1ull << num_qubits_)));
  }

#ifdef AER_DEBUG
  DebugMsg("initialize done");
#endif
}

template <typename data_t>
template <typename list_t>
void QubitVectorThrust<data_t>::initialize_from_vector(const list_t &statevec) {
  if(data_size_ < statevec.size()) {
    std::string error = "QubitVectorThrust::initialize input vector is incorrect length (" + 
                        std::to_string(data_size_) + "!=" +
                        std::to_string(statevec.size()) + ")";
    throw std::runtime_error(error);
  }
#ifdef AER_DEBUG
  DebugMsg("calling initialize_from_vector");
#endif
  // Convert vector data type to complex<data_t>
  AER::Vector<std::complex<data_t>> tmp(data_size_, false);
  int_t i;
#pragma omp parallel for if (num_qubits_ > omp_threshold_ && omp_threads_ > 1) num_threads(omp_threads_)
  for(i=0; i < data_size_; i++){
    tmp[i] = statevec[i];
  }
  initialize_from_vector(tmp);
}

template <typename data_t>
void QubitVectorThrust<data_t>::initialize_from_vector(const std::vector<std::complex<data_t>>& vec) {
  initialize_from_data(&vec[0], vec.size());
}

template <typename data_t>
void QubitVectorThrust<data_t>::initialize_from_vector(const AER::Vector<std::complex<data_t>>& vec) {
  initialize_from_data(vec.data(), vec.size());
}

template <typename data_t>
void QubitVectorThrust<data_t>::initialize_from_data(const std::complex<data_t>* statevec, const size_t num_states) {
  if (data_size_ != num_states) {
    std::string error = "QubitVectorThrust::initialize input vector is incorrect length (" +
                        std::to_string(data_size_) + "!=" + std::to_string(num_states) + ")";
    throw std::runtime_error(error);
  }

#ifdef AER_DEBUG
  DebugMsg("calling initialize_from_data");
#endif

  chunk_.CopyIn((thrust::complex<data_t>*)(statevec), data_size_);

#ifdef AER_DEBUG
  DebugMsg("initialize_from_data");
  DebugDump();
#endif

}

//--------------------------------------------------------------------------------------
//  gate kernel execution
//--------------------------------------------------------------------------------------

template <typename data_t>
template <typename Function>
void QubitVectorThrust<data_t>::apply_function(Function func) const
{
#ifdef AER_DEBUG
  DebugMsg(func.name());
#endif


<<<<<<< HEAD
  if(func.batch_enable() && enable_batch_){
    if(chunk_.pos() == 0){   //only first chunk on device calculates all the chunks
      func.set_base_index(chunk_index_ << num_qubits_);
      chunk_.Execute(func,chunk_.container()->num_chunks());
=======
  if(func.batch_enable() && multi_chunk_distribution_ && chunk_->device() >= 0){
    if(chunk_->pos() == 0){   //only first chunk on device calculates all the chunks
      func.set_base_index(chunk_index_ << num_qubits_);
      chunk_->Execute(func,chunk_->container()->num_chunks());
>>>>>>> 2abc0d93
    }
  }
  else{
    func.set_base_index(chunk_index_ << num_qubits_);
<<<<<<< HEAD
    chunk_.Execute(func,1);
=======
    chunk_->Execute(func,1);
>>>>>>> 2abc0d93
  }

#ifdef AER_DEBUG
  DebugDump();
#endif
}

template <typename data_t>
template <typename Function>
void QubitVectorThrust<data_t>::apply_function_sum(double* pSum,Function func,bool async) const
{
#ifdef AER_DEBUG
  DebugMsg(func.name());
#endif

  if(func.batch_enable() && enable_batch_ && async){
    if(chunk_.pos() == 0){   //only first chunk on device calculates all the chunks
      func.set_base_index(chunk_index_ << num_qubits_);
      chunk_.ExecuteSum(pSum,func,chunk_.container()->num_chunks());
    }
  }
  else{
    func.set_base_index(chunk_index_ << num_qubits_);
    chunk_.ExecuteSum(pSum,func,1);
  }

  //synchronize to return sum immediately (by default)
  if(!async)
    chunk_.synchronize();
}

template <typename data_t>
template <typename Function>
void QubitVectorThrust<data_t>::apply_function_sum2(double* pSum,Function func,bool async) const
{
#ifdef AER_DEBUG
  DebugMsg(func.name());
#endif

  if(func.batch_enable() && enable_batch_ && async){
    if(chunk_.pos() == 0){   //only first chunk on device calculates all the chunks
      func.set_base_index(chunk_index_ << num_qubits_);
      chunk_.ExecuteSum2(pSum,func,chunk_.container()->num_chunks());
    }
  }
  else{
    func.set_base_index(chunk_index_ << num_qubits_);
    chunk_.ExecuteSum2(pSum,func,1);
  }

  if(!async)
    chunk_.synchronize();
}

/*******************************************************************************
 *
 * CONFIG SETTINGS
 *
 ******************************************************************************/

template <typename data_t>
void QubitVectorThrust<data_t>::set_omp_threads(int n) {
  if (n > 0)
    omp_threads_ = n;
}

template <typename data_t>
void QubitVectorThrust<data_t>::set_omp_threshold(int n) {
  if (n > 0)
    omp_threshold_ = n;
}

template <typename data_t>
void QubitVectorThrust<data_t>::set_json_chop_threshold(double threshold) {
  json_chop_threshold_ = threshold;
}


/*******************************************************************************
 *
 * MATRIX MULTIPLICATION
 *
 ******************************************************************************/
template <typename data_t>
class MatrixMult2x2 : public GateFuncBase<data_t>
{
protected:
  thrust::complex<double> m0,m1,m2,m3;
  int qubit;
  uint_t mask;
  uint_t offset0;

public:
  MatrixMult2x2(const cvector_t<double>& mat,int q)
  {
    qubit = q;
    m0 = mat[0];
    m1 = mat[1];
    m2 = mat[2];
    m3 = mat[3];

    mask = (1ull << qubit) - 1;

    offset0 = 1ull << qubit;
  }

  __host__ __device__ void operator()(const uint_t &i) const
  {
    uint_t i0,i1;
    thrust::complex<data_t> q0,q1;
    thrust::complex<data_t>* vec0;
    thrust::complex<data_t>* vec1;

    vec0 = this->data_;
    vec1 = vec0 + offset0;

    i1 = i & mask;
    i0 = (i - i1) << 1;
    i0 += i1;

    q0 = vec0[i0];
    q1 = vec1[i0];

    vec0[i0] = m0 * q0 + m2 * q1;
    vec1[i0] = m1 * q0 + m3 * q1;
  }
  const char* name(void)
  {
    return "mult2x2";
  }
};


template <typename data_t>
class MatrixMult4x4 : public GateFuncBase<data_t>
{
protected:
  thrust::complex<double> m00,m10,m20,m30;
  thrust::complex<double> m01,m11,m21,m31;
  thrust::complex<double> m02,m12,m22,m32;
  thrust::complex<double> m03,m13,m23,m33;
  uint_t mask0;
  uint_t mask1;
  uint_t offset0;
  uint_t offset1;

public:
  MatrixMult4x4(const cvector_t<double>& mat,int qubit0,int qubit1)
  {
    m00 = mat[0];
    m01 = mat[1];
    m02 = mat[2];
    m03 = mat[3];

    m10 = mat[4];
    m11 = mat[5];
    m12 = mat[6];
    m13 = mat[7];

    m20 = mat[8];
    m21 = mat[9];
    m22 = mat[10];
    m23 = mat[11];

    m30 = mat[12];
    m31 = mat[13];
    m32 = mat[14];
    m33 = mat[15];

    offset0 = 1ull << qubit0;
    offset1 = 1ull << qubit1;
    if(qubit0 < qubit1){
      mask0 = offset0 - 1;
      mask1 = offset1 - 1;
    }
    else{
      mask0 = offset1 - 1;
      mask1 = offset0 - 1;
    }
  }

  int qubits_count(void)
  {
    return 2;
  }
  __host__ __device__ void operator()(const uint_t &i) const
  {
    uint_t i0,i1,i2;
    thrust::complex<data_t>* vec0;
    thrust::complex<data_t>* vec1;
    thrust::complex<data_t>* vec2;
    thrust::complex<data_t>* vec3;
    thrust::complex<data_t> q0,q1,q2,q3;

    vec0 = this->data_;

    i0 = i & mask0;
    i2 = (i - i0) << 1;
    i1 = i2 & mask1;
    i2 = (i2 - i1) << 1;

    i0 = i0 + i1 + i2;

    vec1 = vec0 + offset0;
    vec2 = vec0 + offset1;
    vec3 = vec2 + offset0;

    q0 = vec0[i0];
    q1 = vec1[i0];
    q2 = vec2[i0];
    q3 = vec3[i0];

    vec0[i0] = m00 * q0 + m10 * q1 + m20 * q2 + m30 * q3;
    vec1[i0] = m01 * q0 + m11 * q1 + m21 * q2 + m31 * q3;
    vec2[i0] = m02 * q0 + m12 * q1 + m22 * q2 + m32 * q3;
    vec3[i0] = m03 * q0 + m13 * q1 + m23 * q2 + m33 * q3;
  }
  const char* name(void)
  {
    return "mult4x4";
  }
};

template <typename data_t>
class MatrixMult8x8 : public GateFuncBase<data_t>
{
protected:
  uint_t offset0;
  uint_t offset1;
  uint_t offset2;
  uint_t mask0;
  uint_t mask1;
  uint_t mask2;

public:
  MatrixMult8x8(const reg_t &qubit,const reg_t &qubit_ordered)
  {
    offset0 = (1ull << qubit[0]);
    offset1 = (1ull << qubit[1]);
    offset2 = (1ull << qubit[2]);

    mask0 = (1ull << qubit_ordered[0]) - 1;
    mask1 = (1ull << qubit_ordered[1]) - 1;
    mask2 = (1ull << qubit_ordered[2]) - 1;
  }

  int qubits_count(void)
  {
    return 3;
  }

  __host__ __device__ void operator()(const uint_t &i) const
  {
    uint_t i0,i1,i2,i3;
    thrust::complex<data_t>* vec;
    thrust::complex<data_t> q0,q1,q2,q3,q4,q5,q6,q7;
    thrust::complex<double> m0,m1,m2,m3,m4,m5,m6,m7;
    thrust::complex<double>* pMat;

    vec = this->data_;
    pMat = this->matrix_;

    i0 = i & mask0;
    i3 = (i - i0) << 1;
    i1 = i3 & mask1;
    i3 = (i3 - i1) << 1;
    i2 = i3 & mask2;
    i3 = (i3 - i2) << 1;

    i0 = i0 + i1 + i2 + i3;

    q0 = vec[i0];
    q1 = vec[i0 + offset0];
    q2 = vec[i0 + offset1];
    q3 = vec[i0 + offset1 + offset0];
    q4 = vec[i0 + offset2];
    q5 = vec[i0 + offset2 + offset0];
    q6 = vec[i0 + offset2 + offset1];
    q7 = vec[i0 + offset2 + offset1 + offset0];

    m0 = pMat[0];
    m1 = pMat[8];
    m2 = pMat[16];
    m3 = pMat[24];
    m4 = pMat[32];
    m5 = pMat[40];
    m6 = pMat[48];
    m7 = pMat[56];

    vec[i0] = m0 * q0 + m1 * q1 + m2 * q2 + m3 * q3 + m4 * q4 + m5 * q5 + m6 * q6 + m7 * q7;

    m0 = pMat[1];
    m1 = pMat[9];
    m2 = pMat[17];
    m3 = pMat[25];
    m4 = pMat[33];
    m5 = pMat[41];
    m6 = pMat[49];
    m7 = pMat[57];

    vec[i0 + offset0] = m0 * q0 + m1 * q1 + m2 * q2 + m3 * q3 + m4 * q4 + m5 * q5 + m6 * q6 + m7 * q7;

    m0 = pMat[2];
    m1 = pMat[10];
    m2 = pMat[18];
    m3 = pMat[26];
    m4 = pMat[34];
    m5 = pMat[42];
    m6 = pMat[50];
    m7 = pMat[58];

    vec[i0 + offset1] = m0 * q0 + m1 * q1 + m2 * q2 + m3 * q3 + m4 * q4 + m5 * q5 + m6 * q6 + m7 * q7;

    m0 = pMat[3];
    m1 = pMat[11];
    m2 = pMat[19];
    m3 = pMat[27];
    m4 = pMat[35];
    m5 = pMat[43];
    m6 = pMat[51];
    m7 = pMat[59];

    vec[i0 + offset1 + offset0] = m0 * q0 + m1 * q1 + m2 * q2 + m3 * q3 + m4 * q4 + m5 * q5 + m6 * q6 + m7 * q7;

    m0 = pMat[4];
    m1 = pMat[12];
    m2 = pMat[20];
    m3 = pMat[28];
    m4 = pMat[36];
    m5 = pMat[44];
    m6 = pMat[52];
    m7 = pMat[60];

    vec[i0 + offset2] = m0 * q0 + m1 * q1 + m2 * q2 + m3 * q3 + m4 * q4 + m5 * q5 + m6 * q6 + m7 * q7;

    m0 = pMat[5];
    m1 = pMat[13];
    m2 = pMat[21];
    m3 = pMat[29];
    m4 = pMat[37];
    m5 = pMat[45];
    m6 = pMat[53];
    m7 = pMat[61];

    vec[i0 + offset2 + offset0] = m0 * q0 + m1 * q1 + m2 * q2 + m3 * q3 + m4 * q4 + m5 * q5 + m6 * q6 + m7 * q7;

    m0 = pMat[6];
    m1 = pMat[14];
    m2 = pMat[22];
    m3 = pMat[30];
    m4 = pMat[38];
    m5 = pMat[46];
    m6 = pMat[54];
    m7 = pMat[62];

    vec[i0 + offset2 + offset1] = m0 * q0 + m1 * q1 + m2 * q2 + m3 * q3 + m4 * q4 + m5 * q5 + m6 * q6 + m7 * q7;

    m0 = pMat[7];
    m1 = pMat[15];
    m2 = pMat[23];
    m3 = pMat[31];
    m4 = pMat[39];
    m5 = pMat[47];
    m6 = pMat[55];
    m7 = pMat[63];

    vec[i0 + offset2 + offset1 + offset0] = m0 * q0 + m1 * q1 + m2 * q2 + m3 * q3 + m4 * q4 + m5 * q5 + m6 * q6 + m7 * q7;
  }
  const char* name(void)
  {
    return "mult8x8";
  }
};

template <typename data_t>
class MatrixMult16x16 : public GateFuncBase<data_t>
{
protected:
  uint_t offset0;
  uint_t offset1;
  uint_t offset2;
  uint_t offset3;
  uint_t mask0;
  uint_t mask1;
  uint_t mask2;
  uint_t mask3;
public:
  MatrixMult16x16(const reg_t &qubit,const reg_t &qubit_ordered)
  {
    offset0 = (1ull << qubit[0]);
    offset1 = (1ull << qubit[1]);
    offset2 = (1ull << qubit[2]);
    offset3 = (1ull << qubit[3]);

    mask0 = (1ull << qubit_ordered[0]) - 1;
    mask1 = (1ull << qubit_ordered[1]) - 1;
    mask2 = (1ull << qubit_ordered[2]) - 1;
    mask3 = (1ull << qubit_ordered[3]) - 1;
  }

  int qubits_count(void)
  {
    return 4;
  }

  __host__ __device__ void operator()(const uint_t &i) const
  {
    uint_t i0,i1,i2,i3,i4,offset,f0,f1,f2;
    thrust::complex<data_t>* vec;
    thrust::complex<data_t> q0,q1,q2,q3,q4,q5,q6,q7;
    thrust::complex<data_t> q8,q9,q10,q11,q12,q13,q14,q15;
    thrust::complex<double> r;
    thrust::complex<double>* pMat;
    int j;

    vec = this->data_;
    pMat = this->matrix_;

    i0 = i & mask0;
    i4 = (i - i0) << 1;
    i1 = i4 & mask1;
    i4 = (i4 - i1) << 1;
    i2 = i4 & mask2;
    i4 = (i4 - i2) << 1;
    i3 = i4 & mask3;
    i4 = (i4 - i3) << 1;

    i0 = i0 + i1 + i2 + i3 + i4;

    q0 = vec[i0];
    q1 = vec[i0 + offset0];
    q2 = vec[i0 + offset1];
    q3 = vec[i0 + offset1 + offset0];
    q4 = vec[i0 + offset2];
    q5 = vec[i0 + offset2 + offset0];
    q6 = vec[i0 + offset2 + offset1];
    q7 = vec[i0 + offset2 + offset1 + offset0];
    q8 = vec[i0 + offset3];
    q9 = vec[i0 + offset3 + offset0];
    q10 = vec[i0 + offset3 + offset1];
    q11 = vec[i0 + offset3 + offset1 + offset0];
    q12 = vec[i0 + offset3 + offset2];
    q13 = vec[i0 + offset3 + offset2 + offset0];
    q14 = vec[i0 + offset3 + offset2 + offset1];
    q15 = vec[i0 + offset3 + offset2 + offset1 + offset0];

    offset = 0;
    f0 = 0;
    f1 = 0;
    f2 = 0;
    for(j=0;j<16;j++){
      r = pMat[0+j]*q0;
      r += pMat[16+j]*q1;
      r += pMat[32+j]*q2;
      r += pMat[48+j]*q3;
      r += pMat[64+j]*q4;
      r += pMat[80+j]*q5;
      r += pMat[96+j]*q6;
      r += pMat[112+j]*q7;
      r += pMat[128+j]*q8;
      r += pMat[144+j]*q9;
      r += pMat[160+j]*q10;
      r += pMat[176+j]*q11;
      r += pMat[192+j]*q12;
      r += pMat[208+j]*q13;
      r += pMat[224+j]*q14;
      r += pMat[240+j]*q15;

      offset = offset3 * (((uint_t)j >> 3) & 1) + 
               offset2 * (((uint_t)j >> 2) & 1) + 
               offset1 * (((uint_t)j >> 1) & 1) + 
               offset0 *  ((uint_t)j & 1);

      vec[i0 + offset] = r;
    }
  }
  const char* name(void)
  {
    return "mult16x16";
  }
};

template <typename data_t>
class MatrixMultNxN : public GateFuncWithCache<data_t>
{
protected:
public:
  MatrixMultNxN(uint_t nq) : GateFuncWithCache<data_t>(nq)
  {
    ;
  }

  __host__ __device__ void run_with_cache(uint_t _tid,uint_t _idx,thrust::complex<data_t>* _cache) const
  {
    uint_t j,threadID;
    thrust::complex<data_t> q,r;
    thrust::complex<double> m;
    uint_t mat_size,irow;
    thrust::complex<data_t>* vec;
    thrust::complex<double>* pMat;

    vec = this->data_;
    pMat = this->matrix_;

    mat_size = 1ull << this->nqubits_;
    irow = _tid & (mat_size - 1);

    r = 0.0;
    for(j=0;j<mat_size;j++){
      m = pMat[irow + mat_size*j];
      q = _cache[(_tid & 1023) - irow + j];

      r += m*q;
    }

    vec[_idx] = r;
  }

  const char* name(void)
  {
    return "multNxN";
  }

};

//in-place NxN matrix multiplication using LU factorization
template <typename data_t>
class MatrixMultNxN_LU : public GateFuncBase<data_t>
{
protected:
  int nqubits;
  uint_t matSize;
  int nswap;
public:
  MatrixMultNxN_LU(const cvector_t<double>& mat,const reg_t &qb,cvector_t<double>& matLU,reg_t& params)
  {
    uint_t i,j,k,imax;
    std::complex<double> c0,c1;
    double d,dmax;
    uint_t* pSwap;

    nqubits = qb.size();
    matSize = 1ull << nqubits;

    matLU = mat;
    params.resize(nqubits + matSize*2);

    for(k=0;k<nqubits;k++){
      params[k] = qb[k];
    }

    //LU factorization of input matrix
    for(i=0;i<matSize;i++){
      params[nqubits + i] = i;  //init pivot
    }
    for(i=0;i<matSize;i++){
      imax = i;
      dmax = std::abs(matLU[(i << nqubits) + params[nqubits + i]]);
      for(j=i+1;j<matSize;j++){
        d = std::abs(matLU[(i << nqubits) + params[nqubits + j]]);
        if(d > dmax){
          dmax = d;
          imax = j;
        }
      }
      if(imax != i){
        j = params[nqubits + imax];
        params[nqubits + imax] = params[nqubits + i];
        params[nqubits + i] = j;
      }

      if(dmax != 0){
        c0 = matLU[(i << nqubits) + params[nqubits + i]];

        for(j=i+1;j<matSize;j++){
          c1 = matLU[(i << nqubits) + params[nqubits + j]]/c0;

          for(k=i+1;k<matSize;k++){
            matLU[(k << nqubits) + params[nqubits + j]] -= c1*matLU[(k << nqubits) + params[nqubits + i]];
          }
          matLU[(i << nqubits) + params[nqubits + j]] = c1;
        }
      }
    }

    //making table for swapping pivotted result
    pSwap = new uint_t[matSize];
    nswap = 0;
    for(i=0;i<matSize;i++){
      pSwap[i] = params[nqubits + i];
    }
    i = 0;
    while(i<matSize){
      if(pSwap[i] != i){
        params[nqubits + matSize + nswap++] = i;
        j = pSwap[i];
        params[nqubits + matSize + nswap++] = j;
        k = pSwap[j];
        pSwap[j] = j;
        while(i != k){
          j = k;
          params[nqubits + matSize + nswap++] = k;
          k = pSwap[j];
          pSwap[j] = j;
        }
        pSwap[i] = i;
      }
      i++;
    }
    delete[] pSwap;
  }

  int qubits_count(void)
  {
    return nqubits;
  }

  __host__ __device__ void operator()(const uint_t &i) const
  {
    thrust::complex<data_t> q,qt;
    thrust::complex<double> m;
    thrust::complex<double> r;
    uint_t j,k,l,iq;
    uint_t ii,idx,t;
    uint_t mask,offset_j,offset_k;
    thrust::complex<data_t>* vec;
    thrust::complex<double>* pMat;
    uint_t* qubits;
    uint_t* pivot;
    uint_t* table;

    vec = this->data_;
    pMat = this->matrix_;
    qubits = this->params_;

    pivot = qubits + nqubits;
    table = pivot + matSize;

    idx = 0;
    ii = i;
    for(j=0;j<nqubits;j++){
      mask = (1ull << qubits[j]) - 1;

      t = ii & mask;
      idx += t;
      ii = (ii - t) << 1;
    }
    idx += ii;

    //mult U
    for(j=0;j<matSize;j++){
      r = 0.0;
      for(k=j;k<matSize;k++){
        l = (pivot[j] + (k << nqubits));
        m = pMat[l];

        offset_k = 0;
        for(iq=0;iq<nqubits;iq++){
          if(((k >> iq) & 1) != 0)
            offset_k += (1ull << qubits[iq]);
        }
        q = vec[offset_k+idx];

        r += m*q;
      }
      offset_j = 0;
      for(iq=0;iq<nqubits;iq++){
        if(((j >> iq) & 1) != 0)
          offset_j += (1ull << qubits[iq]);
      }
      vec[offset_j+idx] = r;
    }

    //mult L
    for(j=matSize-1;j>0;j--){
      offset_j = 0;
      for(iq=0;iq<nqubits;iq++){
        if(((j >> iq) & 1) != 0)
          offset_j += (1ull << qubits[iq]);
      }
      r = vec[offset_j+idx];

      for(k=0;k<j;k++){
        l = (pivot[j] + (k << nqubits));
        m = pMat[l];

        offset_k = 0;
        for(iq=0;iq<nqubits;iq++){
          if(((k >> iq) & 1) != 0)
            offset_k += (1ull << qubits[iq]);
        }
        q = vec[offset_k+idx];

        r += m*q;
      }
      offset_j = 0;
      for(iq=0;iq<nqubits;iq++){
        if(((j >> iq) & 1) != 0)
          offset_j += (1ull << qubits[iq]);
      }
      vec[offset_j+idx] = r;
    }

    //swap results
    if(nswap > 0){
      offset_j = 0;
      for(iq=0;iq<nqubits;iq++){
        if(((table[0] >> iq) & 1) != 0)
          offset_j += (1ull << qubits[iq]);
      }
      q = vec[offset_j+idx];
      k = pivot[table[0]];
      for(j=1;j<nswap;j++){
        offset_j = 0;
        for(iq=0;iq<nqubits;iq++){
          if(((table[j] >> iq) & 1) != 0)
            offset_j += (1ull << qubits[iq]);
        }
        qt = vec[offset_j+idx];

        offset_k = 0;
        for(iq=0;iq<nqubits;iq++){
          if(((k >> iq) & 1) != 0)
            offset_k += (1ull << qubits[iq]);
        }
        vec[offset_k+idx] = q;
        q = qt;
        k = pivot[table[j]];
      }
      offset_k = 0;
      for(iq=0;iq<nqubits;iq++){
        if(((k >> iq) & 1) != 0)
          offset_k += (1ull << qubits[iq]);
      }
      vec[offset_k+idx] = q;
    }
  }
  const char* name(void)
  {
    return "multNxN";
  }
};



template <typename data_t>
void QubitVectorThrust<data_t>::apply_matrix(const reg_t &qubits,
                                       const cvector_t<double> &mat)
{
  if(enable_batch_ && chunk_.pos() != 0)
    return;   //first chunk execute all in batch

  const size_t N = qubits.size();
  auto qubits_sorted = qubits;
  std::sort(qubits_sorted.begin(), qubits_sorted.end());

  if(N == 1){
    if(register_blocking_){
      chunk_.queue_blocked_gate('u',qubits[0],0,&mat[0]);
    }
    else{
      apply_function(MatrixMult2x2<data_t>(mat,qubits[0]));
    }
  }
  else if(N == 2){
    apply_function(MatrixMult4x4<data_t>(mat,qubits[0],qubits[1]));
  }
  else if(N <= 10){
    int i;
    for(i=0;i<N;i++){
      qubits_sorted.push_back(qubits[i]);
    }

    chunk_.StoreMatrix(mat);
    chunk_.StoreUintParams(qubits_sorted);
    apply_function(MatrixMultNxN<data_t>(N));
  }
  else{
    cvector_t<double> matLU;
    reg_t params;
    MatrixMultNxN_LU<data_t> f(mat,qubits_sorted,matLU,params);

    chunk_.StoreMatrix(matLU);
    chunk_.StoreUintParams(params);

    apply_function(f);
  }

}

template <typename data_t>
void QubitVectorThrust<data_t>::apply_multiplexer(const reg_t &control_qubits,
                                            const reg_t &target_qubits,
                                            const cvector_t<double>  &mat)
{
  const size_t control_count = control_qubits.size();
  const size_t target_count  = target_qubits.size();
  const uint_t DIM = 1ull << (target_count+control_count);
  const uint_t columns = 1ull << target_count;
  const uint_t blocks = 1ull << control_count;

  auto qubits = target_qubits;
  for (const auto &q : control_qubits) {qubits.push_back(q);}
  size_t N = qubits.size();

  cvector_t<double> matMP(DIM*DIM,0.0);
  uint_t b,i,j;

  //make DIMxDIM matrix
  for(b = 0; b < blocks; b++){
    for(i = 0; i < columns; i++){
      for(j = 0; j < columns; j++){
        matMP[(i+b*columns) + DIM*(b*columns+j)] += mat[i+b*columns + DIM * j];
      }
    }
  }

#ifdef AER_DEBUG
  DebugMsg("apply_multiplexer",control_qubits);
  DebugMsg("                 ",target_qubits);
#endif

  apply_matrix(qubits,matMP);
}

template <typename data_t>
class DiagonalMult2x2 : public GateFuncBase<data_t>
{
protected:
  thrust::complex<double> m0,m1;
  int qubit;
public:

  DiagonalMult2x2(const cvector_t<double>& mat,int q)
  {
    qubit = q;
    m0 = mat[0];
    m1 = mat[1];
  }

  bool is_diagonal(void)
  {
    return true;
  }

  __host__ __device__ void operator()(const uint_t &i) const
  {
    thrust::complex<data_t> q;
    thrust::complex<data_t>* vec;
    thrust::complex<double> m;
    uint_t gid;

    vec = this->data_;
    gid = this->base_index_;

    q = vec[i];
    if((((i + gid) >> qubit) & 1) == 0){
      m = m0;
    }
    else{
      m = m1;
    }

    vec[i] = m * q;
  }
  const char* name(void)
  {
    return "diagonal_mult2x2";
  }
};

template <typename data_t>
class DiagonalMult4x4 : public GateFuncBase<data_t>
{
protected:
  thrust::complex<double> m0,m1,m2,m3;
  int qubit0;
  int qubit1;
public:

  DiagonalMult4x4(const cvector_t<double>& mat,int q0,int q1)
  {
    qubit0 = q0;
    qubit1 = q1;
    m0 = mat[0];
    m1 = mat[1];
    m2 = mat[2];
    m3 = mat[3];
  }

  bool is_diagonal(void)
  {
    return true;
  }
  int qubits_count(void)
  {
    return 2;
  }

  __host__ __device__ void operator()(const uint_t &i) const
  {
    thrust::complex<data_t> q;
    thrust::complex<data_t>* vec;
    thrust::complex<double> m;
    uint_t gid;

    vec = this->data_;
    gid = this->base_index_;

    q = vec[i];
    if((((i+gid) >> qubit1) & 1) == 0){
      if((((i+gid) >> qubit0) & 1) == 0){
        m = m0;
      }
      else{
        m = m1;
      }
    }
    else{
      if((((i+gid) >> qubit0) & 1) == 0){
        m = m2;
      }
      else{
        m = m3;
      }
    }

    vec[i] = m * q;
  }
  const char* name(void)
  {
    return "diagonal_mult4x4";
  }
};

template <typename data_t>
class DiagonalMultNxN : public GateFuncBase<data_t>
{
protected:
  int nqubits;
public:
  DiagonalMultNxN(const reg_t &qb)
  {
    nqubits = qb.size();
  }

  bool is_diagonal(void)
  {
    return true;
  }
  int qubits_count(void)
  {
    return nqubits;
  }

  __host__ __device__ void operator()(const uint_t &i) const
  {
    uint_t j,im;
    thrust::complex<data_t>* vec;
    thrust::complex<data_t> q;
    thrust::complex<double> m;
    thrust::complex<double>* pMat;
    uint_t* qubits;
    uint_t gid;

    vec = this->data_;
    gid = this->base_index_;

    pMat = this->matrix_;
    qubits = this->params_;

    im = 0;
    for(j=0;j<nqubits;j++){
      if((((i + gid) >> qubits[j]) & 1) != 0){
        im += (1 << j);
      }
    }

    q = vec[i];
    m = pMat[im];

    vec[i] = m * q;
  }
  const char* name(void)
  {
    return "diagonal_multNxN";
  }
};

template <typename data_t>
void QubitVectorThrust<data_t>::apply_diagonal_matrix(const reg_t &qubits,
                                                const cvector_t<double> &diag)
{
  if(enable_batch_ && chunk_.pos() != 0)
    return;   //first chunk execute all in batch

  const int_t N = qubits.size();

  if(N == 1){
    if(register_blocking_){
      chunk_.queue_blocked_gate('d',qubits[0],0,&diag[0]);
    }
    else{
      apply_function(DiagonalMult2x2<data_t>(diag,qubits[0]));
    }
  }
  else if(N == 2){
    apply_function(DiagonalMult4x4<data_t>(diag,qubits[0],qubits[1]));
  }
  else{
    chunk_.StoreMatrix(diag);
    chunk_.StoreUintParams(qubits);

    apply_function(DiagonalMultNxN<data_t>(qubits));
  }
}


template <typename data_t>
class Permutation : public GateFuncBase<data_t>
{
protected:
  int nqubits;
  int npairs;

public:
  Permutation(const reg_t& qubits_sorted,const reg_t& qubits,const std::vector<std::pair<uint_t, uint_t>> &pairs,reg_t& params)
  {
    uint_t j,k;
    uint_t offset0,offset1;

    nqubits = qubits.size();
    npairs = pairs.size();

    params.resize(nqubits + npairs*2);

    for(j=0;j<nqubits;j++){ //save masks
      params[j] = (1ull << qubits_sorted[j]) - 1;
    }
    //make offset for pairs
    for(j=0;j<npairs;j++){
      offset0 = 0;
      offset1 = 0;
      for(k=0;k<nqubits;k++){
        if(((pairs[j].first >> k) & 1) != 0){
          offset0 += (1ull << qubits[k]);
        }
        if(((pairs[j].second >> k) & 1) != 0){
          offset1 += (1ull << qubits[k]);
        }
      }
      params[nqubits + j*2  ] = offset0;
      params[nqubits + j*2+1] = offset1;
    }
  }
  int qubits_count(void)
  {
    return nqubits;
  }

  __host__ __device__ void operator()(const uint_t &i) const
  {
    thrust::complex<data_t>* vec;
    thrust::complex<data_t> q0;
    thrust::complex<data_t> q1;
    uint_t j;
    uint_t ii,idx,t;
    uint_t* mask;
    uint_t* pairs;

    vec = this->data_;
    mask = this->params_;
    pairs = mask + nqubits;

    idx = 0;
    ii = i;
    for(j=0;j<nqubits;j++){
      t = ii & mask[j];
      idx += t;
      ii = (ii - t) << 1;
    }
    idx += ii;

    for(j=0;j<npairs;j++){
      q0 = vec[idx + pairs[j*2]];
      q1 = vec[idx + pairs[j*2+1]];

      vec[idx + pairs[j*2]]   = q1;
      vec[idx + pairs[j*2+1]] = q0;
    }
  }
  const char* name(void)
  {
    return "Permutation";
  }
};


template <typename data_t>
void QubitVectorThrust<data_t>::apply_permutation_matrix(const reg_t& qubits,
             const std::vector<std::pair<uint_t, uint_t>> &pairs)
{
  const size_t N = qubits.size();
  auto qubits_sorted = qubits;
  std::sort(qubits_sorted.begin(), qubits_sorted.end());

  reg_t params;
  Permutation<data_t> f(qubits_sorted,qubits,pairs,params);
  chunk_.StoreUintParams(params);

  apply_function(f);
}


/*******************************************************************************
 *
 * APPLY OPTIMIZED GATES
 *
 ******************************************************************************/

//------------------------------------------------------------------------------
// Multi-controlled gates
//------------------------------------------------------------------------------

template <typename data_t>
class CX_func : public GateFuncBase<data_t>
{
protected:
  uint_t offset;
  uint_t mask;
  uint_t cmask;
  int nqubits;
  int qubit_t;
public:

  CX_func(const reg_t &qubits)
  {
    int i;
    nqubits = qubits.size();

    qubit_t = qubits[nqubits-1];
    offset = 1ull << qubit_t;
    mask = offset - 1;

    cmask = 0;
    for(i=0;i<nqubits-1;i++){
      cmask |= (1ull << qubits[i]);
    }
  }

  int qubits_count(void)
  {
    return nqubits;
  }
  int num_control_bits(void)
  {
    return nqubits - 1;
  }

  __host__ __device__ void operator()(const uint_t &i) const
  {
    uint_t i0,i1;
    thrust::complex<data_t> q0,q1;
    thrust::complex<data_t>* vec0;
    thrust::complex<data_t>* vec1;

    vec0 = this->data_;
    vec1 = vec0 + offset;

    i1 = i & mask;
    i0 = (i - i1) << 1;
    i0 += i1;

    if((i0 & cmask) == cmask){
      q0 = vec0[i0];
      q1 = vec1[i0];

      vec0[i0] = q1;
      vec1[i0] = q0;
    }
  }
  const char* name(void)
  {
    return "CX";
  }
};

template <typename data_t>
void QubitVectorThrust<data_t>::apply_mcx(const reg_t &qubits) 
{
  if(enable_batch_ && chunk_.pos() != 0)
    return;   //first chunk execute all in batch

  if(register_blocking_){
    int i;
    uint_t mask = 0;
    for(i=0;i<qubits.size()-1;i++){
      mask |= (1ull << qubits[i]);
    }
    chunk_.queue_blocked_gate('x',qubits[qubits.size()-1],mask);
  }
  else{
    apply_function(CX_func<data_t>(qubits));
  }
}


template <typename data_t>
class CY_func : public GateFuncBase<data_t>
{
protected:
  uint_t mask;
  uint_t cmask;
  uint_t offset;
  int nqubits;
  int qubit_t;
public:
  CY_func(const reg_t &qubits)
  {
    int i;
    nqubits = qubits.size();

    qubit_t = qubits[nqubits-1];
    offset = (1ull << qubit_t);
    mask = (1ull << qubit_t) - 1;

    cmask = 0;
    for(i=0;i<nqubits-1;i++){
      cmask |= (1ull << qubits[i]);
    }
  }

  int qubits_count(void)
  {
    return nqubits;
  }
  int num_control_bits(void)
  {
    return nqubits - 1;
  }

  __host__ __device__ void operator()(const uint_t &i) const
  {
    uint_t i0,i1;
    thrust::complex<data_t> q0,q1;
    thrust::complex<data_t>* vec0;
    thrust::complex<data_t>* vec1;

    vec0 = this->data_;

    vec1 = vec0 + offset;

    i1 = i & mask;
    i0 = (i - i1) << 1;
    i0 += i1;

    if((i0 & cmask) == cmask){
      q0 = vec0[i0];
      q1 = vec1[i0];

      vec0[i0] = thrust::complex<data_t>(q1.imag(),-q1.real());
      vec1[i0] = thrust::complex<data_t>(-q0.imag(),q0.real());
    }
  }
  const char* name(void)
  {
    return "CY";
  }
};

template <typename data_t>
void QubitVectorThrust<data_t>::apply_mcy(const reg_t &qubits) 
{
  if(enable_batch_ && chunk_.pos() != 0)
    return;   //first chunk execute all in batch

  if(register_blocking_){
    int i;
    uint_t mask = 0;
    for(i=0;i<qubits.size()-1;i++){
      mask |= (1ull << qubits[i]);
    }
    chunk_.queue_blocked_gate('y',qubits[qubits.size()-1],mask);
  }
  else{
    apply_function(CY_func<data_t>(qubits));
  }
}

template <typename data_t>
class CSwap_func : public GateFuncBase<data_t>
{
protected:
  uint_t mask0;
  uint_t mask1;
  uint_t cmask;
  int nqubits;
  int qubit_t0;
  int qubit_t1;
  uint_t offset1;
  uint_t offset2;
public:

  CSwap_func(const reg_t &qubits)
  {
    int i;
    nqubits = qubits.size();

    if(qubits[nqubits-2] < qubits[nqubits-1]){
      qubit_t0 = qubits[nqubits-2];
      qubit_t1 = qubits[nqubits-1];
    }
    else{
      qubit_t1 = qubits[nqubits-2];
      qubit_t0 = qubits[nqubits-1];
    }
    mask0 = (1ull << qubit_t0) - 1;
    mask1 = (1ull << qubit_t1) - 1;

    offset1 = 1ull << qubit_t0;
    offset2 = 1ull << qubit_t1;

    cmask = 0;
    for(i=0;i<nqubits-2;i++){
      cmask |= (1ull << qubits[i]);
    }
  }

  int qubits_count(void)
  {
    return nqubits;
  }
  int num_control_bits(void)
  {
    return nqubits - 2;
  }

  __host__ __device__ void operator()(const uint_t &i) const
  {
    uint_t i0,i1,i2;
    thrust::complex<data_t> q1,q2;
    thrust::complex<data_t>* vec1;
    thrust::complex<data_t>* vec2;

    vec1 = this->data_;

    vec2 = vec1 + offset2;
    vec1 = vec1 + offset1;

    i0 = i & mask0;
    i2 = (i - i0) << 1;
    i1 = i2 & mask1;
    i2 = (i2 - i1) << 1;

    i0 = i0 + i1 + i2;

    if((i0 & cmask) == cmask){
      q1 = vec1[i0];
      q2 = vec2[i0];
      vec1[i0] = q2;
      vec2[i0] = q1;
    }
  }
  const char* name(void)
  {
    return "CSWAP";
  }
};

template <typename data_t>
void QubitVectorThrust<data_t>::apply_mcswap(const reg_t &qubits)
{
  apply_function(CSwap_func<data_t>(qubits));
}


//swap operator between chunks
template <typename data_t>
class CSwapChunk_func : public GateFuncBase<data_t>
{
protected:
  uint_t mask;
  int qubit_t;
  bool write_back_;
  thrust::complex<data_t>* vec0;
  thrust::complex<data_t>* vec1;
public:

  CSwapChunk_func(const reg_t &qubits,thrust::complex<data_t>* pVec0,thrust::complex<data_t>* pVec1,bool wb)
  {
    int i;
    int nqubits;
    nqubits = qubits.size();

    if(qubits[nqubits-2] < qubits[nqubits-1]){
      qubit_t = qubits[nqubits-2];
    }
    else{
      qubit_t = qubits[nqubits-1];
    }
    mask = (1ull << qubit_t) - 1;

    vec0 = pVec0;
    vec1 = pVec1;

    write_back_ = wb;
  }

  uint_t size(int num_qubits)
  {
    return (1ull << (num_qubits - 1));
  }
  int num_control_bits(void)
  {
    //return 1 to claculate "size = 1ull << (num_qubits_ -1)" in apply_function
    return 1;
  }
  bool batch_enable(void)
  {
    return false;
  }

  __host__ __device__  void operator()(const uint_t &i) const
  {
    uint_t i0,i1;
    thrust::complex<data_t> q0,q1;

    i0 = i & mask;
    i1 = (i - i0) << 1;
    i0 += i1;

    q0 = vec0[i0];
    q1 = vec1[i0];
    vec0[i0] = q1;
    if(write_back_)
      vec1[i0] = q0;
  }
  const char* name(void)
  {
    return "Chunk SWAP";
  }
};


template <typename data_t>
void QubitVectorThrust<data_t>::apply_chunk_swap(const reg_t &qubits, QubitVectorThrust<data_t> &src, bool write_back)
{
  int q0,q1,t;

  q0 = qubits[qubits.size() - 2];
  q1 = qubits[qubits.size() - 1];

  if(q0 > q1){
    t = q0;
    q0 = q1;
    q1 = t;
  }


  if(q0 >= num_qubits_){  //exchange whole of chunk each other
#ifdef AER_DEBUG
    DebugMsg("SWAP chunks",qubits);
#endif
    if(write_back){
      chunk_.Swap(src.chunk_);
    }
    else{
      chunk_.CopyIn(src.chunk_);
    }
  }
  else{
    thrust::complex<data_t>* pChunk0;
    thrust::complex<data_t>* pChunk1;
    Chunk<data_t> bufferChunk;
    bool exec_on_src = false;

    if(chunk_.device() >= 0){
      if(chunk_.container()->peer_access(src.chunk_.device())){
        pChunk1 = src.chunk_.pointer();
      }
      else{
        do{
          chunk_manager_->MapBufferChunk(bufferChunk,chunk_.place());
        }while(!bufferChunk.is_mapped());
        bufferChunk.CopyIn(src.chunk_);
        pChunk1 = bufferChunk.pointer();
      }
      pChunk0 = chunk_.pointer();
    }
    else{
      if(src.chunk_.device() >= 0){
        do{
          chunk_manager_->MapBufferChunk(bufferChunk,src.chunk_.place());
        }while(!bufferChunk.is_mapped());
        bufferChunk.CopyIn(chunk_);
        pChunk0 = bufferChunk.pointer();
        pChunk1 = src.chunk_.pointer();
        exec_on_src = true;
      }
      else{
        pChunk1 = src.chunk_.pointer();
        pChunk0 = chunk_.pointer();
      }
    }

    if(chunk_index_ < src.chunk_index_)
      pChunk0 += (1ull << q0);
    else
      pChunk1 += (1ull << q0);

#ifdef AER_DEBUG
    DebugMsg("chunk swap",qubits);
#endif
    if(exec_on_src){
      src.chunk_.Execute(CSwapChunk_func<data_t>(qubits,pChunk0,pChunk1,true),1 );
      src.chunk_.synchronize();    //should be synchronized here
      if(bufferChunk.is_mapped())
        bufferChunk.CopyOut(chunk_);
    }
    else{
      chunk_.Execute(CSwapChunk_func<data_t>(qubits,pChunk0,pChunk1,true),1 );
      chunk_.synchronize();    //should be synchronized here
      if(bufferChunk.is_mapped())
        bufferChunk.CopyOut(src.chunk_);
    }
    if(bufferChunk.is_mapped())
      chunk_manager_->UnmapBufferChunk(bufferChunk);
  }

}

template <typename data_t>
void QubitVectorThrust<data_t>::apply_chunk_swap(const reg_t &qubits, uint_t remote_chunk_index)
{
  int q0,q1,t;

  q0 = qubits[qubits.size() - 2];
  q1 = qubits[qubits.size() - 1];

  if(q0 > q1){
    t = q0;
    q0 = q1;
    q1 = t;
  }

  if(q0 >= num_qubits_){  //exchange whole of chunk each other
#ifdef AER_DEBUG
    DebugMsg("SWAP chunks between process",qubits);
#endif
    chunk_.CopyIn(recv_chunk_);
  }
  else{
    thrust::complex<data_t>* pLocal;
    thrust::complex<data_t>* pRemote;
    Chunk<data_t> buffer;

#ifdef AER_DISABLE_GDR
    if(chunk_.device() >= 0){    //if there is no GPUDirectRDMA support, copy chunk from CPU
      chunk_manager_->MapBufferChunk(buffer,chunk_.place());
      buffer.CopyIn(recv_chunk_);
      pRemote = buffer.pointer();
    }
    else{
      pRemote = recv_chunk_.pointer();
    }
#else
    pRemote = recv_chunk_.pointer();
#endif
    pLocal = chunk_.pointer();

    if(chunk_index_ < remote_chunk_index)
      pLocal += (1ull << q0);
    else
      pRemote += (1ull << q0);

#ifdef AER_DEBUG
    DebugMsg("chunk swap (process)",qubits);
#endif

    chunk_.Execute(CSwapChunk_func<data_t>(qubits,pLocal,pRemote,false),1);
    chunk_.synchronize();    //should be synchronized here

    if(buffer.is_mapped()){
      chunk_manager_->UnmapBufferChunk(buffer);
    }
  }

  release_recv_buffer();

#ifdef AER_DISABLE_GDR
  release_send_buffer();
#endif
}

template <typename data_t>
class phase_func : public GateFuncBase<data_t> 
{
protected:
  thrust::complex<double> phase;
  uint_t mask;
  int nqubits;
public:
  phase_func(const reg_t &qubits,thrust::complex<double> p)
  {
    int i;
    nqubits = qubits.size();
    phase = p;

    mask = 0;
    for(i=0;i<nqubits;i++){
      mask |= (1ull << qubits[i]);
    }
  }
  bool is_diagonal(void)
  {
    return true;
  }

  __host__ __device__ void operator()(const uint_t &i) const
  {
    uint_t gid;
    thrust::complex<data_t>* vec;
    thrust::complex<data_t> q0;

    vec = this->data_;
    gid = this->base_index_;

    if(((i+gid) & mask) == mask){
      q0 = vec[i];
      vec[i] = q0 * phase;
    }
  }
  const char* name(void)
  {
    return "phase";
  }
};

template <typename data_t>
void QubitVectorThrust<data_t>::apply_mcphase(const reg_t &qubits, const std::complex<double> phase)
{
  if(enable_batch_ && chunk_.pos() != 0)
    return;   //first chunk execute all in batch

  if(register_blocking_){
    int i;
    uint_t mask = 0;
    for(i=0;i<qubits.size()-1;i++){
      mask |= (1ull << qubits[i]);
    }
    chunk_.queue_blocked_gate('p',qubits[qubits.size()-1],mask,&phase);
  }
  else{
    apply_function(phase_func<data_t>(qubits,*(thrust::complex<double>*)&phase) );
  }
}

template <typename data_t>
class DiagonalMult2x2Controlled : public GateFuncBase<data_t> 
{
protected:
  thrust::complex<double> m0,m1;
  uint_t mask;
  uint_t cmask;
  int nqubits;
public:
  DiagonalMult2x2Controlled(const cvector_t<double>& mat,const reg_t &qubits)
  {
    int i;
    nqubits = qubits.size();

    m0 = mat[0];
    m1 = mat[1];

    mask = (1ull << qubits[nqubits-1]) - 1;
    cmask = 0;
    for(i=0;i<nqubits-1;i++){
      cmask |= (1ull << qubits[i]);
    }
  }

  int qubits_count(void)
  {
    return nqubits;
  }
  int num_control_bits(void)
  {
    return nqubits - 1;
  }

  bool is_diagonal(void)
  {
    return true;
  }

  __host__ __device__ void operator()(const uint_t &i) const
  {
    uint_t gid;
    thrust::complex<data_t>* vec;
    thrust::complex<data_t> q0;
    thrust::complex<double> m;

    vec = this->data_;
    gid = this->base_index_;

    if(((i + gid) & cmask) == cmask){
      if((i + gid) & mask){
        m = m1;
      }
      else{
        m = m0;
      }

      q0 = vec[i];
      vec[i] = m*q0;
    }
  }
  const char* name(void)
  {
    return "diagonal_Cmult2x2";
  }
};

template <typename data_t>
class MatrixMult2x2Controlled : public GateFuncBase<data_t> 
{
protected:
  thrust::complex<double> m0,m1,m2,m3;
  uint_t mask;
  uint_t cmask;
  uint_t offset;
  int nqubits;
public:
  MatrixMult2x2Controlled(const cvector_t<double>& mat,const reg_t &qubits)
  {
    int i;
    m0 = mat[0];
    m1 = mat[1];
    m2 = mat[2];
    m3 = mat[3];
    nqubits = qubits.size();

    offset = 1ull << qubits[nqubits-1];
    mask = (1ull << qubits[nqubits-1]) - 1;
    cmask = 0;
    for(i=0;i<nqubits-1;i++){
      cmask |= (1ull << qubits[i]);
    }
  }

  int qubits_count(void)
  {
    return nqubits;
  }
  int num_control_bits(void)
  {
    return nqubits - 1;
  }

  __host__ __device__ void operator()(const uint_t &i) const
  {
    uint_t i0,i1;
    thrust::complex<data_t> q0,q1;
    thrust::complex<data_t>* vec0;
    thrust::complex<data_t>* vec1;

    vec0 = this->data_;

    vec1 = vec0 + offset;

    i1 = i & mask;
    i0 = (i - i1) << 1;
    i0 += i1;

    if((i0 & cmask) == cmask){
      q0 = vec0[i0];
      q1 = vec1[i0];

      vec0[i0] = m0 * q0 + m2 * q1;
      vec1[i0] = m1 * q0 + m3 * q1;
    }
  }
  const char* name(void)
  {
    return "matrix_Cmult2x2";
  }
};

template <typename data_t>
void QubitVectorThrust<data_t>::apply_mcu(const reg_t &qubits,
                                    const cvector_t<double> &mat) 
{
  if(enable_batch_ && chunk_.pos() != 0)
    return;   //first chunk execute all in batch

  // Calculate the permutation positions for the last qubit.
  const size_t N = qubits.size();

  // Check if matrix is actually diagonal and if so use
  // diagonal matrix lambda function
  // TODO: this should be changed to not check doubles with ==
  if (mat[1] == 0.0 && mat[2] == 0.0) {
    // Check if actually a phase gate
    if (mat[0] == 1.0) {
      apply_mcphase(qubits, mat[3]);
      return;
    }
    // Otherwise apply general diagonal gate
    const cvector_t<double> diag = {{mat[0], mat[3]}};

    if(N == 1){
      // If N=1 this is just a single-qubit matrix
      apply_diagonal_matrix(qubits[0], diag);
      return;
    }
    else{
      if(register_blocking_){
        int i;
        uint_t mask = 0;
        for(i=0;i<qubits.size()-1;i++){
          mask |= (1ull << qubits[i]);
        }
        chunk_.queue_blocked_gate('d',qubits[qubits.size()-1],mask,&diag[0]);
      }
      else{
        apply_function(DiagonalMult2x2Controlled<data_t>(diag,qubits) );
      }
    }
  }
  else{
    if(N == 1){
      // If N=1 this is just a single-qubit matrix
      apply_matrix(qubits[0], mat);
      return;
    }
    else{
      if(register_blocking_){
        int i;
        uint_t mask = 0;
        for(i=0;i<qubits.size()-1;i++){
          mask |= (1ull << qubits[i]);
        }
        chunk_.queue_blocked_gate('u',qubits[qubits.size()-1],mask,&mat[0]);
      }
      else{
        apply_function(MatrixMult2x2Controlled<data_t>(mat,qubits) );
      }
    }
  }
}


//------------------------------------------------------------------------------
// Single-qubit matrices
//------------------------------------------------------------------------------

template <typename data_t>
void QubitVectorThrust<data_t>::apply_matrix(const uint_t qubit,
                                       const cvector_t<double>& mat)
{
  if(enable_batch_ && chunk_.pos() != 0)
    return;   //first chunk execute all in batch

  // Check if matrix is diagonal and if so use optimized lambda
  if (mat[1] == 0.0 && mat[2] == 0.0) {
    const std::vector<std::complex<double>> diag = {{mat[0], mat[3]}};
    apply_diagonal_matrix(qubit, diag);
    return;
  }
  if(register_blocking_){
    chunk_.queue_blocked_gate('u',qubit,0,&mat[0]);
  }
  else{
    apply_function(MatrixMult2x2<data_t>(mat,qubit));
  }
}

template <typename data_t>
void QubitVectorThrust<data_t>::apply_diagonal_matrix(const uint_t qubit,
                                                const cvector_t<double>& diag) 
{
  if(enable_batch_ && chunk_.pos() != 0)
    return;   //first chunk execute all in batch

  if(register_blocking_){
    chunk_.queue_blocked_gate('d',qubit,0,&diag[0]);
  }
  else{
    reg_t qubits = {qubit};
    apply_function(DiagonalMult2x2<data_t>(diag,qubits[0]));
  }
}

template <typename data_t>
class MatrixMult2x2_batched : public GateFuncWithCache<data_t>
{
protected:
  int num_qubits_state_;
public:
  MatrixMult2x2_batched(int nqs) : GateFuncWithCache<data_t>(1)
  {
    num_qubits_state_ = nqs;
  }

  __host__ __device__ virtual uint_t thread_to_index(uint_t _tid) const
  {
    uint_t istate = _tid >> num_qubits_state_;
    uint_t qubit = this->batched_params_[istate].qubit_;
    uint_t idx,ii,t,j,lid;

    lid = _tid - (istate << num_qubits_state_);
    idx = this->batched_params_[istate].state_index_ << num_qubits_state_;
    ii = lid >> 1;
    t = ii & ((1ull << qubit) - 1);
    idx += t;
    ii = (ii - t) << 1;

    if((lid & 1) != 0){
      idx += (1ull << qubit);
    }
    idx += ii;
    return idx;
  }

  __host__ __device__ void run_with_cache(uint_t _tid,uint_t _idx,thrust::complex<data_t>* _cache) const
  {
    uint_t istate = _tid >> num_qubits_state_;
    uint_t cmask = this->batched_params_[istate].control_mask_;

    uint_t j;
    thrust::complex<data_t> q,r;
    thrust::complex<double> m;
    uint_t mat_size,irow;
    thrust::complex<data_t>* vec;
    thrust::complex<double>* pMat;

    vec = this->data_;
    pMat = (thrust::complex<double>*)this->batched_params_[istate].matrix2x2_;

    irow = _tid & 1;

    if((_idx & cmask) == cmask){  //control bits
      m = pMat[irow];
      q = _cache[(_tid & 1023) - irow];
      r = m*q;
      m = pMat[irow+2];
      q = _cache[(_tid & 1023) - irow+1];
      r += m*q;

      vec[_idx] = r;
    }
  }

  const char* name(void)
  {
    return "mult2x2_batched";
  }

};

template <typename data_t>
class MatrixMultNxN_batched : public GateFuncWithCache<data_t>
{
protected:
  int num_qubits_state_;
public:
  MatrixMultNxN_batched(int nqs) : GateFuncWithCache<data_t>(1)
  {
    num_qubits_state_ = nqs;
  }

  __host__ __device__ virtual uint_t thread_to_index(uint_t _tid) const
  {
    uint_t istate = _tid >> num_qubits_state_;
    uint_t nq = this->batched_params_[istate].num_qubits_;
    uint_t idx,ii,t,j,lid;
    uint_t* qubits;
    uint_t* qubits_sorted;

    if(nq == 1){
      qubits = &this->batched_params_[istate].qubit_;
      qubits_sorted = qubits;
    }
    else{
      qubits = this->params_ + this->batched_params_[istate].offset_qubits_;
      qubits_sorted = qubits + nq;
    }

    lid = _tid - (istate << num_qubits_state_);
    idx = this->batched_params_[istate].state_index_ << num_qubits_state_;
    ii = lid >> nq;
    for(j=0;j<nq;j++){
      t = ii & ((1ull << qubits_sorted[j]) - 1);
      idx += t;
      ii = (ii - t) << 1;

      if(((lid >> j) & 1) != 0){
        idx += (1ull << qubits[j]);
      }
    }
    idx += ii;
    return idx;
  }

  __host__ __device__ void run_with_cache(uint_t _tid,uint_t _idx,thrust::complex<data_t>* _cache) const
  {
    uint_t istate = _tid >> num_qubits_state_;
    uint_t nq = this->batched_params_[istate].num_qubits_;
    uint_t cmask = this->batched_params_[istate].control_mask_;

    uint_t j;
    thrust::complex<data_t> q,r;
    thrust::complex<double> m;
    uint_t mat_size,irow;
    thrust::complex<data_t>* vec;
    thrust::complex<double>* pMat;

    vec = this->data_;
    if(nq == 1)
      pMat = (thrust::complex<double>*)this->batched_params_[istate].matrix2x2_;
    else
      pMat = this->matrix_ + this->batched_params_[istate].offset_matrix_;

    mat_size = 1ull << nq;
    irow = _tid & (mat_size - 1);

    if((_idx & cmask) == cmask){  //control bits
      r = 0.0;
      for(j=0;j<mat_size;j++){
        m = pMat[irow + mat_size*j];
        q = _cache[(_tid & 1023) - irow + j];

        r += m*q;
      }

      vec[_idx] = r;
    }
  }

  const char* name(void)
  {
    return "multNxN_batched";
  }

};

template <typename data_t>
void QubitVectorThrust<data_t>::apply_batched_matrix(std::vector<batched_matrix_params>& params,reg_t& qubits,std::vector<std::complex<double>>& matrices)
{
  if(enable_batch_ && chunk_.pos() != 0)
    return;   //first chunk execute all in batch

  if(qubits.size() == 0){ //batched 2x2 matrix 
    chunk_.StoreBatchedParams(params);

    chunk_.Execute(MatrixMult2x2_batched<data_t>(num_qubits_), params.size() );
  }
  else{   //batched NxN matrix
    if(qubits.size() > 0)
      chunk_.StoreUintParams(qubits);
    if(matrices.size() > 0)
      chunk_.StoreBatchedMatrix(matrices);
    chunk_.StoreBatchedParams(params);

    chunk_.Execute(MatrixMultNxN_batched<data_t>(num_qubits_), params.size() );
  }
}

/*******************************************************************************
 *
 * NORMS
 *
 ******************************************************************************/
template <typename data_t>
double QubitVectorThrust<data_t>::norm() const
{
  thrust::complex<double> ret;

  ret = chunk_.norm();

#ifdef AER_DEBUG
  DebugMsg("norm",ret.real() + ret.imag());
#endif

  return ret.real() + ret.imag();
}

template <typename data_t>
class NormMatrixMultNxN : public GateFuncSumWithCache<data_t>
{
protected:
public:
  NormMatrixMultNxN(uint_t nq) : GateFuncSumWithCache<data_t>(nq)
  {
    ;
  }

  __host__ __device__ double run_with_cache_sum(uint_t _tid,uint_t _idx,thrust::complex<data_t>* _cache) const
  {
    uint_t j,threadID;
    thrust::complex<data_t> q,r;
    thrust::complex<double> m;
    uint_t mat_size,irow;
    thrust::complex<data_t>* vec;
    thrust::complex<double>* pMat;

    vec = this->data_;
    pMat = this->matrix_;

    mat_size = 1ull << this->nqubits_;
    irow = _tid & (mat_size - 1);

    r = 0.0;
    for(j=0;j<mat_size;j++){
      m = pMat[irow + mat_size*j];
      q = _cache[_tid - irow + j];

      r += m*q;
    }

    return (r.real()*r.real() + r.imag()*r.imag());
  }

  const char* name(void)
  {
    return "NormmultNxN";
  }

};


template <typename data_t>
class NormMatrixMult2x2_test : public GateFuncSumWithCache<data_t>
{
protected:
  thrust::complex<double> m0,m1,m2,m3;
  int qubit;
public:
  NormMatrixMult2x2_test(const cvector_t<double> &mat,int q) : GateFuncSumWithCache<data_t>(1)
  {
    qubit = q;
    m0 = mat[0];
    m1 = mat[1];
    m2 = mat[2];
    m3 = mat[3];
  }

  __host__ __device__ double run_with_cache_sum(uint_t _tid,uint_t _idx,thrust::complex<data_t>* _cache) const
  {
    uint_t j,threadID;
    thrust::complex<data_t> q,r;
    thrust::complex<double> ma,mb;
    uint_t irow;
    thrust::complex<data_t>* vec;

    vec = this->data_;

    irow = _tid & 1;

    if(irow == 0){
      ma = m0;
      mb = m2;
    }
    else{
      ma = m1;
      mb = m3;
    }
    r = ma*_cache[_tid - irow];
    r += mb*_cache[_tid - irow + 1];
    return (r.real()*r.real() + r.imag()*r.imag());
  }

  const char* name(void)
  {
    return "NormmultNxN";
  }

};

template <typename data_t>
double QubitVectorThrust<data_t>::norm(const reg_t &qubits, const cvector_t<double> &mat) const 
{
  const size_t N = qubits.size();

  if(N == 1){
    return norm(qubits[0], mat);
  }
  else{
    auto qubits_sorted = qubits;
    std::sort(qubits_sorted.begin(), qubits_sorted.end());
    for(int_t i=0;i<N;i++){
      qubits_sorted.push_back(qubits[i]);
    }

    chunk_.StoreMatrix(mat);
    chunk_.StoreUintParams(qubits_sorted);

    double ret;
    apply_function_sum(&ret,NormMatrixMultNxN<data_t>(N));
    return ret;
  }
}

template <typename data_t>
class NormDiagonalMultNxN : public GateFuncBase<data_t>
{
protected:
  int nqubits;
public:
  NormDiagonalMultNxN(const reg_t &qb)
  {
    nqubits = qb.size();
  }

  bool is_diagonal(void)
  {
    return true;
  }
  int qubits_count(void)
  {
    return nqubits;
  }

  __host__ __device__ double operator()(const uint_t &i) const
  {
    uint_t im,j,gid;
    thrust::complex<data_t> q;
    thrust::complex<double> m,r;
    thrust::complex<double>* pMat;
    thrust::complex<data_t>* vec;
    uint_t* qubits;

    vec = this->data_;
    pMat = this->matrix_;
    qubits = this->params_;
    gid = this->base_index_;

    im = 0;
    for(j=0;j<nqubits;j++){
      if(((i+gid) & (1ull << qubits[j])) != 0){
        im += (1 << j);
      }
    }

    q = vec[i];
    m = pMat[im];

    r = m * q;
    return (r.real()*r.real() + r.imag()*r.imag());
  }
  const char* name(void)
  {
    return "Norm_diagonal_multNxN";
  }
};

template <typename data_t>
double QubitVectorThrust<data_t>::norm_diagonal(const reg_t &qubits, const cvector_t<double> &mat) const {

  const uint_t N = qubits.size();

  if(N == 1){
    return norm_diagonal(qubits[0], mat);
  }
  else{
    chunk_.StoreMatrix(mat);
    chunk_.StoreUintParams(qubits);

    double ret;
    apply_function_sum(&ret,NormDiagonalMultNxN<data_t>(qubits) );
    return ret;
  }
}

//------------------------------------------------------------------------------
// Single-qubit specialization
//------------------------------------------------------------------------------
template <typename data_t>
class NormMatrixMult2x2 : public GateFuncBase<data_t>
{
protected:
  thrust::complex<double> m0,m1,m2,m3;
  int qubit;
  uint_t mask;
  uint_t offset;
public:
  NormMatrixMult2x2(const cvector_t<double> &mat,int q)
  {
    qubit = q;
    m0 = mat[0];
    m1 = mat[1];
    m2 = mat[2];
    m3 = mat[3];

    offset = 1ull << qubit;
    mask = (1ull << qubit) - 1;
  }

  __host__ __device__ double operator()(const uint_t &i) const
  {
    uint_t i0,i1;
    thrust::complex<data_t>* vec;
    thrust::complex<data_t> q0,q1;
    thrust::complex<double> r0,r1;
    double sum = 0.0;

    vec = this->data_;

    i1 = i & mask;
    i0 = (i - i1) << 1;
    i0 += i1;

    q0 = vec[i0];
    q1 = vec[offset+i0];

    r0 = m0 * q0 + m2 * q1;
    sum += r0.real()*r0.real() + r0.imag()*r0.imag();
    r1 = m1 * q0 + m3 * q1;
    sum += r1.real()*r1.real() + r1.imag()*r1.imag();
    return sum;
  }
  const char* name(void)
  {
    return "Norm_mult2x2";
  }
};

template <typename data_t>
double QubitVectorThrust<data_t>::norm(const uint_t qubit, const cvector_t<double> &mat) const
{
  double ret;
  apply_function_sum(&ret,NormMatrixMult2x2<data_t>(mat,qubit));

  return ret;
}


template <typename data_t>
class NormDiagonalMult2x2 : public GateFuncBase<data_t>
{
protected:
  thrust::complex<double> m0,m1;
  int qubit;
public:
  NormDiagonalMult2x2(cvector_t<double> &mat,int q)
  {
    qubit = q;
    m0 = mat[0];
    m1 = mat[1];
  }

  bool is_diagonal(void)
  {
    return true;
  }

  __host__ __device__ double operator()(const uint_t &i) const
  {
    uint_t gid;
    thrust::complex<data_t>* vec;
    thrust::complex<data_t> q;
    thrust::complex<double> m,r;

    vec = this->data_;
    gid = this->base_index_;

    q = vec[i];
    if((((i+gid) >> qubit) & 1) == 0){
      m = m0;
    }
    else{
      m = m1;
    }

    r = m * q;

    return (r.real()*r.real() + r.imag()*r.imag());
  }
  const char* name(void)
  {
    return "Norm_diagonal_mult2x2";
  }
};

template <typename data_t>
double QubitVectorThrust<data_t>::norm_diagonal(const uint_t qubit, const cvector_t<double> &mat) const
{
  double ret;
  apply_function_sum(&ret,NormDiagonalMult2x2<data_t>(mat,qubit));

  return ret;
}



/*******************************************************************************
 *
 * Probabilities
 *
 ******************************************************************************/
template <typename data_t>
double QubitVectorThrust<data_t>::probability(const uint_t outcome) const 
{
  std::complex<data_t> ret;
  ret = (std::complex<data_t>)chunk_.Get(outcome);

  return std::real(ret)*std::real(ret) + std::imag(ret) * std::imag(ret);
}

template <typename data_t>
std::vector<double> QubitVectorThrust<data_t>::probabilities() const {
  const int_t END = 1LL << num_qubits();
  std::vector<double> probs(END, 0.);
#ifdef AER_DEBUG
  DebugMsg("calling probabilities");
#endif

#pragma omp parallel for if (num_qubits_ > omp_threshold_ && omp_threads_ > 1) num_threads(omp_threads_)
  for (int_t j=0; j < END; j++) {
    probs[j] = probability(j);
  }

#ifdef AER_DEBUG
  DebugMsg("probabilities",probs);
#endif
  return probs;
}


template <typename data_t>
class probability_func : public GateFuncBase<data_t>
{
protected:
  uint_t mask;
  uint_t cmask;
public:
  probability_func(const reg_t &qubits,int i)
  {
    int k;
    int nq = qubits.size();

    mask = 0;
    cmask = 0;
    for(k=0;k<nq;k++){
      mask |= (1ull << qubits[k]);

      if(((i >> k) & 1) != 0){
        cmask |= (1ull << qubits[k]);
      }
    }
  }

  bool is_diagonal(void)
  {
    return true;
  }

  __host__ __device__ double operator()(const uint_t &i) const
  {
    thrust::complex<data_t> q;
    thrust::complex<data_t>* vec;
    double ret;

    vec = this->data_;

    ret = 0.0;

    if((i & mask) == cmask){
      q = vec[i];
      ret = q.real()*q.real() + q.imag()*q.imag();
    }
    return ret;
  }

  const char* name(void)
  {
    return "probabilities";
  }
};

template <typename data_t>
class probability_1qubit_func : public GateFuncBase<data_t>
{
protected:
  uint_t offset;
public:
  probability_1qubit_func(const uint_t qubit)
  {
    offset = 1ull << qubit;
  }

  __host__ __device__ thrust::complex<double> operator()(const uint_t &i) const
  {
    uint_t i0,i1;
    thrust::complex<data_t> q0,q1;
    thrust::complex<data_t>* vec0;
    thrust::complex<data_t>* vec1;
    thrust::complex<double> ret;
    double d0,d1;

    vec0 = this->data_;
    vec1 = vec0 + offset;

    i1 = i & (offset - 1);
    i0 = (i - i1) << 1;
    i0 += i1;

    q0 = vec0[i0];
    q1 = vec1[i0];

    d0 = (double)(q0.real()*q0.real() + q0.imag()*q0.imag());
    d1 = (double)(q1.real()*q1.real() + q1.imag()*q1.imag());

    ret = thrust::complex<double>(d0,d1);
    return ret;
  }

  const char* name(void)
  {
    return "probabilities_1qubit";
  }
};

template <typename data_t>
std::vector<double> QubitVectorThrust<data_t>::probabilities(const reg_t &qubits) const 
{
  const size_t N = qubits.size();
  const int_t DIM = 1 << N;

  if(N == 1){ //special case for 1 qubit (optimized for measure)
    std::vector<double> ret(DIM, 0.);
    apply_function_sum2(&ret[0],probability_1qubit_func<data_t>(qubits[0]));
    return ret;
  }

  auto qubits_sorted = qubits;
  std::sort(qubits_sorted.begin(), qubits_sorted.end());
  if ((N == num_qubits_) && (qubits == qubits_sorted))
    return probabilities();

  std::vector<double> probs(DIM, 0.);

  int i;
  for(i=0;i<DIM;i++){
    apply_function_sum(&probs[i],probability_func<data_t>(qubits,i));
  }

#ifdef AER_DEBUG
  DebugMsg("probabilities",probs);
#endif

  return probs;
}

template <typename data_t>
class ResetAfterMeasure : public GateFuncBase<data_t>
{
protected:
  int qubit_;
  int num_qubits_state_;
  double* probs_;
  double* cond_;
  uint_t* cbits_;
  uint_t size_;
public:

  ResetAfterMeasure(int q,int nqs,double* probs,uint_t size,double* cond,uint_t* bits)
  {
    qubit_ = q;
    probs_ = probs;
    cond_ = cond;
    cbits_ = bits;
    size_ = size;
    num_qubits_state_ = nqs;
  }

  bool is_diagonal(void)
  {
    return true;
  }

  __host__ __device__ void operator()(const uint_t &i) const
  {
    thrust::complex<data_t> q;
    thrust::complex<data_t>* vec;
    double m;
    double p,p0,p1;
    uint_t gid;
    uint_t bit;

    uint_t iChunk = (i >> num_qubits_state_);

    vec = this->data_;
    gid = this->base_index_;

    p0 = probs_[iChunk*size_];
    p1 = probs_[iChunk*size_+1];
    p = p0 / (p0 + p1);
    if(cond_[iChunk] < p){
      bit = 0;
      p = p0;
    }
    else{
      bit = 1;
      p = p1;
    }

    if((i - (iChunk <<num_qubits_state_))  == 0){   //TO DO first thread for each chunk should store 
      cbits_[iChunk] = (cbits_[iChunk] & (~(1ull << qubit_))) | (bit << qubit_);
    }

    q = vec[i];
    if((((i + gid) >> qubit_) & 1) == bit){
      m = 1.0 / sqrt(p);
    }
    else{
      m = 0.0;
    }
    vec[i] = m * q;
  }
  const char* name(void)
  {
    return "reset_after_measure";
  }
};


template <typename data_t>
void QubitVectorThrust<data_t>::apply_batched_measure(const uint_t qubit,std::vector<RngEngine>& rng)
{
  uint_t i,count = 1;
  if(enable_batch_){
    if(chunk_.pos() != 0){
      measure_requested_[qubit] = true;
      return;   //first chunk execute all in batch
    }
    count = chunk_.container()->num_chunks();
    std::vector<double> r(count);
    for(i=0;i<count;i++){
      r[i] = rng[chunk_index_ + i].rand();
    }
    chunk_.init_condition(r);
  }
  else{
    std::vector<double> r(1);
    r[0] = rng[chunk_index_].rand();
    chunk_.init_condition(r);
  }

  apply_function_sum2(nullptr,probability_1qubit_func<data_t>(qubit),true);

  apply_function(ResetAfterMeasure<data_t>(qubit,num_qubits_,chunk_.reduce_buffer(),chunk_.reduce_buffer_size(),chunk_.condition_buffer(),chunk_.measured_bits_buffer()));

  measure_requested_[qubit] = true;
}

template <typename data_t>
int QubitVectorThrust<data_t>::measured_cbit(int qubit)
{
  return chunk_.measured_cbit(qubit);
}

//------------------------------------------------------------------------------
// Sample measure outcomes
//------------------------------------------------------------------------------
template <typename data_t>
reg_t QubitVectorThrust<data_t>::sample_measure(const std::vector<double> &rnds) const
{
  uint_t count = 1;
  if(enable_batch_){
    if(chunk_.pos() != 0)
      return reg_t();   //first chunk execute all in batch
    count = chunk_.container()->num_chunks();   //sample all states at once
  }

#ifdef AER_DEBUG
  reg_t samples;
  DebugMsg("sample_measure begin");
  samples = chunk_.sample_measure(rnds,1,true,count);
  DebugMsg("sample_measure",samples);
  return samples;
#else
  return chunk_.sample_measure(rnds,1,true,count);
#endif
}



/*******************************************************************************
 *
 * EXPECTATION VALUES
 *
 ******************************************************************************/

inline __host__ __device__ uint_t pop_count_kernel(uint_t val)
{
  uint_t count = val;
  count = (count & 0x5555555555555555) + ((count >> 1) & 0x5555555555555555);
  count = (count & 0x3333333333333333) + ((count >> 2) & 0x3333333333333333);
  count = (count & 0x0f0f0f0f0f0f0f0f) + ((count >> 4) & 0x0f0f0f0f0f0f0f0f);
  count = (count & 0x00ff00ff00ff00ff) + ((count >> 8) & 0x00ff00ff00ff00ff);
  count = (count & 0x0000ffff0000ffff) + ((count >> 16) & 0x0000ffff0000ffff);
  count = (count & 0x00000000ffffffff) + ((count >> 32) & 0x00000000ffffffff);
  return count;
}

//special case Z only
template <typename data_t>
class expval_pauli_Z_func : public GateFuncBase<data_t>
{
protected:
  uint_t z_mask_;

public:
  expval_pauli_Z_func(uint_t z)
  {
    z_mask_ = z;
  }

  bool is_diagonal(void)
  {
    return true;
  }

  __host__ __device__ double operator()(const uint_t &i) const
  {
    thrust::complex<data_t>* vec;
    thrust::complex<data_t> q0;
    double ret = 0.0;

    vec = this->data_;

    q0 = vec[i];
    ret = q0.real()*q0.real() + q0.imag()*q0.imag();

    if(z_mask_ != 0){
      if(pop_count_kernel(i & z_mask_) & 1)
        ret = -ret;
    }

    return ret;
  }
  const char* name(void)
  {
    return "expval_pauli_Z";
  }
};

template <typename data_t>
class expval_pauli_XYZ_func : public GateFuncBase<data_t>
{
protected:
  uint_t x_mask_;
  uint_t z_mask_;
  uint_t mask_l_;
  uint_t mask_u_;
  thrust::complex<data_t> phase_;
public:
  expval_pauli_XYZ_func(uint_t x,uint_t z,uint_t x_max,std::complex<data_t> p)
  {
    x_mask_ = x;
    z_mask_ = z;
    phase_ = p;

    mask_u_ = ~((1ull << (x_max+1)) - 1);
    mask_l_ = (1ull << x_max) - 1;
  }

  __host__ __device__ double operator()(const uint_t &i) const
  {
    thrust::complex<data_t>* vec;
    thrust::complex<data_t> q0;
    thrust::complex<data_t> q1;
    thrust::complex<data_t> q0p;
    thrust::complex<data_t> q1p;
    double d0,d1,ret = 0.0;
    uint_t idx0,idx1;

    vec = this->data_;

    idx0 = ((i << 1) & mask_u_) | (i & mask_l_);
    idx1 = idx0 ^ x_mask_;

    q0 = vec[idx0];
    q1 = vec[idx1];
    q0p = q1 * phase_;
    q1p = q0 * phase_;
    d0 = q0.real()*q0p.real() + q0.imag()*q0p.imag();
    d1 = q1.real()*q1p.real() + q1.imag()*q1p.imag();

    if(z_mask_ != 0){
      if(pop_count_kernel(idx0 & z_mask_) & 1)
        ret = -d0;
      else
        ret = d0;
      if(pop_count_kernel(idx1 & z_mask_) & 1)
        ret -= d1;
      else
        ret += d1;
    }
    else{
      ret = d0 + d1;
    }

    return ret;
  }
  const char* name(void)
  {
    return "expval_pauli_XYZ";
  }
};

template <typename data_t>
double QubitVectorThrust<data_t>::expval_pauli(const reg_t &qubits,
                                               const std::string &pauli,const complex_t initial_phase) const 
{
  uint_t x_mask, z_mask, num_y, x_max;
  std::tie(x_mask, z_mask, num_y, x_max) = pauli_masks_and_phase(qubits, pauli);

  // Special case for only I Paulis
  if (x_mask + z_mask == 0) {
    return norm();
  }
  double ret;
  // specialize x_max == 0
  if(x_mask == 0) {
    apply_function_sum(&ret, expval_pauli_Z_func<data_t>(z_mask) );
    return ret;
  }

  // Compute the overall phase of the operator.
  // This is (-1j) ** number of Y terms modulo 4
  auto phase = std::complex<data_t>(initial_phase);
  add_y_phase(num_y, phase);
  apply_function_sum(&ret, expval_pauli_XYZ_func<data_t>(x_mask, z_mask, x_max, phase) );
  return ret;
}

template <typename data_t>
class expval_pauli_inter_chunk_func : public GateFuncBase<data_t>
{
protected:
  uint_t x_mask_;
  uint_t z_mask_;
  thrust::complex<data_t> phase_;
  thrust::complex<data_t>* pair_chunk_;
  uint_t z_count_;
  uint_t z_count_pair_;
public:
  expval_pauli_inter_chunk_func(uint_t x,uint_t z,std::complex<data_t> p,thrust::complex<data_t>* pair_chunk,uint_t zc,uint_t zcp)
  {
    x_mask_ = x;
    z_mask_ = z;
    phase_ = p;

    pair_chunk_ = pair_chunk;
    z_count_ = zc;
    z_count_pair_ = zcp;
  }

  bool is_diagonal(void)
  {
    return true;
  }

  __host__ __device__ double operator()(const uint_t &i) const
  {
    thrust::complex<data_t>* vec;
    thrust::complex<data_t> q0;
    thrust::complex<data_t> q1;
    thrust::complex<data_t> q0p;
    thrust::complex<data_t> q1p;
    double d0,d1,ret = 0.0;
    uint_t ip;

    vec = this->data_;

    ip = i ^ x_mask_;
    q0 = vec[i];
    q1 = pair_chunk_[ip];
    q0p = q1 * phase_;
    q1p = q0 * phase_;
    d0 = q0.real()*q0p.real() + q0.imag()*q0p.imag();
    d1 = q1.real()*q1p.real() + q1.imag()*q1p.imag();

    if((pop_count_kernel(i & z_mask_) + z_count_) & 1)
      ret = -d0;
    else
      ret = d0;
    if((pop_count_kernel(ip & z_mask_) + z_count_pair_) & 1)
      ret -= d1;
    else
      ret += d1;

    return ret;
  }
  const char* name(void)
  {
    return "expval_pauli_inter_chunk";
  }
};

template <typename data_t>
double QubitVectorThrust<data_t>::expval_pauli(const reg_t &qubits,
                                               const std::string &pauli,
                                               const QubitVectorThrust<data_t>& pair_chunk,
                                               const uint_t z_count,const uint_t z_count_pair,const complex_t initial_phase) const 
{
  uint_t x_mask, z_mask, num_y, x_max;
  std::tie(x_mask, z_mask, num_y, x_max) = pauli_masks_and_phase(qubits, pauli);

  //get pointer to pairing chunk (copy if needed)
  double ret;
  thrust::complex<data_t>* pair_ptr;
  Chunk<data_t> buffer;

  if(pair_chunk.data() == this->data()){
#ifdef AER_DISABLE_GDR
    if(chunk_.device() >= 0){    //if there is no GPUDirectRDMA support, copy chunk from CPU
      chunk_manager_->MapBufferChunk(buffer,chunk_.place());
      buffer.CopyIn(recv_chunk_);
      pair_ptr = buffer.pointer();
    }
    else{
      pair_ptr = recv_chunk_.pointer();
    }
#else
    pair_ptr = recv_chunk_.pointer();
#endif
  }
  else{   //on other memory space, copy required
    if(chunk_.device() >= 0){
      if(chunk_.container()->peer_access(pair_chunk.chunk_.device())){
        pair_ptr = pair_chunk.chunk_.pointer();
      }
      else{
        do{
          chunk_manager_->MapBufferChunk(buffer,chunk_.place());
        }while(!buffer.is_mapped());
        buffer.CopyIn(pair_chunk.chunk_);
        pair_ptr = buffer.pointer();
      }
    }
    else{
      if(pair_chunk.chunk_.device() >= 0){
        do{
          chunk_manager_->MapBufferChunk(buffer,chunk_.place());
        }while(!buffer.is_mapped());
        buffer.CopyIn(chunk_);
        pair_ptr = buffer.pointer();
      }
      else{
        pair_ptr = pair_chunk.chunk_.pointer();
      }
    }
  }

  // Compute the overall phase of the operator.
  // This is (-1j) ** number of Y terms modulo 4
  auto phase = std::complex<data_t>(initial_phase);
  add_y_phase(num_y, phase);

  apply_function_sum(&ret, expval_pauli_inter_chunk_func<data_t>(x_mask, z_mask, phase, pair_ptr,z_count,z_count_pair) );

  if(buffer.is_mapped()){
    chunk_manager_->UnmapBufferChunk(buffer);
  }

  if(pair_chunk.data() == this->data()){
    release_recv_buffer();
  }

  if(pair_chunk.data() == this->data()){
    release_recv_buffer();
  }

  return ret;
}

/*******************************************************************************
 *
 * PAULI
 *
 ******************************************************************************/

template <typename data_t>
class multi_pauli_func : public GateFuncBase<data_t>
{
protected:
  uint_t x_mask_;
  uint_t z_mask_;
  uint_t mask_l_;
  uint_t mask_u_;
  thrust::complex<data_t> phase_;
  uint_t nqubits_;
public:
  multi_pauli_func(uint_t x,uint_t z,uint_t x_max,std::complex<data_t> p)
  {
    x_mask_ = x;
    z_mask_ = z;
    phase_ = p;

    mask_u_ = ~((1ull << (x_max+1)) - 1);
    mask_l_ = (1ull << x_max) - 1;
  }

  __host__ __device__ void operator()(const uint_t &i) const
  {
    thrust::complex<data_t>* vec;
    thrust::complex<data_t> q0;
    thrust::complex<data_t> q1;
    uint_t idx0,idx1;

    vec = this->data_;

    idx0 = ((i << 1) & mask_u_) | (i & mask_l_);
    idx1 = idx0 ^ x_mask_;

    q0 = vec[idx0];
    q1 = vec[idx1];

    if(z_mask_ != 0){
      if(pop_count_kernel(idx0 & z_mask_) & 1)
        q0 *= -1;

      if(pop_count_kernel(idx1 & z_mask_) & 1)
        q1 *= -1;
    }
    vec[idx0] = q1 * phase_;
    vec[idx1] = q0 * phase_;
  }
  const char* name(void)
  {
    return "multi_pauli";
  }
};

//special case Z only
template <typename data_t>
class multi_pauli_Z_func : public GateFuncBase<data_t>
{
protected:
  uint_t z_mask_;
  thrust::complex<data_t> phase_;
public:
  multi_pauli_Z_func(uint_t z,std::complex<data_t> p)
  {
    z_mask_ = z;
    phase_ = p;
  }

  bool is_diagonal(void)
  {
    return true;
  }

  __host__ __device__ void operator()(const uint_t &i) const
  {
    thrust::complex<data_t>* vec;
    thrust::complex<data_t> q0;

    vec = this->data_;

    q0 = vec[i];

    if(z_mask_ != 0){
      if(pop_count_kernel(i & z_mask_) & 1)
        q0 = -q0;
    }
    vec[i] = q0 * phase_;
  }
  const char* name(void)
  {
    return "multi_pauli_Z";
  }
};

template <typename data_t>
void QubitVectorThrust<data_t>::apply_pauli(const reg_t &qubits,
                                            const std::string &pauli,
                                            const complex_t &coeff)
{
  uint_t x_mask, z_mask, num_y, x_max;
  std::tie(x_mask, z_mask, num_y, x_max) = pauli_masks_and_phase(qubits, pauli);

  // Special case for only I Paulis
  if (x_mask + z_mask == 0) {
    return;
  }
  auto phase = std::complex<data_t>(coeff);
  add_y_phase(num_y, phase);

  if(x_mask == 0){
    apply_function(multi_pauli_Z_func<data_t>(z_mask, phase));
  }
  else{
    apply_function(multi_pauli_func<data_t>(x_mask, z_mask, x_max, phase) );
  }
}

//batched Pauli operation used for Pauli noise
template <typename data_t>
class batched_pauli_func : public GateFuncBase<data_t>
{
protected:
  thrust::complex<data_t> coeff_;
  int num_qubits_state_;
public:
  batched_pauli_func(int nqs,std::complex<data_t> c)
  {
    num_qubits_state_ = nqs;
    coeff_ = c;
  }

  __host__ __device__ void operator()(const uint_t &i) const
  {
    thrust::complex<data_t>* vec;
    thrust::complex<data_t> q0;
    thrust::complex<data_t> q1;
    uint_t idx0,idx1;
    uint_t* param;
    thrust::complex<data_t> phase;

    uint_t iChunk = (i >> (num_qubits_state_ - 1));

    param = this->params_ + iChunk * 4;
    uint_t x_max = param[0];
    uint_t num_y = param[1];
    uint_t x_mask_ = param[2];
    uint_t z_mask_ = param[3];
    uint_t mask_l_;
    uint_t mask_u_;

    mask_u_ = ~((1ull << (x_max+1)) - 1);
    mask_l_ = (1ull << x_max) - 1;

    vec = this->data_;

    if(x_mask_ == 0){
      idx0 = i << 1;
      idx1 = idx0 + 1;
    }
    else{
      idx0 = ((i << 1) & mask_u_) | (i & mask_l_);
      idx1 = idx0 ^ x_mask_;
    }

    q0 = vec[idx0];
    q1 = vec[idx1];

    if(num_y == 0)
      phase = coeff_;
    else if(num_y == 1)
      phase = thrust::complex<data_t>(coeff_.imag(),-coeff_.real());
    else if(num_y == 2)
      phase = thrust::complex<data_t>(-coeff_.real(),-coeff_.imag());
    else
      phase = thrust::complex<data_t>(-coeff_.imag(),coeff_.real());

    if(z_mask_ != 0){
      if(pop_count_kernel(idx0 & z_mask_) & 1)
        q0 *= -1;

      if(pop_count_kernel(idx1 & z_mask_) & 1)
        q1 *= -1;
    }
    if(x_mask_ == 0){
      vec[idx0] = q0 * phase;
      vec[idx1] = q1 * phase;
    }
    else{
      vec[idx0] = q1 * phase;
      vec[idx1] = q0 * phase;
    }
  }
  const char* name(void)
  {
    return "batched_pauli";
  }
};

template <typename data_t>
void QubitVectorThrust<data_t>::apply_batched_pauli(reg_t& params)
{
  if(enable_batch_ && chunk_.pos() != 0){
    return;   //first chunk execute all in batch
  }

  thrust::complex<data_t> coeff(1.0,0.0);
  chunk_.StoreUintParams(params);
  apply_function(batched_pauli_func<data_t>(num_qubits_,coeff) );
}

template <typename data_t>
class MatrixMult2x2_conditional : public GateFuncBase<data_t>
{
protected:
  thrust::complex<double> m0,m1,m2,m3;
  int qubit;
  uint_t mask;
  uint_t offset0;
  int num_qubits_state_;
  uint_t red_size_;
  double* reduced_;
  double* condition_;
  bool last_;
public:
  MatrixMult2x2_conditional(const cvector_t<double>& mat,int q,int nqs,double* red,uint_t red_size,double* cond,bool last)
  {
    qubit = q;
    m0 = mat[0];
    m1 = mat[1];
    m2 = mat[2];
    m3 = mat[3];

    mask = (1ull << qubit) - 1;

    offset0 = 1ull << qubit;

    num_qubits_state_ = nqs;

    red_size_ = red_size;
    reduced_ = red;
    condition_ = cond;
    last_ = last;
  }

  __host__ __device__ void operator()(const uint_t &i) const
  {
    uint_t i0,i1;
    thrust::complex<data_t> q0,q1;
    thrust::complex<data_t>* vec0;
    thrust::complex<data_t>* vec1;
    double scale;
    double cond;
    double red;

    uint_t iChunk = (i >> (num_qubits_state_ - 1));
    cond = condition_[iChunk];
    red = reduced_[iChunk*red_size_];

    if((cond < 0.0 && cond + red >= 0.0)){
      vec0 = this->data_;
      vec1 = vec0 + offset0;

      scale = rsqrt(red);

      i1 = i & mask;
      i0 = (i - i1) << 1;
      i0 += i1;

      q0 = vec0[i0];
      q1 = vec1[i0];

      vec0[i0] = scale*(m0 * q0 + m2 * q1);
      vec1[i0] = scale*(m1 * q0 + m3 * q1);
    }
  }
  const char* name(void)
  {
    return "mult2x2_conditional";
  }
};


template <typename data_t>
class NormMatrixMultNxN_conditional : public GateFuncSumWithCache<data_t>
{
protected:
  int num_qubits_state_;
  double* condition_;
public:
  NormMatrixMultNxN_conditional(uint_t nq,int nqs,double* cond) : GateFuncSumWithCache<data_t>(nq)
  {
    num_qubits_state_ = nqs;
    condition_ = cond;
  }

  __host__ __device__  bool check_condition(uint_t i)
  {
    uint_t iChunk = (i >> num_qubits_state_);
    return (condition_[iChunk] >= 0.0);
  }

  __host__ __device__ double run_with_cache_sum(uint_t _tid,uint_t _idx,thrust::complex<data_t>* _cache) const
  {
    uint_t j,threadID;
    thrust::complex<data_t> q,r;
    thrust::complex<double> m;
    uint_t mat_size,irow;
    thrust::complex<data_t>* vec;
    thrust::complex<double>* pMat;

//    uint_t iChunk = (_idx >> num_qubits_state_);
//    if(condition_[iChunk] < 0.0)
//      return 0.0;

    vec = this->data_;
    pMat = this->matrix_;

    mat_size = 1ull << this->nqubits_;
    irow = _tid & (mat_size - 1);

    r = 0.0;
    for(j=0;j<mat_size;j++){
      m = pMat[irow + mat_size*j];
      q = _cache[_tid - irow + j];

      r += m*q;
    }

    return (r.real()*r.real() + r.imag()*r.imag());
  }

  const char* name(void)
  {
    return "NormmultNxN_conditional";
  }

};

template <typename data_t>
class MatrixMultNxN_conditional : public GateFuncWithCache<data_t>
{
protected:
  int num_qubits_state_;
  uint_t red_size_;
  double* reduced_;
  double* condition_;
public:
  MatrixMultNxN_conditional(uint_t nq,int nqs,double* red,uint_t red_size,double* cond) : GateFuncWithCache<data_t>(nq)
  {
    num_qubits_state_ = nqs;
    red_size_ = red_size;
    reduced_ = red;
    condition_ = cond;
  }

  __host__ __device__  bool check_condition(uint_t i)
  {
    double cond;
    double red;
    uint_t iChunk = (i >> num_qubits_state_);
    red = reduced_[iChunk*red_size_];
    cond = condition_[iChunk];
    return (cond < 0.0 && cond + red >= 0.0);
  }

  __host__ __device__ void run_with_cache(uint_t _tid,uint_t _idx,thrust::complex<data_t>* _cache) const
  {
    uint_t j,threadID;
    thrust::complex<data_t> q,r;
    thrust::complex<double> m;
    uint_t mat_size,irow;
    thrust::complex<data_t>* vec;
    thrust::complex<double>* pMat;

    double scale;
    double cond;
    double red;

    uint_t iChunk = (_idx >> num_qubits_state_);
//    cond = condition_[iChunk];
    red = reduced_[iChunk*red_size_];

    //if(cond < 0.0 && cond + red >= 0.0){
      scale = rsqrt(red);

      vec = this->data_;
      pMat = this->matrix_;

      mat_size = 1ull << this->nqubits_;
      irow = _tid & (mat_size - 1);

      r = 0.0;
      for(j=0;j<mat_size;j++){
        m = pMat[irow + mat_size*j];
        q = _cache[(_tid & 1023) - irow + j];

        r += m*q;
      }

      vec[_idx] = scale*r;
//    }
  }

  const char* name(void)
  {
    return "multNxN_conditional";
  }

};

template <typename data_t>
void QubitVectorThrust<data_t>::apply_kraus(const reg_t &qubits,
                                            const std::vector<cmatrix_t> &kmats,
                                            std::vector<RngEngine>& rng)
{
  const size_t N = qubits.size();
  uint_t i,count;
  double ret;

  count = 1;
  if(enable_batch_){
    if(chunk_.pos() != 0){
      return;   //first chunk execute all in batch
    }
    count = chunk_.container()->num_chunks();
    std::vector<double> r(count);
    for(i=0;i<count;i++){
      r[i] = rng[chunk_index_ + i].rand(0., 1.);
    }
    chunk_.init_condition(r);
  }
  else{
    std::vector<double> r(1);
    r[0] = rng[chunk_index_].rand(0., 1.);
    chunk_.init_condition(r);
  }

  if(N == 1){
    for(i=0;i<kmats.size();i++){
      cvector_t<double> vmat = Utils::vectorize_matrix(kmats[i]);
      apply_function_sum(nullptr,NormMatrixMult2x2<data_t>(vmat,qubits[0]),true);

      chunk_.update_condition(count,true);

      apply_function(MatrixMult2x2_conditional<data_t>(vmat,qubits[0],num_qubits_,chunk_.reduce_buffer(),chunk_.reduce_buffer_size(),chunk_.condition_buffer(),false) );
    }
  }
  else{
    bool finished = false;
    auto qubits_sorted = qubits;
    std::sort(qubits_sorted.begin(), qubits_sorted.end());
    for(i=0;i<N;i++)
      qubits_sorted.push_back(qubits[i]);
    chunk_.StoreUintParams(qubits_sorted);

    for(i=0;i<kmats.size();i++){
      chunk_.StoreMatrix(Utils::vectorize_matrix(kmats[i]));

//      apply_function_sum(nullptr,NormMatrixMultNxN<data_t>(N),true);
      apply_function_sum(nullptr,NormMatrixMultNxN_conditional<data_t>(N,num_qubits_,chunk_.condition_buffer()),true);

      //finished = chunk_.update_condition(count,false);  //synchronize to check if all states satisfy condition
      finished = chunk_.update_condition(count,true);

      apply_function(MatrixMultNxN_conditional<data_t>(N,num_qubits_,chunk_.reduce_buffer(),chunk_.reduce_buffer_size(),chunk_.condition_buffer()) );

//      if(finished)
//        break;
    }
  }
}

#ifdef AER_DEBUG

template <typename data_t>
void QubitVectorThrust<data_t>::DebugMsg(const char* str,const reg_t &qubits) const
{
  std::string qstr;
  int iq;
  for(iq=0;iq<qubits.size();iq++){
    qstr += std::to_string(qubits[iq]);
    qstr += ' ';
  }

  spdlog::debug(" [{}] : {} {}, {}",debug_count++,str,qubits.size(),qstr);
}

template <typename data_t>
void QubitVectorThrust<data_t>::DebugMsg(const char* str,const int qubit) const
{
  spdlog::debug(" [{}] : {} {} ",debug_count++,str,qubit);
}

template <typename data_t>
void QubitVectorThrust<data_t>::DebugMsg(const char* str) const
{
  spdlog::debug(" [{}] : {} ",debug_count++,str);
}

template <typename data_t>
void QubitVectorThrust<data_t>::DebugMsg(const char* str,const std::complex<double> c) const
{
  spdlog::debug(" [{0}] {1} : {2:e}, {3:e} ",debug_count++,str,std::real(c),imag(c));
}

template <typename data_t>
void QubitVectorThrust<data_t>::DebugMsg(const char* str,const double d) const
{
  spdlog::debug(" [{0}] {1} : {2:e}",debug_count++,str,d);
}

template <typename data_t>
void QubitVectorThrust<data_t>::DebugMsg(const char* str,const std::vector<double>& v) const
{
  std::string vstr;
  int i,n;
  n = v.size();
  for(i=0;i<n;i++){
    vstr += std::to_string(v[i]);
    vstr += ' ';
  }

  spdlog::debug(" [{}] {} : <{}>",debug_count++,str,vstr);
}


template <typename data_t>
void QubitVectorThrust<data_t>::DebugDump(void) const
{
  /*
  if(num_qubits_ < 6){
    thrust::complex<data_t> t;
    uint_t i;

    for(i=0;i<data_size_;i++){
      t = chunk_.Get(i);
      spdlog::debug("   {0:05b} | {1:e}, {2:e}",i,t.real(),t.imag());
    }
  }
  */
}


#endif

//------------------------------------------------------------------------------
} // end namespace QV
} // namespace AER
//------------------------------------------------------------------------------

// ostream overload for templated qubitvector
template <typename data_t>
inline std::ostream &operator<<(std::ostream &out, const AER::QV::QubitVectorThrust<data_t>&qv) {

  out << "[";
  size_t last = qv.size() - 1;
  for (size_t i = 0; i < qv.size(); ++i) {
    out << qv[i];
    if (i != last)
      out << ", ";
  }
  out << "]";
  return out;
}

//------------------------------------------------------------------------------
#endif // end module<|MERGE_RESOLUTION|>--- conflicted
+++ resolved
@@ -161,11 +161,8 @@
   void release_send_buffer(void) const;
   void release_recv_buffer(void) const;
 
-<<<<<<< HEAD
   void end_of_circuit();
 
-=======
->>>>>>> 2abc0d93
   //-----------------------------------------------------------------------
   // Check point operations
   //-----------------------------------------------------------------------
@@ -418,7 +415,6 @@
   size_t num_qubits_;
   size_t data_size_;
 
-<<<<<<< HEAD
   mutable Chunk<data_t> chunk_;
   mutable Chunk<data_t> buffer_chunk_;
   mutable Chunk<data_t> send_chunk_;
@@ -426,22 +422,11 @@
   std::shared_ptr<ChunkManager<data_t>> chunk_manager_;
 
   mutable thrust::host_vector<thrust::complex<data_t>> checkpoint_;
-=======
-  mutable std::shared_ptr<Chunk<data_t>> chunk_;
-  mutable std::shared_ptr<Chunk<data_t>> buffer_chunk_;
-  std::shared_ptr<Chunk<data_t>> checkpoint_;
-  mutable std::shared_ptr<Chunk<data_t>> send_chunk_;
-  mutable std::shared_ptr<Chunk<data_t>> recv_chunk_;
-  static ChunkManager<data_t> chunk_manager_;
->>>>>>> 2abc0d93
 
   uint_t chunk_index_;
   bool multi_chunk_distribution_;
   bool multi_shots_;
-<<<<<<< HEAD
   bool enable_batch_;
-=======
->>>>>>> 2abc0d93
 
   bool register_blocking_;
 
@@ -590,12 +575,9 @@
   chunk_index_ = 0;
   multi_chunk_distribution_ = false;
   multi_shots_ = false;
-<<<<<<< HEAD
-=======
   checkpoint_ = nullptr;
   recv_chunk_ = nullptr;
   send_chunk_ = nullptr;
->>>>>>> 2abc0d93
 
 #ifdef AER_DEBUG
   debug_count = 0;
@@ -919,7 +901,6 @@
     multi_chunk_distribution_ = true;
   }
 
-<<<<<<< HEAD
   chunk_.unmap();
   buffer_chunk_.unmap();
   send_chunk_.unmap();
@@ -946,10 +927,6 @@
   buffer_chunk_.unmap();
   send_chunk_.unmap();
   recv_chunk_.unmap();
-=======
-  if(omp_get_num_threads() > 1)
-    multi_shots_ = true;
->>>>>>> 2abc0d93
 }
 
 template <typename data_t>
@@ -1049,17 +1026,10 @@
 
   chunk_.set_device();
 
-<<<<<<< HEAD
   vec0 = (data_t*)chunk_.pointer();
   vec1 = (data_t*)thrust::raw_pointer_cast(checkpoint_.data());
 #ifdef AER_THRUST_CUDA
   cudaStream_t strm = chunk_.stream();
-=======
-  vec0 = (data_t*)chunk_->pointer();
-  vec1 = (data_t*)checkpoint_->pointer();
-#ifdef AER_THRUST_CUDA
-  cudaStream_t strm = chunk_->stream();
->>>>>>> 2abc0d93
   if(strm)
     dot = thrust::inner_product(thrust::device,vec0,vec0 + data_size_*2,vec1,0.0);
   else
@@ -1361,26 +1331,15 @@
 #endif
 
 
-<<<<<<< HEAD
   if(func.batch_enable() && enable_batch_){
     if(chunk_.pos() == 0){   //only first chunk on device calculates all the chunks
       func.set_base_index(chunk_index_ << num_qubits_);
       chunk_.Execute(func,chunk_.container()->num_chunks());
-=======
-  if(func.batch_enable() && multi_chunk_distribution_ && chunk_->device() >= 0){
-    if(chunk_->pos() == 0){   //only first chunk on device calculates all the chunks
-      func.set_base_index(chunk_index_ << num_qubits_);
-      chunk_->Execute(func,chunk_->container()->num_chunks());
->>>>>>> 2abc0d93
     }
   }
   else{
     func.set_base_index(chunk_index_ << num_qubits_);
-<<<<<<< HEAD
     chunk_.Execute(func,1);
-=======
-    chunk_->Execute(func,1);
->>>>>>> 2abc0d93
   }
 
 #ifdef AER_DEBUG
