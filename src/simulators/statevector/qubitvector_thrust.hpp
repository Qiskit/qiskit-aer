--- conflicted
+++ resolved
@@ -1304,13 +1304,9 @@
   num_creg_bits_ = num_register;
   num_cmem_bits_ = num_memory;
   if(chunk_manager_){
-<<<<<<< HEAD
     num_creg_bits_ = num_register;
     num_cmem_bits_ = num_memory;
     if(chunk_.pos() == 0)
-=======
-    if(chunk_.pos() == 0){
->>>>>>> 481f9a53
       chunk_.container()->allocate_creg(num_cmem_bits_,num_creg_bits_);
 
     //write bits to host buffer, they are copied to device at first execution
