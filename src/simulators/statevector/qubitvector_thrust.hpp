/**
 * This code is part of Qiskit.
 *
 * (C) Copyright IBM 2018, 2019, 2020.
 *
 * This code is licensed under the Apache License, Version 2.0. You may
 * obtain a copy of this license in the LICENSE.txt file in the root directory
 * of this source tree or at http://www.apache.org/licenses/LICENSE-2.0.
 *
 * Any modifications or derivative works of this code must retain this
 * copyright notice, and modified files need to carry a notice indicating
 * that they have been altered from the originals.
 */


#ifndef _qv_qubit_vector_thrust_hpp_
#define _qv_qubit_vector_thrust_hpp_

#include <algorithm>
#include <array>
#include <cmath>
#include <complex>
#include <cstdint>
#include <string>
#include <vector>
#include <iostream>
#include <sstream>
#include <stdexcept>

#include "framework/json.hpp"

#include "simulators/statevector/chunk/chunk_manager.hpp"

//#define AER_DEBUG


#ifdef AER_TIMING

#include <sys/time.h>
double mysecond()
{
  struct timeval tp;
  struct timezone tzp;
  int i;

  i = gettimeofday(&tp,&tzp);
  return ( (double) tp.tv_sec + (double) tp.tv_usec * 1.e-6 );
}

#define QS_NUM_GATES          5
#define QS_GATE_INIT          0
#define QS_GATE_MULT          1
#define QS_GATE_CX            2
#define QS_GATE_DIAG          3
#define QS_GATE_MEASURE         4
#endif


namespace AER {
namespace QV {

// Type aliases
using uint_t = uint64_t;
using int_t = int64_t;
using reg_t = std::vector<uint_t>;
using indexes_t = std::unique_ptr<uint_t[]>;
template <size_t N> using areg_t = std::array<uint_t, N>;
template <typename T> using cvector_t = std::vector<std::complex<T>>;

<<<<<<< HEAD
=======
//==================================
// parameters for gate kernels
//==================================
template <typename data_t>
struct GateParams {
  thrust::complex<data_t>* buf_;
  uint_t* offsets_;
  thrust::complex<double>* matrix_;
  uint_t* params_;
  uint_t gid_;
  uint_t lmask_;
};

//========================================
//  base class of gate functions
//========================================
class GateFuncBase
{
public:
  GateFuncBase(void)
  {
  }

  virtual bool IsDiagonal(void)
  {
    return false;
  }
  virtual int NumControlBits(void)
  {
    return 0;
  }
  virtual int ControlMask(void)
  {
    return 1;
  }
  virtual bool Reduction(void)
  {
    return false;
  }

  virtual const char* Name(void)
  {
    return "base function";
  }
};


//=============================================================
//    virtual buffer class
//=============================================================
template <typename data_t>
class QubitVectorBuffer
{
protected:
  uint_t m_size;
public:
  QubitVectorBuffer(uint_t size = 0)
  {
    m_size = size;
  }
  virtual ~QubitVectorBuffer(){};

  uint_t Size(void)
  {
    return m_size;
  }

  virtual data_t* BufferPtr(void)
  {
    return NULL;
  }
  virtual void Set(uint_t i,const data_t& t) = 0;
  virtual data_t Get(uint_t i) const = 0;

  virtual void Resize(uint_t size) = 0;

  virtual void Copy(const std::vector<data_t>& v) = 0;

  virtual void Copy(uint_t pos,QubitVectorBuffer<data_t>* pSrc,uint_t srcPos,uint_t size,int isDevice = 0) = 0;

  virtual void CopyIn(uint_t pos,const data_t* pSrc,uint_t size) = 0;
  virtual void CopyOut(uint_t pos,data_t* pDest,uint_t size) = 0;

};

#ifdef AER_THRUST_CUDA
#define AERDeviceVector thrust::device_vector
#else
#define AERDeviceVector thrust::host_vector
#endif

template <typename data_t>
class QubitVectorDeviceBuffer : public QubitVectorBuffer<data_t>
{
protected:
  AERDeviceVector<data_t> m_Buffer;
public:
  QubitVectorDeviceBuffer(uint_t size) : m_Buffer(size)
  {
    ;
  }

  AERDeviceVector<data_t>& Buffer(void)
  {
    return m_Buffer;
  }

  data_t* BufferPtr(void)
  {
    return (data_t*)thrust::raw_pointer_cast(m_Buffer.data());
  }
  void Set(uint_t i,const data_t& t)
  {
    m_Buffer[i] = t;
  }
  data_t Get(uint_t i) const
  {
    return m_Buffer[i];
  }

  void Resize(uint_t size)
  {
    if(QubitVectorBuffer<data_t>::m_size != size){
      m_Buffer.resize(size);
      QubitVectorBuffer<data_t>::m_size = size;
    }
  }
  void Copy(const std::vector<data_t>& v)
  {
    m_Buffer = v;
  }

  void Copy(uint_t pos,QubitVectorBuffer<data_t>* pSrc,uint_t srcPos,uint_t size,int isDevice = 1);

  void CopyIn(uint_t pos,const data_t* pSrc,uint_t size);
  void CopyOut(uint_t pos,data_t* pDest,uint_t size);
};


template <typename data_t>
class QubitVectorHostBuffer : public QubitVectorBuffer<data_t>
{
protected:
  thrust::host_vector<data_t> m_Buffer;
public:
  QubitVectorHostBuffer(uint_t size) : m_Buffer(size)
  {
    ;
  }

  thrust::host_vector<data_t>& Buffer(void)
  {
    return m_Buffer;
  }

  data_t* BufferPtr(void)
  {
    return (data_t*)thrust::raw_pointer_cast(&m_Buffer[0]);
  }
  void Set(uint_t i,const data_t& t)
  {
    m_Buffer[i] = t;
  }
  data_t Get(uint_t i) const
  {
    return m_Buffer[i];
  }

  void Resize(uint_t size)
  {
    if(QubitVectorBuffer<data_t>::m_size != size){
      m_Buffer.resize(size);
      QubitVectorBuffer<data_t>::m_size = size;
    }
  }
  void Copy(const std::vector<data_t>& v)
  {
    m_Buffer = v;
  }

  void Copy(uint_t pos,QubitVectorBuffer<data_t>* pSrc,uint_t srcPos,uint_t size,int isDevice = 0);

  void CopyIn(uint_t pos,const data_t* pSrc,uint_t size);
  void CopyOut(uint_t pos,data_t* pDest,uint_t size);
};


template <typename data_t>
void QubitVectorDeviceBuffer<data_t>::Copy(uint_t pos,QubitVectorBuffer<data_t>* pSrc,uint_t srcPos,uint_t size,int isDevice)
{
  if(isDevice){
    QubitVectorDeviceBuffer<data_t>* pSrcDev = (QubitVectorDeviceBuffer<data_t>*)pSrc;
    thrust::copy_n(pSrcDev->Buffer().begin() + srcPos,size,m_Buffer.begin() + pos);
  }
  else{
    QubitVectorHostBuffer<data_t>* pSrcHost = (QubitVectorHostBuffer<data_t>*)pSrc;
    thrust::copy_n(pSrcHost->Buffer().begin() + srcPos,size,m_Buffer.begin() + pos);
  }
}

template <typename data_t>
void QubitVectorDeviceBuffer<data_t>::CopyIn(uint_t pos,const data_t* pSrc,uint_t size)
{
  thrust::copy_n(pSrc,size,m_Buffer.begin() + pos);
}

template <typename data_t>
void QubitVectorDeviceBuffer<data_t>::CopyOut(uint_t pos,data_t* pDest,uint_t size)
{
  thrust::copy_n(m_Buffer.begin() + pos,size,pDest);
}

template <typename data_t>
void QubitVectorHostBuffer<data_t>::Copy(uint_t pos,QubitVectorBuffer<data_t>* pSrc,uint_t srcPos,uint_t size,int isDevice)
{
  if(isDevice){
    QubitVectorDeviceBuffer<data_t>* pSrcDev = (QubitVectorDeviceBuffer<data_t>*)pSrc;
    thrust::copy_n(pSrcDev->Buffer().begin() + srcPos,size,m_Buffer.begin() + pos);
  }
  else{
    QubitVectorHostBuffer<data_t>* pSrcHost = (QubitVectorHostBuffer<data_t>*)pSrc;
    thrust::copy_n(pSrcHost->Buffer().begin() + srcPos,size,m_Buffer.begin() + pos);
  }
}

template <typename data_t>
void QubitVectorHostBuffer<data_t>::CopyIn(uint_t pos,const data_t* pSrc,uint_t size)
{
  thrust::copy_n(pSrc,size,m_Buffer.begin() + pos);
}
template <typename data_t>
void QubitVectorHostBuffer<data_t>::CopyOut(uint_t pos,data_t* pDest,uint_t size)
{
  thrust::copy_n(m_Buffer.begin() + pos,size,pDest);
}

//=============================================================
// chunk container class
//=============================================================
template <typename data_t>
class QubitVectorChunkContainer 
{
protected:
  QubitVectorBuffer<thrust::complex<data_t>>* m_pChunks;
  QubitVectorBuffer<thrust::complex<double>>* m_pMatrix;
  QubitVectorBuffer<uint_t>* m_pOffsets;
  QubitVectorBuffer<uint_t>* m_pParams;

  uint_t m_size;
  uint_t m_bufferSize;

  uint_t m_globalID;
  int m_iDevice;      //device ID : if device ID < 0, allocate chunks on host memory

  int m_matrixBits;

  std::vector<int> m_p2pEnable;
public:
  QubitVectorChunkContainer(void)
  {
    m_pChunks = NULL;
    m_pMatrix = NULL;
    m_pOffsets = NULL;
    m_pParams = NULL;

    m_size = 0;
    m_bufferSize = 0;

    m_matrixBits = 0;
    m_iDevice = -1;
    m_globalID = 0;
  }

  ~QubitVectorChunkContainer(void);

  void SetDevice(int iDev)
  {
    m_iDevice = iDev;
  }
  void SetGlobalIndex(uint_t idx)
  {
    m_globalID = idx;
  }
  uint_t GlobalIndex(void)
  {
    return m_globalID;
  }
  uint_t NumChunks(int chunkBits) const
  {
    return (m_size >> chunkBits);
  }
  uint_t ChunkID(uint_t id,int chunkBits) const
  {
    return (m_globalID >> chunkBits) + id;
  }
  uint_t LocalChunkID(uint_t id,int chunkBits) const
  {
    return id - (m_globalID >> chunkBits);
  }
  int DeviceID(void) const
  {
    return m_iDevice;
  }
  uint_t Size(void)
  {
    return m_size;
  }

  int Allocate(uint_t size,uint_t bufferSize = 0);
  int AllocateParameters(int bits);

  int Get(const QubitVectorChunkContainer& chunks,uint_t src,uint_t bufDest,int chunkBits);
  int Put(QubitVectorChunkContainer& chunks,uint_t dest,uint_t bufSrc,int chunkBits);

  int CopyIn(const thrust::complex<data_t>* pVec,uint_t offset,uint_t chunkID,int chunkBits);
  int CopyOut(thrust::complex<data_t>* pVec,uint_t offset,uint_t chunkID,int chunkBits);

  int SetState(uint_t chunkID,uint_t pos,thrust::complex<data_t> t,int chunkBits);
  int SetState(uint_t lid,thrust::complex<data_t> t);

  thrust::complex<data_t> GetState(uint_t chunkID,uint_t pos,int chunkBits) const;
  thrust::complex<data_t> GetState(uint_t lid) const;

  thrust::complex<data_t>* ChunkPtr(uint_t chunkID,int chunkBits) const;
  thrust::complex<data_t>* BufferPtr(uint_t ibuf,int chunkBits);

  void StoreMatrix(const std::vector<thrust::complex<double>>& mat);
  void StoreUintParams(const std::vector<uint_t>& prm);
  void StoreOffsets(const std::vector<uint_t>& ptr);

  template <typename Function>
  int Execute(std::vector<uint_t>& offsets,Function func,uint_t size,uint_t gid,uint_t localMask, bool omp_parallel);

  template <typename Function>
  double ExecuteSum(std::vector<uint_t>& offsets,Function func,uint_t size,uint_t gid, uint_t localMask, bool omp_parallel);

  void SetParams(struct GateParams<data_t>& params);


  void SetupP2P(int nDev);
};

template <typename data_t>
QubitVectorChunkContainer<data_t>::~QubitVectorChunkContainer(void)
{
  if(m_pChunks){
    delete m_pChunks;
  }
  if(m_pMatrix){
    delete m_pMatrix;
  }
  if(m_pOffsets){
    delete m_pOffsets;
  }
  if(m_pParams){
    delete m_pParams;
  }
}

//allocate buffer for chunks
template <typename data_t>
int QubitVectorChunkContainer<data_t>::Allocate(uint_t size_in,uint_t bufferSize)
{
  uint_t size = size_in + bufferSize;
  m_size = size_in;
  m_bufferSize = bufferSize;

  if(m_pChunks == NULL){
#ifdef AER_THRUST_CUDA
    if(m_iDevice >= 0){
      cudaSetDevice(m_iDevice);
      m_pChunks = new QubitVectorDeviceBuffer<thrust::complex<data_t>>(size);
    }
    else{
#endif
      m_pChunks = new QubitVectorHostBuffer<thrust::complex<data_t>>(size);
#ifdef AER_THRUST_CUDA
    }
#endif
  }
  else if(m_pChunks->Size() != size){
    if(m_iDevice >= 0){
#ifdef AER_THRUST_CUDA
      cudaSetDevice(m_iDevice);
#endif
    }
    m_pChunks->Resize(size);
  }
  return 0;
}

//allocate buffers for parameters
template <typename data_t>
int QubitVectorChunkContainer<data_t>::AllocateParameters(int bits)
{
  uint_t size;
  if(bits > m_matrixBits){
    size = 1ull << bits;

    if(m_iDevice >= 0){
#ifdef AER_THRUST_CUDA
      cudaSetDevice(m_iDevice);
#endif
    }

    if(m_pMatrix == NULL){
#ifdef AER_THRUST_CUDA
      if(m_iDevice >= 0){
        m_pMatrix = new QubitVectorDeviceBuffer<thrust::complex<double>>(size*size);
      }
      else{
#endif
        m_pMatrix = new QubitVectorHostBuffer<thrust::complex<double>>(size*size);
#ifdef AER_THRUST_CUDA
      }
#endif
    }
    else{
      m_pMatrix->Resize(size*size);
    }

    if(m_pOffsets == NULL){
#ifdef AER_THRUST_CUDA
      if(m_iDevice >= 0){
        m_pOffsets = new QubitVectorDeviceBuffer<uint_t>(size);
      }
      else{
#endif
        m_pOffsets = new QubitVectorHostBuffer<uint_t>(size);
#ifdef AER_THRUST_CUDA
      }
#endif
    }
    else{
      m_pOffsets->Resize(size);
    }

    if(m_pParams == NULL){
#ifdef AER_THRUST_CUDA
      if(m_iDevice >= 0){
        m_pParams = new QubitVectorDeviceBuffer<uint_t>(size*4);
      }
      else{
#endif
        m_pParams = new QubitVectorHostBuffer<uint_t>(size*4);
#ifdef AER_THRUST_CUDA
      }
#endif
    }
    else{
      m_pParams->Resize(size*4);
    }

    m_matrixBits = bits;
  }
  return 0;
}

//copy chunk from other container to buffer
template <typename data_t>
int QubitVectorChunkContainer<data_t>::Get(const QubitVectorChunkContainer& chunks,uint_t src,uint_t bufDest,int chunkBits)
{
  uint_t srcPos,destPos,size;
  srcPos = src << chunkBits;
  destPos = m_size + (bufDest << chunkBits);
  size = 1ull << chunkBits;

  if(m_iDevice >=0 && chunks.DeviceID() >= 0){
    if(m_p2pEnable[chunks.DeviceID()]){
      m_pChunks->Copy(destPos,chunks.m_pChunks,srcPos,size,1);
    }
    else{
      QubitVectorHostBuffer<thrust::complex<data_t>> tmp(size);
      tmp.Copy(0,chunks.m_pChunks,srcPos,size,1);   //D to H
      m_pChunks->Copy(destPos,&tmp,0,size,0);     //H to D
    }
  }
  else{
    m_pChunks->Copy(destPos,chunks.m_pChunks,srcPos,size,(chunks.DeviceID() >= 0));
  }

  return 0;
}

//copy chunk to other container from buffer
template <typename data_t>
int QubitVectorChunkContainer<data_t>::Put(QubitVectorChunkContainer& chunks,uint_t dest,uint_t bufSrc,int chunkBits)
{
  uint_t srcPos,destPos,size;
  destPos = dest << chunkBits;
  srcPos = m_size + (bufSrc << chunkBits);
  size = 1ull << chunkBits;

  if(m_iDevice >=0 && chunks.DeviceID() >= 0){
    if(m_p2pEnable[chunks.DeviceID()]){
      chunks.m_pChunks->Copy(destPos,m_pChunks,srcPos,size,1);
    }
    else{
      QubitVectorHostBuffer<thrust::complex<data_t>> tmp(size);
      tmp.Copy(0,m_pChunks,srcPos,size,1);      //D to H
      chunks.m_pChunks->Copy(destPos,&tmp,0,size,0);  //H to D
    }
  }
  else{
    chunks.m_pChunks->Copy(destPos,m_pChunks,srcPos,size,(DeviceID() >= 0));
  }

  return 0;
}

//copy chunk from std::vector
template <typename data_t>
int QubitVectorChunkContainer<data_t>::CopyIn(const thrust::complex<data_t>* pVec,uint_t offset,uint_t chunkID,int chunkBits)
{
  uint_t size,destPos;

  size = 1ull << chunkBits;
  destPos = chunkID << chunkBits;

  m_pChunks->CopyIn(destPos,pVec + offset,size);

  return 0;
}

//copy chunk to std::vector
template <typename data_t>
int QubitVectorChunkContainer<data_t>::CopyOut(thrust::complex<data_t>* pVec,uint_t offset,uint_t chunkID,int chunkBits)
{
  uint_t size,srcPos;

  size = 1ull << chunkBits;
  srcPos = chunkID << chunkBits;

  m_pChunks->CopyOut(srcPos,pVec + offset,size);

  return 0;
}


template <typename data_t>
thrust::complex<data_t>* QubitVectorChunkContainer<data_t>::ChunkPtr(uint_t chunkID,int chunkBits) const
{
  return m_pChunks->BufferPtr() + (chunkID << chunkBits);
}

template <typename data_t>
thrust::complex<data_t>* QubitVectorChunkContainer<data_t>::BufferPtr(uint_t ibuf,int chunkBits)
{
  return m_pChunks->BufferPtr() + m_size + (ibuf << chunkBits);
}


template <typename data_t>
int QubitVectorChunkContainer<data_t>::SetState(uint_t chunkID,uint_t pos,thrust::complex<data_t> t,int chunkBits)
{
  m_pChunks->Set((chunkID << chunkBits) + pos,t);
  return 0;
}

template <typename data_t>
int QubitVectorChunkContainer<data_t>::SetState(uint_t lid,thrust::complex<data_t> t)
{
  m_pChunks->Set(lid,t);
  return 0;
}

template <typename data_t>
thrust::complex<data_t> QubitVectorChunkContainer<data_t>::GetState(uint_t chunkID,uint_t pos,int chunkBits) const
{
  return m_pChunks->Get((chunkID << chunkBits) + pos);
}

template <typename data_t>
thrust::complex<data_t> QubitVectorChunkContainer<data_t>::GetState(uint_t lid) const
{
  return m_pChunks->Get(lid);
}

template <typename data_t>
void QubitVectorChunkContainer<data_t>::StoreMatrix(const std::vector<thrust::complex<double>>& mat)
{
  m_pMatrix->Copy(mat);
}

template <typename data_t>
void QubitVectorChunkContainer<data_t>::StoreUintParams(const std::vector<uint_t>& prm)
{
  m_pParams->Copy(prm);
}

template <typename data_t>
void QubitVectorChunkContainer<data_t>::StoreOffsets(const std::vector<uint_t>& offsets)
{
  m_pOffsets->Copy(offsets);
}

#define ExtractIndexFromTuple(itp)        thrust::get<0>(itp)
#define ExtractParamsFromTuple(itp)       thrust::get<1>(itp)

template <typename data_t>
template <typename Function>
int QubitVectorChunkContainer<data_t>::Execute(std::vector<uint_t>& offsets,Function func,uint_t size,uint_t gid,uint_t localMask, bool omp_parallel)
{
  struct GateParams<data_t> params;

  params.buf_ = m_pChunks->BufferPtr();
  if(m_iDevice >= 0){
    StoreOffsets(offsets);
    params.offsets_ = m_pOffsets->BufferPtr();
  }
  else{
    params.offsets_ = &offsets[0];
  }
  params.matrix_ = m_pMatrix->BufferPtr();
  params.params_ = m_pParams->BufferPtr();
  params.gid_ = gid;
  params.lmask_ = localMask;

  auto ci = thrust::counting_iterator<uint_t>(0);
  thrust::constant_iterator<struct GateParams<data_t>> cp(params);

  auto chunkTuple = thrust::make_tuple(ci,cp);
  auto chunkIter = thrust::make_zip_iterator(chunkTuple);

  if(m_iDevice >= 0){
#ifdef AER_THRUST_CUDA
    cudaSetDevice(m_iDevice);
#endif
    thrust::for_each_n(thrust::device, chunkIter, size, func);
  }
  else{
    if (omp_parallel) {
      thrust::for_each_n(thrust::omp::par, chunkIter, size, func);
    } else {
      thrust::for_each_n(thrust::seq, chunkIter, size, func);
    }
  }

  return 0;
}

template <typename data_t>
template <typename Function>
double QubitVectorChunkContainer<data_t>::ExecuteSum(std::vector<uint_t>& offsets,Function func,uint_t size,uint_t gid,uint_t localMask, bool omp_parallel)
{
  struct GateParams<data_t> params;
  double ret;

  params.buf_ = m_pChunks->BufferPtr();
  if(m_iDevice >= 0){
    StoreOffsets(offsets);
    params.offsets_ = m_pOffsets->BufferPtr();
  }
  else{
    params.offsets_ = &offsets[0];
  }
  params.matrix_ = m_pMatrix->BufferPtr();
  params.params_ = m_pParams->BufferPtr();
  params.gid_ = gid;
  params.lmask_ = localMask;

  auto ci = thrust::counting_iterator<uint_t>(0);
  thrust::constant_iterator<struct GateParams<data_t>> cp(params);

  auto chunkTuple = thrust::make_tuple(ci,cp);
  auto chunkIter = thrust::make_zip_iterator(chunkTuple);

  if(m_iDevice >= 0){
#ifdef AER_THRUST_CUDA
    cudaSetDevice(m_iDevice);
#endif
    ret = thrust::transform_reduce(thrust::device, chunkIter, chunkIter + size, func,0.0,thrust::plus<double>());
  }
  else{
    if (omp_parallel) {
      ret = thrust::transform_reduce(thrust::omp::par, chunkIter, chunkIter + size, func,0.0,thrust::plus<double>());
    } else {
      ret = thrust::transform_reduce(thrust::seq, chunkIter, chunkIter + size, func,0.0,thrust::plus<double>());
    }
  }
  return ret;
}

template <typename data_t>
void QubitVectorChunkContainer<data_t>::SetParams(struct GateParams<data_t>& params)
{
  params.buf_ = m_pChunks->BufferPtr();
  params.offsets_ = m_pOffsets->BufferPtr();
  params.matrix_ = m_pMatrix->BufferPtr();
  params.params_ = m_pParams->BufferPtr();
}

template <typename data_t>
void QubitVectorChunkContainer<data_t>::SetupP2P(int nDev)
{
  int i;
  if(nDev > 0){
    m_p2pEnable.resize(nDev);

    if(m_iDevice >= 0){
      for(i=0;i<nDev;i++){
        m_p2pEnable[i] = 0;
      }

#ifdef AER_THRUST_CUDA
      cudaSetDevice(m_iDevice);
      for(i=0;i<nDev;i++){
        if(i != m_iDevice){
          cudaDeviceCanAccessPeer(&m_p2pEnable[i],m_iDevice,i);
        }
        else{
          m_p2pEnable[i] = 1;
        }
      }
#endif
    }
    else{
      //H to D is always p2p
      for(i=0;i<nDev;i++){
        m_p2pEnable[i] = 1;
      }
    }
  }
}
>>>>>>> 96e5a84e

//============================================================================
// QubitVectorThrust class
//============================================================================

// Template class for qubit vector.
// The arguement of the template must have an operator[] access method.
// The following methods may also need to be template specialized:
//   * set_num_qubits(size_t)
//   * initialize()
//   * initialize_from_vector(cvector_t<data_t>)
// If the template argument does not have these methods then template
// specialization must be used to override the default implementations.

template <typename data_t = double>
class QubitVectorThrust {

public:

  //-----------------------------------------------------------------------
  // Constructors and Destructor
  //-----------------------------------------------------------------------

  QubitVectorThrust();
  explicit QubitVectorThrust(size_t num_qubits);
  virtual ~QubitVectorThrust();
  QubitVectorThrust(const QubitVectorThrust& obj){}
  QubitVectorThrust &operator=(const QubitVectorThrust& obj){}

  //-----------------------------------------------------------------------
  // Data access
  //-----------------------------------------------------------------------

  // Element access
  thrust::complex<data_t> &operator[](uint_t element);
  thrust::complex<data_t> operator[](uint_t element) const;

  void set_state(uint_t pos,std::complex<double>& c);
  std::complex<data_t> get_state(uint_t pos) const;

  // Returns a reference to the underlying data_t data class
//  std::complex<data_t>* &data() {return data_;}

  // Returns a copy of the underlying data_t data class
  std::complex<data_t>* data() const {return (std::complex<data_t>*)chunk_->pointer();}

  //-----------------------------------------------------------------------
  // Utility functions
  //-----------------------------------------------------------------------

  // Return the string name of the QubitVector class
#ifdef AER_THRUST_CUDA
  static std::string name() {return "statevector_gpu";}
#else
  static std::string name() {return "statevector_thrust";}
#endif

  // Set the size of the vector in terms of qubit number
  virtual void set_num_qubits(size_t num_qubits);

  // Returns the number of qubits for the current vector
  virtual uint_t num_qubits() const {return num_qubits_;}

  // Returns the size of the underlying n-qubit vector
  uint_t size() const {return data_size_;}

  // Returns required memory
  size_t required_memory_mb(uint_t num_qubits) const;

  // Returns a copy of the underlying data_t data as a complex vector
  cvector_t<data_t> vector() const;

  // Return JSON serialization of QubitVectorThrust;
  json_t json() const;

  // Set all entries in the vector to 0.
  void zero();


  // State initialization of a component
  // Initialize the specified qubits to a desired statevector
  // (leaving the other qubits in their current state)
  // assuming the qubits being initialized have already been reset to the zero state
  // (using apply_reset)
  void initialize_component(const reg_t &qubits, const cvector_t<double> &state);

  //chunk setup
  void chunk_setup(int chunk_bits,int num_qubits,uint_t chunk_index,uint_t num_local_chunks);

  //cache control for chunks on host
  void fetch_chunk(void) const;
  void release_chunk(bool write_back = true) const;

  //prepare buffer for MPI send/recv
  void* send_buffer(uint_t& size_in_byte);
  void* recv_buffer(uint_t& size_in_byte);

  //-----------------------------------------------------------------------
  // Check point operations
  //-----------------------------------------------------------------------

  // Create a checkpoint of the current state
  void checkpoint();

  // Revert to the checkpoint
  void revert(bool keep);

  // Compute the inner product of current state with checkpoint state
  std::complex<double> inner_product() const;

  //-----------------------------------------------------------------------
  // Initialization
  //-----------------------------------------------------------------------

  // Initializes the current vector so that all qubits are in the |0> state.
  void initialize();

  // Initializes the vector to a custom initial state.
  // If the length of the data vector does not match the number of qubits
  // an exception is raised.
  void initialize_from_vector(const cvector_t<double> &data);

  // Initializes the vector to a custom initial state.
  // If num_states does not match the number of qubits an exception is raised.
  void initialize_from_data(const std::complex<data_t>* data, const size_t num_states);

  //-----------------------------------------------------------------------
  // Apply Matrices
  //-----------------------------------------------------------------------

  // Apply a 1-qubit matrix to the state vector.
  // The matrix is input as vector of the column-major vectorized 1-qubit matrix.
  void apply_matrix(const uint_t qubit, const cvector_t<double> &mat);

  // Apply a N-qubit matrix to the state vector.
  // The matrix is input as vector of the column-major vectorized N-qubit matrix.
  void apply_matrix(const reg_t &qubits, const cvector_t<double> &mat);

  // Apply a stacked set of 2^control_count target_count--qubit matrix to the state vector.
  // The matrix is input as vector of the column-major vectorized N-qubit matrix.
  void apply_multiplexer(const reg_t &control_qubits, const reg_t &target_qubits, const cvector_t<double> &mat);

  // Apply a 1-qubit diagonal matrix to the state vector.
  // The matrix is input as vector of the matrix diagonal.
  void apply_diagonal_matrix(const uint_t qubit, const cvector_t<double> &mat);

  // Apply a N-qubit diagonal matrix to the state vector.
  // The matrix is input as vector of the matrix diagonal.
  void apply_diagonal_matrix(const reg_t &qubits, const cvector_t<double> &mat);
  
  // Swap pairs of indicies in the underlying vector
  void apply_permutation_matrix(const reg_t &qubits,
                                const std::vector<std::pair<uint_t, uint_t>> &pairs);

  //-----------------------------------------------------------------------
  // Apply Specialized Gates
  //-----------------------------------------------------------------------

  // Apply a general N-qubit multi-controlled X-gate
  // If N=1 this implements an optimized X gate
  // If N=2 this implements an optimized CX gate
  // If N=3 this implements an optimized Toffoli gate
  void apply_mcx(const reg_t &qubits);

  // Apply a general multi-controlled Y-gate
  // If N=1 this implements an optimized Y gate
  // If N=2 this implements an optimized CY gate
  // If N=3 this implements an optimized CCY gate
  void apply_mcy(const reg_t &qubits);
  
  // Apply a general multi-controlled single-qubit phase gate
  // with diagonal [1, ..., 1, phase]
  // If N=1 this implements an optimized single-qubit phase gate
  // If N=2 this implements an optimized CPhase gate
  // If N=3 this implements an optimized CCPhase gate
  // if phase = -1 this is a Z, CZ, CCZ gate
  void apply_mcphase(const reg_t &qubits, const std::complex<double> phase);

  // Apply a general multi-controlled single-qubit unitary gate
  // If N=1 this implements an optimized single-qubit U gate
  // If N=2 this implements an optimized CU gate
  // If N=3 this implements an optimized CCU gate
  void apply_mcu(const reg_t &qubits, const cvector_t<double> &mat);

  // Apply a general multi-controlled SWAP gate
  // If N=2 this implements an optimized SWAP  gate
  // If N=3 this implements an optimized Fredkin gate
  void apply_mcswap(const reg_t &qubits);

  //swap between chunk
  void apply_chunk_swap(const reg_t &qubits, QubitVectorThrust<data_t> &chunk, bool write_back = true);
  void apply_chunk_swap(const reg_t &qubits, uint_t remote_chunk_index);

  //-----------------------------------------------------------------------
  // Z-measurement outcome probabilities
  //-----------------------------------------------------------------------

  // Return the Z-basis measurement outcome probability P(outcome) for
  // outcome in [0, 2^num_qubits - 1]
  virtual double probability(const uint_t outcome) const;

  // Return the probabilities for all measurement outcomes in the current vector
  // This is equivalent to returning a new vector with  new[i]=|orig[i]|^2.
  // Eg. For 2-qubits this is [P(00), P(01), P(010), P(11)]
  virtual std::vector<double> probabilities() const;

  // Return the Z-basis measurement outcome probabilities [P(0), ..., P(2^N-1)]
  // for measurement of N-qubits.
  virtual std::vector<double> probabilities(const reg_t &qubits) const;

  // Return M sampled outcomes for Z-basis measurement of all qubits
  // The input is a length M list of random reals between [0, 1) used for
  // generating samples.
  virtual reg_t sample_measure(const std::vector<double> &rnds) const;

  //-----------------------------------------------------------------------
  // Norms
  //-----------------------------------------------------------------------
  
  // Returns the norm of the current vector
  double norm() const;

  // These functions return the norm <psi|A^dagger.A|psi> obtained by
  // applying a matrix A to the vector. It is equivalent to returning the
  // expectation value of A^\dagger A, and could probably be removed because
  // of this->

  // Return the norm for of the vector obtained after apply the 1-qubit
  // matrix mat to the vector.
  // The matrix is input as vector of the column-major vectorized 1-qubit matrix.
  double norm(const uint_t qubit, const cvector_t<double> &mat) const;

  // Return the norm for of the vector obtained after apply the N-qubit
  // matrix mat to the vector.
  // The matrix is input as vector of the column-major vectorized N-qubit matrix.
  double norm(const reg_t &qubits, const cvector_t<double> &mat) const;

  // Return the norm for of the vector obtained after apply the 1-qubit
  // diagonal matrix mat to the vector.
  // The matrix is input as vector of the matrix diagonal.
  double norm_diagonal(const uint_t qubit, const cvector_t<double> &mat) const;

  // Return the norm for of the vector obtained after apply the N-qubit
  // diagonal matrix mat to the vector.
  // The matrix is input as vector of the matrix diagonal.
  double norm_diagonal(const reg_t &qubits, const cvector_t<double> &mat) const;

  //-----------------------------------------------------------------------
  // Expectation Value
  //-----------------------------------------------------------------------

  // These functions return the expectation value <psi|A|psi> for a matrix A.
  // If A is hermitian these will return real values, if A is non-Hermitian
  // they in general will return complex values.

  // Return the expectation value of an N-qubit Pauli matrix.
  // The Pauli is input as a length N string of I,X,Y,Z characters.
  double expval_pauli(const reg_t &qubits, const std::string &pauli) const;


  //-----------------------------------------------------------------------
  // JSON configuration settings
  //-----------------------------------------------------------------------

  // Set the threshold for chopping values to 0 in JSON
  void set_json_chop_threshold(double threshold);

  // Set the threshold for chopping values to 0 in JSON
  double get_json_chop_threshold() {return json_chop_threshold_;}

  //-----------------------------------------------------------------------
  // OpenMP configuration settings
  //-----------------------------------------------------------------------

  // Set the maximum number of OpenMP thread for operations.
  void set_omp_threads(int n);

  // Get the maximum number of OpenMP thread for operations.
  uint_t get_omp_threads() {return omp_threads_;}

  // Set the qubit threshold for activating OpenMP.
  // If self.qubits() > threshold OpenMP will be activated.
  void set_omp_threshold(int n);

  // Get the qubit threshold for activating OpenMP.
  uint_t get_omp_threshold() {return omp_threshold_;}

  //-----------------------------------------------------------------------
  // Optimization configuration settings
  //-----------------------------------------------------------------------

  // Set the sample_measure index size
  void set_sample_measure_index_size(int n) {sample_measure_index_size_ = n;}

  // Get the sample_measure index size
  int get_sample_measure_index_size() {return sample_measure_index_size_;}

protected:

  //-----------------------------------------------------------------------
  // Protected data members
  //-----------------------------------------------------------------------
  size_t num_qubits_;
  size_t data_size_;

  mutable Chunk<data_t>* chunk_;
  mutable Chunk<data_t>* buffer_chunk_;
  Chunk<data_t>* checkpoint_;
  Chunk<data_t>* send_chunk_;
  Chunk<data_t>* recv_chunk_;
  static ChunkManager<data_t> chunk_manager_;

  uint_t chunk_index_;
  bool multi_chunk_distribution_;

  //-----------------------------------------------------------------------
  // Config settings
  //----------------------------------------------------------------------- 
  uint_t omp_threads_ = 1;     // Disable multithreading by default
  uint_t omp_threshold_ = 1;  // Qubit threshold for multithreading when enabled
  int sample_measure_index_size_ = 1; // Sample measure indexing qubit size
  double json_chop_threshold_ = 0;  // Threshold for choping small values
                                    // in JSON serialization

  //-----------------------------------------------------------------------
  // Error Messages
  //-----------------------------------------------------------------------

  void check_qubit(const uint_t qubit) const;
  void check_vector(const cvector_t<data_t> &diag, uint_t nqubits) const;
  void check_matrix(const cvector_t<data_t> &mat, uint_t nqubits) const;
  void check_dimension(const QubitVectorThrust &qv) const;
  void check_checkpoint() const;

  //-----------------------------------------------------------------------
  // Statevector update with Lambda function
  //-----------------------------------------------------------------------
  template <typename Function>
  void apply_function(Function func,const reg_t &qubits) const;

  template <typename Function>
  double apply_function_sum(Function func,const reg_t &qubits) const;

  template <typename Function>
  std::complex<double> apply_function_complex_sum(Function func,const reg_t &qubits) const;


#ifdef AER_DEBUG
  //for debugging
  mutable FILE* debug_fp;
  mutable uint_t debug_count;

  void DebugMsg(const char* str,const reg_t &qubits) const;
  void DebugMsg(const char* str,const int qubit) const;
  void DebugMsg(const char* str) const;
  void DebugMsg(const char* str,const std::complex<double> c) const;
  void DebugMsg(const char* str,const double d) const;
  void DebugMsg(const char* str,const std::vector<double>& v) const;
  void DebugDump(void) const;
#endif
};

template <typename data_t>
ChunkManager<data_t> QubitVectorThrust<data_t>::chunk_manager_;


/*******************************************************************************
 *
 * Implementations
 *
 ******************************************************************************/

//------------------------------------------------------------------------------
// JSON Serialization
//------------------------------------------------------------------------------

template <typename data_t>
inline void to_json(json_t &js, const QubitVectorThrust<data_t> &qv) {
  js = qv.json();
}

template <typename data_t>
json_t QubitVectorThrust<data_t>::json() const 
{
  thrust::complex<data_t> t;
  uint_t i;

  const json_t ZERO = std::complex<data_t>(0.0, 0.0);
  json_t js = json_t(data_size_, ZERO);

#ifdef AER_DEBUG
  DebugMsg("json()");
#endif

  for(i=0;i<data_size_;i++){
    t = chunk_->Get(i);
    js[i][0] = t.real();
    js[i][1] = t.imag();
  }
  return js;
}

//------------------------------------------------------------------------------
// Error Handling
//------------------------------------------------------------------------------

template <typename data_t>
void QubitVectorThrust<data_t>::check_qubit(const uint_t qubit) const {
  if (qubit + 1 > num_qubits_) {
    std::string error = "QubitVectorThrust: qubit index " + std::to_string(qubit) +
                        " > " + std::to_string(num_qubits_);
    throw std::runtime_error(error);
  }
}

template <typename data_t>
void QubitVectorThrust<data_t>::check_matrix(const cvector_t<data_t> &vec, uint_t nqubits) const {
  const size_t DIM = 1ull << nqubits;
  const auto SIZE = vec.size();
  if (SIZE != DIM * DIM) {
    std::string error = "QubitVectorThrust: vector size is " + std::to_string(SIZE) +
                        " != " + std::to_string(DIM * DIM);
    throw std::runtime_error(error);
  }
}

template <typename data_t>
void QubitVectorThrust<data_t>::check_vector(const cvector_t<data_t> &vec, uint_t nqubits) const {
  const size_t DIM = 1ull << nqubits;
  const auto SIZE = vec.size();
  if (SIZE != DIM) {
    std::string error = "QubitVectorThrust: vector size is " + std::to_string(SIZE) +
                        " != " + std::to_string(DIM);
    throw std::runtime_error(error);
  }
}

template <typename data_t>
void QubitVectorThrust<data_t>::check_dimension(const QubitVectorThrust &qv) const {
  if (data_size_ != qv.size_) {
    std::string error = "QubitVectorThrust: vectors are different shape " +
                         std::to_string(data_size_) + " != " +
                         std::to_string(qv.num_states_);
    throw std::runtime_error(error);
  }
}

template <typename data_t>
void QubitVectorThrust<data_t>::check_checkpoint() const {
  if (checkpoint_ == NULL) {
    throw std::runtime_error("QubitVectorThrust: checkpoint must exist for inner_product() or revert()");
  }
}

//------------------------------------------------------------------------------
// Constructors & Destructor
//------------------------------------------------------------------------------

template <typename data_t>
QubitVectorThrust<data_t>::QubitVectorThrust(size_t num_qubits) : num_qubits_(0)
{
  chunk_ = NULL;
  chunk_index_ = 0;
  multi_chunk_distribution_ = false;
  checkpoint_ = NULL;

#ifdef AER_DEBUG
  debug_fp = NULL;
  debug_count = 0;
#endif

  if(num_qubits != 0){
    set_num_qubits(num_qubits);
  }
}

template <typename data_t>
QubitVectorThrust<data_t>::QubitVectorThrust() : QubitVectorThrust(0)
{

}

template <typename data_t>
QubitVectorThrust<data_t>::~QubitVectorThrust() 
{
  if(checkpoint_ != NULL){
    chunk_manager_.UnmapCheckpoint(checkpoint_);
    checkpoint_ = NULL;
  }

  if(chunk_ != NULL){
    chunk_manager_.UnmapChunk(chunk_);
    chunk_ = NULL;
  }

#ifdef AER_DEBUG
  if(debug_fp != NULL){
    fflush(debug_fp);
    if(debug_fp != stdout)
      fclose(debug_fp);
    debug_fp = NULL;
  }
#endif

}

//------------------------------------------------------------------------------
// Element access operators
//------------------------------------------------------------------------------

template <typename data_t>
thrust::complex<data_t> &QubitVectorThrust<data_t>::operator[](uint_t element) {
  // Error checking
  #ifdef DEBUG
  if (element > data_size_) {
    std::string error = "QubitVectorThrust: vector index " + std::to_string(element) +
                        " > " + std::to_string(data_size_);
    throw std::runtime_error(error);
  }
  #endif

  return (*chunk_)[element];
}


template <typename data_t>
thrust::complex<data_t> QubitVectorThrust<data_t>::operator[](uint_t element) const
{
  // Error checking
  #ifdef DEBUG
  if (element > data_size_) {
    std::string error = "QubitVectorThrust: vector index " + std::to_string(element) +
                        " > " + std::to_string(data_size_);
    throw std::runtime_error(error);
  }
  #endif
#ifdef AER_DEBUG
    DebugMsg(" calling []");
#endif

  return (*chunk_)[element];
}

template <typename data_t>
void QubitVectorThrust<data_t>::set_state(uint_t pos, std::complex<double>& c)
{
  if(pos < data_size_){
    thrust::complex<data_t> t = c;
    chunk_->Set(pos,t);
  }
}

template <typename data_t>
std::complex<data_t> QubitVectorThrust<data_t>::get_state(uint_t pos) const
{
  std::complex<data_t> ret = 0.0;

  if(pos < data_size_){
    ret = chunk_->Get(pos);
  }
  return ret;
}


template <typename data_t>
cvector_t<data_t> QubitVectorThrust<data_t>::vector() const 
{
  cvector_t<data_t> ret(data_size_, 0.);

  chunk_->CopyOut((thrust::complex<data_t>*)&ret[0]);

  return ret;
}

//------------------------------------------------------------------------------
// State initialize component
//------------------------------------------------------------------------------
template <typename data_t>
class initialize_component_1qubit_func : public GateFuncBase<data_t>
{
protected:
  thrust::complex<double> s0,s1;
  uint_t mask;
  uint_t offset;
public:
  initialize_component_1qubit_func(int qubit,thrust::complex<double> state0,thrust::complex<double> state1)
  {
    s0 = state0;
    s1 = state1;

    mask = (1ull << qubit) - 1;
    offset = 1ull << qubit;
  }

  __host__ __device__ void operator()(const uint_t &i) const
  {
    uint_t i0,i1;
    thrust::complex<data_t> q0;
    thrust::complex<data_t>* vec0;
    thrust::complex<data_t>* vec1;

    vec0 = this->data_;
    vec1 = vec0 + offset;

    i1 = i & mask;
    i0 = (i - i1) << 1;
    i0 += i1;

    q0 = vec0[i0];

    vec0[i0] = s0*q0;
    vec1[i0] = s1*q0;
  }

  const char* name(void)
  {
    return "initialize_component 1 qubit";
  }
};

template <typename data_t>
class initialize_component_func : public GateFuncBase<data_t>
{
protected:
  int nqubits;
  uint_t matSize;
public:
  initialize_component_func(const cvector_t<double>& mat,const reg_t &qb)
  {
    nqubits = qb.size();
    matSize = 1ull << nqubits;
  }

  __host__ __device__ void operator()(const uint_t &i) const
  {
    thrust::complex<data_t>* vec;
    thrust::complex<double> q0;
    thrust::complex<double> q;
    thrust::complex<double>* state;
    uint_t* qubits;
    uint_t* qubits_sorted;
    uint_t j,k;
    uint_t ii,idx,t;
    uint_t mask;

    //get parameters from iterator
    vec = this->data_;
    state = this->matrix_;
    qubits = this->params_;
    qubits_sorted = qubits + nqubits;

    idx = 0;
    ii = i;
    for(j=0;j<nqubits;j++){
      mask = (1ull << qubits_sorted[j]) - 1;

      t = ii & mask;
      idx += t;
      ii = (ii - t) << 1;
    }
    idx += ii;

    q0 = vec[idx];
    for(k=0;k<matSize;k++){
      ii = idx;
      for(j=0;j<nqubits;j++){
        if(((k >> j) & 1) != 0)
          ii += (1ull << qubits[j]);
      }
      q = q0 * state[k];
      vec[ii] = q;
    }
  }

  const char* name(void)
  {
    return "initialize_component";
  }
};

template <typename data_t>
void QubitVectorThrust<data_t>::initialize_component(const reg_t &qubits, const cvector_t<double> &state0) 
{
  if(qubits.size() == 1){
    apply_function(initialize_component_1qubit_func<data_t>(qubits[0],state0[0],state0[1]), qubits);
  }
  else{
    auto qubits_sorted = qubits;
    std::sort(qubits_sorted.begin(), qubits_sorted.end());

    auto qubits_param = qubits;
    int i;
    for(i=0;i<qubits.size();i++)
      qubits_param.push_back(qubits_sorted[i]);

    chunk_->StoreMatrix(state0);
    chunk_->StoreUintParams(qubits_param);

    apply_function(initialize_component_func<data_t>(state0,qubits_sorted), qubits);
  }
}

//------------------------------------------------------------------------------
// Utility
//------------------------------------------------------------------------------

template <typename data_t>
void QubitVectorThrust<data_t>::zero()
{
  chunk_->Zero();
}


template <typename data_t>
void QubitVectorThrust<data_t>::chunk_setup(int chunk_bits,int num_qubits,uint_t chunk_index,uint_t num_local_chunks)
{
  //only first chunk call allocation function
  if(num_local_chunks > 0){
    chunk_manager_.Allocate(chunk_bits,num_qubits,num_local_chunks);
  }

  //set global chunk ID
  chunk_index_ = chunk_index;

  if(chunk_bits < num_qubits){
    multi_chunk_distribution_ = true;
  }
}

template <typename data_t>
void QubitVectorThrust<data_t>::set_num_qubits(size_t num_qubits)
{
  data_size_ = 1ull << num_qubits;
  char* str;
  int i;

#ifdef AER_TIMING
  TimeReset();
  TimeStart(QS_GATE_INIT);
#endif

  int nid = omp_get_num_threads();

  if(checkpoint_){
    delete checkpoint_;
    checkpoint_ = NULL;
  }

  if(num_qubits_ != num_qubits || chunk_ == NULL){
    if(chunk_){
      delete chunk_;
    }

    num_qubits_ = num_qubits;
    chunk_ = chunk_manager_.MapChunk(0);
  }

#ifdef AER_DEBUG
  //TODO Migrate to SpdLog
  if(debug_fp == NULL){
//    char filename[1024];
//    sprintf(filename,"logs/debug_%d.txt",getpid());
//    debug_fp = fopen(filename,"a");
    debug_fp = stdout;

    fprintf(debug_fp," ==== Thrust qubit vector initialization %d qubits ====\n",num_qubits_);
    if(chunk_->device() >= 0)
      fprintf(debug_fp,"    TEST : device = %d, pos = %d, place = %d / %d\n",chunk_->device(),chunk_->pos(),chunk_->place(),chunk_manager_.num_places());
    else
      fprintf(debug_fp,"    TEST : allocated on host (place = %d)\n",chunk_->place());
  }
#endif

}

template <typename data_t>
size_t QubitVectorThrust<data_t>::required_memory_mb(uint_t num_qubits) const {

  size_t unit = std::log2(sizeof(std::complex<data_t>));
  size_t shift_mb = std::max<int_t>(0, num_qubits + unit - 20);
  size_t mem_mb = 1ULL << shift_mb;

  int np = 1;
#ifdef AER_MPI
  MPI_Comm_size(MPI_COMM_WORLD,&np);
#endif

  mem_mb /= np;

  return mem_mb;
}


template <typename data_t>
void QubitVectorThrust<data_t>::checkpoint()
{
#ifdef AER_DEBUG
  DebugMsg("calling checkpoint");
//  DebugDump();
#endif

  checkpoint_ = chunk_manager_.MapCheckpoint(chunk_);
  if(checkpoint_){
    chunk_->CopyOut(checkpoint_);
  }

#ifdef AER_DEBUG
  DebugMsg("checkpoint done");
#endif
}


template <typename data_t>
void QubitVectorThrust<data_t>::revert(bool keep) {

#ifdef DEBUG
check_checkpoint();
#endif

#ifdef AER_DEBUG
  DebugMsg("calling revert");
#endif
  if(checkpoint_){
    chunk_->CopyIn(checkpoint_);
    chunk_manager_.UnmapCheckpoint(checkpoint_);
    checkpoint_ = NULL;
  }

#ifdef AER_DEBUG
  DebugMsg("revert");
//  DebugDump();
#endif

}

template <typename data_t>
std::complex<double> QubitVectorThrust<data_t>::inner_product() const
{

#ifdef AER_DEBUG
  DebugMsg("calling inner_product");
#endif

  double dot;
  data_t* vec0;
  data_t* vec1;

  if(checkpoint_ == NULL){
    return std::complex<double>(0.0,0.0);
  }

  chunk_->set_device();

  vec0 = (data_t*)chunk_->pointer();
  if(chunk_->device() >= 0){
    if(chunk_->device() == checkpoint_->device()){
      vec1 = (data_t*)checkpoint_->pointer();

      dot = thrust::inner_product(thrust::device,vec0,vec0 + data_size_*2,vec1,0.0);
    }
    else{
      Chunk<data_t>* pBuffer = chunk_manager_.MapBufferChunk(chunk_->place());
      pBuffer->CopyIn(checkpoint_);
      vec1 = (data_t*)pBuffer->pointer();

      dot = thrust::inner_product(thrust::device,vec0,vec0 + data_size_*2,vec1,0.0);
      chunk_manager_.UnmapBufferChunk(pBuffer);
    }
  }
  else{
    vec1 = (data_t*)checkpoint_->pointer();

    dot = thrust::inner_product(thrust::omp::par,vec0,vec0 + data_size_*2,vec1,0.0);
  }

#ifdef AER_DEBUG
  DebugMsg("inner_product",std::complex<double>(dot,0.0));
#endif

  return std::complex<double>(dot,0.0);
}

template <typename data_t>
void QubitVectorThrust<data_t>::fetch_chunk(void) const
{
  if(chunk_->device() < 0){
    do{
      buffer_chunk_ = chunk_manager_.MapBufferChunk(chunk_->place() - chunk_manager_.num_devices());
    }while(buffer_chunk_ == NULL);
    chunk_->set_cache(buffer_chunk_);
    buffer_chunk_->CopyIn(chunk_);
  }
}

template <typename data_t>
void QubitVectorThrust<data_t>::release_chunk(bool write_back) const
{
  if(chunk_->device() < 0){
    buffer_chunk_->CopyOut(chunk_);
    chunk_manager_.UnmapBufferChunk(buffer_chunk_);
    chunk_->set_cache(NULL);
    buffer_chunk_ = NULL;
  }
}

template <typename data_t>
void* QubitVectorThrust<data_t>::send_buffer(uint_t& size_in_byte)
{
  void* pRet;

  send_chunk_ = NULL;
#ifdef AER_DISABLE_GDR
  if(chunk_->device() < 0){
    pRet = chunk_->pointer();
  }
  else{   //if there is no GPUDirectRDMA support, copy chunk on CPU before using MPI
    send_chunk_ = chunk_manager_.MapBufferChunk(chunk_manager_.num_devices_());
    chunk_->CopyOut(send_chunk_);
    pRet = send_chunk_->pointer();
  }
#else
    pRet = chunk_->pointer();
#endif

  size_in_byte = (uint_t)sizeof(thrust::complex<data_t>) << num_qubits_;
  return pRet;
}

template <typename data_t>
void* QubitVectorThrust<data_t>::recv_buffer(uint_t& size_in_byte)
{

#ifdef AER_DISABLE_GDR
  if(chunk_->device() < 0){
    recv_chunk_ = chunk_manager_.MapBufferChunk(chunk_->place());
  }
  else{   //if there is no GPUDirectRDMA support, receive in CPU memory
    recv_chunk_ = chunk_manager_.MapBufferChunk(chunk_manager_.num_devices_());
  }
#else
    recv_chunk_ = chunk_manager_.MapBufferChunk(chunk_->place());
#endif
  if(recv_chunk_ == NULL){
    throw std::runtime_error("QubitVectorThrust: receive buffer can not be allocated");
  }

  size_in_byte = (uint_t)sizeof(thrust::complex<data_t>) << num_qubits_;
  return recv_chunk_->pointer();
}

//------------------------------------------------------------------------------
// Initialization
//------------------------------------------------------------------------------

template <typename data_t>
void QubitVectorThrust<data_t>::initialize()
{
  zero();

  thrust::complex<data_t> t;
  t = 1.0;

  if(chunk_index_ == 0){
    chunk_->Set(0,t);
  }
}

template <typename data_t>
void QubitVectorThrust<data_t>::initialize_from_vector(const cvector_t<double> &statevec) 
{
  uint_t offset = chunk_index_ << num_qubits_;
  if(data_size_ < statevec.size() - offset) {
    std::string error = "QubitVectorThrust::initialize input vector is incorrect length (" + 
                        std::to_string(data_size_) + "!=" +
                        std::to_string(statevec.size() - offset) + ")";
    throw std::runtime_error(error);
  }
#ifdef AER_DEBUG
  DebugMsg("calling initialize_from_vector");
#endif

  cvector_t<data_t> tmp(data_size_);
  int_t i;

#pragma omp parallel for
  for(i=0;i<data_size_;i++){
    tmp[i] = statevec[offset + i];
  }

  chunk_->CopyIn((thrust::complex<data_t>*)&tmp[0]);

#ifdef AER_DEBUG
  DebugMsg("initialize_from_vector");
  DebugDump();
#endif

}

template <typename data_t>
void QubitVectorThrust<data_t>::initialize_from_data(const std::complex<data_t>* statevec, const size_t num_states) {
  if (data_size_ != num_states) {
    std::string error = "QubitVectorThrust::initialize input vector is incorrect length (" +
                        std::to_string(data_size_) + "!=" + std::to_string(num_states) + ")";
    throw std::runtime_error(error);
  }

#ifdef AER_DEBUG
  DebugMsg("calling initialize_from_data");
#endif

  chunk_->CopyIn((thrust::complex<data_t>*)statevec);

#ifdef AER_DEBUG
  DebugMsg("initialize_from_data");
  DebugDump();
#endif

}

//--------------------------------------------------------------------------------------
//  gate kernel execution
//--------------------------------------------------------------------------------------

template <typename data_t>
template <typename Function>
void QubitVectorThrust<data_t>::apply_function(Function func,const reg_t &qubits) const
{
  const size_t N = qubits.size();
  uint_t size;

#ifdef AER_DEBUG
  DebugMsg(func.name(),qubits);
#endif


  func.set_base_index(chunk_index_ << num_qubits_);
  if(multi_chunk_distribution_ && chunk_->device() >= 0){
    if(chunk_->pos() == 0){   //only first chunk on device calculates all the chunks
      size = func.size(num_qubits_,N) * chunk_->container()->num_chunks();

      chunk_->Execute(func,size);
    }
  }
  else{
    size = func.size(num_qubits_,N);
    chunk_->Execute(func,size);
  }

#ifdef AER_DEBUG
  DebugDump();
#endif
}

template <typename data_t>
template <typename Function>
double QubitVectorThrust<data_t>::apply_function_sum(Function func,const reg_t &qubits) const
{
  const size_t N = qubits.size();
  uint_t size;
  double ret = 0.0;

#ifdef AER_DEBUG
  DebugMsg(func.name(),qubits);
#endif

  func.set_base_index(chunk_index_ << num_qubits_);
  size = func.size(num_qubits_,N);
  ret = chunk_->ExecuteSum(func,size);

  return ret;
}

template <typename data_t>
template <typename Function>
std::complex<double> QubitVectorThrust<data_t>::apply_function_complex_sum(Function func,const reg_t &qubits) const
{
  const size_t N = qubits.size();
  uint_t size;
  thrust::complex<double> ret;

#ifdef AER_DEBUG
  DebugMsg(func.name(),qubits);
#endif

  func.set_base_index(chunk_index_ << num_qubits_);
  size = func.size(num_qubits_,N);
  ret = chunk_->ExecuteComplexSum(func,size);

  return *(std::complex<double>*)&ret;
}

/*******************************************************************************
 *
 * CONFIG SETTINGS
 *
 ******************************************************************************/

template <typename data_t>
void QubitVectorThrust<data_t>::set_omp_threads(int n) {
  if (n > 0)
    omp_threads_ = n;
}

template <typename data_t>
void QubitVectorThrust<data_t>::set_omp_threshold(int n) {
  if (n > 0)
    omp_threshold_ = n;
}

template <typename data_t>
void QubitVectorThrust<data_t>::set_json_chop_threshold(double threshold) {
  json_chop_threshold_ = threshold;
}


/*******************************************************************************
 *
 * MATRIX MULTIPLICATION
 *
 ******************************************************************************/
template <typename data_t>
class MatrixMult2x2 : public GateFuncBase<data_t>
{
protected:
  thrust::complex<double> m0,m1,m2,m3;
  int qubit;
  uint_t mask;
  uint_t offset0;

public:
  MatrixMult2x2(const cvector_t<double>& mat,int q)
  {
    qubit = q;
    m0 = mat[0];
    m1 = mat[1];
    m2 = mat[2];
    m3 = mat[3];

    mask = (1ull << qubit) - 1;

    offset0 = 1ull << qubit;
  }

  __host__ __device__ void operator()(const uint_t &i) const
  {
    uint_t i0,i1;
    thrust::complex<data_t> q0,q1;
    thrust::complex<data_t>* vec0;
    thrust::complex<data_t>* vec1;

    vec0 = this->data_;
    vec1 = vec0 + offset0;

    i1 = i & mask;
    i0 = (i - i1) << 1;
    i0 += i1;

    q0 = vec0[i0];
    q1 = vec1[i0];

    vec0[i0] = m0 * q0 + m2 * q1;
    vec1[i0] = m1 * q0 + m3 * q1;
  }
  const char* name(void)
  {
    return "mult2x2";
  }
};


template <typename data_t>
class MatrixMult4x4 : public GateFuncBase<data_t>
{
protected:
  thrust::complex<double> m00,m10,m20,m30;
  thrust::complex<double> m01,m11,m21,m31;
  thrust::complex<double> m02,m12,m22,m32;
  thrust::complex<double> m03,m13,m23,m33;
  uint_t mask0;
  uint_t mask1;
  uint_t offset0;
  uint_t offset1;

public:
  MatrixMult4x4(const cvector_t<double>& mat,int qubit0,int qubit1)
  {
    m00 = mat[0];
    m01 = mat[1];
    m02 = mat[2];
    m03 = mat[3];

    m10 = mat[4];
    m11 = mat[5];
    m12 = mat[6];
    m13 = mat[7];

    m20 = mat[8];
    m21 = mat[9];
    m22 = mat[10];
    m23 = mat[11];

    m30 = mat[12];
    m31 = mat[13];
    m32 = mat[14];
    m33 = mat[15];

    offset0 = 1ull << qubit0;
    offset1 = 1ull << qubit1;
    if(qubit0 < qubit1){
      mask0 = offset0 - 1;
      mask1 = offset1 - 1;
    }
    else{
      mask0 = offset1 - 1;
      mask1 = offset0 - 1;
    }
  }

  __host__ __device__ void operator()(const uint_t &i) const
  {
    uint_t i0,i1,i2;
    thrust::complex<data_t>* vec0;
    thrust::complex<data_t>* vec1;
    thrust::complex<data_t>* vec2;
    thrust::complex<data_t>* vec3;
    thrust::complex<data_t> q0,q1,q2,q3;

    vec0 = this->data_;

    i0 = i & mask0;
    i2 = (i - i0) << 1;
    i1 = i2 & mask1;
    i2 = (i2 - i1) << 1;

    i0 = i0 + i1 + i2;

    vec1 = vec0 + offset0;
    vec2 = vec0 + offset1;
    vec3 = vec2 + offset0;

    q0 = vec0[i0];
    q1 = vec1[i0];
    q2 = vec2[i0];
    q3 = vec3[i0];

    vec0[i0] = m00 * q0 + m10 * q1 + m20 * q2 + m30 * q3;
    vec1[i0] = m01 * q0 + m11 * q1 + m21 * q2 + m31 * q3;
    vec2[i0] = m02 * q0 + m12 * q1 + m22 * q2 + m32 * q3;
    vec3[i0] = m03 * q0 + m13 * q1 + m23 * q2 + m33 * q3;
  }
  const char* name(void)
  {
    return "mult4x4";
  }
};

template <typename data_t>
class MatrixMult8x8 : public GateFuncBase<data_t>
{
protected:
  uint_t offset0;
  uint_t offset1;
  uint_t offset2;
  uint_t mask0;
  uint_t mask1;
  uint_t mask2;

public:
  MatrixMult8x8(const reg_t &qubit,const reg_t &qubit_ordered)
  {
    offset0 = (1ull << qubit[0]);
    offset1 = (1ull << qubit[1]);
    offset2 = (1ull << qubit[2]);

    mask0 = (1ull << qubit_ordered[0]) - 1;
    mask1 = (1ull << qubit_ordered[1]) - 1;
    mask2 = (1ull << qubit_ordered[2]) - 1;
  }


  __host__ __device__ void operator()(const uint_t &i) const
  {
    uint_t i0,i1,i2,i3;
    thrust::complex<data_t>* vec;
    thrust::complex<data_t> q0,q1,q2,q3,q4,q5,q6,q7;
    thrust::complex<double> m0,m1,m2,m3,m4,m5,m6,m7;
    thrust::complex<double>* pMat;

    vec = this->data_;
    pMat = this->matrix_;

    i0 = i & mask0;
    i3 = (i - i0) << 1;
    i1 = i3 & mask1;
    i3 = (i3 - i1) << 1;
    i2 = i3 & mask2;
    i3 = (i3 - i2) << 1;

    i0 = i0 + i1 + i2 + i3;

    q0 = vec[i0];
    q1 = vec[i0 + offset0];
    q2 = vec[i0 + offset1];
    q3 = vec[i0 + offset1 + offset0];
    q4 = vec[i0 + offset2];
    q5 = vec[i0 + offset2 + offset0];
    q6 = vec[i0 + offset2 + offset1];
    q7 = vec[i0 + offset2 + offset1 + offset0];

    m0 = pMat[0];
    m1 = pMat[8];
    m2 = pMat[16];
    m3 = pMat[24];
    m4 = pMat[32];
    m5 = pMat[40];
    m6 = pMat[48];
    m7 = pMat[56];

    vec[i0] = m0 * q0 + m1 * q1 + m2 * q2 + m3 * q3 + m4 * q4 + m5 * q5 + m6 * q6 + m7 * q7;

    m0 = pMat[1];
    m1 = pMat[9];
    m2 = pMat[17];
    m3 = pMat[25];
    m4 = pMat[33];
    m5 = pMat[41];
    m6 = pMat[49];
    m7 = pMat[57];

    vec[i0 + offset0] = m0 * q0 + m1 * q1 + m2 * q2 + m3 * q3 + m4 * q4 + m5 * q5 + m6 * q6 + m7 * q7;

    m0 = pMat[2];
    m1 = pMat[10];
    m2 = pMat[18];
    m3 = pMat[26];
    m4 = pMat[34];
    m5 = pMat[42];
    m6 = pMat[50];
    m7 = pMat[58];

    vec[i0 + offset1] = m0 * q0 + m1 * q1 + m2 * q2 + m3 * q3 + m4 * q4 + m5 * q5 + m6 * q6 + m7 * q7;

    m0 = pMat[3];
    m1 = pMat[11];
    m2 = pMat[19];
    m3 = pMat[27];
    m4 = pMat[35];
    m5 = pMat[43];
    m6 = pMat[51];
    m7 = pMat[59];

    vec[i0 + offset1 + offset0] = m0 * q0 + m1 * q1 + m2 * q2 + m3 * q3 + m4 * q4 + m5 * q5 + m6 * q6 + m7 * q7;

    m0 = pMat[4];
    m1 = pMat[12];
    m2 = pMat[20];
    m3 = pMat[28];
    m4 = pMat[36];
    m5 = pMat[44];
    m6 = pMat[52];
    m7 = pMat[60];

    vec[i0 + offset2] = m0 * q0 + m1 * q1 + m2 * q2 + m3 * q3 + m4 * q4 + m5 * q5 + m6 * q6 + m7 * q7;

    m0 = pMat[5];
    m1 = pMat[13];
    m2 = pMat[21];
    m3 = pMat[29];
    m4 = pMat[37];
    m5 = pMat[45];
    m6 = pMat[53];
    m7 = pMat[61];

    vec[i0 + offset2 + offset0] = m0 * q0 + m1 * q1 + m2 * q2 + m3 * q3 + m4 * q4 + m5 * q5 + m6 * q6 + m7 * q7;

    m0 = pMat[6];
    m1 = pMat[14];
    m2 = pMat[22];
    m3 = pMat[30];
    m4 = pMat[38];
    m5 = pMat[46];
    m6 = pMat[54];
    m7 = pMat[62];

    vec[i0 + offset2 + offset1] = m0 * q0 + m1 * q1 + m2 * q2 + m3 * q3 + m4 * q4 + m5 * q5 + m6 * q6 + m7 * q7;

    m0 = pMat[7];
    m1 = pMat[15];
    m2 = pMat[23];
    m3 = pMat[31];
    m4 = pMat[39];
    m5 = pMat[47];
    m6 = pMat[55];
    m7 = pMat[63];

    vec[i0 + offset2 + offset1 + offset0] = m0 * q0 + m1 * q1 + m2 * q2 + m3 * q3 + m4 * q4 + m5 * q5 + m6 * q6 + m7 * q7;
  }
  const char* name(void)
  {
    return "mult8x8";
  }
};

template <typename data_t>
class MatrixMult16x16 : public GateFuncBase<data_t>
{
protected:
  uint_t offset0;
  uint_t offset1;
  uint_t offset2;
  uint_t offset3;
  uint_t mask0;
  uint_t mask1;
  uint_t mask2;
  uint_t mask3;
public:
  MatrixMult16x16(const reg_t &qubit,const reg_t &qubit_ordered)
  {
    offset0 = (1ull << qubit[0]);
    offset1 = (1ull << qubit[1]);
    offset2 = (1ull << qubit[2]);
    offset3 = (1ull << qubit[3]);

    mask0 = (1ull << qubit_ordered[0]) - 1;
    mask1 = (1ull << qubit_ordered[1]) - 1;
    mask2 = (1ull << qubit_ordered[2]) - 1;
    mask3 = (1ull << qubit_ordered[3]) - 1;
  }

  __host__ __device__ void operator()(const uint_t &i) const
  {
    uint_t i0,i1,i2,i3,i4,offset,f0,f1,f2;
    thrust::complex<data_t>* vec;
    thrust::complex<data_t> q0,q1,q2,q3,q4,q5,q6,q7;
    thrust::complex<data_t> q8,q9,q10,q11,q12,q13,q14,q15;
    thrust::complex<double> m0,m1,m2,m3,m4,m5,m6,m7;
    thrust::complex<double> m8,m9,m10,m11,m12,m13,m14,m15;
    thrust::complex<double>* pMat;
    int j;

    vec = this->data_;
    pMat = this->matrix_;

    i0 = i & mask0;
    i4 = (i - i0) << 1;
    i1 = i4 & mask1;
    i4 = (i4 - i1) << 1;
    i2 = i4 & mask2;
    i4 = (i4 - i2) << 1;
    i3 = i4 & mask3;
    i4 = (i4 - i3) << 1;

    i0 = i0 + i1 + i2 + i3 + i4;

    q0 = vec[i0];
    q1 = vec[i0 + offset0];
    q2 = vec[i0 + offset1];
    q3 = vec[i0 + offset1 + offset0];
    q4 = vec[i0 + offset2];
    q5 = vec[i0 + offset2 + offset0];
    q6 = vec[i0 + offset2 + offset1];
    q7 = vec[i0 + offset2 + offset1 + offset0];
    q8 = vec[i0 + offset3];
    q9 = vec[i0 + offset3 + offset0];
    q10 = vec[i0 + offset3 + offset1];
    q11 = vec[i0 + offset3 + offset1 + offset0];
    q12 = vec[i0 + offset3 + offset2];
    q13 = vec[i0 + offset3 + offset2 + offset0];
    q14 = vec[i0 + offset3 + offset2 + offset1];
    q15 = vec[i0 + offset3 + offset2 + offset1 + offset0];

    offset = 0;
    f0 = 0;
    f1 = 0;
    f2 = 0;
    for(j=0;j<16;j++){
      m0 = pMat[0+j];
      m1 = pMat[16+j];
      m2 = pMat[32+j];
      m3 = pMat[48+j];
      m4 = pMat[64+j];
      m5 = pMat[80+j];
      m6 = pMat[96+j];
      m7 = pMat[112+j];
      m8 = pMat[128+j];
      m9 = pMat[144+j];
      m10= pMat[160+j];
      m11= pMat[176+j];
      m12= pMat[192+j];
      m13= pMat[208+j];
      m14= pMat[224+j];
      m15= pMat[240+j];

      offset = offset3 * (((uint_t)j >> 3) & 1) + 
               offset2 * (((uint_t)j >> 2) & 1) + 
               offset1 * (((uint_t)j >> 1) & 1) + 
               offset0 *  ((uint_t)j & 1);

      vec[i0 + offset] =   m0 * q0 + m1 * q1 + m2 * q2 + m3 * q3 + m4 * q4 + m5 * q5 + m6 * q6 + m7 * q7 +
              m8 * q8 + m9 * q9 + m10* q10+ m11* q11+ m12* q12+ m13* q13+ m14* q14+ m15* q15;
    }
  }
  const char* name(void)
  {
    return "mult16x16";
  }
};


//in-place NxN matrix multiplication using LU factorization
template <typename data_t>
class MatrixMultNxN_LU : public GateFuncBase<data_t>
{
protected:
  int nqubits;
  uint_t matSize;
  int nswap;
public:
  MatrixMultNxN_LU(const cvector_t<double>& mat,const reg_t &qb,cvector_t<double>& matLU,reg_t& params)
  {
    uint_t i,j,k,imax;
    std::complex<double> c0,c1;
    double d,dmax;
    uint_t* pSwap;

    nqubits = qb.size();
    matSize = 1ull << nqubits;

    matLU = mat;
    params.resize(nqubits + matSize*2);

    for(k=0;k<nqubits;k++){
      params[k] = qb[k];
    }

    //LU factorization of input matrix
    for(i=0;i<matSize;i++){
      params[nqubits + i] = i;  //init pivot
    }
    for(i=0;i<matSize;i++){
      imax = i;
      dmax = std::abs(matLU[(i << nqubits) + params[nqubits + i]]);
      for(j=i+1;j<matSize;j++){
        d = std::abs(matLU[(i << nqubits) + params[nqubits + j]]);
        if(d > dmax){
          dmax = d;
          imax = j;
        }
      }
      if(imax != i){
        j = params[nqubits + imax];
        params[nqubits + imax] = params[nqubits + i];
        params[nqubits + i] = j;
      }

      if(dmax != 0){
        c0 = matLU[(i << nqubits) + params[nqubits + i]];

        for(j=i+1;j<matSize;j++){
          c1 = matLU[(i << nqubits) + params[nqubits + j]]/c0;

          for(k=i+1;k<matSize;k++){
            matLU[(k << nqubits) + params[nqubits + j]] -= c1*matLU[(k << nqubits) + params[nqubits + i]];
          }
          matLU[(i << nqubits) + params[nqubits + j]] = c1;
        }
      }
    }

    //making table for swapping pivotted result
    pSwap = new uint_t[matSize];
    nswap = 0;
    for(i=0;i<matSize;i++){
      pSwap[i] = params[nqubits + i];
    }
    i = 0;
    while(i<matSize){
      if(pSwap[i] != i){
        params[nqubits + matSize + nswap++] = i;
        j = pSwap[i];
        params[nqubits + matSize + nswap++] = j;
        k = pSwap[j];
        pSwap[j] = j;
        while(i != k){
          j = k;
          params[nqubits + matSize + nswap++] = k;
          k = pSwap[j];
          pSwap[j] = j;
        }
        pSwap[i] = i;
      }
      i++;
    }
    delete[] pSwap;
  }

  __host__ __device__ void operator()(const uint_t &i) const
  {
    thrust::complex<data_t> q,qt;
    thrust::complex<double> m;
    thrust::complex<double> r;
    uint_t j,k,l,iq;
    uint_t ii,idx,t;
    uint_t mask,offset_j,offset_k;
    thrust::complex<data_t>* vec;
    thrust::complex<double>* pMat;
    uint_t* qubits;
    uint_t* pivot;
    uint_t* table;

    vec = this->data_;
    pMat = this->matrix_;
    qubits = this->params_;

    pivot = qubits + nqubits;
    table = pivot + matSize;

    idx = 0;
    ii = i;
    for(j=0;j<nqubits;j++){
      mask = (1ull << qubits[j]) - 1;

      t = ii & mask;
      idx += t;
      ii = (ii - t) << 1;
    }
    idx += ii;

    //mult U
    for(j=0;j<matSize;j++){
      r = 0.0;
      for(k=j;k<matSize;k++){
        l = (pivot[j] + (k << nqubits));
        m = pMat[l];

        offset_k = 0;
        for(iq=0;iq<nqubits;iq++){
          if(((k >> iq) & 1) != 0)
            offset_k += (1ull << qubits[iq]);
        }
        q = vec[offset_k+idx];

        r += m*q;
      }
      offset_j = 0;
      for(iq=0;iq<nqubits;iq++){
        if(((j >> iq) & 1) != 0)
          offset_j += (1ull << qubits[iq]);
      }
      vec[offset_j+idx] = r;
    }

    //mult L
    for(j=matSize-1;j>0;j--){
      offset_j = 0;
      for(iq=0;iq<nqubits;iq++){
        if(((j >> iq) & 1) != 0)
          offset_j += (1ull << qubits[iq]);
      }
      r = vec[offset_j+idx];

      for(k=0;k<j;k++){
        l = (pivot[j] + (k << nqubits));
        m = pMat[l];

        offset_k = 0;
        for(iq=0;iq<nqubits;iq++){
          if(((k >> iq) & 1) != 0)
            offset_k += (1ull << qubits[iq]);
        }
        q = vec[offset_k+idx];

        r += m*q;
      }
      offset_j = 0;
      for(iq=0;iq<nqubits;iq++){
        if(((j >> iq) & 1) != 0)
          offset_j += (1ull << qubits[iq]);
      }
      vec[offset_j+idx] = r;
    }

    //swap results
    if(nswap > 0){
      offset_j = 0;
      for(iq=0;iq<nqubits;iq++){
        if(((table[0] >> iq) & 1) != 0)
          offset_j += (1ull << qubits[iq]);
      }
      q = vec[offset_j+idx];
      k = pivot[table[0]];
      for(j=1;j<nswap;j++){
        offset_j = 0;
        for(iq=0;iq<nqubits;iq++){
          if(((table[j] >> iq) & 1) != 0)
            offset_j += (1ull << qubits[iq]);
        }
        qt = vec[offset_j+idx];

        offset_k = 0;
        for(iq=0;iq<nqubits;iq++){
          if(((k >> iq) & 1) != 0)
            offset_k += (1ull << qubits[iq]);
        }
        vec[offset_k+idx] = q;
        q = qt;
        k = pivot[table[j]];
      }
      offset_k = 0;
      for(iq=0;iq<nqubits;iq++){
        if(((k >> iq) & 1) != 0)
          offset_k += (1ull << qubits[iq]);
      }
      vec[offset_k+idx] = q;
    }
  }
  const char* name(void)
  {
    return "multNxN";
  }
};



template <typename data_t>
void QubitVectorThrust<data_t>::apply_matrix(const reg_t &qubits,
                                       const cvector_t<double> &mat)
{
  const size_t N = qubits.size();
  auto qubits_sorted = qubits;
  std::sort(qubits_sorted.begin(), qubits_sorted.end());

#ifdef AER_TIMING
  TimeStart(QS_GATE_MULT);
#endif

  if(N == 1){
    apply_function(MatrixMult2x2<data_t>(mat,qubits[0]), qubits);
  }
  else if(N == 2){
    apply_function(MatrixMult4x4<data_t>(mat,qubits[0],qubits[1]), qubits);
  }
  else if(N == 3){
    chunk_->StoreMatrix(mat);
    apply_function(MatrixMult8x8<data_t>(qubits,qubits_sorted), qubits);
  }
  else if(N == 4){
    chunk_->StoreMatrix(mat);
    apply_function(MatrixMult16x16<data_t>(qubits,qubits_sorted), qubits);
  }
  else{
    cvector_t<double> matLU;
    reg_t params;
    ///TODO : swap matrix to fit sorted qubits
    MatrixMultNxN_LU<data_t> f(mat,qubits_sorted,matLU,params);

    chunk_->StoreMatrix(matLU);
    chunk_->StoreUintParams(params);

    apply_function(f, qubits);
  }

#ifdef AER_TIMING
  TimeEnd(QS_GATE_MULT);
#endif

}

template <typename data_t>
void QubitVectorThrust<data_t>::apply_multiplexer(const reg_t &control_qubits,
                                            const reg_t &target_qubits,
                                            const cvector_t<double>  &mat)
{
  const size_t control_count = control_qubits.size();
  const size_t target_count  = target_qubits.size();
  const uint_t DIM = 1ull << (target_count+control_count);
  const uint_t columns = 1ull << target_count;
  const uint_t blocks = 1ull << control_count;

  auto qubits = target_qubits;
  for (const auto &q : control_qubits) {qubits.push_back(q);}
  size_t N = qubits.size();

  cvector_t<double> matMP(DIM*DIM,0.0);
  uint_t b,i,j;

  //make DIMxDIM matrix
  for(b = 0; b < blocks; b++){
    for(i = 0; i < columns; i++){
      for(j = 0; j < columns; j++){
        matMP[(i+b*columns) + DIM*(b*columns+j)] += mat[i+b*columns + DIM * j];
      }
    }
  }

#ifdef AER_DEBUG
  DebugMsg("apply_multiplexer",control_qubits);
  DebugMsg("                 ",target_qubits);
#endif

  apply_matrix(qubits,matMP);
}

template <typename data_t>
class DiagonalMult2x2 : public GateFuncBase<data_t>
{
protected:
  thrust::complex<double> m0,m1;
  int qubit;
public:

  DiagonalMult2x2(const cvector_t<double>& mat,int q)
  {
    qubit = q;
    m0 = mat[0];
    m1 = mat[1];
  }

  bool is_diagonal(void)
  {
    return true;
  }

  __host__ __device__ void operator()(const uint_t &i) const
  {
    thrust::complex<data_t> q;
    thrust::complex<data_t>* vec;
    thrust::complex<double> m;
    uint_t gid;

    vec = this->data_;
    gid = this->base_index_;

    q = vec[i];
    if((((i + gid) >> qubit) & 1) == 0){
      m = m0;
    }
    else{
      m = m1;
    }

    vec[i] = m * q;
  }
  const char* name(void)
  {
    return "diagonal_mult2x2";
  }
};

template <typename data_t>
class DiagonalMult4x4 : public GateFuncBase<data_t>
{
protected:
  thrust::complex<double> m0,m1,m2,m3;
  int qubit0;
  int qubit1;
public:

  DiagonalMult4x4(const cvector_t<double>& mat,int q0,int q1)
  {
    qubit0 = q0;
    qubit1 = q1;
    m0 = mat[0];
    m1 = mat[1];
    m2 = mat[2];
    m3 = mat[3];
  }

  bool is_diagonal(void)
  {
    return true;
  }

  __host__ __device__ void operator()(const uint_t &i) const
  {
    thrust::complex<data_t> q;
    thrust::complex<data_t>* vec;
    thrust::complex<double> m;
    uint_t gid;

    vec = this->data_;
    gid = this->base_index_;

    q = vec[i];
    if((((i+gid) >> qubit1) & 1) == 0){
      if((((i+gid) >> qubit0) & 1) == 0){
        m = m0;
      }
      else{
        m = m1;
      }
    }
    else{
      if((((i+gid) >> qubit0) & 1) == 0){
        m = m2;
      }
      else{
        m = m3;
      }
    }

    vec[i] = m * q;
  }
  const char* name(void)
  {
    return "diagonal_mult4x4";
  }
};

template <typename data_t>
class DiagonalMultNxN : public GateFuncBase<data_t>
{
protected:
  int nqubits;
public:
  DiagonalMultNxN(const reg_t &qb)
  {
    nqubits = qb.size();
  }

  bool is_diagonal(void)
  {
    return true;
  }

  __host__ __device__ void operator()(const uint_t &i) const
  {
    uint_t j,im;
    thrust::complex<data_t>* vec;
    thrust::complex<data_t> q;
    thrust::complex<double> m;
    thrust::complex<double>* pMat;
    uint_t* qubits;
    uint_t gid;

    vec = this->data_;
    gid = this->base_index_;

    pMat = this->matrix_;
    qubits = this->params_;

    im = 0;
    for(j=0;j<nqubits;j++){
      if((((i + gid) >> qubits[j]) & 1) != 0){
        im += (1 << j);
      }
    }

    q = vec[i];
    m = pMat[im];

    vec[i] = m * q;
  }
  const char* name(void)
  {
    return "diagonal_multNxN";
  }
};

template <typename data_t>
void QubitVectorThrust<data_t>::apply_diagonal_matrix(const reg_t &qubits,
                                                const cvector_t<double> &diag)
{
  const int_t N = qubits.size();

#ifdef AER_TIMING
  TimeStart(QS_GATE_DIAG);
#endif

  if(N == 1){
    apply_function(DiagonalMult2x2<data_t>(diag,qubits[0]), qubits);
  }
  else if(N == 2){
    apply_function(DiagonalMult4x4<data_t>(diag,qubits[0],qubits[1]), qubits);
  }
  else{
    chunk_->StoreMatrix(diag);
    chunk_->StoreUintParams(qubits);

    apply_function(DiagonalMultNxN<data_t>(qubits), qubits);
  }

#ifdef AER_TIMING
  TimeEnd(QS_GATE_DIAG);
#endif
}


template <typename data_t>
class Permutation : public GateFuncBase<data_t>
{
protected:
  int nqubits;
  int npairs;

public:
  Permutation(const reg_t& qubits_sorted,const reg_t& qubits,const std::vector<std::pair<uint_t, uint_t>> &pairs,reg_t& params)
  {
    uint_t j,k;
    uint_t offset0,offset1;

    nqubits = qubits.size();
    npairs = pairs.size();

    params.resize(nqubits + npairs*2);

    for(j=0;j<nqubits;j++){ //save masks
      params[j] = (1ull << qubits_sorted[j]) - 1;
    }
    //make offset for pairs
    for(j=0;j<npairs;j++){
      offset0 = 0;
      offset1 = 0;
      for(k=0;k<nqubits;k++){
        if(((pairs[j].first >> k) & 1) != 0){
          offset0 += (1ull << qubits[k]);
        }
        if(((pairs[j].second >> k) & 1) != 0){
          offset1 += (1ull << qubits[k]);
        }
      }
      params[nqubits + j*2  ] = offset0;
      params[nqubits + j*2+1] = offset1;
    }
  }

  __host__ __device__ void operator()(const uint_t &i) const
  {
    thrust::complex<data_t>* vec;
    thrust::complex<data_t> q0;
    thrust::complex<data_t> q1;
    uint_t j;
    uint_t ii,idx,t;
    uint_t* mask;
    uint_t* pairs;

    vec = this->data_;
    mask = this->params_;
    pairs = mask + nqubits;

    idx = 0;
    ii = i;
    for(j=0;j<nqubits;j++){
      t = ii & mask[j];
      idx += t;
      ii = (ii - t) << 1;
    }
    idx += ii;

    for(j=0;j<npairs;j++){
      q0 = vec[idx + pairs[j*2]];
      q1 = vec[idx + pairs[j*2+1]];

      vec[idx + pairs[j*2]]   = q1;
      vec[idx + pairs[j*2+1]] = q0;
    }
  }
  const char* name(void)
  {
    return "Permutation";
  }
};


template <typename data_t>
void QubitVectorThrust<data_t>::apply_permutation_matrix(const reg_t& qubits,
             const std::vector<std::pair<uint_t, uint_t>> &pairs)
{
  const size_t N = qubits.size();
  auto qubits_sorted = qubits;
  std::sort(qubits_sorted.begin(), qubits_sorted.end());

  reg_t params;
  Permutation<data_t> f(qubits_sorted,qubits,pairs,params);
  chunk_->StoreUintParams(params);

  apply_function(f, qubits);
}


/*******************************************************************************
 *
 * APPLY OPTIMIZED GATES
 *
 ******************************************************************************/

//------------------------------------------------------------------------------
// Multi-controlled gates
//------------------------------------------------------------------------------

template <typename data_t>
class CX_func : public GateFuncBase<data_t>
{
protected:
  uint_t offset;
  uint_t mask;
  uint_t cmask;
  int nqubits;
  int qubit_t;
public:

  CX_func(const reg_t &qubits)
  {
    int i;
    nqubits = qubits.size();

    qubit_t = qubits[nqubits-1];
    offset = 1ull << qubit_t;
    mask = offset - 1;

    cmask = 0;
    for(i=0;i<nqubits-1;i++){
      cmask |= (1ull << qubits[i]);
    }
  }

  int num_control_bits(void)
  {
    return nqubits - 1;
  }

  __host__ __device__ void operator()(const uint_t &i) const
  {
    uint_t i0,i1;
    thrust::complex<data_t> q0,q1;
    thrust::complex<data_t>* vec0;
    thrust::complex<data_t>* vec1;

    vec0 = this->data_;
    vec1 = vec0 + offset;

    i1 = i & mask;
    i0 = (i - i1) << 1;
    i0 += i1;

    if((i0 & cmask) == cmask){
      q0 = vec0[i0];
      q1 = vec1[i0];

      vec0[i0] = q1;
      vec1[i0] = q0;
    }
  }
  const char* name(void)
  {
    return "CX";
  }
};

template <typename data_t>
void QubitVectorThrust<data_t>::apply_mcx(const reg_t &qubits) 
{
#ifdef AER_TIMING
    TimeStart(QS_GATE_CX);
#endif

  apply_function(CX_func<data_t>(qubits), qubits);

#ifdef AER_TIMING
    TimeEnd(QS_GATE_CX);
#endif

}


template <typename data_t>
class CY_func : public GateFuncBase<data_t>
{
protected:
  uint_t mask;
  uint_t cmask;
  uint_t offset;
  int nqubits;
  int qubit_t;
public:
  CY_func(const reg_t &qubits)
  {
    int i;
    nqubits = qubits.size();

    qubit_t = qubits[nqubits-1];
    offset = (1ull << qubit_t);
    mask = (1ull << qubit_t) - 1;

    cmask = 0;
    for(i=0;i<nqubits-1;i++){
      cmask |= (1ull << qubits[i]);
    }
  }

  int num_control_bits(void)
  {
    return nqubits - 1;
  }

  __host__ __device__ void operator()(const uint_t &i) const
  {
    uint_t i0,i1;
    thrust::complex<data_t> q0,q1;
    thrust::complex<data_t>* vec0;
    thrust::complex<data_t>* vec1;

    vec0 = this->data_;

    vec1 = vec0 + offset;

    i1 = i & mask;
    i0 = (i - i1) << 1;
    i0 += i1;

    if((i0 & cmask) == cmask){
      q0 = vec0[i0];
      q1 = vec1[i0];

      vec0[i0] = thrust::complex<data_t>(q1.imag(),-q1.real());
      vec1[i0] = thrust::complex<data_t>(-q0.imag(),q0.real());
    }
  }
  const char* name(void)
  {
    return "CY";
  }
};

template <typename data_t>
void QubitVectorThrust<data_t>::apply_mcy(const reg_t &qubits) 
{
  apply_function(CY_func<data_t>(qubits), qubits);
}

template <typename data_t>
class CSwap_func : public GateFuncBase<data_t>
{
protected:
  uint_t mask0;
  uint_t mask1;
  uint_t cmask;
  int nqubits;
  int qubit_t0;
  int qubit_t1;
  uint_t offset1;
  uint_t offset2;
public:

  CSwap_func(const reg_t &qubits)
  {
    int i;
    nqubits = qubits.size();

    if(qubits[nqubits-2] < qubits[nqubits-1]){
      qubit_t0 = qubits[nqubits-2];
      qubit_t1 = qubits[nqubits-1];
    }
    else{
      qubit_t1 = qubits[nqubits-2];
      qubit_t0 = qubits[nqubits-1];
    }
    mask0 = (1ull << qubit_t0) - 1;
    mask1 = (1ull << qubit_t1) - 1;

    offset1 = 1ull << qubit_t0;
    offset2 = 1ull << qubit_t1;

    cmask = 0;
    for(i=0;i<nqubits-2;i++){
      cmask |= (1ull << qubits[i]);
    }
  }

  int num_control_bits(void)
  {
    return nqubits - 2;
  }

  __host__ __device__ void operator()(const uint_t &i) const
  {
    uint_t i0,i1,i2;
    thrust::complex<data_t> q1,q2;
    thrust::complex<data_t>* vec1;
    thrust::complex<data_t>* vec2;

    vec1 = this->data_;

    vec2 = vec1 + offset2;
    vec1 = vec1 + offset1;

    i0 = i & mask0;
    i2 = (i - i0) << 1;
    i1 = i2 & mask1;
    i2 = (i2 - i1) << 1;

    i0 = i0 + i1 + i2;

    if((i0 & cmask) == cmask){
      q1 = vec1[i0];
      q2 = vec2[i0];
      vec1[i0] = q2;
      vec2[i0] = q1;
    }
  }
  const char* name(void)
  {
    return "CSWAP";
  }
};

template <typename data_t>
void QubitVectorThrust<data_t>::apply_mcswap(const reg_t &qubits)
{
  apply_function(CSwap_func<data_t>(qubits), qubits);
}


//swap operator between chunks
template <typename data_t>
class CSwapChunk_func : public GateFuncBase<data_t>
{
protected:
  uint_t mask;
  int qubit_t;
  bool write_back_;
  thrust::complex<data_t>* vec0;
  thrust::complex<data_t>* vec1;
public:

  CSwapChunk_func(const reg_t &qubits,thrust::complex<data_t>* pVec0,thrust::complex<data_t>* pVec1,bool wb)
  {
    int i;
    int nqubits;
    nqubits = qubits.size();

    if(qubits[nqubits-2] < qubits[nqubits-1]){
      qubit_t = qubits[nqubits-2];
    }
    else{
      qubit_t = qubits[nqubits-1];
    }
    mask = (1ull << qubit_t) - 1;

    vec0 = pVec0;
    vec1 = pVec1;

    write_back_ = wb;
  }

  uint_t size(int num_qubits,int n)
  {
    return (1ull << (num_qubits - 1));
  }
  int num_control_bits(void)
  {
    //return 1 to claculate "size = 1ull << (num_qubits_ -1)" in apply_function
    return 1;
  }

  __host__ __device__  void operator()(const uint_t &i) const
  {
    uint_t i0,i1;
    thrust::complex<data_t> q0,q1;

    i0 = i & mask;
    i1 = (i - i0) << 1;
    i0 += i1;

    q0 = vec0[i0];
    q1 = vec1[i0];
    vec0[i0] = q1;
    if(write_back_)
      vec1[i0] = q0;
  }
  const char* name(void)
  {
    return "Chunk SWAP";
  }
};


template <typename data_t>
void QubitVectorThrust<data_t>::apply_chunk_swap(const reg_t &qubits, QubitVectorThrust<data_t> &src, bool write_back)
{
  int q0,q1,t;


  q0 = qubits[qubits.size() - 2];
  q1 = qubits[qubits.size() - 1];

  if(q0 > q1){
    t = q0;
    q0 = q1;
    q1 = t;
  }

  if(q0 >= num_qubits_){  //exchange whole of chunk each other
#ifdef AER_DEBUG
    DebugMsg("SWAP chunks",qubits);
#endif
    if(write_back){
      chunk_->Swap(src.chunk_);
    }
    else{
      chunk_->CopyIn(src.chunk_);
    }
  }
  else{
    thrust::complex<data_t>* pChunk0;
    thrust::complex<data_t>* pChunk1;
    Chunk<data_t>* pBuffer0 = NULL;
    Chunk<data_t>* pExec;

    if(chunk_->device() >= 0){
      pExec = chunk_;
      if(chunk_->container()->peer_access(src.chunk_->device())){
        pChunk1 = src.chunk_->pointer();
      }
      else{
        do{
          pBuffer0 = chunk_manager_.MapBufferChunk(chunk_->place());
        }while(pBuffer0 == NULL);
        pBuffer0->CopyIn(src.chunk_);
        pChunk1 = pBuffer0->pointer();
      }
      pChunk0 = chunk_->pointer();
    }
    else{
      if(src.chunk_->device() >= 0){
        do{
          pBuffer0 = chunk_manager_.MapBufferChunk(src.chunk_->place());
        }while(pBuffer0 == NULL);
        pBuffer0->CopyIn(chunk_);
        pChunk0 = pBuffer0->pointer();
        pChunk1 = src.chunk_->pointer();
        pExec = src.chunk_;
      }
      else{
        pChunk1 = src.chunk_->pointer();
        pChunk0 = chunk_->pointer();
        pExec = chunk_;
      }
    }

    if(chunk_index_ < src.chunk_index_)
      pChunk0 += (1ull << q0);
    else
      pChunk1 += (1ull << q0);

#ifdef AER_DEBUG
    DebugMsg("chunk swap",qubits);
#endif

    pExec->Execute(CSwapChunk_func<data_t>(qubits,pChunk0,pChunk1,true),data_size_/2);

    if(pBuffer0 != NULL){
      if(pExec == chunk_)
        pBuffer0->CopyOut(src.chunk_);
      else
        pBuffer0->CopyOut(chunk_);
      chunk_manager_.UnmapBufferChunk(pBuffer0);
    }
  }
}

template <typename data_t>
void QubitVectorThrust<data_t>::apply_chunk_swap(const reg_t &qubits, uint_t remote_chunk_index)
{
  int q0,q1,t;


  q0 = qubits[qubits.size() - 2];
  q1 = qubits[qubits.size() - 1];

  if(q0 > q1){
    t = q0;
    q0 = q1;
    q1 = t;
  }

  if(q0 >= num_qubits_){  //exchange whole of chunk each other
#ifdef AER_DEBUG
    DebugMsg("SWAP chunks between process",qubits);
#endif
    chunk_->CopyIn(recv_chunk_);
  }
  else{
    thrust::complex<data_t>* pLocal;
    thrust::complex<data_t>* pRemote;
    Chunk<data_t>* pBuffer = NULL;

#ifdef AER_DISABLE_GDR
    if(chunk_->device() >= 0){    //if there is no GPUDirectRDMA support, copy chunk from CPU
      pBuffer = chunk_manager_.MapBufferChunk(chunk_->place());
      pBuffer->CopyIn(recv_chunk_);
      pRemote = pBuffer->pointer();
    }
    else{
      pRemote = recv_chunk_->pointer();
    }
#else
    pRemote = recv_chunk_->pointer();
#endif
    pLocal = chunk_->pointer();

    if(chunk_index_ < remote_chunk_index)
      pLocal += (1ull << q0);
    else
      pRemote += (1ull << q0);

#ifdef AER_DEBUG
    DebugMsg("chunk swap (process)",qubits);
#endif

    chunk_->Execute(CSwapChunk_func<data_t>(qubits,pLocal,pRemote,false),data_size_/2);

    if(pBuffer){
      chunk_manager_.UnmapBufferChunk(pBuffer);
    }
  }

  chunk_manager_.UnmapBufferChunk(recv_chunk_);
  recv_chunk_ = NULL;

#ifdef AER_DISABLE_GDR
  if(send_chunk_ != NULL){
    chunk_manager_.UnmapBufferChunk(send_chunk_);
    send_chunk_ = NULL;
  }
#endif
}

template <typename data_t>
class phase_func : public GateFuncBase<data_t> 
{
protected:
  thrust::complex<double> phase;
  uint_t mask;
  int nqubits;
public:
  phase_func(const reg_t &qubits,thrust::complex<double> p)
  {
    int i;
    nqubits = qubits.size();
    phase = p;

    mask = 0;
    for(i=0;i<nqubits;i++){
      mask |= (1ull << qubits[i]);
    }
  }
  int num_control_bits(void)
  {
    return nqubits - 1;
  }

  bool is_diagonal(void)
  {
    return true;
  }

  __host__ __device__ void operator()(const uint_t &i) const
  {
    uint_t gid;
    thrust::complex<data_t>* vec;
    thrust::complex<data_t> q0;

    vec = this->data_;
    gid = this->base_index_;

    if(((i+gid) & mask) == mask){
      q0 = vec[i];
      vec[i] = q0 * phase;
    }
  }
  const char* name(void)
  {
    return "phase";
  }
};

template <typename data_t>
void QubitVectorThrust<data_t>::apply_mcphase(const reg_t &qubits, const std::complex<double> phase)
{
  apply_function(phase_func<data_t>(qubits,*(thrust::complex<double>*)&phase), qubits );
}

template <typename data_t>
class DiagonalMult2x2Controlled : public GateFuncBase<data_t> 
{
protected:
  thrust::complex<double> m0,m1;
  uint_t mask;
  uint_t cmask;
  int nqubits;
public:
  DiagonalMult2x2Controlled(const cvector_t<double>& mat,const reg_t &qubits)
  {
    int i;
    nqubits = qubits.size();

    m0 = mat[0];
    m1 = mat[1];

    mask = (1ull << qubits[nqubits-1]) - 1;
    cmask = 0;
    for(i=0;i<nqubits-1;i++){
      cmask |= (1ull << qubits[i]);
    }
  }

  int num_control_bits(void)
  {
    return nqubits - 1;
  }

  bool is_diagonal(void)
  {
    return true;
  }

  __host__ __device__ void operator()(const uint_t &i) const
  {
    uint_t gid;
    thrust::complex<data_t>* vec;
    thrust::complex<data_t> q0;
    thrust::complex<double> m;

    vec = this->data_;
    gid = this->base_index_;

    if(((i + gid) & cmask) == cmask){
      if((i + gid) & mask){
        m = m1;
      }
      else{
        m = m0;
      }

      q0 = vec[i];
      vec[i] = m*q0;
    }
  }
  const char* name(void)
  {
    return "diagonal_Cmult2x2";
  }
};

template <typename data_t>
class MatrixMult2x2Controlled : public GateFuncBase<data_t> 
{
protected:
  thrust::complex<double> m0,m1,m2,m3;
  uint_t mask;
  uint_t cmask;
  uint_t offset;
  int nqubits;
public:
  MatrixMult2x2Controlled(const cvector_t<double>& mat,const reg_t &qubits)
  {
    int i;
    m0 = mat[0];
    m1 = mat[1];
    m2 = mat[2];
    m3 = mat[3];
    nqubits = qubits.size();

    offset = 1ull << qubits[nqubits-1];
    mask = (1ull << qubits[nqubits-1]) - 1;
    cmask = 0;
    for(i=0;i<nqubits-1;i++){
      cmask |= (1ull << qubits[i]);
    }
  }

  int num_control_bits(void)
  {
    return nqubits - 1;
  }

  __host__ __device__ void operator()(const uint_t &i) const
  {
    uint_t i0,i1;
    thrust::complex<data_t> q0,q1;
    thrust::complex<data_t>* vec0;
    thrust::complex<data_t>* vec1;

    vec0 = this->data_;

    vec1 = vec0 + offset;

    i1 = i & mask;
    i0 = (i - i1) << 1;
    i0 += i1;

    if((i0 & cmask) == cmask){
      q0 = vec0[i0];
      q1 = vec1[i0];

      vec0[i0] = m0 * q0 + m2 * q1;
      vec1[i0] = m1 * q0 + m3 * q1;
    }
  }
  const char* name(void)
  {
    return "diagonal_CmultNxN";
  }
};

template <typename data_t>
void QubitVectorThrust<data_t>::apply_mcu(const reg_t &qubits,
                                    const cvector_t<double> &mat) 
{
  // Calculate the permutation positions for the last qubit.
  const size_t N = qubits.size();

  // Check if matrix is actually diagonal and if so use
  // diagonal matrix lambda function
  // TODO: this should be changed to not check doubles with ==
  if (mat[1] == 0.0 && mat[2] == 0.0) {
    // Check if actually a phase gate
    if (mat[0] == 1.0) {
      apply_mcphase(qubits, mat[3]);
      return;
    }
    // Otherwise apply general diagonal gate
    const cvector_t<double> diag = {{mat[0], mat[3]}};

    if(N == 1){
      // If N=1 this is just a single-qubit matrix
      apply_diagonal_matrix(qubits[0], diag);
      return;
    }
    else{
      apply_function(DiagonalMult2x2Controlled<data_t>(diag,qubits), qubits );
    }
  }
  else{
    if(N == 1){
      // If N=1 this is just a single-qubit matrix
      apply_matrix(qubits[0], mat);
      return;
    }
    else{
      apply_function(MatrixMult2x2Controlled<data_t>(mat,qubits), qubits );
    }
  }
}


//------------------------------------------------------------------------------
// Single-qubit matrices
//------------------------------------------------------------------------------

template <typename data_t>
void QubitVectorThrust<data_t>::apply_matrix(const uint_t qubit,
                                       const cvector_t<double>& mat)
{
  // Check if matrix is diagonal and if so use optimized lambda
  if (mat[1] == 0.0 && mat[2] == 0.0) {
#ifdef AER_TIMING
  TimeStart(QS_GATE_DIAG);
#endif
    const std::vector<std::complex<double>> diag = {{mat[0], mat[3]}};
    apply_diagonal_matrix(qubit, diag);

#ifdef AER_TIMING
  TimeEnd(QS_GATE_DIAG);
#endif
    return;
  }
#ifdef AER_TIMING
  TimeStart(QS_GATE_MULT);
#endif

  reg_t qubits = {qubit};
  apply_function(MatrixMult2x2<data_t>(mat,qubit), qubits);

#ifdef AER_TIMING
  TimeEnd(QS_GATE_MULT);
#endif
}

template <typename data_t>
void QubitVectorThrust<data_t>::apply_diagonal_matrix(const uint_t qubit,
                                                const cvector_t<double>& diag) 
{
#ifdef AER_TIMING
  TimeStart(QS_GATE_DIAG);
#endif
  reg_t qubits = {qubit};
  apply_function(DiagonalMult2x2<data_t>(diag,qubits[0]), qubits);

#ifdef AER_TIMING
  TimeEnd(QS_GATE_DIAG);
#endif

}
/*******************************************************************************
 *
 * NORMS
 *
 ******************************************************************************/
template <typename data_t>
class Norm : public GateFuncBase<data_t>
{
protected:

public:
  Norm()
  {

  }

  bool is_diagonal(void)
  {
    return true;
  }

  __host__ __device__ double operator()(const uint_t &i) const
  {
    thrust::complex<data_t>* vec;
    thrust::complex<data_t> q0;
    double ret;

    vec = this->data_;

    ret = 0.0;

    q0 = vec[i];
    ret = q0.real()*q0.real() + q0.imag()*q0.imag();

    return ret;
  }
  const char* name(void)
  {
    return "Norm";
  }
};

template <typename data_t>
double QubitVectorThrust<data_t>::norm() const
{
  double ret;
  reg_t qubits(1,0);
  ret = chunk_->ExecuteSum(Norm<data_t>(),data_size_);
  
//  ret = apply_function_sum(Norm<data_t>(), qubits);

#ifdef AER_DEBUG
  DebugMsg("norm",ret);
#endif

  return ret;
}

template <typename data_t>
class NormMatrixMultNxN : public GateFuncBase<data_t>
{
protected:
  int nqubits;
  uint_t matSize;
public:
  NormMatrixMultNxN(const cvector_t<double>& mat,const reg_t &qb)
  {
    nqubits = qb.size();
    matSize = 1ull << nqubits;
  }

  __host__ __device__ double operator()(const uint_t &i) const
  {
    thrust::complex<data_t>* vec;
    uint_t offset;
    thrust::complex<double>* pMat;

    thrust::complex<data_t> q;
    thrust::complex<double> m;
    thrust::complex<double> r;
    double sum = 0.0;
    uint_t j,k,l,iq;
    uint_t ii,idx,t;
    uint_t mask;
    uint_t* qubits;

    vec = this->data_;
    pMat = this->matrix_;
    qubits = this->params_;

    idx = 0;
    ii = i;
    for(j=0;j<nqubits;j++){
      mask = (1ull << qubits[j]) - 1;

      t = ii & mask;
      idx += t;
      ii = (ii - t) << 1;
    }
    idx += ii;

    for(j=0;j<matSize;j++){
      r = 0.0;
      for(k=0;k<matSize;k++){
        l = (j + (k << nqubits));
        m = pMat[l];

        offset = 0;
        for(iq=0;iq<nqubits;iq++){
          if(((k >> iq) & 1) != 0)
            offset += (1ull << qubits[iq]);
        }
        q = vec[offset+idx];
        r += m*q;
      }
      sum += (r.real()*r.real() + r.imag()*r.imag());
    }
    return sum;
  }
  const char* name(void)
  {
    return "Norm_multNxN";
  }
};

template <typename data_t>
double QubitVectorThrust<data_t>::norm(const reg_t &qubits, const cvector_t<double> &mat) const 
{
  const size_t N = qubits.size();

  if(N == 1){
    return norm(qubits[0], mat);
  }
  else{

    chunk_->StoreMatrix(mat);
    chunk_->StoreUintParams(qubits);

    double ret = apply_function_sum(NormMatrixMultNxN<data_t>(mat,qubits), qubits);
    return ret;
  }
}

template <typename data_t>
class NormDiagonalMultNxN : public GateFuncBase<data_t>
{
protected:
  int nqubits;
public:
  NormDiagonalMultNxN(const reg_t &qb)
  {
    nqubits = qb.size();
  }

  bool is_diagonal(void)
  {
    return true;
  }

  __host__ __device__ double operator()(const uint_t &i) const
  {
    uint_t im,j,gid;
    thrust::complex<data_t> q;
    thrust::complex<double> m,r;
    thrust::complex<double>* pMat;
    thrust::complex<data_t>* vec;
    uint_t* qubits;

    vec = this->data_;
    pMat = this->matrix_;
    qubits = this->params_;
    gid = this->base_index_;

    im = 0;
    for(j=0;j<nqubits;j++){
      if(((i+gid) & (1ull << qubits[j])) != 0){
        im += (1 << j);
      }
    }

    q = vec[i];
    m = pMat[im];

    r = m * q;
    return (r.real()*r.real() + r.imag()*r.imag());
  }
  const char* name(void)
  {
    return "Norm_diagonal_multNxN";
  }
};

template <typename data_t>
double QubitVectorThrust<data_t>::norm_diagonal(const reg_t &qubits, const cvector_t<double> &mat) const {

  const uint_t N = qubits.size();

  if(N == 1){
    return norm_diagonal(qubits[0], mat);
  }
  else{
    chunk_->StoreMatrix(mat);
    chunk_->StoreUintParams(qubits);

    double ret = apply_function_sum(NormDiagonalMultNxN<data_t>(qubits), qubits );
    return ret;
  }
}

//------------------------------------------------------------------------------
// Single-qubit specialization
//------------------------------------------------------------------------------
template <typename data_t>
class NormMatrixMult2x2 : public GateFuncBase<data_t>
{
protected:
  thrust::complex<double> m0,m1,m2,m3;
  int qubit;
  uint_t mask;
  uint_t offset;
public:
  NormMatrixMult2x2(const cvector_t<double> &mat,int q)
  {
    qubit = q;
    m0 = mat[0];
    m1 = mat[1];
    m2 = mat[2];
    m3 = mat[3];

    offset = 1ull << qubit;
    mask = (1ull << qubit) - 1;
  }

  __host__ __device__ double operator()(const uint_t &i) const
  {
    uint_t i0,i1;
    thrust::complex<data_t>* vec;
    thrust::complex<data_t> q0,q1;
    thrust::complex<double> r0,r1;
    double sum = 0.0;

    vec = this->data_;

    i1 = i & mask;
    i0 = (i - i1) << 1;
    i0 += i1;

    q0 = vec[i0];
    q1 = vec[offset+i0];

    r0 = m0 * q0 + m2 * q1;
    sum += r0.real()*r0.real() + r0.imag()*r0.imag();
    r1 = m1 * q0 + m3 * q1;
    sum += r1.real()*r1.real() + r1.imag()*r1.imag();
    return sum;
  }
  const char* name(void)
  {
    return "Norm_mult2x2";
  }
};

template <typename data_t>
double QubitVectorThrust<data_t>::norm(const uint_t qubit, const cvector_t<double> &mat) const
{
  reg_t qubits = {qubit};

  double ret = apply_function_sum(NormMatrixMult2x2<data_t>(mat,qubit), qubits);

  return ret;
}


template <typename data_t>
class NormDiagonalMult2x2 : public GateFuncBase<data_t>
{
protected:
  thrust::complex<double> m0,m1;
  int qubit;
public:
  NormDiagonalMult2x2(cvector_t<double> &mat,int q)
  {
    qubit = q;
    m0 = mat[0];
    m1 = mat[1];
  }

  bool is_diagonal(void)
  {
    return true;
  }

  __host__ __device__ double operator()(const uint_t &i) const
  {
    uint_t gid;
    thrust::complex<data_t>* vec;
    thrust::complex<data_t> q;
    thrust::complex<double> m,r;

    vec = this->data_;
    gid = this->base_index_;

    q = vec[i];
    if((((i+gid) >> qubit) & 1) == 0){
      m = m0;
    }
    else{
      m = m1;
    }

    r = m * q;

    return (r.real()*r.real() + r.imag()*r.imag());
  }
  const char* name(void)
  {
    return "Norm_diagonal_mult2x2";
  }
};

template <typename data_t>
double QubitVectorThrust<data_t>::norm_diagonal(const uint_t qubit, const cvector_t<double> &mat) const
{
  reg_t qubits = {qubit};
  double ret = apply_function_sum(NormDiagonalMult2x2<data_t>(mat,qubit), qubits);

  return ret;
}



/*******************************************************************************
 *
 * Probabilities
 *
 ******************************************************************************/
template <typename data_t>
double QubitVectorThrust<data_t>::probability(const uint_t outcome) const 
{

  std::complex<data_t> ret;
  ret = (std::complex<data_t>)chunk_->Get(outcome);

  return std::real(ret)*std::real(ret) + std::imag(ret) * std::imag(ret);
}

template <typename data_t>
std::vector<double> QubitVectorThrust<data_t>::probabilities() const {
  const int_t END = 1LL << num_qubits();
  std::vector<double> probs(END, 0.);
#ifdef AER_DEBUG
  DebugMsg("calling probabilities");
#endif

#pragma omp parallel for if (num_qubits_ > omp_threshold_ && omp_threads_ > 1) num_threads(omp_threads_)
  for (int_t j=0; j < END; j++) {
    probs[j] = probability(j);
  }

#ifdef AER_DEBUG
  DebugMsg("probabilities",probs);
#endif
  return probs;
}


template <typename data_t>
class probability_func : public GateFuncBase<data_t>
{
protected:
  uint_t mask;
  uint_t cmask;
public:
  probability_func(const reg_t &qubits,int i)
  {
    int k;
    int nq = qubits.size();

    mask = 0;
    cmask = 0;
    for(k=0;k<nq;k++){
      mask |= (1ull << qubits[k]);

      if(((i >> k) & 1) != 0){
        cmask |= (1ull << qubits[k]);
      }
    }
  }

  bool is_diagonal(void)
  {
    return true;
  }

  __host__ __device__ double operator()(const uint_t &i) const
  {
    thrust::complex<data_t> q;
    thrust::complex<data_t>* vec;
    double ret;

    vec = this->data_;

    ret = 0.0;

    if((i & mask) == cmask){
      q = vec[i];
      ret = q.real()*q.real() + q.imag()*q.imag();
    }
    return ret;
  }

  const char* name(void)
  {
    return "probabilities";
  }
};

template <typename data_t>
std::vector<double> QubitVectorThrust<data_t>::probabilities(const reg_t &qubits) const 
{
  const size_t N = qubits.size();
  const int_t DIM = 1 << N;

  auto qubits_sorted = qubits;
  std::sort(qubits_sorted.begin(), qubits_sorted.end());
  if ((N == num_qubits_) && (qubits == qubits_sorted))
    return probabilities();

  std::vector<double> probs(DIM, 0.);

  int i;
  for(i=0;i<DIM;i++){
    probs[i] = apply_function_sum(probability_func<data_t>(qubits,i), qubits);
  }

#ifdef AER_DEBUG
  DebugMsg("probabilities",probs);
#endif

  return probs;
}

//------------------------------------------------------------------------------
// Sample measure outcomes
//------------------------------------------------------------------------------
template <typename data_t>
reg_t QubitVectorThrust<data_t>::sample_measure(const std::vector<double> &rnds) const
{
/*  const int_t SHOTS = rnds.size();
  reg_t samples;
  data_t* pVec;
  int i;
*/
#ifdef AER_TIMING
  TimeStart(QS_GATE_MEASURE);
#endif

#ifdef AER_DEBUG
  reg_t samples;

  samples = chunk_->sample_measure(rnds);
  DebugMsg("sample_measure",samples);
  return samples;
#else
  return chunk_->sample_measure(rnds);
#endif
}



/*******************************************************************************
 *
 * EXPECTATION VALUES
 *
 ******************************************************************************/

template <typename data_t>
class expval_pauli_Z_func : public GateFuncBase<data_t>
{
protected:
  uint_t z_mask_;
  thrust::complex<data_t> phase_;
public:
  expval_pauli_Z_func(uint_t z,thrust::complex<data_t> p)
  {
    z_mask_ = z;
    phase_ = p;
  }

  bool is_diagonal(void)
  {
    return true;
  }

  __host__ __device__ double operator()(const uint_t &i) const
  {
    thrust::complex<data_t>* vec;
    thrust::complex<data_t> q0;
    double ret = 0.0;

    vec = this->data_;

    q0 = vec[i];
    q0 = phase_ * q0;
    ret = q0.real()*q0.real() + q0.imag()*q0.imag();

    if(z_mask_ != 0){
      uint_t count;
      //count bits (__builtin_popcountll can not be used on GPU)
      count = i & z_mask_;
      count = (count & 0x5555555555555555) + ((count >> 1) & 0x5555555555555555);
      count = (count & 0x3333333333333333) + ((count >> 2) & 0x3333333333333333);
      count = (count & 0x0f0f0f0f0f0f0f0f) + ((count >> 4) & 0x0f0f0f0f0f0f0f0f);
      count = (count & 0x00ff00ff00ff00ff) + ((count >> 8) & 0x00ff00ff00ff00ff);
      count = (count & 0x0000ffff0000ffff) + ((count >> 16) & 0x0000ffff0000ffff);
      count = (count & 0x00000000ffffffff) + ((count >> 32) & 0x00000000ffffffff);
      if(count & 1)
        ret = -ret;
    }
    return ret;
  }
  const char* name(void)
  {
    return "expval_pauli_Z";
  }
};

template <typename data_t>
class expval_pauli_XYZ_func : public GateFuncBase<data_t>
{
protected:
  uint_t x_mask_;
  uint_t z_mask_;
  uint_t mask_l_;
  uint_t mask_u_;
  thrust::complex<data_t> phase_;
public:
  expval_pauli_XYZ_func(uint_t x,uint_t z,uint_t x_max,thrust::complex<data_t> p)
  {
    x_mask_ = x;
    z_mask_ = z;
    phase_ = p;

    mask_u_ = ~((1ull << (x_max+1)) - 1);
    mask_l_ = (1ull << x_max) - 1;
  }

  __host__ __device__ double operator()(const uint_t &i) const
  {
    thrust::complex<data_t>* vec;
    thrust::complex<data_t> q0;
    thrust::complex<data_t> q1;
    thrust::complex<data_t> q0p;
    thrust::complex<data_t> q1p;
    double d0,d1,ret = 0.0;
    uint_t idx;

    vec = this->data_;

    idx = ((i << 1) & mask_u_) | (i & mask_l_);

    q0 = vec[idx];
    q1 = vec[idx ^ x_mask_];
    q0p = q1 * phase_;
    q1p = q0 * phase_;
    d0 = q0.real()*q0p.real() + q0.imag()*q0p.imag();
    d1 = q1.real()*q1p.real() + q1.imag()*q1p.imag();

    if(z_mask_ != 0){
      uint_t count;
      //count bits (__builtin_popcountll can not be used on GPU)
      count = idx & z_mask_;
      count = (count & 0x5555555555555555) + ((count >> 1) & 0x5555555555555555);
      count = (count & 0x3333333333333333) + ((count >> 2) & 0x3333333333333333);
      count = (count & 0x0f0f0f0f0f0f0f0f) + ((count >> 4) & 0x0f0f0f0f0f0f0f0f);
      count = (count & 0x00ff00ff00ff00ff) + ((count >> 8) & 0x00ff00ff00ff00ff);
      count = (count & 0x0000ffff0000ffff) + ((count >> 16) & 0x0000ffff0000ffff);
      count = (count & 0x00000000ffffffff) + ((count >> 32) & 0x00000000ffffffff);
      if(count & 1)
        ret = -d0;
      else
        ret = d0;

      count = (idx ^ x_mask_) & z_mask_;
      count = (count & 0x5555555555555555) + ((count >> 1) & 0x5555555555555555);
      count = (count & 0x3333333333333333) + ((count >> 2) & 0x3333333333333333);
      count = (count & 0x0f0f0f0f0f0f0f0f) + ((count >> 4) & 0x0f0f0f0f0f0f0f0f);
      count = (count & 0x00ff00ff00ff00ff) + ((count >> 8) & 0x00ff00ff00ff00ff);
      count = (count & 0x0000ffff0000ffff) + ((count >> 16) & 0x0000ffff0000ffff);
      count = (count & 0x00000000ffffffff) + ((count >> 32) & 0x00000000ffffffff);
      if(count & 1)
        ret -= d1;
      else
        ret += d1;
    }
    else{
      ret = d0 + d1;
    }

    return ret;
  }
  const char* name(void)
  {
    return "expval_pauli_XYZ";
  }
};

template <typename data_t>
double QubitVectorThrust<data_t>::expval_pauli(const reg_t &qubits,
                                               const std::string &pauli) const 
{
  // Break string up into Z and X
  // With Y being both Z and X (plus a phase)
  const size_t N = qubits.size();
  uint_t x_mask = 0;
  uint_t z_mask = 0;
  uint_t num_y = 0;
  uint_t x_max = 0;
  for (size_t i = 0; i < N; ++i) {
    if(qubits[i] >= num_qubits_){  //only accepts bits inside chunk
      continue;
    }
    const auto bit = 1ull << qubits[i];
    switch (pauli[N - 1 - i]) {
      case 'I':
        break;
      case 'X': {
        x_mask |= bit;
        x_max = std::max(x_max, (qubits[i]));
        break;
      }
      case 'Z': {
        z_mask |= bit;
        break;
      }
      case 'Y': {
        x_mask |= bit;
        x_max = std::max(x_max, (qubits[i]));
        z_mask |= bit;
        num_y++;
        break;
      }
      default:
        throw std::invalid_argument("Invalid Pauli \"" + std::to_string(pauli[N - 1 - i]) + "\".");
    }
  }

  // Special case for only I Paulis
  if (x_mask + z_mask == 0) {
    return norm();
  }

  // Compute the overall phase of the operator.
  // This is (-1j) ** number of Y terms modulo 4
  thrust::complex<data_t> phase(1,0);
  switch (num_y & 3) {
    case 0:
      // phase = 1
      break;
    case 1:
      // phase = -1j
      phase = thrust::complex<data_t>(0, -1);
      break;
    case 2:
      // phase = -1
      phase = thrust::complex<data_t>(-1, 0);
      break;
    case 3:
      // phase = 1j
      phase = thrust::complex<data_t>(0, 1);
      break;
  }

  // specialize x_max == 0
  if(x_mask == 0) {
    return chunk_->ExecuteSum(expval_pauli_Z_func<data_t>(z_mask, phase),data_size_);
  }

  return chunk_->ExecuteSum(expval_pauli_XYZ_func<data_t>(x_mask, z_mask, x_max, phase),(data_size_ >> 1) );
}



#ifdef AER_DEBUG

template <typename data_t>
void QubitVectorThrust<data_t>::DebugMsg(const char* str,const reg_t &qubits) const
{
  if(debug_fp != NULL){
    fprintf(debug_fp," [%d] %s : %d (",debug_count,str,qubits.size());
    int iq;
    for(iq=0;iq<qubits.size();iq++){
      fprintf(debug_fp," %d ",qubits[iq]);
    }
    fprintf(debug_fp," )\n");
    fflush(debug_fp);
  }
  debug_count++;
}

template <typename data_t>
void QubitVectorThrust<data_t>::DebugMsg(const char* str,const int qubit) const
{
  if(debug_fp != NULL){
    fprintf(debug_fp," [%d] %s : (%d) \n",debug_count,str,qubit);
    fflush(debug_fp);
  }
  debug_count++;
}

template <typename data_t>
void QubitVectorThrust<data_t>::DebugMsg(const char* str) const
{
  if(debug_fp != NULL){
    fprintf(debug_fp," [%d] %s \n",debug_count,str);
    fflush(debug_fp);
  }
  debug_count++;
}

template <typename data_t>
void QubitVectorThrust<data_t>::DebugMsg(const char* str,const std::complex<double> c) const
{
  if(debug_fp != NULL){
    fprintf(debug_fp," [%d] %s : %e, %e \n",debug_count,str,std::real(c),imag(c));
    fflush(debug_fp);
  }
  debug_count++;
}

template <typename data_t>
void QubitVectorThrust<data_t>::DebugMsg(const char* str,const double d) const
{
  if(debug_fp != NULL){
    fprintf(debug_fp," [%d] %s : %e \n",debug_count,str,d);
    fflush(debug_fp);
  }
  debug_count++;
}

template <typename data_t>
void QubitVectorThrust<data_t>::DebugMsg(const char* str,const std::vector<double>& v) const
{
  if(debug_fp != NULL){
    fprintf(debug_fp," [%d] %s : <",debug_count,str);
    int i,n;
    n = v.size();
    for(i=0;i<n;i++){
      fprintf(debug_fp," %e ",v[i]);
    }
    fprintf(debug_fp," >\n");
    fflush(debug_fp);
  }
  debug_count++;

}


template <typename data_t>
void QubitVectorThrust<data_t>::DebugDump(void) const
{
  if(debug_fp != NULL){
    if(num_qubits_ < 10){
      thrust::complex<data_t> t;
      uint_t i,j;
      char bin[64];

      bin[num_qubits_] = 0;
      for(i=0;i<data_size_;i++){
        t = chunk_->Get(i);
        for(j=0;j<num_qubits_;j++){
          bin[num_qubits_-j-1] = '0' + (char)((i >> j) & 1);
        }

        fprintf(debug_fp,"   %s | %e, %e\n",bin,t.real(),t.imag());
      }
    }
    fflush(debug_fp);
  }
}


#endif

//------------------------------------------------------------------------------
} // end namespace QV
} // namespace AER
//------------------------------------------------------------------------------

// ostream overload for templated qubitvector
template <typename data_t>
inline std::ostream &operator<<(std::ostream &out, const AER::QV::QubitVectorThrust<data_t>&qv) {

  out << "[";
  size_t last = qv.size() - 1;
  for (size_t i = 0; i < qv.size(); ++i) {
    out << qv[i];
    if (i != last)
      out << ", ";
  }
  out << "]";
  return out;
}

//------------------------------------------------------------------------------
#endif // end module


<|MERGE_RESOLUTION|>--- conflicted
+++ resolved
@@ -66,734 +66,6 @@
 using indexes_t = std::unique_ptr<uint_t[]>;
 template <size_t N> using areg_t = std::array<uint_t, N>;
 template <typename T> using cvector_t = std::vector<std::complex<T>>;
-
-<<<<<<< HEAD
-=======
-//==================================
-// parameters for gate kernels
-//==================================
-template <typename data_t>
-struct GateParams {
-  thrust::complex<data_t>* buf_;
-  uint_t* offsets_;
-  thrust::complex<double>* matrix_;
-  uint_t* params_;
-  uint_t gid_;
-  uint_t lmask_;
-};
-
-//========================================
-//  base class of gate functions
-//========================================
-class GateFuncBase
-{
-public:
-  GateFuncBase(void)
-  {
-  }
-
-  virtual bool IsDiagonal(void)
-  {
-    return false;
-  }
-  virtual int NumControlBits(void)
-  {
-    return 0;
-  }
-  virtual int ControlMask(void)
-  {
-    return 1;
-  }
-  virtual bool Reduction(void)
-  {
-    return false;
-  }
-
-  virtual const char* Name(void)
-  {
-    return "base function";
-  }
-};
-
-
-//=============================================================
-//    virtual buffer class
-//=============================================================
-template <typename data_t>
-class QubitVectorBuffer
-{
-protected:
-  uint_t m_size;
-public:
-  QubitVectorBuffer(uint_t size = 0)
-  {
-    m_size = size;
-  }
-  virtual ~QubitVectorBuffer(){};
-
-  uint_t Size(void)
-  {
-    return m_size;
-  }
-
-  virtual data_t* BufferPtr(void)
-  {
-    return NULL;
-  }
-  virtual void Set(uint_t i,const data_t& t) = 0;
-  virtual data_t Get(uint_t i) const = 0;
-
-  virtual void Resize(uint_t size) = 0;
-
-  virtual void Copy(const std::vector<data_t>& v) = 0;
-
-  virtual void Copy(uint_t pos,QubitVectorBuffer<data_t>* pSrc,uint_t srcPos,uint_t size,int isDevice = 0) = 0;
-
-  virtual void CopyIn(uint_t pos,const data_t* pSrc,uint_t size) = 0;
-  virtual void CopyOut(uint_t pos,data_t* pDest,uint_t size) = 0;
-
-};
-
-#ifdef AER_THRUST_CUDA
-#define AERDeviceVector thrust::device_vector
-#else
-#define AERDeviceVector thrust::host_vector
-#endif
-
-template <typename data_t>
-class QubitVectorDeviceBuffer : public QubitVectorBuffer<data_t>
-{
-protected:
-  AERDeviceVector<data_t> m_Buffer;
-public:
-  QubitVectorDeviceBuffer(uint_t size) : m_Buffer(size)
-  {
-    ;
-  }
-
-  AERDeviceVector<data_t>& Buffer(void)
-  {
-    return m_Buffer;
-  }
-
-  data_t* BufferPtr(void)
-  {
-    return (data_t*)thrust::raw_pointer_cast(m_Buffer.data());
-  }
-  void Set(uint_t i,const data_t& t)
-  {
-    m_Buffer[i] = t;
-  }
-  data_t Get(uint_t i) const
-  {
-    return m_Buffer[i];
-  }
-
-  void Resize(uint_t size)
-  {
-    if(QubitVectorBuffer<data_t>::m_size != size){
-      m_Buffer.resize(size);
-      QubitVectorBuffer<data_t>::m_size = size;
-    }
-  }
-  void Copy(const std::vector<data_t>& v)
-  {
-    m_Buffer = v;
-  }
-
-  void Copy(uint_t pos,QubitVectorBuffer<data_t>* pSrc,uint_t srcPos,uint_t size,int isDevice = 1);
-
-  void CopyIn(uint_t pos,const data_t* pSrc,uint_t size);
-  void CopyOut(uint_t pos,data_t* pDest,uint_t size);
-};
-
-
-template <typename data_t>
-class QubitVectorHostBuffer : public QubitVectorBuffer<data_t>
-{
-protected:
-  thrust::host_vector<data_t> m_Buffer;
-public:
-  QubitVectorHostBuffer(uint_t size) : m_Buffer(size)
-  {
-    ;
-  }
-
-  thrust::host_vector<data_t>& Buffer(void)
-  {
-    return m_Buffer;
-  }
-
-  data_t* BufferPtr(void)
-  {
-    return (data_t*)thrust::raw_pointer_cast(&m_Buffer[0]);
-  }
-  void Set(uint_t i,const data_t& t)
-  {
-    m_Buffer[i] = t;
-  }
-  data_t Get(uint_t i) const
-  {
-    return m_Buffer[i];
-  }
-
-  void Resize(uint_t size)
-  {
-    if(QubitVectorBuffer<data_t>::m_size != size){
-      m_Buffer.resize(size);
-      QubitVectorBuffer<data_t>::m_size = size;
-    }
-  }
-  void Copy(const std::vector<data_t>& v)
-  {
-    m_Buffer = v;
-  }
-
-  void Copy(uint_t pos,QubitVectorBuffer<data_t>* pSrc,uint_t srcPos,uint_t size,int isDevice = 0);
-
-  void CopyIn(uint_t pos,const data_t* pSrc,uint_t size);
-  void CopyOut(uint_t pos,data_t* pDest,uint_t size);
-};
-
-
-template <typename data_t>
-void QubitVectorDeviceBuffer<data_t>::Copy(uint_t pos,QubitVectorBuffer<data_t>* pSrc,uint_t srcPos,uint_t size,int isDevice)
-{
-  if(isDevice){
-    QubitVectorDeviceBuffer<data_t>* pSrcDev = (QubitVectorDeviceBuffer<data_t>*)pSrc;
-    thrust::copy_n(pSrcDev->Buffer().begin() + srcPos,size,m_Buffer.begin() + pos);
-  }
-  else{
-    QubitVectorHostBuffer<data_t>* pSrcHost = (QubitVectorHostBuffer<data_t>*)pSrc;
-    thrust::copy_n(pSrcHost->Buffer().begin() + srcPos,size,m_Buffer.begin() + pos);
-  }
-}
-
-template <typename data_t>
-void QubitVectorDeviceBuffer<data_t>::CopyIn(uint_t pos,const data_t* pSrc,uint_t size)
-{
-  thrust::copy_n(pSrc,size,m_Buffer.begin() + pos);
-}
-
-template <typename data_t>
-void QubitVectorDeviceBuffer<data_t>::CopyOut(uint_t pos,data_t* pDest,uint_t size)
-{
-  thrust::copy_n(m_Buffer.begin() + pos,size,pDest);
-}
-
-template <typename data_t>
-void QubitVectorHostBuffer<data_t>::Copy(uint_t pos,QubitVectorBuffer<data_t>* pSrc,uint_t srcPos,uint_t size,int isDevice)
-{
-  if(isDevice){
-    QubitVectorDeviceBuffer<data_t>* pSrcDev = (QubitVectorDeviceBuffer<data_t>*)pSrc;
-    thrust::copy_n(pSrcDev->Buffer().begin() + srcPos,size,m_Buffer.begin() + pos);
-  }
-  else{
-    QubitVectorHostBuffer<data_t>* pSrcHost = (QubitVectorHostBuffer<data_t>*)pSrc;
-    thrust::copy_n(pSrcHost->Buffer().begin() + srcPos,size,m_Buffer.begin() + pos);
-  }
-}
-
-template <typename data_t>
-void QubitVectorHostBuffer<data_t>::CopyIn(uint_t pos,const data_t* pSrc,uint_t size)
-{
-  thrust::copy_n(pSrc,size,m_Buffer.begin() + pos);
-}
-template <typename data_t>
-void QubitVectorHostBuffer<data_t>::CopyOut(uint_t pos,data_t* pDest,uint_t size)
-{
-  thrust::copy_n(m_Buffer.begin() + pos,size,pDest);
-}
-
-//=============================================================
-// chunk container class
-//=============================================================
-template <typename data_t>
-class QubitVectorChunkContainer 
-{
-protected:
-  QubitVectorBuffer<thrust::complex<data_t>>* m_pChunks;
-  QubitVectorBuffer<thrust::complex<double>>* m_pMatrix;
-  QubitVectorBuffer<uint_t>* m_pOffsets;
-  QubitVectorBuffer<uint_t>* m_pParams;
-
-  uint_t m_size;
-  uint_t m_bufferSize;
-
-  uint_t m_globalID;
-  int m_iDevice;      //device ID : if device ID < 0, allocate chunks on host memory
-
-  int m_matrixBits;
-
-  std::vector<int> m_p2pEnable;
-public:
-  QubitVectorChunkContainer(void)
-  {
-    m_pChunks = NULL;
-    m_pMatrix = NULL;
-    m_pOffsets = NULL;
-    m_pParams = NULL;
-
-    m_size = 0;
-    m_bufferSize = 0;
-
-    m_matrixBits = 0;
-    m_iDevice = -1;
-    m_globalID = 0;
-  }
-
-  ~QubitVectorChunkContainer(void);
-
-  void SetDevice(int iDev)
-  {
-    m_iDevice = iDev;
-  }
-  void SetGlobalIndex(uint_t idx)
-  {
-    m_globalID = idx;
-  }
-  uint_t GlobalIndex(void)
-  {
-    return m_globalID;
-  }
-  uint_t NumChunks(int chunkBits) const
-  {
-    return (m_size >> chunkBits);
-  }
-  uint_t ChunkID(uint_t id,int chunkBits) const
-  {
-    return (m_globalID >> chunkBits) + id;
-  }
-  uint_t LocalChunkID(uint_t id,int chunkBits) const
-  {
-    return id - (m_globalID >> chunkBits);
-  }
-  int DeviceID(void) const
-  {
-    return m_iDevice;
-  }
-  uint_t Size(void)
-  {
-    return m_size;
-  }
-
-  int Allocate(uint_t size,uint_t bufferSize = 0);
-  int AllocateParameters(int bits);
-
-  int Get(const QubitVectorChunkContainer& chunks,uint_t src,uint_t bufDest,int chunkBits);
-  int Put(QubitVectorChunkContainer& chunks,uint_t dest,uint_t bufSrc,int chunkBits);
-
-  int CopyIn(const thrust::complex<data_t>* pVec,uint_t offset,uint_t chunkID,int chunkBits);
-  int CopyOut(thrust::complex<data_t>* pVec,uint_t offset,uint_t chunkID,int chunkBits);
-
-  int SetState(uint_t chunkID,uint_t pos,thrust::complex<data_t> t,int chunkBits);
-  int SetState(uint_t lid,thrust::complex<data_t> t);
-
-  thrust::complex<data_t> GetState(uint_t chunkID,uint_t pos,int chunkBits) const;
-  thrust::complex<data_t> GetState(uint_t lid) const;
-
-  thrust::complex<data_t>* ChunkPtr(uint_t chunkID,int chunkBits) const;
-  thrust::complex<data_t>* BufferPtr(uint_t ibuf,int chunkBits);
-
-  void StoreMatrix(const std::vector<thrust::complex<double>>& mat);
-  void StoreUintParams(const std::vector<uint_t>& prm);
-  void StoreOffsets(const std::vector<uint_t>& ptr);
-
-  template <typename Function>
-  int Execute(std::vector<uint_t>& offsets,Function func,uint_t size,uint_t gid,uint_t localMask, bool omp_parallel);
-
-  template <typename Function>
-  double ExecuteSum(std::vector<uint_t>& offsets,Function func,uint_t size,uint_t gid, uint_t localMask, bool omp_parallel);
-
-  void SetParams(struct GateParams<data_t>& params);
-
-
-  void SetupP2P(int nDev);
-};
-
-template <typename data_t>
-QubitVectorChunkContainer<data_t>::~QubitVectorChunkContainer(void)
-{
-  if(m_pChunks){
-    delete m_pChunks;
-  }
-  if(m_pMatrix){
-    delete m_pMatrix;
-  }
-  if(m_pOffsets){
-    delete m_pOffsets;
-  }
-  if(m_pParams){
-    delete m_pParams;
-  }
-}
-
-//allocate buffer for chunks
-template <typename data_t>
-int QubitVectorChunkContainer<data_t>::Allocate(uint_t size_in,uint_t bufferSize)
-{
-  uint_t size = size_in + bufferSize;
-  m_size = size_in;
-  m_bufferSize = bufferSize;
-
-  if(m_pChunks == NULL){
-#ifdef AER_THRUST_CUDA
-    if(m_iDevice >= 0){
-      cudaSetDevice(m_iDevice);
-      m_pChunks = new QubitVectorDeviceBuffer<thrust::complex<data_t>>(size);
-    }
-    else{
-#endif
-      m_pChunks = new QubitVectorHostBuffer<thrust::complex<data_t>>(size);
-#ifdef AER_THRUST_CUDA
-    }
-#endif
-  }
-  else if(m_pChunks->Size() != size){
-    if(m_iDevice >= 0){
-#ifdef AER_THRUST_CUDA
-      cudaSetDevice(m_iDevice);
-#endif
-    }
-    m_pChunks->Resize(size);
-  }
-  return 0;
-}
-
-//allocate buffers for parameters
-template <typename data_t>
-int QubitVectorChunkContainer<data_t>::AllocateParameters(int bits)
-{
-  uint_t size;
-  if(bits > m_matrixBits){
-    size = 1ull << bits;
-
-    if(m_iDevice >= 0){
-#ifdef AER_THRUST_CUDA
-      cudaSetDevice(m_iDevice);
-#endif
-    }
-
-    if(m_pMatrix == NULL){
-#ifdef AER_THRUST_CUDA
-      if(m_iDevice >= 0){
-        m_pMatrix = new QubitVectorDeviceBuffer<thrust::complex<double>>(size*size);
-      }
-      else{
-#endif
-        m_pMatrix = new QubitVectorHostBuffer<thrust::complex<double>>(size*size);
-#ifdef AER_THRUST_CUDA
-      }
-#endif
-    }
-    else{
-      m_pMatrix->Resize(size*size);
-    }
-
-    if(m_pOffsets == NULL){
-#ifdef AER_THRUST_CUDA
-      if(m_iDevice >= 0){
-        m_pOffsets = new QubitVectorDeviceBuffer<uint_t>(size);
-      }
-      else{
-#endif
-        m_pOffsets = new QubitVectorHostBuffer<uint_t>(size);
-#ifdef AER_THRUST_CUDA
-      }
-#endif
-    }
-    else{
-      m_pOffsets->Resize(size);
-    }
-
-    if(m_pParams == NULL){
-#ifdef AER_THRUST_CUDA
-      if(m_iDevice >= 0){
-        m_pParams = new QubitVectorDeviceBuffer<uint_t>(size*4);
-      }
-      else{
-#endif
-        m_pParams = new QubitVectorHostBuffer<uint_t>(size*4);
-#ifdef AER_THRUST_CUDA
-      }
-#endif
-    }
-    else{
-      m_pParams->Resize(size*4);
-    }
-
-    m_matrixBits = bits;
-  }
-  return 0;
-}
-
-//copy chunk from other container to buffer
-template <typename data_t>
-int QubitVectorChunkContainer<data_t>::Get(const QubitVectorChunkContainer& chunks,uint_t src,uint_t bufDest,int chunkBits)
-{
-  uint_t srcPos,destPos,size;
-  srcPos = src << chunkBits;
-  destPos = m_size + (bufDest << chunkBits);
-  size = 1ull << chunkBits;
-
-  if(m_iDevice >=0 && chunks.DeviceID() >= 0){
-    if(m_p2pEnable[chunks.DeviceID()]){
-      m_pChunks->Copy(destPos,chunks.m_pChunks,srcPos,size,1);
-    }
-    else{
-      QubitVectorHostBuffer<thrust::complex<data_t>> tmp(size);
-      tmp.Copy(0,chunks.m_pChunks,srcPos,size,1);   //D to H
-      m_pChunks->Copy(destPos,&tmp,0,size,0);     //H to D
-    }
-  }
-  else{
-    m_pChunks->Copy(destPos,chunks.m_pChunks,srcPos,size,(chunks.DeviceID() >= 0));
-  }
-
-  return 0;
-}
-
-//copy chunk to other container from buffer
-template <typename data_t>
-int QubitVectorChunkContainer<data_t>::Put(QubitVectorChunkContainer& chunks,uint_t dest,uint_t bufSrc,int chunkBits)
-{
-  uint_t srcPos,destPos,size;
-  destPos = dest << chunkBits;
-  srcPos = m_size + (bufSrc << chunkBits);
-  size = 1ull << chunkBits;
-
-  if(m_iDevice >=0 && chunks.DeviceID() >= 0){
-    if(m_p2pEnable[chunks.DeviceID()]){
-      chunks.m_pChunks->Copy(destPos,m_pChunks,srcPos,size,1);
-    }
-    else{
-      QubitVectorHostBuffer<thrust::complex<data_t>> tmp(size);
-      tmp.Copy(0,m_pChunks,srcPos,size,1);      //D to H
-      chunks.m_pChunks->Copy(destPos,&tmp,0,size,0);  //H to D
-    }
-  }
-  else{
-    chunks.m_pChunks->Copy(destPos,m_pChunks,srcPos,size,(DeviceID() >= 0));
-  }
-
-  return 0;
-}
-
-//copy chunk from std::vector
-template <typename data_t>
-int QubitVectorChunkContainer<data_t>::CopyIn(const thrust::complex<data_t>* pVec,uint_t offset,uint_t chunkID,int chunkBits)
-{
-  uint_t size,destPos;
-
-  size = 1ull << chunkBits;
-  destPos = chunkID << chunkBits;
-
-  m_pChunks->CopyIn(destPos,pVec + offset,size);
-
-  return 0;
-}
-
-//copy chunk to std::vector
-template <typename data_t>
-int QubitVectorChunkContainer<data_t>::CopyOut(thrust::complex<data_t>* pVec,uint_t offset,uint_t chunkID,int chunkBits)
-{
-  uint_t size,srcPos;
-
-  size = 1ull << chunkBits;
-  srcPos = chunkID << chunkBits;
-
-  m_pChunks->CopyOut(srcPos,pVec + offset,size);
-
-  return 0;
-}
-
-
-template <typename data_t>
-thrust::complex<data_t>* QubitVectorChunkContainer<data_t>::ChunkPtr(uint_t chunkID,int chunkBits) const
-{
-  return m_pChunks->BufferPtr() + (chunkID << chunkBits);
-}
-
-template <typename data_t>
-thrust::complex<data_t>* QubitVectorChunkContainer<data_t>::BufferPtr(uint_t ibuf,int chunkBits)
-{
-  return m_pChunks->BufferPtr() + m_size + (ibuf << chunkBits);
-}
-
-
-template <typename data_t>
-int QubitVectorChunkContainer<data_t>::SetState(uint_t chunkID,uint_t pos,thrust::complex<data_t> t,int chunkBits)
-{
-  m_pChunks->Set((chunkID << chunkBits) + pos,t);
-  return 0;
-}
-
-template <typename data_t>
-int QubitVectorChunkContainer<data_t>::SetState(uint_t lid,thrust::complex<data_t> t)
-{
-  m_pChunks->Set(lid,t);
-  return 0;
-}
-
-template <typename data_t>
-thrust::complex<data_t> QubitVectorChunkContainer<data_t>::GetState(uint_t chunkID,uint_t pos,int chunkBits) const
-{
-  return m_pChunks->Get((chunkID << chunkBits) + pos);
-}
-
-template <typename data_t>
-thrust::complex<data_t> QubitVectorChunkContainer<data_t>::GetState(uint_t lid) const
-{
-  return m_pChunks->Get(lid);
-}
-
-template <typename data_t>
-void QubitVectorChunkContainer<data_t>::StoreMatrix(const std::vector<thrust::complex<double>>& mat)
-{
-  m_pMatrix->Copy(mat);
-}
-
-template <typename data_t>
-void QubitVectorChunkContainer<data_t>::StoreUintParams(const std::vector<uint_t>& prm)
-{
-  m_pParams->Copy(prm);
-}
-
-template <typename data_t>
-void QubitVectorChunkContainer<data_t>::StoreOffsets(const std::vector<uint_t>& offsets)
-{
-  m_pOffsets->Copy(offsets);
-}
-
-#define ExtractIndexFromTuple(itp)        thrust::get<0>(itp)
-#define ExtractParamsFromTuple(itp)       thrust::get<1>(itp)
-
-template <typename data_t>
-template <typename Function>
-int QubitVectorChunkContainer<data_t>::Execute(std::vector<uint_t>& offsets,Function func,uint_t size,uint_t gid,uint_t localMask, bool omp_parallel)
-{
-  struct GateParams<data_t> params;
-
-  params.buf_ = m_pChunks->BufferPtr();
-  if(m_iDevice >= 0){
-    StoreOffsets(offsets);
-    params.offsets_ = m_pOffsets->BufferPtr();
-  }
-  else{
-    params.offsets_ = &offsets[0];
-  }
-  params.matrix_ = m_pMatrix->BufferPtr();
-  params.params_ = m_pParams->BufferPtr();
-  params.gid_ = gid;
-  params.lmask_ = localMask;
-
-  auto ci = thrust::counting_iterator<uint_t>(0);
-  thrust::constant_iterator<struct GateParams<data_t>> cp(params);
-
-  auto chunkTuple = thrust::make_tuple(ci,cp);
-  auto chunkIter = thrust::make_zip_iterator(chunkTuple);
-
-  if(m_iDevice >= 0){
-#ifdef AER_THRUST_CUDA
-    cudaSetDevice(m_iDevice);
-#endif
-    thrust::for_each_n(thrust::device, chunkIter, size, func);
-  }
-  else{
-    if (omp_parallel) {
-      thrust::for_each_n(thrust::omp::par, chunkIter, size, func);
-    } else {
-      thrust::for_each_n(thrust::seq, chunkIter, size, func);
-    }
-  }
-
-  return 0;
-}
-
-template <typename data_t>
-template <typename Function>
-double QubitVectorChunkContainer<data_t>::ExecuteSum(std::vector<uint_t>& offsets,Function func,uint_t size,uint_t gid,uint_t localMask, bool omp_parallel)
-{
-  struct GateParams<data_t> params;
-  double ret;
-
-  params.buf_ = m_pChunks->BufferPtr();
-  if(m_iDevice >= 0){
-    StoreOffsets(offsets);
-    params.offsets_ = m_pOffsets->BufferPtr();
-  }
-  else{
-    params.offsets_ = &offsets[0];
-  }
-  params.matrix_ = m_pMatrix->BufferPtr();
-  params.params_ = m_pParams->BufferPtr();
-  params.gid_ = gid;
-  params.lmask_ = localMask;
-
-  auto ci = thrust::counting_iterator<uint_t>(0);
-  thrust::constant_iterator<struct GateParams<data_t>> cp(params);
-
-  auto chunkTuple = thrust::make_tuple(ci,cp);
-  auto chunkIter = thrust::make_zip_iterator(chunkTuple);
-
-  if(m_iDevice >= 0){
-#ifdef AER_THRUST_CUDA
-    cudaSetDevice(m_iDevice);
-#endif
-    ret = thrust::transform_reduce(thrust::device, chunkIter, chunkIter + size, func,0.0,thrust::plus<double>());
-  }
-  else{
-    if (omp_parallel) {
-      ret = thrust::transform_reduce(thrust::omp::par, chunkIter, chunkIter + size, func,0.0,thrust::plus<double>());
-    } else {
-      ret = thrust::transform_reduce(thrust::seq, chunkIter, chunkIter + size, func,0.0,thrust::plus<double>());
-    }
-  }
-  return ret;
-}
-
-template <typename data_t>
-void QubitVectorChunkContainer<data_t>::SetParams(struct GateParams<data_t>& params)
-{
-  params.buf_ = m_pChunks->BufferPtr();
-  params.offsets_ = m_pOffsets->BufferPtr();
-  params.matrix_ = m_pMatrix->BufferPtr();
-  params.params_ = m_pParams->BufferPtr();
-}
-
-template <typename data_t>
-void QubitVectorChunkContainer<data_t>::SetupP2P(int nDev)
-{
-  int i;
-  if(nDev > 0){
-    m_p2pEnable.resize(nDev);
-
-    if(m_iDevice >= 0){
-      for(i=0;i<nDev;i++){
-        m_p2pEnable[i] = 0;
-      }
-
-#ifdef AER_THRUST_CUDA
-      cudaSetDevice(m_iDevice);
-      for(i=0;i<nDev;i++){
-        if(i != m_iDevice){
-          cudaDeviceCanAccessPeer(&m_p2pEnable[i],m_iDevice,i);
-        }
-        else{
-          m_p2pEnable[i] = 1;
-        }
-      }
-#endif
-    }
-    else{
-      //H to D is always p2p
-      for(i=0;i<nDev;i++){
-        m_p2pEnable[i] = 1;
-      }
-    }
-  }
-}
->>>>>>> 96e5a84e
 
 //============================================================================
 // QubitVectorThrust class
