/**
 * This code is part of Qiskit.
 *
 * (C) Copyright IBM 2018, 2019.
 *
 * This code is licensed under the Apache License, Version 2.0. You may
 * obtain a copy of this license in the LICENSE.txt file in the root directory
 * of this source tree or at http://www.apache.org/licenses/LICENSE-2.0.
 *
 * Any modifications or derivative works of this code must retain this
 * copyright notice, and modified files need to carry a notice indicating
 * that they have been altered from the originals.
 */


#ifndef _statevector_state_hpp
#define _statevector_state_hpp

#include <algorithm>
#define _USE_MATH_DEFINES
#include <math.h>

#include "framework/json.hpp"
#include "framework/utils.hpp"
#include "qubitvector.hpp"
#include "simulators/state.hpp"
#ifdef AER_THRUST_SUPPORTED
#include "qubitvector_thrust.hpp"
#endif

namespace AER {

//predefinition of StatevectorChunk::State for friend class declaration to access static members
namespace StatevectorChunk {
template <class statevec_t> class State;
}

namespace Statevector {

using OpType = Operations::OpType;

// OpSet of supported instructions
const Operations::OpSet StateOpSet(
    // Op types
    {OpType::gate, OpType::measure,
     OpType::reset, OpType::initialize,
     OpType::snapshot, OpType::barrier,
     OpType::bfunc, OpType::roerror,
     OpType::matrix, OpType::diagonal_matrix,
     OpType::multiplexer, OpType::kraus,
     OpType::sim_op, OpType::save_expval,
     OpType::save_expval_var, OpType::save_densmat,
     OpType::save_probs, OpType::save_probs_ket,
     OpType::save_amps, OpType::save_amps_sq,
     OpType::save_statevec
     // OpType::save_statevec_ket  // TODO
     },
    // Gates
    {"u1",     "u2",      "u3",  "u",    "U",    "CX",   "cx",   "cz",
     "cy",     "cp",      "cu1", "cu2",  "cu3",  "swap", "id",   "p",
     "x",      "y",       "z",   "h",    "s",    "sdg",  "t",    "tdg",
     "r",      "rx",      "ry",  "rz",   "rxx",  "ryy",  "rzz",  "rzx",
     "ccx",    "cswap",   "mcx", "mcy",  "mcz",  "mcu1", "mcu2", "mcu3",
     "mcswap", "mcphase", "mcr", "mcrx", "mcry", "mcry", "sx",   "csx",
     "mcsx",   "delay", "pauli", "mcx_gray"},
    // Snapshots
    {"statevector", "memory", "register", "probabilities",
     "probabilities_with_variance", "expectation_value_pauli", "density_matrix",
     "density_matrix_with_variance", "expectation_value_pauli_with_variance",
     "expectation_value_matrix_single_shot", "expectation_value_matrix",
     "expectation_value_matrix_with_variance",
     "expectation_value_pauli_single_shot"});

// Allowed gates enum class
enum class Gates {
  id, h, s, sdg, t, tdg,
  rxx, ryy, rzz, rzx,
  mcx, mcy, mcz, mcr, mcrx, mcry,
  mcrz, mcp, mcu2, mcu3, mcswap, mcsx, pauli
};

// Allowed snapshots enum class
enum class Snapshots {
  statevector,
  cmemory,
  cregister,
  probs,
  probs_var,
  densmat,
  densmat_var,
  expval_pauli,
  expval_pauli_var,
  expval_pauli_shot,
  expval_matrix,
  expval_matrix_var,
  expval_matrix_shot
};

// Enum class for different types of expectation values
enum class SnapshotDataType { average, average_var, pershot };

//=========================================================================
// QubitVector State subclass
//=========================================================================

template <class statevec_t = QV::QubitVector<double>>
class State : public Base::State<statevec_t> {
  friend class StatevectorChunk::State<statevec_t>;
public:
  using BaseState = Base::State<statevec_t>;

  State() : BaseState(StateOpSet) {}
  virtual ~State() = default;

  //-----------------------------------------------------------------------
  // Base class overrides
  //-----------------------------------------------------------------------

  // Return the string name of the State class
  virtual std::string name() const override { return statevec_t::name(); }

  // Apply a sequence of operations by looping over list
  // If the input is not in allowed_ops an exception will be raised.
  virtual void apply_ops(const std::vector<Operations::Op> &ops,
                         ExperimentResult &result,
                         RngEngine &rng,
                         bool final_ops = false) override;

  // Initializes an n-qubit state to the all |0> state
  virtual void initialize_qreg(uint_t num_qubits) override;

  // Initializes to a specific n-qubit state
  virtual void initialize_qreg(uint_t num_qubits,
                               const statevec_t &state) override;

  // Returns the required memory for storing an n-qubit state in megabytes.
  // For this state the memory is independent of the number of ops
  // and is approximately 16 * 1 << num_qubits bytes
  virtual size_t
  required_memory_mb(uint_t num_qubits,
                     const std::vector<Operations::Op> &ops) const override;

  // Load the threshold for applying OpenMP parallelization
  // if the controller/engine allows threads for it
  virtual void set_config(const json_t &config) override;

  // Sample n-measurement outcomes without applying the measure operation
  // to the system state
  virtual std::vector<reg_t> sample_measure(const reg_t &qubits, uint_t shots,
                                            RngEngine &rng) override;

<<<<<<< HEAD
  virtual void allocate(uint_t num_qubits,uint_t block_bits);
=======
  virtual void allocate(uint_t num_qubits) override;
>>>>>>> 71c940bb

  //-----------------------------------------------------------------------
  // Additional methods
  //-----------------------------------------------------------------------

  // Initializes to a specific n-qubit state given as a complex std::vector
  virtual void initialize_qreg(uint_t num_qubits, const cvector_t &state);

  // Initialize OpenMP settings for the underlying QubitVector class
  void initialize_omp();

  auto move_to_vector()
  {
    return BaseState::qreg_.move_to_vector();
  }
protected:
  //-----------------------------------------------------------------------
  // Apply instructions
  //-----------------------------------------------------------------------

  // Applies a sypported Gate operation to the state class.
  // If the input is not in allowed_gates an exeption will be raised.
  void apply_gate(const Operations::Op &op);

  // Measure qubits and return a list of outcomes [q0, q1, ...]
  // If a state subclass supports this function it then "measure"
  // should be contained in the set returned by the 'allowed_ops'
  // method.
  virtual void apply_measure(const reg_t &qubits, const reg_t &cmemory,
                             const reg_t &cregister, RngEngine &rng);

  // Reset the specified qubits to the |0> state by simulating
  // a measurement, applying a conditional x-gate if the outcome is 1, and
  // then discarding the outcome.
  void apply_reset(const reg_t &qubits, RngEngine &rng);

  // Initialize the specified qubits to a given state |psi>
  // by applying a reset to the these qubits and then
  // computing the tensor product with the new state |psi>
  // /psi> is given in params
  void apply_initialize(const reg_t &qubits, const cvector_t &params,
                        RngEngine &rng);

  // Apply a supported snapshot instruction
  // If the input is not in allowed_snapshots an exeption will be raised.
  virtual void apply_snapshot(const Operations::Op &op, ExperimentResult &result, bool last_op = false);

  // Apply a matrix to given qubits (identity on all other qubits)
  void apply_matrix(const Operations::Op &op);

  // Apply a vectorized matrix to given qubits (identity on all other qubits)
  void apply_matrix(const reg_t &qubits, const cvector_t &vmat);

  // Apply a vector of control matrices to given qubits (identity on all other
  // qubits)
  void apply_multiplexer(const reg_t &control_qubits,
                         const reg_t &target_qubits,
                         const std::vector<cmatrix_t> &mmat);

  // Apply stacked (flat) version of multiplexer matrix to target qubits (using
  // control qubits to select matrix instance)
  void apply_multiplexer(const reg_t &control_qubits,
                         const reg_t &target_qubits, const cmatrix_t &mat);

  // Apply a Kraus error operation
  void apply_kraus(const reg_t &qubits, const std::vector<cmatrix_t> &krausops,
                   RngEngine &rng);

  //-----------------------------------------------------------------------
  // Save data instructions
  //-----------------------------------------------------------------------

  // Save the current state of the statevector simulator
  // If `last_op` is True this will use move semantics to move the simulator
  // state to the results, otherwise it will use copy semantics to leave
  // the current simulator state unchanged.
  void apply_save_statevector(const Operations::Op &op,
                              ExperimentResult &result,
                              bool last_op);

  // Save the current state of the statevector simulator as a ket-form map.
  void apply_save_statevector_ket(const Operations::Op &op,
                                  ExperimentResult &result);

  // Save the current density matrix or reduced density matrix
  void apply_save_density_matrix(const Operations::Op &op,
                                 ExperimentResult &result);

  // Helper function for computing expectation value
  void apply_save_probs(const Operations::Op &op,
                        ExperimentResult &result);

  // Helper function for saving amplitudes and amplitudes squared
  void apply_save_amplitudes(const Operations::Op &op,
                             ExperimentResult &result);

  // Helper function for computing expectation value
  virtual double expval_pauli(const reg_t &qubits,
                              const std::string& pauli) override;
  //-----------------------------------------------------------------------
  // Measurement Helpers
  //-----------------------------------------------------------------------

  // Return vector of measure probabilities for specified qubits
  // If a state subclass supports this function it then "measure"
  // should be contained in the set returned by the 'allowed_ops'
  // method.
  // TODO: move to private (no longer part of base class)
  rvector_t measure_probs(const reg_t &qubits) const;

  // Sample the measurement outcome for qubits
  // return a pair (m, p) of the outcome m, and its corresponding
  // probability p.
  // Outcome is given as an int: Eg for two-qubits {q0, q1} we have
  // 0 -> |q1 = 0, q0 = 0> state
  // 1 -> |q1 = 0, q0 = 1> state
  // 2 -> |q1 = 1, q0 = 0> state
  // 3 -> |q1 = 1, q0 = 1> state
  std::pair<uint_t, double> sample_measure_with_prob(const reg_t &qubits,
                                                     RngEngine &rng);

  void measure_reset_update(const std::vector<uint_t> &qubits,
                            const uint_t final_state, const uint_t meas_state,
                            const double meas_prob);

  //-----------------------------------------------------------------------
  // Special snapshot types
  // Apply a supported snapshot instruction
  //
  // IMPORTANT: These methods are not marked const to allow modifying state
  // during snapshot, but after the snapshot is applied the simulator
  // should be left in the pre-snapshot state.
  //-----------------------------------------------------------------------

  // Snapshot current qubit probabilities for a measurement (average)
  void snapshot_probabilities(const Operations::Op &op, ExperimentResult &result,
                              SnapshotDataType type);

  // Snapshot the expectation value of a Pauli operator
  void snapshot_pauli_expval(const Operations::Op &op, ExperimentResult &result,
                             SnapshotDataType type);

  // Snapshot the expectation value of a matrix operator
  void snapshot_matrix_expval(const Operations::Op &op, ExperimentResult &result,
                              SnapshotDataType type);

  // Snapshot reduced density matrix
  void snapshot_density_matrix(const Operations::Op &op, ExperimentResult &result,
                               SnapshotDataType type);

  // Return the reduced density matrix for the simulator
  cmatrix_t density_matrix(const reg_t &qubits);

  // Helper function to convert a vector to a reduced density matrix
  template <class T> cmatrix_t vec2density(const reg_t &qubits, const T &vec);

  //-----------------------------------------------------------------------
  // Single-qubit gate helpers
  //-----------------------------------------------------------------------

  // Optimize phase gate with diagonal [1, phase]
  void apply_gate_phase(const uint_t qubit, const complex_t phase);

  //-----------------------------------------------------------------------
  // Multi-controlled u3
  //-----------------------------------------------------------------------

  // Apply N-qubit multi-controlled single qubit waltz gate specified by
  // parameters u3(theta, phi, lambda)
  // NOTE: if N=1 this is just a regular u3 gate.
  void apply_gate_mcu3(const reg_t &qubits, const double theta,
                       const double phi, const double lambda);

  //-----------------------------------------------------------------------
  // Config Settings
  //-----------------------------------------------------------------------

  // Apply the global phase
  void apply_global_phase();

  // OpenMP qubit threshold
  int omp_qubit_threshold_ = 14;

  // QubitVector sample measure index size
  int sample_measure_index_size_ = 10;

  // Threshold for chopping small values to zero in JSON
  double json_chop_threshold_ = 1e-10;

  // Table of allowed gate names to gate enum class members
  const static stringmap_t<Gates> gateset_;

  // Table of allowed snapshot types to enum class members
  const static stringmap_t<Snapshots> snapshotset_;
};

//=========================================================================
// Implementation: Allowed ops and gateset
//=========================================================================

template <class statevec_t>
const stringmap_t<Gates> State<statevec_t>::gateset_({
    // 1-qubit gates
    {"delay", Gates::id},// Delay gate
    {"id", Gates::id},   // Pauli-Identity gate
    {"x", Gates::mcx},   // Pauli-X gate
    {"y", Gates::mcy},   // Pauli-Y gate
    {"z", Gates::mcz},   // Pauli-Z gate
    {"s", Gates::s},     // Phase gate (aka sqrt(Z) gate)
    {"sdg", Gates::sdg}, // Conjugate-transpose of Phase gate
    {"h", Gates::h},     // Hadamard gate (X + Z / sqrt(2))
    {"t", Gates::t},     // T-gate (sqrt(S))
    {"tdg", Gates::tdg}, // Conjguate-transpose of T gate
    {"p", Gates::mcp},   // Parameterized phase gate 
    {"sx", Gates::mcsx}, // Sqrt(X) gate
    // 1-qubit rotation Gates
    {"r", Gates::mcr},   // R rotation gate
    {"rx", Gates::mcrx}, // Pauli-X rotation gate
    {"ry", Gates::mcry}, // Pauli-Y rotation gate
    {"rz", Gates::mcrz}, // Pauli-Z rotation gate
    // Waltz Gates
    {"u1", Gates::mcp},  // zero-X90 pulse waltz gate
    {"u2", Gates::mcu2}, // single-X90 pulse waltz gate
    {"u3", Gates::mcu3}, // two X90 pulse waltz gate
    {"u", Gates::mcu3}, // two X90 pulse waltz gate
    {"U", Gates::mcu3}, // two X90 pulse waltz gate
    // 2-qubit gates
    {"CX", Gates::mcx},      // Controlled-X gate (CNOT)
    {"cx", Gates::mcx},      // Controlled-X gate (CNOT)
    {"cy", Gates::mcy},      // Controlled-Y gate
    {"cz", Gates::mcz},      // Controlled-Z gate
    {"cp", Gates::mcp},      // Controlled-Phase gate 
    {"cu1", Gates::mcp},    // Controlled-u1 gate
    {"cu2", Gates::mcu2},    // Controlled-u2 gate
    {"cu3", Gates::mcu3},    // Controlled-u3 gate
    {"cp", Gates::mcp},      // Controlled-Phase gate 
    {"swap", Gates::mcswap}, // SWAP gate
    {"rxx", Gates::rxx},     // Pauli-XX rotation gate
    {"ryy", Gates::ryy},     // Pauli-YY rotation gate
    {"rzz", Gates::rzz},     // Pauli-ZZ rotation gate
    {"rzx", Gates::rzx},     // Pauli-ZX rotation gate
    {"csx", Gates::mcsx},    // Controlled-Sqrt(X) gate
    // 3-qubit gates
    {"ccx", Gates::mcx},      // Controlled-CX gate (Toffoli)
    {"cswap", Gates::mcswap}, // Controlled SWAP gate (Fredkin)
    // Multi-qubit controlled gates
    {"mcx", Gates::mcx},      // Multi-controlled-X gate
    {"mcy", Gates::mcy},      // Multi-controlled-Y gate
    {"mcz", Gates::mcz},      // Multi-controlled-Z gate
    {"mcr", Gates::mcr},      // Multi-controlled R-rotation gate
    {"mcrx", Gates::mcrx},    // Multi-controlled X-rotation gate
    {"mcry", Gates::mcry},    // Multi-controlled Y-rotation gate
    {"mcrz", Gates::mcrz},    // Multi-controlled Z-rotation gate
    {"mcphase", Gates::mcp},  // Multi-controlled-Phase gate 
    {"mcu1", Gates::mcp},     // Multi-controlled-u1
    {"mcu2", Gates::mcu2},    // Multi-controlled-u2
    {"mcu3", Gates::mcu3},    // Multi-controlled-u3
    {"mcswap", Gates::mcswap},// Multi-controlled SWAP gate
    {"mcsx", Gates::mcsx},    // Multi-controlled-Sqrt(X) gate
    {"pauli", Gates::pauli},   // Multi-qubit Pauli gate
    {"mcx_gray", Gates::mcx}
});

template <class statevec_t>
const stringmap_t<Snapshots> State<statevec_t>::snapshotset_(
    {{"statevector", Snapshots::statevector},
     {"probabilities", Snapshots::probs},
     {"expectation_value_pauli", Snapshots::expval_pauli},
     {"expectation_value_matrix", Snapshots::expval_matrix},
     {"probabilities_with_variance", Snapshots::probs_var},
     {"density_matrix", Snapshots::densmat},
     {"density_matrix_with_variance", Snapshots::densmat_var},
     {"expectation_value_pauli_with_variance", Snapshots::expval_pauli_var},
     {"expectation_value_matrix_with_variance", Snapshots::expval_matrix_var},
     {"expectation_value_pauli_single_shot", Snapshots::expval_pauli_shot},
     {"expectation_value_matrix_single_shot", Snapshots::expval_matrix_shot},
     {"memory", Snapshots::cmemory},
     {"register", Snapshots::cregister}});

//=========================================================================
// Implementation: Base class method overrides
//=========================================================================

//-------------------------------------------------------------------------
// Initialization
//-------------------------------------------------------------------------
template <class statevec_t>
void State<statevec_t>::allocate(uint_t num_qubits,uint_t block_bits)
{
  BaseState::qreg_.chunk_setup(num_qubits,num_qubits,0,1);
}

template <class statevec_t>
void State<statevec_t>::initialize_qreg(uint_t num_qubits) {
  initialize_omp();
  BaseState::qreg_.set_num_qubits(num_qubits);
  BaseState::qreg_.initialize();
  apply_global_phase();
}

template <class statevec_t>
void State<statevec_t>::initialize_qreg(uint_t num_qubits,
                                        const statevec_t &state) {
  // Check dimension of state
  if (state.num_qubits() != num_qubits) {
    throw std::invalid_argument("QubitVector::State::initialize: initial state "
                                "does not match qubit number");
  }
  initialize_omp();
  BaseState::qreg_.set_num_qubits(num_qubits);
  BaseState::qreg_.initialize_from_data(state.data(), 1ULL << num_qubits);
  apply_global_phase();
}

template <class statevec_t>
void State<statevec_t>::initialize_qreg(uint_t num_qubits,
                                        const cvector_t &state) {
  if (state.size() != 1ULL << num_qubits) {
    throw std::invalid_argument("QubitVector::State::initialize: initial state "
                                "does not match qubit number");
  }
  initialize_omp();
  BaseState::qreg_.set_num_qubits(num_qubits);
  BaseState::qreg_.initialize_from_vector(state);
  apply_global_phase();
}

template <class statevec_t> void State<statevec_t>::initialize_omp() {
  BaseState::qreg_.set_omp_threshold(omp_qubit_threshold_);
  if (BaseState::threads_ > 0)
    BaseState::qreg_.set_omp_threads(
        BaseState::threads_); // set allowed OMP threads in qubitvector
}

//-------------------------------------------------------------------------
// Utility
//-------------------------------------------------------------------------

template <class statevec_t>
void State<statevec_t>::apply_global_phase() {
  if (BaseState::has_global_phase_) {
    BaseState::qreg_.apply_diagonal_matrix({0}, {BaseState::global_phase_, BaseState::global_phase_});
  }
}

template <class statevec_t>
size_t State<statevec_t>::required_memory_mb(uint_t num_qubits,
                                             const std::vector<Operations::Op> &ops)
                                             const {
  (void)ops; // avoid unused variable compiler warning
  return BaseState::qreg_.required_memory_mb(num_qubits);
}

template <class statevec_t>
void State<statevec_t>::set_config(const json_t &config) {
  BaseState::set_config(config);

  // Set threshold for truncating snapshots
  JSON::get_value(json_chop_threshold_, "zero_threshold", config);
  BaseState::qreg_.set_json_chop_threshold(json_chop_threshold_);

  // Set OMP threshold for state update functions
  JSON::get_value(omp_qubit_threshold_, "statevector_parallel_threshold",
                  config);

  // Set the sample measure indexing size
  int index_size;
  if (JSON::get_value(index_size, "statevector_sample_measure_opt", config)) {
    BaseState::qreg_.set_sample_measure_index_size(index_size);
  };
}

//=========================================================================
// Implementation: apply operations
//=========================================================================

template <class statevec_t>
void State<statevec_t>::apply_ops(const std::vector<Operations::Op> &ops,
                                  ExperimentResult &result,
                                  RngEngine &rng,
                                  bool final_ops) {

  // Simple loop over vector of input operations
  for (size_t i = 0; i < ops.size(); ++i) {
    const auto& op = ops[i];
    if(BaseState::creg_.check_conditional(op)) {
      switch (op.type) {
        case OpType::barrier:
          break;
        case OpType::reset:
          apply_reset(op.qubits, rng);
          break;
        case OpType::initialize:
          apply_initialize(op.qubits, op.params, rng);
          break;
        case OpType::measure:
          apply_measure(op.qubits, op.memory, op.registers, rng);
          break;
        case OpType::bfunc:
          BaseState::creg_.apply_bfunc(op);
          break;
        case OpType::roerror:
          BaseState::creg_.apply_roerror(op, rng);
          break;
        case OpType::gate:
          apply_gate(op);
          break;
        case OpType::snapshot:
          apply_snapshot(op, result, final_ops && ops.size() == i + 1);
          break;
        case OpType::matrix:
          apply_matrix(op);
          break;
        case OpType::diagonal_matrix:
          BaseState::qreg_.apply_diagonal_matrix(op.qubits, op.params);
          break;
        case OpType::multiplexer:
          apply_multiplexer(op.regs[0], op.regs[1],
                            op.mats); // control qubits ([0]) & target qubits([1])
          break;
        case OpType::kraus:
          apply_kraus(op.qubits, op.mats, rng);
          break;
        case OpType::sim_op:
          if(op.name == "begin_register_blocking"){
            BaseState::qreg_.enter_register_blocking(op.qubits);
          }
          else if(op.name == "end_register_blocking"){
            BaseState::qreg_.leave_register_blocking();
          }
        case OpType::save_expval:
        case OpType::save_expval_var:
          BaseState::apply_save_expval(op, result);
          break;
        case OpType::save_densmat:
          apply_save_density_matrix(op, result);
          break;
        case OpType::save_statevec:
          apply_save_statevector(op, result, final_ops && ops.size() == i + 1);
          break;
        // case OpType::save_statevec_ket:
        //   apply_save_statevector_ket(op, result);
        //   break;
        case OpType::save_probs:
        case OpType::save_probs_ket:
          apply_save_probs(op, result);
          break;
        case OpType::save_amps:
        case OpType::save_amps_sq:
          apply_save_amplitudes(op, result);
          break;
        default:
          throw std::invalid_argument(
              "QubitVector::State::invalid instruction \'" + op.name + "\'.");
        }
    }
  }
}

//=========================================================================
// Implementation: Save data
//=========================================================================

template <class statevec_t>
void State<statevec_t>::apply_save_probs(const Operations::Op &op,
                                         ExperimentResult &result) {
  // get probs as hexadecimal
  auto probs = measure_probs(op.qubits);
  if (op.type == OpType::save_probs_ket) {
    // Convert to ket dict
    BaseState::save_data_average(result, op.string_params[0],
                                 Utils::vec2ket(probs, json_chop_threshold_, 16),
                                 op.save_type);
  } else {
    BaseState::save_data_average(result, op.string_params[0],
                                 std::move(probs), op.save_type);
  }
}


template <class statevec_t>
double State<statevec_t>::expval_pauli(const reg_t &qubits,
                                       const std::string& pauli) {
  return BaseState::qreg_.expval_pauli(qubits, pauli);
}

template <class statevec_t>
void State<statevec_t>::apply_save_statevector(const Operations::Op &op,
                                               ExperimentResult &result,
                                               bool last_op) {
  if (op.qubits.size() != BaseState::qreg_.num_qubits()) {
    throw std::invalid_argument(
        op.name + " was not applied to all qubits."
        " Only the full statevector can be saved.");
  }
  if (last_op) {
    BaseState::save_data_pershot(result, op.string_params[0],
                                 BaseState::qreg_.move_to_vector(),
                                 op.save_type);
  } else {
    BaseState::save_data_pershot(result, op.string_params[0],
                                 BaseState::qreg_.copy_to_vector(),
                                 op.save_type);
  }
}

template <class statevec_t>
void State<statevec_t>::apply_save_statevector_ket(const Operations::Op &op,
                                                   ExperimentResult &result) {
  if (op.qubits.size() != BaseState::qreg_.num_qubits()) {
    throw std::invalid_argument(
        op.name + " was not applied to all qubits."
        " Only the full statevector can be saved.");
  }
  // TODO: compute state ket
  std::map<std::string, complex_t> state_ket;

  BaseState::save_data_pershot(result, op.string_params[0],
                               std::move(state_ket), op.save_type);
}

template <class statevec_t>
void State<statevec_t>::apply_save_density_matrix(const Operations::Op &op,
                                                  ExperimentResult &result) {
  cmatrix_t reduced_state;

  // Check if tracing over all qubits
  if (op.qubits.empty()) {
    reduced_state = cmatrix_t(1, 1);
    reduced_state[0] = BaseState::qreg_.norm();
  } else {
    reduced_state = density_matrix(op.qubits);
  }

  BaseState::save_data_average(result, op.string_params[0],
                               std::move(reduced_state), op.save_type);
}

template <class statevec_t>
void State<statevec_t>::apply_save_amplitudes(const Operations::Op &op,
                                              ExperimentResult &result) {
  if (op.int_params.empty()) {
    throw std::invalid_argument("Invalid save_amplitudes instructions (empty params).");
  }
  const int_t size = op.int_params.size();
  if (op.type == OpType::save_amps) {
    Vector<complex_t> amps(size, false);
    #pragma omp parallel for if (size > pow(2, omp_qubit_threshold_) &&        \
                                 BaseState::threads_ > 1)                       \
                          num_threads(BaseState::threads_)
      for (int_t i = 0; i < size; ++i) {
        amps[i] = BaseState::qreg_.get_state(op.int_params[i]);
      }
    BaseState::save_data_pershot(result, op.string_params[0],
                                 std::move(amps), op.save_type);
  } else {
    rvector_t amps_sq(size);
    #pragma omp parallel for if (size > pow(2, omp_qubit_threshold_) &&        \
                                 BaseState::threads_ > 1)                       \
                          num_threads(BaseState::threads_)
      for (int_t i = 0; i < size; ++i) {
        amps_sq[i] = BaseState::qreg_.probability(op.int_params[i]);
      }
    BaseState::save_data_average(result, op.string_params[0],
                                 std::move(amps_sq), op.save_type);
  }
}
//=========================================================================
// Implementation: Snapshots
//=========================================================================

template <class statevec_t>
void State<statevec_t>::apply_snapshot(const Operations::Op &op,
                                       ExperimentResult &result,
                                       bool last_op) {

  // Look for snapshot type in snapshotset
  auto it = snapshotset_.find(op.name);
  if (it == snapshotset_.end())
    throw std::invalid_argument(
        "QubitVectorState::invalid snapshot instruction \'" + op.name + "\'.");
  switch (it->second) {
    case Snapshots::statevector:
      if (last_op) {
        result.legacy_data.add_pershot_snapshot("statevector", op.string_params[0],
                                         BaseState::qreg_.move_to_vector());
      } else {
        result.legacy_data.add_pershot_snapshot("statevector", op.string_params[0],
                                         BaseState::qreg_.copy_to_vector());
      }
      break;
    case Snapshots::cmemory:
      BaseState::snapshot_creg_memory(op, result);
      break;
    case Snapshots::cregister:
      BaseState::snapshot_creg_register(op, result);
      break;
    case Snapshots::probs: {
      // get probs as hexadecimal
      snapshot_probabilities(op, result, SnapshotDataType::average);
    } break;
    case Snapshots::densmat: {
      snapshot_density_matrix(op, result, SnapshotDataType::average);
    } break;
    case Snapshots::expval_pauli: {
      snapshot_pauli_expval(op, result, SnapshotDataType::average);
    } break;
    case Snapshots::expval_matrix: {
      snapshot_matrix_expval(op, result, SnapshotDataType::average);
    } break;
    case Snapshots::probs_var: {
      // get probs as hexadecimal
      snapshot_probabilities(op, result, SnapshotDataType::average_var);
    } break;
    case Snapshots::densmat_var: {
      snapshot_density_matrix(op, result, SnapshotDataType::average_var);
    } break;
    case Snapshots::expval_pauli_var: {
      snapshot_pauli_expval(op, result, SnapshotDataType::average_var);
    } break;
    case Snapshots::expval_matrix_var: {
      snapshot_matrix_expval(op, result, SnapshotDataType::average_var);
    } break;
    case Snapshots::expval_pauli_shot: {
      snapshot_pauli_expval(op, result, SnapshotDataType::pershot);
    } break;
    case Snapshots::expval_matrix_shot: {
      snapshot_matrix_expval(op, result, SnapshotDataType::pershot);
    } break;
    default:
      // We shouldn't get here unless there is a bug in the snapshotset
      throw std::invalid_argument(
          "QubitVector::State::invalid snapshot instruction \'" + op.name +
          "\'.");
  }
}

template <class statevec_t>
void State<statevec_t>::snapshot_probabilities(const Operations::Op &op,
                                               ExperimentResult &result,
                                               SnapshotDataType type) {
  // get probs as hexadecimal
  auto probs =
      Utils::vec2ket(measure_probs(op.qubits), json_chop_threshold_, 16);
  bool variance = type == SnapshotDataType::average_var;
  result.legacy_data.add_average_snapshot("probabilities", op.string_params[0],
                                   BaseState::creg_.memory_hex(),
                                   std::move(probs), variance);
}

template <class statevec_t>
void State<statevec_t>::snapshot_pauli_expval(const Operations::Op &op,
                                              ExperimentResult &result,
                                              SnapshotDataType type) {
  // Check empty edge case
  if (op.params_expval_pauli.empty()) {
    throw std::invalid_argument(
        "Invalid expval snapshot (Pauli components are empty).");
  }

  // Accumulate expval components
  complex_t expval(0., 0.);
  for (const auto &param : op.params_expval_pauli) {
    const auto &coeff = param.first;
    const auto &pauli = param.second;
    expval += coeff * expval_pauli(op.qubits, pauli);
  }

  // Add to snapshot
  Utils::chop_inplace(expval, json_chop_threshold_);
  switch (type) {
  case SnapshotDataType::average:
    result.legacy_data.add_average_snapshot("expectation_value", op.string_params[0],
                              BaseState::creg_.memory_hex(), expval, false);
    break;
  case SnapshotDataType::average_var:
    result.legacy_data.add_average_snapshot("expectation_value", op.string_params[0],
                              BaseState::creg_.memory_hex(), expval, true);
    break;
  case SnapshotDataType::pershot:
    result.legacy_data.add_pershot_snapshot("expectation_values", op.string_params[0],
                              expval);
    break;
  }
}

template <class statevec_t>
void State<statevec_t>::snapshot_matrix_expval(const Operations::Op &op,
                                               ExperimentResult &result,
                                               SnapshotDataType type) {
  // Check empty edge case
  if (op.params_expval_matrix.empty()) {
    throw std::invalid_argument(
        "Invalid matrix snapshot (components are empty).");
  }
  reg_t qubits = op.qubits;
  // Cache the current quantum state
  BaseState::qreg_.checkpoint();
  bool first = true; // flag for first pass so we don't unnecessarily revert
                     // from checkpoint

  // Compute expval components
  complex_t expval(0., 0.);
  for (const auto &param : op.params_expval_matrix) {
    complex_t coeff = param.first;
    // Revert the quantum state to cached checkpoint
    if (first)
      first = false;
    else
      BaseState::qreg_.revert(true);
    // Apply each matrix component
    for (const auto &pair : param.second) {
      reg_t sub_qubits;
      for (const auto &pos : pair.first) {
        sub_qubits.push_back(qubits[pos]);
      }
      const cmatrix_t &mat = pair.second;
      cvector_t vmat =
          (mat.GetColumns() == 1)
              ? Utils::vectorize_matrix(Utils::projector(
                    Utils::vectorize_matrix(mat))) // projector case
              : Utils::vectorize_matrix(mat); // diagonal or square matrix case
      if (vmat.size() == 1ULL << qubits.size()) {
        BaseState::qreg_.apply_diagonal_matrix(sub_qubits, vmat);
      } else {
        BaseState::qreg_.apply_matrix(sub_qubits, vmat);
      }
    }
    expval += coeff * BaseState::qreg_.inner_product();
  }
  // add to snapshot
  Utils::chop_inplace(expval, json_chop_threshold_);
  switch (type) {
  case SnapshotDataType::average:
    result.legacy_data.add_average_snapshot("expectation_value", op.string_params[0],
                              BaseState::creg_.memory_hex(), expval, false);
    break;
  case SnapshotDataType::average_var:
    result.legacy_data.add_average_snapshot("expectation_value", op.string_params[0],
                              BaseState::creg_.memory_hex(), expval, true);
    break;
  case SnapshotDataType::pershot:
    result.legacy_data.add_pershot_snapshot("expectation_values", op.string_params[0],
                              expval);
    break;
  }
  // Revert to original state
  BaseState::qreg_.revert(false);
}

template <class statevec_t>
void State<statevec_t>::snapshot_density_matrix(const Operations::Op &op,
                                                ExperimentResult &result,
                                                SnapshotDataType type) {
  cmatrix_t reduced_state;

  // Check if tracing over all qubits
  if (op.qubits.empty()) {
    reduced_state = cmatrix_t(1, 1);
    reduced_state[0] = BaseState::qreg_.norm();
  } else {
    reduced_state = density_matrix(op.qubits);
  }

  // Add density matrix to result data
  switch (type) {
  case SnapshotDataType::average:
    result.legacy_data.add_average_snapshot("density_matrix", op.string_params[0],
                              BaseState::creg_.memory_hex(),
                              std::move(reduced_state), false);
    break;
  case SnapshotDataType::average_var:
    result.legacy_data.add_average_snapshot("density_matrix", op.string_params[0],
                              BaseState::creg_.memory_hex(),
                              std::move(reduced_state), true);
    break;
  case SnapshotDataType::pershot:
    result.legacy_data.add_pershot_snapshot("density_matrix", op.string_params[0],
                              std::move(reduced_state));
    break;
  }
}

template <class statevec_t>
cmatrix_t State<statevec_t>::density_matrix(const reg_t &qubits) {
  return vec2density(qubits, BaseState::qreg_.data());
}

#ifdef AER_THRUST_SUPPORTED
template <>
cmatrix_t State<QV::QubitVectorThrust<float>>::density_matrix(const reg_t &qubits) {
  return vec2density(qubits, BaseState::qreg_.copy_to_vector());
}

template <>
cmatrix_t State<QV::QubitVectorThrust<double>>::density_matrix(const reg_t &qubits) {
  return vec2density(qubits, BaseState::qreg_.copy_to_vector());
}
#endif

template <class statevec_t>
template <class T>
cmatrix_t State<statevec_t>::vec2density(const reg_t &qubits, const T &vec) {
  const size_t N = qubits.size();
  const size_t DIM = 1ULL << N;
  auto qubits_sorted = qubits;
  std::sort(qubits_sorted.begin(), qubits_sorted.end());

  // Return full density matrix
  cmatrix_t densmat(DIM, DIM);
  if ((N == BaseState::qreg_.num_qubits()) && (qubits == qubits_sorted)) {
    const int_t mask = QV::MASKS[N];
#pragma omp parallel for if (2 * N > omp_qubit_threshold_ &&                   \
                             BaseState::threads_ > 1)                          \
    num_threads(BaseState::threads_)
    for (int_t rowcol = 0; rowcol < int_t(DIM * DIM); ++rowcol) {
      const int_t row = rowcol >> N;
      const int_t col = rowcol & mask;
      densmat(row, col) = complex_t(vec[row]) * complex_t(std::conj(vec[col]));
    }
  } else {
    const size_t END = 1ULL << (BaseState::qreg_.num_qubits() - N);
    // Initialize matrix values with first block
    {
      const auto inds = QV::indexes(qubits, qubits_sorted, 0);
      for (size_t row = 0; row < DIM; ++row)
        for (size_t col = 0; col < DIM; ++col) {
          densmat(row, col) =
              complex_t(vec[inds[row]]) * complex_t(std::conj(vec[inds[col]]));
        }
    }
    // Accumulate remaining blocks
    for (size_t k = 1; k < END; k++) {
      // store entries touched by U
      const auto inds = QV::indexes(qubits, qubits_sorted, k);
      for (size_t row = 0; row < DIM; ++row)
        for (size_t col = 0; col < DIM; ++col) {
          densmat(row, col) +=
              complex_t(vec[inds[row]]) * complex_t(std::conj(vec[inds[col]]));
        }
    }
  }
  return densmat;
}

//=========================================================================
// Implementation: Matrix multiplication
//=========================================================================

template <class statevec_t>
void State<statevec_t>::apply_gate(const Operations::Op &op) {
  // Look for gate name in gateset
  auto it = gateset_.find(op.name);
  if (it == gateset_.end())
    throw std::invalid_argument(
        "QubitVectorState::invalid gate instruction \'" + op.name + "\'.");
  switch (it->second) {
    case Gates::mcx:
      // Includes X, CX, CCX, etc
      BaseState::qreg_.apply_mcx(op.qubits);
      break;
    case Gates::mcy:
      // Includes Y, CY, CCY, etc
      BaseState::qreg_.apply_mcy(op.qubits);
      break;
    case Gates::mcz:
      // Includes Z, CZ, CCZ, etc
      BaseState::qreg_.apply_mcphase(op.qubits, -1);
      break;
    case Gates::mcr:
      BaseState::qreg_.apply_mcu(op.qubits, Linalg::VMatrix::r(op.params[0], op.params[1]));
      break;
    case Gates::mcrx:
      BaseState::qreg_.apply_mcu(op.qubits, Linalg::VMatrix::rx(op.params[0]));
      break;
    case Gates::mcry:
      BaseState::qreg_.apply_mcu(op.qubits, Linalg::VMatrix::ry(op.params[0]));
      break;
    case Gates::mcrz:
      BaseState::qreg_.apply_mcu(op.qubits, Linalg::VMatrix::rz(op.params[0]));
      break;
    case Gates::rxx:
      BaseState::qreg_.apply_matrix(op.qubits, Linalg::VMatrix::rxx(op.params[0]));
      break;
    case Gates::ryy:
      BaseState::qreg_.apply_matrix(op.qubits, Linalg::VMatrix::ryy(op.params[0]));
      break;
    case Gates::rzz:
      BaseState::qreg_.apply_diagonal_matrix(op.qubits, Linalg::VMatrix::rzz_diag(op.params[0]));
      break;
    case Gates::rzx:
      BaseState::qreg_.apply_matrix(op.qubits, Linalg::VMatrix::rzx(op.params[0]));
      break;
    case Gates::id:
      break;
    case Gates::h:
      apply_gate_mcu3(op.qubits, M_PI / 2., 0., M_PI);
      break;
    case Gates::s:
      apply_gate_phase(op.qubits[0], complex_t(0., 1.));
      break;
    case Gates::sdg:
      apply_gate_phase(op.qubits[0], complex_t(0., -1.));
      break;
    case Gates::t: {
      const double isqrt2{1. / std::sqrt(2)};
      apply_gate_phase(op.qubits[0], complex_t(isqrt2, isqrt2));
    } break;
    case Gates::tdg: {
      const double isqrt2{1. / std::sqrt(2)};
      apply_gate_phase(op.qubits[0], complex_t(isqrt2, -isqrt2));
    } break;
    case Gates::mcswap:
      // Includes SWAP, CSWAP, etc
      BaseState::qreg_.apply_mcswap(op.qubits);
      break;
    case Gates::mcu3:
      // Includes u3, cu3, etc
      apply_gate_mcu3(op.qubits, std::real(op.params[0]), std::real(op.params[1]),
                      std::real(op.params[2]));
      break;
    case Gates::mcu2:
      // Includes u2, cu2, etc
      apply_gate_mcu3(op.qubits, M_PI / 2., std::real(op.params[0]),
                      std::real(op.params[1]));
      break;
    case Gates::mcp:
      // Includes u1, cu1, p, cp, mcp etc
      BaseState::qreg_.apply_mcphase(op.qubits,
                                     std::exp(complex_t(0, 1) * op.params[0]));
      break;
    case Gates::mcsx:
      // Includes sx, csx, mcsx etc
      BaseState::qreg_.apply_mcu(op.qubits, Linalg::VMatrix::SX);
      break;
    case Gates::pauli:
        BaseState::qreg_.apply_pauli(op.qubits, op.string_params[0]);
        break;
    default:
      // We shouldn't reach here unless there is a bug in gateset
      throw std::invalid_argument(
          "QubitVector::State::invalid gate instruction \'" + op.name + "\'.");
  }
}

template <class statevec_t>
void State<statevec_t>::apply_multiplexer(const reg_t &control_qubits,
                                          const reg_t &target_qubits,
                                          const cmatrix_t &mat) {
  if (control_qubits.empty() == false && target_qubits.empty() == false &&
      mat.size() > 0) {
    cvector_t vmat = Utils::vectorize_matrix(mat);
    BaseState::qreg_.apply_multiplexer(control_qubits, target_qubits, vmat);
  }
}

template <class statevec_t>
void State<statevec_t>::apply_matrix(const Operations::Op &op) {
  if (op.qubits.empty() == false && op.mats[0].size() > 0) {
    if (Utils::is_diagonal(op.mats[0], .0)) {
      BaseState::qreg_.apply_diagonal_matrix(
          op.qubits, Utils::matrix_diagonal(op.mats[0]));
    } else {
      BaseState::qreg_.apply_matrix(op.qubits,
                                    Utils::vectorize_matrix(op.mats[0]));
    }
  }
}

template <class statevec_t>
void State<statevec_t>::apply_matrix(const reg_t &qubits,
                                     const cvector_t &vmat) {
  // Check if diagonal matrix
  if (vmat.size() == 1ULL << qubits.size()) {
    BaseState::qreg_.apply_diagonal_matrix(qubits, vmat);
  } else {
    BaseState::qreg_.apply_matrix(qubits, vmat);
  }
}

template <class statevec_t>
void State<statevec_t>::apply_gate_mcu3(const reg_t &qubits, double theta,
                                        double phi, double lambda) {
  BaseState::qreg_.apply_mcu(qubits, Linalg::VMatrix::u3(theta, phi, lambda));
}

template <class statevec_t>
void State<statevec_t>::apply_gate_phase(uint_t qubit, complex_t phase) {
  cvector_t diag = {{1., phase}};
  apply_matrix(reg_t({qubit}), diag);
}

//=========================================================================
// Implementation: Reset, Initialize and Measurement Sampling
//=========================================================================

template <class statevec_t>
void State<statevec_t>::apply_measure(const reg_t &qubits, const reg_t &cmemory,
                                      const reg_t &cregister, RngEngine &rng) {
  // Actual measurement outcome
  const auto meas = sample_measure_with_prob(qubits, rng);
  // Implement measurement update
  measure_reset_update(qubits, meas.first, meas.first, meas.second);
  const reg_t outcome = Utils::int2reg(meas.first, 2, qubits.size());
  BaseState::creg_.store_measure(outcome, cmemory, cregister);
}

template <class statevec_t>
rvector_t State<statevec_t>::measure_probs(const reg_t &qubits) const {
  return BaseState::qreg_.probabilities(qubits);
}

template <class statevec_t>
std::vector<reg_t> State<statevec_t>::sample_measure(const reg_t &qubits,
                                                     uint_t shots,
                                                     RngEngine &rng) {
  // Generate flat register for storing
  std::vector<double> rnds;
  rnds.reserve(shots);
  for (uint_t i = 0; i < shots; ++i)
    rnds.push_back(rng.rand(0, 1));

  auto allbit_samples = BaseState::qreg_.sample_measure(rnds);

  // Convert to reg_t format
  std::vector<reg_t> all_samples;
  all_samples.reserve(shots);
  for (int_t val : allbit_samples) {
    reg_t allbit_sample = Utils::int2reg(val, 2, BaseState::qreg_.num_qubits());
    reg_t sample;
    sample.reserve(qubits.size());
    for (uint_t qubit : qubits) {
      sample.push_back(allbit_sample[qubit]);
    }
    all_samples.push_back(sample);
  }
  return all_samples;
}

template <class statevec_t>
void State<statevec_t>::apply_reset(const reg_t &qubits, RngEngine &rng) {
  // Simulate unobserved measurement
  const auto meas = sample_measure_with_prob(qubits, rng);
  // Apply update to reset state
  measure_reset_update(qubits, 0, meas.first, meas.second);
}

template <class statevec_t>
std::pair<uint_t, double>
State<statevec_t>::sample_measure_with_prob(const reg_t &qubits,
                                            RngEngine &rng) {
  rvector_t probs = measure_probs(qubits);
  // Randomly pick outcome and return pair
  uint_t outcome = rng.rand_int(probs);
  return std::make_pair(outcome, probs[outcome]);
}

template <class statevec_t>
void State<statevec_t>::measure_reset_update(const std::vector<uint_t> &qubits,
                                             const uint_t final_state,
                                             const uint_t meas_state,
                                             const double meas_prob) {
  // Update a state vector based on an outcome pair [m, p] from
  // sample_measure_with_prob function, and a desired post-measurement
  // final_state

  // Single-qubit case
  if (qubits.size() == 1) {
    // Diagonal matrix for projecting and renormalizing to measurement outcome
    cvector_t mdiag(2, 0.);
    mdiag[meas_state] = 1. / std::sqrt(meas_prob);
    apply_matrix(qubits, mdiag);

    // If it doesn't agree with the reset state update
    if (final_state != meas_state) {
      BaseState::qreg_.apply_mcx(qubits);
    }
  }
  // Multi qubit case
  else {
    // Diagonal matrix for projecting and renormalizing to measurement outcome
    const size_t dim = 1ULL << qubits.size();
    cvector_t mdiag(dim, 0.);
    mdiag[meas_state] = 1. / std::sqrt(meas_prob);
    apply_matrix(qubits, mdiag);

    // If it doesn't agree with the reset state update
    // This function could be optimized as a permutation update
    if (final_state != meas_state) {
      // build vectorized permutation matrix
      cvector_t perm(dim * dim, 0.);
      perm[final_state * dim + meas_state] = 1.;
      perm[meas_state * dim + final_state] = 1.;
      for (size_t j = 0; j < dim; j++) {
        if (j != final_state && j != meas_state)
          perm[j * dim + j] = 1.;
      }
      // apply permutation to swap state
      apply_matrix(qubits, perm);
    }
  }
}

template <class statevec_t>
void State<statevec_t>::apply_initialize(const reg_t &qubits,
                                         const cvector_t &params,
                                         RngEngine &rng) {

  if (qubits.size() == BaseState::qreg_.num_qubits()) {
    // If qubits is all ordered qubits in the statevector
    // we can just initialize the whole state directly
    auto sorted_qubits = qubits;
    std::sort(sorted_qubits.begin(), sorted_qubits.end());
    if (qubits == sorted_qubits) {
      initialize_qreg(qubits.size(), params);
      return;
    }
  }
  // Apply reset to qubits
  apply_reset(qubits, rng);
  // Apply initialize_component
  BaseState::qreg_.initialize_component(qubits, params);
}

//=========================================================================
// Implementation: Multiplexer Circuit
//=========================================================================

template <class statevec_t>
void State<statevec_t>::apply_multiplexer(const reg_t &control_qubits,
                                          const reg_t &target_qubits,
                                          const std::vector<cmatrix_t> &mmat) {
  // (1) Pack vector of matrices into single (stacked) matrix ... note: matrix
  // dims: rows = DIM[qubit.size()] columns = DIM[|target bits|]
  cmatrix_t multiplexer_matrix = Utils::stacked_matrix(mmat);

  // (2) Treat as single, large(r), chained/batched matrix operator
  apply_multiplexer(control_qubits, target_qubits, multiplexer_matrix);
}

//=========================================================================
// Implementation: Kraus Noise
//=========================================================================
template <class statevec_t>
void State<statevec_t>::apply_kraus(const reg_t &qubits,
                                    const std::vector<cmatrix_t> &kmats,
                                    RngEngine &rng) {

  // Check edge case for empty Kraus set (this shouldn't happen)
  if (kmats.empty())
    return; // end function early

  // Choose a real in [0, 1) to choose the applied kraus operator once
  // the accumulated probability is greater than r.
  // We know that the Kraus noise must be normalized
  // So we only compute probabilities for the first N-1 kraus operators
  // and infer the probability of the last one from 1 - sum of the previous

  double r = rng.rand(0., 1.);
  double accum = 0.;
  bool complete = false;

  // Loop through N-1 kraus operators
  for (size_t j = 0; j < kmats.size() - 1; j++) {

    // Calculate probability
    cvector_t vmat = Utils::vectorize_matrix(kmats[j]);
    double p = BaseState::qreg_.norm(qubits, vmat);
    accum += p;

    // check if we need to apply this operator
    if (accum > r) {
      // rescale vmat so projection is normalized
      Utils::scalar_multiply_inplace(vmat, 1 / std::sqrt(p));
      // apply Kraus projection operator
      apply_matrix(qubits, vmat);
      complete = true;
      break;
    }
  }

  // check if we haven't applied a kraus operator yet
  if (complete == false) {
    // Compute probability from accumulated
    complex_t renorm = 1 / std::sqrt(1. - accum);
    apply_matrix(qubits, Utils::vectorize_matrix(renorm * kmats.back()));
  }
}

//-------------------------------------------------------------------------
} // namespace Statevector
//-------------------------------------------------------------------------
} // end namespace AER
//-------------------------------------------------------------------------
#endif<|MERGE_RESOLUTION|>--- conflicted
+++ resolved
@@ -149,11 +149,7 @@
   virtual std::vector<reg_t> sample_measure(const reg_t &qubits, uint_t shots,
                                             RngEngine &rng) override;
 
-<<<<<<< HEAD
-  virtual void allocate(uint_t num_qubits,uint_t block_bits);
-=======
-  virtual void allocate(uint_t num_qubits) override;
->>>>>>> 71c940bb
+  virtual void allocate(uint_t num_qubits,uint_t block_bits) override;
 
   //-----------------------------------------------------------------------
   // Additional methods
