--- conflicted
+++ resolved
@@ -130,16 +130,6 @@
                         RngEngine& rng,
                         bool final_op = false) override;
 
-<<<<<<< HEAD
-=======
-  // Initializes an n-qubit state to the all |0> state
-  virtual void initialize_qreg(uint_t num_qubits) override;
-
-  // Initializes to a specific n-qubit state
-  virtual void initialize_statevector(uint_t num_qubits,
-                                      statevec_t &&state);
-
->>>>>>> 1ee094ba
   // Returns the required memory for storing an n-qubit state in megabytes.
   // For this state the memory is independent of the number of ops
   // and is approximately 16 * 1 << num_qubits bytes
@@ -155,11 +145,8 @@
   //-----------------------------------------------------------------------
   // Additional methods
   //-----------------------------------------------------------------------
-<<<<<<< HEAD
   // Initializes to a specific n-qubit state given as a complex std::vector
   void initialize_qreg_from_data(uint_t num_qubits, const cvector_t &state);
-=======
->>>>>>> 1ee094ba
 
   // Initialize OpenMP settings for the underlying QubitVector class
   void initialize_omp(QuantumState::Registers<statevec_t>& state);
@@ -547,18 +534,12 @@
 }
 
 template <class statevec_t>
-<<<<<<< HEAD
 void State<statevec_t>::initialize_state(QuantumState::RegistersBase& state_in, uint_t num_qubits,
                                         const statevec_t &vector) 
-=======
-void State<statevec_t>::initialize_statevector(uint_t num_qubits,
-                                               statevec_t &&state) 
->>>>>>> 1ee094ba
 {
   if (vector.num_qubits() != num_qubits) {
     throw std::invalid_argument("QubitVector::State::initialize: initial state does not match qubit number");
   }
-<<<<<<< HEAD
 
   QuantumState::Registers<statevec_t>& state = dynamic_cast<QuantumState::Registers<statevec_t>&>(state_in);
 
@@ -570,26 +551,11 @@
   for(iChunk=0;iChunk<state.qregs().size();iChunk++){
     state.qregs()[iChunk].set_num_qubits(BaseState::chunk_bits_);
   }
-=======
-
-  if (BaseState::qregs_.size() == 1) {
-    BaseState::qregs_[0] = std::move(state);
-  } else {
-    if(BaseState::qregs_.size() == 0)
-      BaseState::allocate(num_qubits,num_qubits,1);
-    initialize_omp();
->>>>>>> 1ee094ba
-
-    int_t iChunk;
-    for(iChunk=0;iChunk<BaseState::qregs_.size();iChunk++){
-      BaseState::qregs_[iChunk].set_num_qubits(BaseState::chunk_bits_);
-    }
-
-    if(BaseState::multi_chunk_distribution_){
-      uint_t local_offset = BaseState::global_chunk_index_ << BaseState::chunk_bits_;
-      if(BaseState::chunk_omp_parallel_ && BaseState::num_groups_ > 0){
+
+  if(BaseState::multi_chunk_distribution_){
+    uint_t local_offset = BaseState::global_chunk_index_ << BaseState::chunk_bits_;
+    if(BaseState::chunk_omp_parallel_ && BaseState::num_groups_ > 0){
 #pragma omp parallel for private(iChunk)
-<<<<<<< HEAD
       for(int_t ig=0;ig<BaseState::num_groups_;ig++){
         for(iChunk = BaseState::top_chunk_of_group_[ig];iChunk < BaseState::top_chunk_of_group_[ig + 1];iChunk++)
           state.qregs()[iChunk].initialize_from_data(vector.data() + local_offset + (iChunk << BaseState::chunk_bits_), 1ull << BaseState::chunk_bits_);
@@ -630,26 +596,31 @@
 
   initialize_from_vector(BaseState::state_, vector);
   apply_global_phase(BaseState::state_);
-=======
-        for(int_t ig=0;ig<BaseState::num_groups_;ig++){
-          for(iChunk = BaseState::top_chunk_of_group_[ig];iChunk < BaseState::top_chunk_of_group_[ig + 1];iChunk++)
-            BaseState::qregs_[iChunk].initialize_from_data(state.data() + local_offset + (iChunk << BaseState::chunk_bits_), 1ull << BaseState::chunk_bits_);
-        }
-      }
-      else{
-        for(iChunk=0;iChunk<BaseState::qregs_.size();iChunk++)
-          BaseState::qregs_[iChunk].initialize_from_data(state.data() + local_offset + (iChunk << BaseState::chunk_bits_), 1ull << BaseState::chunk_bits_);
-      }
-    }
-    else{
-      for(iChunk=0;iChunk<BaseState::qregs_.size();iChunk++){
-        BaseState::qregs_[iChunk].initialize_from_data(state.data(), 1ull << BaseState::chunk_bits_);
-      }
-    }
-  }
-
-  apply_global_phase();
->>>>>>> 1ee094ba
+}
+
+
+template <class statevec_t>
+void State<statevec_t>::initialize_qreg_from_data(uint_t num_qubits,
+                                        const cvector_t &vector) 
+{
+  if (vector.size() != 1ULL << num_qubits) {
+    throw std::invalid_argument("QubitVector::State::initialize: initial state does not match qubit number");
+  }
+
+  QuantumState::Registers<statevec_t>& state = BaseState::state_;
+
+  if(BaseState::state_.qregs().size() == 0)
+    BaseState::allocate(num_qubits,BaseState::chunk_bits_,1);
+
+  initialize_omp(BaseState::state_);
+
+  int_t iChunk;
+  for(iChunk=0;iChunk<BaseState::state_.qregs().size();iChunk++){
+    BaseState::state_.qregs()[iChunk].set_num_qubits(BaseState::chunk_bits_);
+  }
+
+  initialize_from_vector(BaseState::state_, vector);
+  apply_global_phase(BaseState::state_);
 }
 
 template <class statevec_t> void State<statevec_t>::initialize_omp(QuantumState::Registers<statevec_t>& state) 
