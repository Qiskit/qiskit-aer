--- conflicted
+++ resolved
@@ -66,11 +66,7 @@
   //-----------------------------------------------------------------------
 
   // Return the string name of the State class
-<<<<<<< HEAD
-  virtual std::string name() const {return statevec_t::name();}
-=======
   virtual std::string name() const override {return statevec_t::name();}
->>>>>>> 88818370
 
   // Return the set of qobj instruction types supported by the State
   virtual Operations::OpSet::optypeset_t allowed_ops() const override {
