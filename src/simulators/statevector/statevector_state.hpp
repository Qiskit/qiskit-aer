--- conflicted
+++ resolved
@@ -156,10 +156,6 @@
   {
     return BaseState::qreg_.move_to_vector();
   }
-<<<<<<< HEAD
-
-=======
->>>>>>> 2ea160fb
 protected:
   //-----------------------------------------------------------------------
   // Apply instructions
