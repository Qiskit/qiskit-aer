--- conflicted
+++ resolved
@@ -604,7 +604,6 @@
 //=========================================================================
 
 template <class statevec_t>
-<<<<<<< HEAD
 void State<statevec_t>::apply_ops(const std::vector<Operations::Op> &ops,
                                   ExperimentResult &result,
                                   RngEngine &rng,
@@ -637,47 +636,21 @@
         break;
       case OpType::initialize:
         apply_initialize(op.qubits, op.params, rng[BaseState::shot_index_]);
-=======
-void State<statevec_t>::apply_op(const Operations::Op &op,
-                                 ExperimentResult &result,
-                                 RngEngine &rng,
-                                 bool final_op) {
-  if (BaseState::creg_.check_conditional(op)) {
-    switch (op.type) {
-      case OpType::barrier:
-        break;
-      case OpType::reset:
-        apply_reset(op.qubits, rng);
-        break;
-      case OpType::initialize:
-        apply_initialize(op.qubits, op.params, rng);
->>>>>>> 7bfdbb4e
         break;
       case OpType::measure:
         apply_measure(op.qubits, op.memory, op.registers, rng);
         break;
       case OpType::bfunc:
-<<<<<<< HEAD
         apply_bfunc(op);
         break;
       case OpType::roerror:
         BaseState::creg_.apply_roerror(op, rng[BaseState::shot_index_]);
-=======
-        BaseState::creg_.apply_bfunc(op);
-        break;
-      case OpType::roerror:
-        BaseState::creg_.apply_roerror(op, rng);
->>>>>>> 7bfdbb4e
         break;
       case OpType::gate:
         apply_gate(op);
         break;
       case OpType::snapshot:
-<<<<<<< HEAD
         apply_snapshot(op, result, final_ops);
-=======
-        apply_snapshot(op, result, final_op);
->>>>>>> 7bfdbb4e
         break;
       case OpType::matrix:
         apply_matrix(op);
@@ -695,17 +668,10 @@
       case OpType::sim_op:
         if(op.name == "begin_register_blocking"){
           BaseState::qreg_.enter_register_blocking(op.qubits);
-<<<<<<< HEAD
         }
         else if(op.name == "end_register_blocking"){
           BaseState::qreg_.leave_register_blocking();
         }
-=======
-        }
-        else if(op.name == "end_register_blocking"){
-          BaseState::qreg_.leave_register_blocking();
-        }
->>>>>>> 7bfdbb4e
         break;
       case OpType::set_statevec:
         BaseState::qreg_.initialize_from_vector(op.params);
@@ -719,11 +685,7 @@
         break;
       case OpType::save_state:
       case OpType::save_statevec:
-<<<<<<< HEAD
         apply_save_statevector(op, result, final_ops);
-=======
-        apply_save_statevector(op, result, final_op);
->>>>>>> 7bfdbb4e
         break;
       case OpType::save_statevec_dict:
         apply_save_statevector_dict(op, result);
@@ -739,11 +701,7 @@
       default:
         throw std::invalid_argument(
             "QubitVector::State::invalid instruction \'" + op.name + "\'.");
-<<<<<<< HEAD
-      }
-=======
     }
->>>>>>> 7bfdbb4e
   }
 }
 
