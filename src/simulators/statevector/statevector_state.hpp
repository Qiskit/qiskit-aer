--- conflicted
+++ resolved
@@ -22,13 +22,10 @@
 #include "framework/config.hpp"
 #include "framework/json.hpp"
 #include "framework/utils.hpp"
-<<<<<<< HEAD
 #include "simulators/state.hpp"
 #include "simulators/chunk_utils.hpp"
-=======
->>>>>>> 7b3ab205
 #include "qubitvector.hpp"
-#include "simulators/state_chunk.hpp"
+
 #ifdef AER_THRUST_SUPPORTED
 #include "qubitvector_thrust.hpp"
 #endif
@@ -130,16 +127,10 @@
 
   // Apply an operation
   // If the op is not in allowed_ops an exeption will be raised.
-<<<<<<< HEAD
   void apply_op(const Operations::Op &op,
                         ExperimentResult &result,
                         RngEngine& rng,
                         bool final_op = false) override;
-=======
-  void apply_op(const int_t iChunk, const Operations::Op &op,
-                ExperimentResult &result, RngEngine &rng,
-                bool final_op = false) override;
->>>>>>> 7b3ab205
 
   //memory allocation (previously called before inisitalize_qreg)
   bool allocate(uint_t num_qubits,uint_t block_bits,uint_t num_parallel_shots = 1) override;
@@ -147,13 +138,10 @@
   // Initializes an n-qubit state to the all |0> state
   void initialize_qreg(uint_t num_qubits) override;
 
-<<<<<<< HEAD
   // Initializes to a specific n-qubit state
   void initialize_statevector(uint_t num_qubits,
                                       statevec_t &&state);
 
-=======
->>>>>>> 7b3ab205
   // Returns the required memory for storing an n-qubit state in megabytes.
   // For this state the memory is independent of the number of ops
   // and is approximately 16 * 1 << num_qubits bytes
@@ -177,29 +165,13 @@
   // Initialize OpenMP settings for the underlying QubitVector class
   void initialize_omp();
 
-<<<<<<< HEAD
   auto move_to_vector(void);
   auto copy_to_vector(void);
-=======
-  // Initializes to a specific n-qubit state
-  virtual void initialize_qreg(uint_t num_qubits, statevec_t &&state);
-
-  auto move_to_vector(const int_t iChunk);
-  auto copy_to_vector(const int_t iChunk);
->>>>>>> 7b3ab205
 
   //-----------------------------------------------------------------------
   // Apply instructions
   //-----------------------------------------------------------------------
-<<<<<<< HEAD
-=======
-  // apply op to multiple shots , return flase if op is not supported to execute
-  // in a batch
-  bool apply_batched_op(const int_t iChunk, const Operations::Op &op,
-                        ExperimentResult &result, std::vector<RngEngine> &rng,
-                        bool final_op = false) override;
-
->>>>>>> 7b3ab205
+
   // Applies a sypported Gate operation to the state class.
   // If the input is not in allowed_gates an exeption will be raised.
   void apply_gate(const Operations::Op &op);
@@ -208,14 +180,8 @@
   // If a state subclass supports this function it then "measure"
   // should be contained in the set returned by the 'allowed_ops'
   // method.
-<<<<<<< HEAD
   virtual void apply_measure(const reg_t &qubits, const reg_t &cmemory,
                              const reg_t &cregister, RngEngine &rng);
-=======
-  virtual void apply_measure(const int_t iChunk, const reg_t &qubits,
-                             const reg_t &cmemory, const reg_t &cregister,
-                             RngEngine &rng);
->>>>>>> 7b3ab205
 
   // Reset the specified qubits to the |0> state by simulating
   // a measurement, applying a conditional x-gate if the outcome is 1, and
@@ -226,13 +192,8 @@
   // by applying a reset to the these qubits and then
   // computing the tensor product with the new state |psi>
   // /psi> is given in params
-<<<<<<< HEAD
   void apply_initialize(const reg_t &qubits, const cvector_t &params,
                         RngEngine &rng);
-=======
-  void apply_initialize(const int_t iChunk, const reg_t &qubits,
-                        const cvector_t &params, RngEngine &rng);
->>>>>>> 7b3ab205
 
   void initialize_from_vector(const cvector_t &params);
 
@@ -240,19 +201,10 @@
   void apply_matrix(const Operations::Op &op);
 
   // Apply a vectorized matrix to given qubits (identity on all other qubits)
-<<<<<<< HEAD
   void apply_matrix(const reg_t &qubits, const cvector_t &vmat);
 
   //apply diagonal matrix
   void apply_diagonal_matrix(const reg_t &qubits, const cvector_t & diag); 
-=======
-  void apply_matrix(const int_t iChunk, const reg_t &qubits,
-                    const cvector_t &vmat);
-
-  // apply diagonal matrix
-  void apply_diagonal_matrix(const int_t iChunk, const reg_t &qubits,
-                             const cvector_t &diag);
->>>>>>> 7b3ab205
 
   // Apply a vector of control matrices to given qubits (identity on all other
   // qubits)
@@ -266,13 +218,8 @@
                          const reg_t &target_qubits, const cmatrix_t &mat);
 
   // Apply a Kraus error operation
-<<<<<<< HEAD
   void apply_kraus(const reg_t &qubits, const std::vector<cmatrix_t> &krausops,
                    RngEngine &rng);
-=======
-  void apply_kraus(const int_t iChunk, const reg_t &qubits,
-                   const std::vector<cmatrix_t> &krausops, RngEngine &rng);
->>>>>>> 7b3ab205
 
   // Return the reduced density matrix for the simulator
   cmatrix_t density_matrix(const reg_t &qubits);
@@ -285,7 +232,6 @@
   // If `last_op` is True this will use move semantics to move the simulator
   // state to the results, otherwise it will use copy semantics to leave
   // the current simulator state unchanged.
-<<<<<<< HEAD
   void apply_save_statevector(const Operations::Op &op,
                               ExperimentResult &result,
                               bool last_op);
@@ -293,14 +239,6 @@
   // Save the current state of the statevector simulator as a ket-form map.
   void apply_save_statevector_dict(const Operations::Op &op,
                                   ExperimentResult &result);
-=======
-  void apply_save_statevector(const int_t iChunk, const Operations::Op &op,
-                              ExperimentResult &result, bool last_op);
-
-  // Save the current state of the statevector simulator as a ket-form map.
-  void apply_save_statevector_dict(const int_t iChunk, const Operations::Op &op,
-                                   ExperimentResult &result);
->>>>>>> 7b3ab205
 
   // Save the current density matrix or reduced density matrix
   void apply_save_density_matrix(const Operations::Op &op,
@@ -315,13 +253,8 @@
                              ExperimentResult &result);
 
   // Helper function for computing expectation value
-<<<<<<< HEAD
   virtual double expval_pauli(const reg_t &qubits,
                               const std::string& pauli) override;
-=======
-  virtual double expval_pauli(const int_t iChunk, const reg_t &qubits,
-                              const std::string &pauli) override;
->>>>>>> 7b3ab205
   //-----------------------------------------------------------------------
   // Measurement Helpers
   //-----------------------------------------------------------------------
@@ -341,19 +274,10 @@
   // 1 -> |q1 = 0, q0 = 1> state
   // 2 -> |q1 = 1, q0 = 0> state
   // 3 -> |q1 = 1, q0 = 1> state
-<<<<<<< HEAD
   std::pair<uint_t, double> sample_measure_with_prob(const reg_t &qubits,
                                                      RngEngine &rng);
 
   void measure_reset_update(const std::vector<uint_t> &qubits,
-=======
-  std::pair<uint_t, double> sample_measure_with_prob(const int_t iChunk,
-                                                     const reg_t &qubits,
-                                                     RngEngine &rng);
-
-  void measure_reset_update(const int_t iChunk,
-                            const std::vector<uint_t> &qubits,
->>>>>>> 7b3ab205
                             const uint_t final_state, const uint_t meas_state,
                             const double meas_prob);
 
@@ -366,12 +290,7 @@
   //-----------------------------------------------------------------------
 
   // Optimize phase gate with diagonal [1, phase]
-<<<<<<< HEAD
   void apply_gate_phase(const uint_t qubit, const complex_t phase);
-=======
-  void apply_gate_phase(const int_t iChunk, const uint_t qubit,
-                        const complex_t phase);
->>>>>>> 7b3ab205
 
   //-----------------------------------------------------------------------
   // Multi-controlled u3
@@ -380,13 +299,8 @@
   // Apply N-qubit multi-controlled single qubit gate specified by
   // 4 parameters u4(theta, phi, lambda, gamma)
   // NOTE: if N=1 this is just a regular u4 gate.
-<<<<<<< HEAD
   void apply_gate_mcu(const reg_t &qubits, const double theta,
                       const double phi, const double lambda,
-=======
-  void apply_gate_mcu(const int_t iChunk, const reg_t &qubits,
-                      const double theta, const double phi, const double lambda,
->>>>>>> 7b3ab205
                       const double gamma);
 
   //-----------------------------------------------------------------------
@@ -493,104 +407,22 @@
 template <class statevec_t>
 void State<statevec_t>::initialize_qreg(uint_t num_qubits) {
   int_t i;
-<<<<<<< HEAD
   initialize_omp();
 
   BaseState::qreg_.set_num_qubits(num_qubits);
   BaseState::qreg_.initialize();
 
-=======
-  if (BaseState::qregs_.size() == 0)
-    BaseState::allocate(num_qubits, num_qubits, 1);
-
-  initialize_omp();
-
-  for (i = 0; i < BaseState::qregs_.size(); i++) {
-    BaseState::qregs_[i].set_num_qubits(BaseState::chunk_bits_);
-  }
-
-  if (BaseState::multi_chunk_distribution_) {
-    if (BaseState::chunk_omp_parallel_ && BaseState::num_groups_ > 0) {
-#pragma omp parallel for
-      for (int_t ig = 0; ig < BaseState::num_groups_; ig++) {
-        for (int_t iChunk = BaseState::top_chunk_of_group_[ig];
-             iChunk < BaseState::top_chunk_of_group_[ig + 1]; iChunk++) {
-          if (BaseState::global_chunk_index_ + iChunk == 0 ||
-              this->num_qubits_ == this->chunk_bits_) {
-            BaseState::qregs_[iChunk].initialize();
-          } else {
-            BaseState::qregs_[iChunk].zero();
-          }
-        }
-      }
-    } else {
-      for (i = 0; i < BaseState::qregs_.size(); i++) {
-        if (BaseState::global_chunk_index_ + i == 0 ||
-            this->num_qubits_ == this->chunk_bits_) {
-          BaseState::qregs_[i].initialize();
-        } else {
-          BaseState::qregs_[i].zero();
-        }
-      }
-    }
-  } else {
-    for (i = 0; i < BaseState::qregs_.size(); i++) {
-      BaseState::qregs_[i].initialize();
-    }
-  }
->>>>>>> 7b3ab205
   apply_global_phase();
 }
 
 template <class statevec_t>
-void State<statevec_t>::initialize_qreg(uint_t num_qubits, statevec_t &&state) {
+void State<statevec_t>::initialize_statevector(uint_t num_qubits, statevec_t &&state) {
   if (state.num_qubits() != num_qubits) {
     throw std::invalid_argument("QubitVector::State::initialize: initial state "
                                 "does not match qubit number");
   }
 
-<<<<<<< HEAD
   BaseState::qreg_ = std::move(state);
-=======
-  if (BaseState::qregs_.size() == 1) {
-    BaseState::qregs_[0] = std::move(state);
-  } else {
-    if (BaseState::qregs_.size() == 0)
-      BaseState::allocate(num_qubits, num_qubits, 1);
-    initialize_omp();
-
-    int_t iChunk;
-    for (iChunk = 0; iChunk < BaseState::qregs_.size(); iChunk++) {
-      BaseState::qregs_[iChunk].set_num_qubits(BaseState::chunk_bits_);
-    }
-
-    if (BaseState::multi_chunk_distribution_) {
-      uint_t local_offset = BaseState::global_chunk_index_
-                            << BaseState::chunk_bits_;
-      if (BaseState::chunk_omp_parallel_ && BaseState::num_groups_ > 0) {
-#pragma omp parallel for private(iChunk)
-        for (int_t ig = 0; ig < BaseState::num_groups_; ig++) {
-          for (iChunk = BaseState::top_chunk_of_group_[ig];
-               iChunk < BaseState::top_chunk_of_group_[ig + 1]; iChunk++)
-            BaseState::qregs_[iChunk].initialize_from_data(
-                state.data() + local_offset +
-                    (iChunk << BaseState::chunk_bits_),
-                1ull << BaseState::chunk_bits_);
-        }
-      } else {
-        for (iChunk = 0; iChunk < BaseState::qregs_.size(); iChunk++)
-          BaseState::qregs_[iChunk].initialize_from_data(
-              state.data() + local_offset + (iChunk << BaseState::chunk_bits_),
-              1ull << BaseState::chunk_bits_);
-      }
-    } else {
-      for (iChunk = 0; iChunk < BaseState::qregs_.size(); iChunk++) {
-        BaseState::qregs_[iChunk].initialize_from_data(
-            state.data(), 1ull << BaseState::chunk_bits_);
-      }
-    }
-  }
->>>>>>> 7b3ab205
 
   apply_global_phase();
 }
@@ -599,7 +431,6 @@
 void State<statevec_t>::initialize_omp() {
   uint_t i;
 
-<<<<<<< HEAD
   BaseState::qreg_.set_omp_threshold(omp_qubit_threshold_);
 }
 
@@ -614,45 +445,15 @@
   return true;
 }
 
-=======
-  for (i = 0; i < BaseState::qregs_.size(); i++) {
-    BaseState::qregs_[i].set_omp_threshold(omp_qubit_threshold_);
-    if (BaseState::threads_ > 0)
-      BaseState::qregs_[i].set_omp_threads(
-          BaseState::threads_); // set allowed OMP threads in qubitvector
-  }
-}
-
->>>>>>> 7b3ab205
 //-------------------------------------------------------------------------
 // Utility
 //-------------------------------------------------------------------------
 
 template <class statevec_t>
-<<<<<<< HEAD
 void State<statevec_t>::apply_global_phase() 
 {
   if (BaseState::has_global_phase_)
     BaseState::qreg_.apply_diagonal_matrix({0}, {BaseState::global_phase_, BaseState::global_phase_});
-=======
-void State<statevec_t>::apply_global_phase() {
-  if (BaseState::has_global_phase_) {
-    int_t i;
-    if (BaseState::chunk_omp_parallel_ && BaseState::num_groups_ > 0) {
-#pragma omp parallel for
-      for (int_t ig = 0; ig < BaseState::num_groups_; ig++) {
-        for (int_t iChunk = BaseState::top_chunk_of_group_[ig];
-             iChunk < BaseState::top_chunk_of_group_[ig + 1]; iChunk++)
-          BaseState::qregs_[iChunk].apply_diagonal_matrix(
-              {0}, {BaseState::global_phase_, BaseState::global_phase_});
-      }
-    } else {
-      for (i = 0; i < BaseState::qregs_.size(); i++)
-        BaseState::qregs_[i].apply_diagonal_matrix(
-            {0}, {BaseState::global_phase_, BaseState::global_phase_});
-    }
-  }
->>>>>>> 7b3ab205
 }
 
 template <class statevec_t>
@@ -663,45 +464,25 @@
 }
 
 template <class statevec_t>
-<<<<<<< HEAD
-void State<statevec_t>::set_config(const json_t &config) 
-{
-  BaseState::set_config(config);
-
-  // Set threshold for truncating states to be saved
-  JSON::get_value(json_chop_threshold_, "zero_threshold", config);
-  BaseState::qreg_.set_json_chop_threshold(json_chop_threshold_);
-=======
-void State<statevec_t>::set_config(const Config &config) {
+void State<statevec_t>::set_config(const Config &config) 
+{
   BaseState::set_config(config);
 
   // Set threshold for truncating states to be saved
   json_chop_threshold_ = config.zero_threshold;
-  for (int_t i = 0; i < BaseState::qregs_.size(); i++) {
-    BaseState::qregs_[i].set_json_chop_threshold(json_chop_threshold_);
-  }
->>>>>>> 7b3ab205
+  BaseState::qreg_.set_json_chop_threshold(json_chop_threshold_);
 
   // Set OMP threshold for state update functions
   omp_qubit_threshold_ = config.statevector_parallel_threshold;
 
   // Set the sample measure indexing size
-<<<<<<< HEAD
-  int index_size;
-  if (JSON::get_value(index_size, "statevector_sample_measure_opt", config)) {
-    BaseState::qreg_.set_sample_measure_index_size(index_size);
-=======
   if (config.statevector_sample_measure_opt) {
     int index_size = config.statevector_sample_measure_opt;
-    for (int_t i = 0; i < BaseState::qregs_.size(); i++) {
-      BaseState::qregs_[i].set_sample_measure_index_size(index_size);
-    }
->>>>>>> 7b3ab205
-  }
-}
-
-template <class statevec_t>
-<<<<<<< HEAD
+    BaseState::qreg_.set_sample_measure_index_size(index_size);
+  }
+}
+
+template <class statevec_t>
 auto State<statevec_t>::move_to_vector(void)
 {
   return std::move(BaseState::qreg_.move_to_vector());
@@ -711,77 +492,12 @@
 auto State<statevec_t>::copy_to_vector(void)
 {
   return BaseState::qreg_.copy_to_vector();
-=======
-auto State<statevec_t>::move_to_vector(const int_t iChunkIn) {
-  if (BaseState::multi_chunk_distribution_) {
-    size_t size_required =
-        2 * (sizeof(std::complex<double>) << BaseState::num_qubits_) +
-        (sizeof(std::complex<double>) << BaseState::chunk_bits_) *
-            BaseState::num_local_chunks_;
-    if ((size_required >> 20) > Utils::get_system_memory_mb()) {
-      throw std::runtime_error(
-          std::string("There is not enough memory to store states"));
-    }
-    int_t iChunk;
-    auto state = BaseState::qregs_[0].move_to_vector();
-    state.resize(BaseState::num_local_chunks_ << BaseState::chunk_bits_);
-
-#pragma omp parallel for if (BaseState::chunk_omp_parallel_) private(iChunk)
-    for (iChunk = 1; iChunk < BaseState::qregs_.size(); iChunk++) {
-      auto tmp = BaseState::qregs_[iChunk].move_to_vector();
-      uint_t j, offset = iChunk << BaseState::chunk_bits_;
-      for (j = 0; j < tmp.size(); j++) {
-        state[offset + j] = tmp[j];
-      }
-    }
-
-#ifdef AER_MPI
-    BaseState::gather_state(state);
-#endif
-    return state;
-  } else {
-    return std::move(BaseState::qregs_[iChunkIn].move_to_vector());
-  }
-}
-
-template <class statevec_t>
-auto State<statevec_t>::copy_to_vector(const int_t iChunkIn) {
-  if (BaseState::multi_chunk_distribution_) {
-    size_t size_required =
-        2 * (sizeof(std::complex<double>) << BaseState::num_qubits_) +
-        (sizeof(std::complex<double>) << BaseState::chunk_bits_) *
-            BaseState::num_local_chunks_;
-    if ((size_required >> 20) > Utils::get_system_memory_mb()) {
-      throw std::runtime_error(
-          std::string("There is not enough memory to store states"));
-    }
-    int_t iChunk;
-    auto state = BaseState::qregs_[0].copy_to_vector();
-    state.resize(BaseState::num_local_chunks_ << BaseState::chunk_bits_);
-
-#pragma omp parallel for if (BaseState::chunk_omp_parallel_) private(iChunk)
-    for (iChunk = 1; iChunk < BaseState::qregs_.size(); iChunk++) {
-      auto tmp = BaseState::qregs_[iChunk].copy_to_vector();
-      uint_t j, offset = iChunk << BaseState::chunk_bits_;
-      for (j = 0; j < tmp.size(); j++) {
-        state[offset + j] = tmp[j];
-      }
-    }
-
-#ifdef AER_MPI
-    BaseState::gather_state(state);
-#endif
-    return state;
-  } else
-    return BaseState::qregs_[iChunkIn].copy_to_vector();
->>>>>>> 7b3ab205
 }
 
 //=========================================================================
 // Implementation: apply operations
 //=========================================================================
 template <class statevec_t>
-<<<<<<< HEAD
 void State<statevec_t>::apply_op(const Operations::Op &op,
                         ExperimentResult &result,
                         RngEngine& rng,
@@ -864,168 +580,14 @@
   }
 }
 
-=======
-void State<statevec_t>::apply_op(const int_t iChunk, const Operations::Op &op,
-                                 ExperimentResult &result, RngEngine &rng,
-                                 bool final_op) {
-  if (BaseState::check_conditional(iChunk, op)) {
-    switch (op.type) {
-    case OpType::barrier:
-    case OpType::nop:
-    case OpType::qerror_loc:
-      break;
-    case OpType::reset:
-      apply_reset(iChunk, op.qubits, rng);
-      break;
-    case OpType::initialize:
-      apply_initialize(iChunk, op.qubits, op.params, rng);
-      break;
-    case OpType::measure:
-      apply_measure(iChunk, op.qubits, op.memory, op.registers, rng);
-      break;
-    case OpType::bfunc:
-      BaseState::cregs_[0].apply_bfunc(op);
-      break;
-    case OpType::roerror:
-      BaseState::cregs_[0].apply_roerror(op, rng);
-      break;
-    case OpType::gate:
-      apply_gate(iChunk, op);
-      break;
-    case OpType::matrix:
-      apply_matrix(iChunk, op);
-      break;
-    case OpType::diagonal_matrix:
-      apply_diagonal_matrix(iChunk, op.qubits, op.params);
-      break;
-    case OpType::multiplexer:
-      apply_multiplexer(iChunk, op.regs[0], op.regs[1],
-                        op.mats); // control qubits ([0]) & target qubits([1])
-      break;
-    case OpType::kraus:
-      apply_kraus(iChunk, op.qubits, op.mats, rng);
-      break;
-    case OpType::sim_op:
-      if (op.name == "begin_register_blocking") {
-        BaseState::qregs_[iChunk].enter_register_blocking(op.qubits);
-      } else if (op.name == "end_register_blocking") {
-        BaseState::qregs_[iChunk].leave_register_blocking();
-      }
-      break;
-    case OpType::set_statevec:
-      initialize_from_vector(iChunk, op.params);
-      break;
-    case OpType::save_expval:
-    case OpType::save_expval_var:
-      BaseState::apply_save_expval(iChunk, op, result);
-      break;
-    case OpType::save_densmat:
-      apply_save_density_matrix(iChunk, op, result);
-      break;
-    case OpType::save_state:
-    case OpType::save_statevec:
-      apply_save_statevector(iChunk, op, result, final_op);
-      break;
-    case OpType::save_statevec_dict:
-      apply_save_statevector_dict(iChunk, op, result);
-      break;
-    case OpType::save_probs:
-    case OpType::save_probs_ket:
-      apply_save_probs(iChunk, op, result);
-      break;
-    case OpType::save_amps:
-    case OpType::save_amps_sq:
-      apply_save_amplitudes(iChunk, op, result);
-      break;
-    default:
-      throw std::invalid_argument("QubitVector::State::invalid instruction \'" +
-                                  op.name + "\'.");
-    }
-  }
-}
-
-template <class statevec_t>
-bool State<statevec_t>::apply_batched_op(const int_t iChunk,
-                                         const Operations::Op &op,
-                                         ExperimentResult &result,
-                                         std::vector<RngEngine> &rng,
-                                         bool final_op) {
-  if (op.conditional) {
-    BaseState::qregs_[iChunk].set_conditional(op.conditional_reg);
-  }
-
-  switch (op.type) {
-  case OpType::barrier:
-  case OpType::nop:
-  case OpType::qerror_loc:
-    break;
-  case OpType::reset:
-    BaseState::qregs_[iChunk].apply_batched_reset(op.qubits, rng);
-    break;
-  case OpType::initialize:
-    BaseState::qregs_[iChunk].apply_batched_reset(op.qubits, rng);
-    BaseState::qregs_[iChunk].initialize_component(op.qubits, op.params);
-    break;
-  case OpType::measure:
-    BaseState::qregs_[iChunk].apply_batched_measure(op.qubits, rng, op.memory,
-                                                    op.registers);
-    break;
-  case OpType::bfunc:
-    BaseState::qregs_[iChunk].apply_bfunc(op);
-    break;
-  case OpType::roerror:
-    BaseState::qregs_[iChunk].apply_roerror(op, rng);
-    break;
-  case OpType::gate:
-    apply_gate(iChunk, op);
-    break;
-  case OpType::matrix:
-    apply_matrix(iChunk, op);
-    break;
-  case OpType::diagonal_matrix:
-    BaseState::qregs_[iChunk].apply_diagonal_matrix(op.qubits, op.params);
-    break;
-  case OpType::multiplexer:
-    apply_multiplexer(iChunk, op.regs[0], op.regs[1],
-                      op.mats); // control qubits ([0]) & target qubits([1])
-    break;
-  case OpType::kraus:
-    BaseState::qregs_[iChunk].apply_batched_kraus(op.qubits, op.mats, rng);
-    break;
-  case OpType::sim_op:
-    if (op.name == "begin_register_blocking") {
-      BaseState::qregs_[iChunk].enter_register_blocking(op.qubits);
-    } else if (op.name == "end_register_blocking") {
-      BaseState::qregs_[iChunk].leave_register_blocking();
-    } else {
-      return false;
-    }
-    break;
-  case OpType::set_statevec:
-    BaseState::qregs_[iChunk].initialize_from_vector(op.params);
-    break;
-  default:
-    // other operations should be called to indivisual chunks by apply_op
-    return false;
-  }
-  return true;
-}
->>>>>>> 7b3ab205
-
 //=========================================================================
 // Implementation: Save data
 //=========================================================================
 
 template <class statevec_t>
-<<<<<<< HEAD
 void State<statevec_t>::apply_save_probs(const Operations::Op &op,
                                          ExperimentResult &result) 
 {
-=======
-void State<statevec_t>::apply_save_probs(const int_t iChunk,
-                                         const Operations::Op &op,
-                                         ExperimentResult &result) {
->>>>>>> 7b3ab205
   // get probs as hexadecimal
   auto probs = measure_probs(op.qubits);
   if (op.type == Operations::OpType::save_probs_ket) {
@@ -1040,7 +602,6 @@
 }
 
 template <class statevec_t>
-<<<<<<< HEAD
 double State<statevec_t>::expval_pauli(const reg_t &qubits,
                                        const std::string& pauli)
 {
@@ -1056,224 +617,21 @@
     throw std::invalid_argument(
         op.name + " was not applied to all qubits."
         " Only the full statevector can be saved.");
-=======
-double State<statevec_t>::expval_pauli(const int_t iChunk, const reg_t &qubits,
-                                       const std::string &pauli) {
-  if (!BaseState::multi_chunk_distribution_)
-    return BaseState::qregs_[iChunk].expval_pauli(qubits, pauli);
-
-  // multi-chunk distribution
-  reg_t qubits_in_chunk;
-  reg_t qubits_out_chunk;
-  std::string pauli_in_chunk;
-  std::string pauli_out_chunk;
-  int_t i, n;
-  double expval(0.);
-
-  // get inner/outer chunk pauli string
-  n = pauli.size();
-  for (i = 0; i < n; i++) {
-    if (qubits[i] < BaseState::chunk_bits_) {
-      qubits_in_chunk.push_back(qubits[i]);
-      pauli_in_chunk.push_back(pauli[n - i - 1]);
-    } else {
-      qubits_out_chunk.push_back(qubits[i]);
-      pauli_out_chunk.push_back(pauli[n - i - 1]);
-    }
-  }
-
-  if (qubits_out_chunk.size() > 0) { // there are bits out of chunk
-    std::complex<double> phase = 1.0;
-
-    std::reverse(pauli_out_chunk.begin(), pauli_out_chunk.end());
-    std::reverse(pauli_in_chunk.begin(), pauli_in_chunk.end());
-
-    uint_t x_mask, z_mask, num_y, x_max;
-    std::tie(x_mask, z_mask, num_y, x_max) =
-        AER::QV::pauli_masks_and_phase(qubits_out_chunk, pauli_out_chunk);
-
-    AER::QV::add_y_phase(num_y, phase);
-
-    if (x_mask != 0) { // pairing state is out of chunk
-      bool on_same_process = true;
-#ifdef AER_MPI
-      int proc_bits = 0;
-      uint_t procs = BaseState::distributed_procs_;
-      while (procs > 1) {
-        if ((procs & 1) != 0) {
-          proc_bits = -1;
-          break;
-        }
-        proc_bits++;
-        procs >>= 1;
-      }
-      if (x_mask & (~((1ull << (BaseState::num_qubits_ - proc_bits)) - 1)) !=
-                       0) { // data exchange between processes is required
-        on_same_process = false;
-      }
-#endif
-
-      x_mask >>= BaseState::chunk_bits_;
-      z_mask >>= BaseState::chunk_bits_;
-      x_max -= BaseState::chunk_bits_;
-
-      const uint_t mask_u = ~((1ull << (x_max + 1)) - 1);
-      const uint_t mask_l = (1ull << x_max) - 1;
-      if (on_same_process) {
-        auto apply_expval_pauli_chunk = [this, x_mask, z_mask, x_max, mask_u,
-                                         mask_l, qubits_in_chunk,
-                                         pauli_in_chunk, phase](int_t iGroup) {
-          double expval = 0.0;
-          for (int_t iChunk = BaseState::top_chunk_of_group_[iGroup];
-               iChunk < BaseState::top_chunk_of_group_[iGroup + 1]; iChunk++) {
-            uint_t pair_chunk = iChunk ^ x_mask;
-            if (iChunk < pair_chunk) {
-              uint_t z_count, z_count_pair;
-              z_count = AER::Utils::popcount(iChunk & z_mask);
-              z_count_pair = AER::Utils::popcount(pair_chunk & z_mask);
-
-              expval +=
-                  BaseState::qregs_[iChunk - BaseState::global_chunk_index_]
-                      .expval_pauli(qubits_in_chunk, pauli_in_chunk,
-                                    BaseState::qregs_[pair_chunk], z_count,
-                                    z_count_pair, phase);
-            }
-          }
-          return expval;
-        };
-        expval += Utils::apply_omp_parallel_for_reduction(
-            (BaseState::chunk_omp_parallel_ && BaseState::num_groups_ > 0), 0,
-            BaseState::num_global_chunks_ / 2, apply_expval_pauli_chunk);
-      } else {
-        for (int_t i = 0; i < BaseState::num_global_chunks_ / 2; i++) {
-          uint_t iChunk = ((i << 1) & mask_u) | (i & mask_l);
-          uint_t pair_chunk = iChunk ^ x_mask;
-          uint_t iProc = BaseState::get_process_by_chunk(pair_chunk);
-          if (BaseState::chunk_index_begin_[BaseState::distributed_rank_] <=
-                  iChunk &&
-              BaseState::chunk_index_end_[BaseState::distributed_rank_] >
-                  iChunk) { // on this process
-            uint_t z_count, z_count_pair;
-            z_count = AER::Utils::popcount(iChunk & z_mask);
-            z_count_pair = AER::Utils::popcount(pair_chunk & z_mask);
-
-            if (iProc ==
-                BaseState::distributed_rank_) { // pair is on the same process
-              expval +=
-                  BaseState::qregs_[iChunk - BaseState::global_chunk_index_]
-                      .expval_pauli(
-                          qubits_in_chunk, pauli_in_chunk,
-                          BaseState::qregs_[pair_chunk -
-                                            BaseState::global_chunk_index_],
-                          z_count, z_count_pair, phase);
-            } else {
-              BaseState::recv_chunk(iChunk - BaseState::global_chunk_index_,
-                                    pair_chunk);
-              // refer receive buffer to calculate expectation value
-              expval +=
-                  BaseState::qregs_[iChunk - BaseState::global_chunk_index_]
-                      .expval_pauli(
-                          qubits_in_chunk, pauli_in_chunk,
-                          BaseState::qregs_[iChunk -
-                                            BaseState::global_chunk_index_],
-                          z_count, z_count_pair, phase);
-            }
-          } else if (iProc ==
-                     BaseState::distributed_rank_) { // pair is on this process
-            BaseState::send_chunk(iChunk - BaseState::global_chunk_index_,
-                                  pair_chunk);
-          }
-        }
-      }
-    } else { // no exchange between chunks
-      z_mask >>= BaseState::chunk_bits_;
-      if (BaseState::chunk_omp_parallel_ && BaseState::num_groups_ > 1) {
-#pragma omp parallel for reduction(+ : expval)
-        for (int_t ig = 0; ig < BaseState::num_groups_; ig++) {
-          double e_tmp = 0.0;
-          for (int_t iChunk = BaseState::top_chunk_of_group_[ig];
-               iChunk < BaseState::top_chunk_of_group_[ig + 1]; iChunk++) {
-            double sign = 1.0;
-            if (z_mask &&
-                (AER::Utils::popcount(
-                     (iChunk + BaseState::global_chunk_index_) & z_mask) &
-                 1))
-              sign = -1.0;
-            e_tmp += sign * BaseState::qregs_[iChunk].expval_pauli(
-                                qubits_in_chunk, pauli_in_chunk);
-          }
-          expval += e_tmp;
-        }
-      } else {
-        for (i = 0; i < BaseState::qregs_.size(); i++) {
-          double sign = 1.0;
-          if (z_mask && (AER::Utils::popcount(
-                             (i + BaseState::global_chunk_index_) & z_mask) &
-                         1))
-            sign = -1.0;
-          expval += sign * BaseState::qregs_[i].expval_pauli(qubits_in_chunk,
-                                                             pauli_in_chunk);
-        }
-      }
-    }
-  } else { // all bits are inside chunk
-    if (BaseState::chunk_omp_parallel_ && BaseState::num_groups_ > 1) {
-#pragma omp parallel for reduction(+ : expval)
-      for (int_t ig = 0; ig < BaseState::num_groups_; ig++) {
-        double e_tmp = 0.0;
-        for (int_t iChunk = BaseState::top_chunk_of_group_[ig];
-             iChunk < BaseState::top_chunk_of_group_[ig + 1]; iChunk++)
-          e_tmp += BaseState::qregs_[iChunk].expval_pauli(qubits, pauli);
-        expval += e_tmp;
-      }
-    } else {
-      for (i = 0; i < BaseState::qregs_.size(); i++)
-        expval += BaseState::qregs_[i].expval_pauli(qubits, pauli);
-    }
-  }
-
-#ifdef AER_MPI
-  BaseState::reduce_sum(expval);
-#endif
-  return expval;
-}
-
-template <class statevec_t>
-void State<statevec_t>::apply_save_statevector(const int_t iChunk,
-                                               const Operations::Op &op,
-                                               ExperimentResult &result,
-                                               bool last_op) {
-  if (op.qubits.size() != BaseState::num_qubits_) {
-    throw std::invalid_argument(op.name +
-                                " was not applied to all qubits."
-                                " Only the full statevector can be saved.");
->>>>>>> 7b3ab205
   }
   std::string key =
       (op.string_params[0] == "_method_") ? "statevector" : op.string_params[0];
 
   if (last_op) {
-<<<<<<< HEAD
     auto v = move_to_vector();
     result.save_data_pershot(BaseState::creg(), key, std::move(v),
                                   OpType::save_statevec, op.save_type);
   } else {
     result.save_data_pershot(BaseState::creg(), key, copy_to_vector(),
                                 OpType::save_statevec, op.save_type);
-=======
-    auto v = move_to_vector(iChunk);
-    result.save_data_pershot(BaseState::chunk_creg(iChunk), key, std::move(v),
-                             OpType::save_statevec, op.save_type);
-  } else {
-    result.save_data_pershot(BaseState::chunk_creg(iChunk), key,
-                             copy_to_vector(iChunk), OpType::save_statevec,
-                             op.save_type);
->>>>>>> 7b3ab205
-  }
-}
-
-template <class statevec_t>
-<<<<<<< HEAD
+  }
+}
+
+template <class statevec_t>
 void State<statevec_t>::apply_save_statevector_dict(const Operations::Op &op,
                                                    ExperimentResult &result) 
 {
@@ -1286,79 +644,22 @@
   std::map<std::string, complex_t> result_state_ket;
   for (auto const& it : state_ket){
     result_state_ket[it.first] = it.second;
-=======
-void State<statevec_t>::apply_save_statevector_dict(const int_t iChunk,
-                                                    const Operations::Op &op,
-                                                    ExperimentResult &result) {
-  if (op.qubits.size() != BaseState::num_qubits_) {
-    throw std::invalid_argument(op.name +
-                                " was not applied to all qubits."
-                                " Only the full statevector can be saved.");
-  }
-  if (BaseState::multi_chunk_distribution_) {
-    auto vec = copy_to_vector(iChunk);
-    std::map<std::string, complex_t> result_state_ket;
-    for (size_t k = 0; k < vec.size(); ++k) {
-      if (std::abs(vec[k]) >= json_chop_threshold_) {
-        std::string key = Utils::int2hex(k);
-        result_state_ket.insert({key, vec[k]});
-      }
-    }
-    result.save_data_pershot(BaseState::chunk_creg(iChunk), op.string_params[0],
-                             std::move(result_state_ket), op.type,
-                             op.save_type);
-  } else {
-    auto state_ket = BaseState::qregs_[iChunk].vector_ket(json_chop_threshold_);
-    std::map<std::string, complex_t> result_state_ket;
-    for (auto const &it : state_ket) {
-      result_state_ket[it.first] = it.second;
-    }
-    result.save_data_pershot(BaseState::chunk_creg(iChunk), op.string_params[0],
-                             std::move(result_state_ket), op.type,
-                             op.save_type);
->>>>>>> 7b3ab205
   }
   result.save_data_pershot(BaseState::creg(), op.string_params[0],
                                std::move(result_state_ket), op.type, op.save_type);
 }
 
 template <class statevec_t>
-<<<<<<< HEAD
 void State<statevec_t>::apply_save_density_matrix(const Operations::Op &op,
                                                   ExperimentResult &result) 
 {
-=======
-void State<statevec_t>::apply_save_density_matrix(const int_t iChunk,
-                                                  const Operations::Op &op,
-                                                  ExperimentResult &result) {
->>>>>>> 7b3ab205
   cmatrix_t reduced_state;
 
   // Check if tracing over all qubits
   if (op.qubits.empty()) {
     reduced_state = cmatrix_t(1, 1);
 
-<<<<<<< HEAD
     reduced_state[0] = BaseState::qreg_.norm();
-=======
-    if (!BaseState::multi_chunk_distribution_) {
-      reduced_state[0] = BaseState::qregs_[iChunk].norm();
-    } else {
-      double sum = 0.0;
-      if (BaseState::chunk_omp_parallel_) {
-#pragma omp parallel for reduction(+ : sum)
-        for (int_t i = 0; i < BaseState::qregs_.size(); i++)
-          sum += BaseState::qregs_[i].norm();
-      } else {
-        for (int_t i = 0; i < BaseState::qregs_.size(); i++)
-          sum += BaseState::qregs_[i].norm();
-      }
-#ifdef AER_MPI
-      BaseState::reduce_sum(sum);
-#endif
-      reduced_state[0] = sum;
-    }
->>>>>>> 7b3ab205
   } else {
     reduced_state = density_matrix(op.qubits);
   }
@@ -1368,15 +669,9 @@
 }
 
 template <class statevec_t>
-<<<<<<< HEAD
 void State<statevec_t>::apply_save_amplitudes(const Operations::Op &op,
                                               ExperimentResult &result) 
 {
-=======
-void State<statevec_t>::apply_save_amplitudes(const int_t iChunkIn,
-                                              const Operations::Op &op,
-                                              ExperimentResult &result) {
->>>>>>> 7b3ab205
   if (op.int_params.empty()) {
     throw std::invalid_argument(
         "Invalid save_amplitudes instructions (empty params).");
@@ -1384,7 +679,6 @@
   const int_t size = op.int_params.size();
   if (op.type == Operations::OpType::save_amps) {
     Vector<complex_t> amps(size, false);
-<<<<<<< HEAD
     for (int_t i = 0; i < size; ++i) {
       amps[i] = BaseState::qreg_.get_state(op.int_params[i]);
     }
@@ -1398,71 +692,13 @@
     }
     result.save_data_average(BaseState::creg(), op.string_params[0],
                             std::move(amps_sq), op.type, op.save_type);
-=======
-    if (!BaseState::multi_chunk_distribution_) {
-      for (int_t i = 0; i < size; ++i) {
-        amps[i] = BaseState::qregs_[iChunkIn].get_state(op.int_params[i]);
-      }
-    } else {
-      for (int_t i = 0; i < size; ++i) {
-        uint_t idx = BaseState::mapped_index(op.int_params[i]);
-        uint_t iChunk = idx >> BaseState::chunk_bits_;
-        amps[i] = 0.0;
-        if (iChunk >= BaseState::global_chunk_index_ &&
-            iChunk <
-                BaseState::global_chunk_index_ + BaseState::qregs_.size()) {
-          amps[i] = BaseState::qregs_[iChunk - BaseState::global_chunk_index_]
-                        .get_state(idx - (iChunk << BaseState::chunk_bits_));
-        }
-#ifdef AER_MPI
-        complex_t amp = amps[i];
-        BaseState::reduce_sum(amp);
-        amps[i] = amp;
-#endif
-      }
-    }
-    result.save_data_pershot(BaseState::chunk_creg(iChunkIn),
-                             op.string_params[0], std::move(amps), op.type,
-                             op.save_type);
-  } else {
-    rvector_t amps_sq(size, 0);
-    if (!BaseState::multi_chunk_distribution_) {
-      for (int_t i = 0; i < size; ++i) {
-        amps_sq[i] = BaseState::qregs_[iChunkIn].probability(op.int_params[i]);
-      }
-    } else {
-      for (int_t i = 0; i < size; ++i) {
-        uint_t idx = BaseState::mapped_index(op.int_params[i]);
-        uint_t iChunk = idx >> BaseState::chunk_bits_;
-        if (iChunk >= BaseState::global_chunk_index_ &&
-            iChunk <
-                BaseState::global_chunk_index_ + BaseState::qregs_.size()) {
-          amps_sq[i] =
-              BaseState::qregs_[iChunk - BaseState::global_chunk_index_]
-                  .probability(idx - (iChunk << BaseState::chunk_bits_));
-        }
-      }
-#ifdef AER_MPI
-      BaseState::reduce_sum(amps_sq);
-#endif
-    }
-    result.save_data_average(BaseState::chunk_creg(iChunkIn),
-                             op.string_params[0], std::move(amps_sq), op.type,
-                             op.save_type);
->>>>>>> 7b3ab205
-  }
-}
-
-template <class statevec_t>
-<<<<<<< HEAD
+  }
+}
+
+template <class statevec_t>
 cmatrix_t State<statevec_t>::density_matrix(const reg_t &qubits) 
 {
   return vec2density(qubits, copy_to_vector());
-=======
-cmatrix_t State<statevec_t>::density_matrix(const int_t iChunk,
-                                            const reg_t &qubits) {
-  return vec2density(qubits, copy_to_vector(iChunk));
->>>>>>> 7b3ab205
 }
 
 template <class statevec_t>
@@ -1515,7 +751,6 @@
 //=========================================================================
 
 template <class statevec_t>
-<<<<<<< HEAD
 void State<statevec_t>::apply_gate(const Operations::Op &op) 
 {
   //CPU qubit vector does not handle chunk ID inside kernel, so modify op here
@@ -1532,22 +767,6 @@
       if((BaseState::qreg_.chunk_index() & mask) == mask){
         Operations::Op new_op = Chunk::correct_gate_op_in_chunk(op,qubits_in);
         apply_gate(new_op);
-=======
-void State<statevec_t>::apply_gate(const int_t iChunk,
-                                   const Operations::Op &op) {
-  if (!BaseState::global_chunk_indexing_) {
-    reg_t qubits_in, qubits_out;
-    BaseState::get_inout_ctrl_qubits(op, qubits_out, qubits_in);
-    if (qubits_out.size() > 0) {
-      uint_t mask = 0;
-      for (int i = 0; i < qubits_out.size(); i++) {
-        mask |= (1ull << (qubits_out[i] - BaseState::chunk_bits_));
-      }
-      if (((BaseState::global_chunk_index_ + iChunk) & mask) == mask) {
-        Operations::Op new_op =
-            BaseState::remake_gate_in_chunk_qubits(op, qubits_in);
-        apply_gate(iChunk, new_op);
->>>>>>> 7b3ab205
       }
       return;
     }
@@ -1559,7 +778,6 @@
     throw std::invalid_argument(
         "QubitVectorState::invalid gate instruction \'" + op.name + "\'.");
   switch (it->second) {
-<<<<<<< HEAD
     case Gates::mcx:
       // Includes X, CX, CCX, etc
       BaseState::qreg_.apply_mcx(op.qubits);
@@ -1655,138 +873,21 @@
       // We shouldn't reach here unless there is a bug in gateset
       throw std::invalid_argument(
           "QubitVector::State::invalid gate instruction \'" + op.name + "\'.");
-=======
-  case Gates::mcx:
-    // Includes X, CX, CCX, etc
-    BaseState::qregs_[iChunk].apply_mcx(op.qubits);
-    break;
-  case Gates::mcy:
-    // Includes Y, CY, CCY, etc
-    BaseState::qregs_[iChunk].apply_mcy(op.qubits);
-    break;
-  case Gates::mcz:
-    // Includes Z, CZ, CCZ, etc
-    BaseState::qregs_[iChunk].apply_mcphase(op.qubits, -1);
-    break;
-  case Gates::mcr:
-    BaseState::qregs_[iChunk].apply_mcu(
-        op.qubits, Linalg::VMatrix::r(op.params[0], op.params[1]));
-    break;
-  case Gates::mcrx:
-    BaseState::qregs_[iChunk].apply_rotation(op.qubits, QV::Rotation::x,
-                                             std::real(op.params[0]));
-    break;
-  case Gates::mcry:
-    BaseState::qregs_[iChunk].apply_rotation(op.qubits, QV::Rotation::y,
-                                             std::real(op.params[0]));
-    break;
-  case Gates::mcrz:
-    BaseState::qregs_[iChunk].apply_rotation(op.qubits, QV::Rotation::z,
-                                             std::real(op.params[0]));
-    break;
-  case Gates::rxx:
-    BaseState::qregs_[iChunk].apply_rotation(op.qubits, QV::Rotation::xx,
-                                             std::real(op.params[0]));
-    break;
-  case Gates::ryy:
-    BaseState::qregs_[iChunk].apply_rotation(op.qubits, QV::Rotation::yy,
-                                             std::real(op.params[0]));
-    break;
-  case Gates::rzz:
-    BaseState::qregs_[iChunk].apply_rotation(op.qubits, QV::Rotation::zz,
-                                             std::real(op.params[0]));
-    break;
-  case Gates::rzx:
-    BaseState::qregs_[iChunk].apply_rotation(op.qubits, QV::Rotation::zx,
-                                             std::real(op.params[0]));
-    break;
-  case Gates::ecr:
-    BaseState::qregs_[iChunk].apply_matrix(op.qubits, Linalg::VMatrix::ECR);
-  case Gates::id:
-    break;
-  case Gates::h:
-    apply_gate_mcu(iChunk, op.qubits, M_PI / 2., 0., M_PI, 0.);
-    break;
-  case Gates::s:
-    apply_gate_phase(iChunk, op.qubits[0], complex_t(0., 1.));
-    break;
-  case Gates::sdg:
-    apply_gate_phase(iChunk, op.qubits[0], complex_t(0., -1.));
-    break;
-  case Gates::t: {
-    const double isqrt2{1. / std::sqrt(2)};
-    apply_gate_phase(iChunk, op.qubits[0], complex_t(isqrt2, isqrt2));
-  } break;
-  case Gates::tdg: {
-    const double isqrt2{1. / std::sqrt(2)};
-    apply_gate_phase(iChunk, op.qubits[0], complex_t(isqrt2, -isqrt2));
-  } break;
-  case Gates::mcswap:
-    // Includes SWAP, CSWAP, etc
-    BaseState::qregs_[iChunk].apply_mcswap(op.qubits);
-    break;
-  case Gates::mcu3:
-    // Includes u3, cu3, etc
-    apply_gate_mcu(iChunk, op.qubits, std::real(op.params[0]),
-                   std::real(op.params[1]), std::real(op.params[2]), 0.);
-    break;
-  case Gates::mcu:
-    // Includes u3, cu3, etc
-    apply_gate_mcu(iChunk, op.qubits, std::real(op.params[0]),
-                   std::real(op.params[1]), std::real(op.params[2]),
-                   std::real(op.params[3]));
-    break;
-  case Gates::mcu2:
-    // Includes u2, cu2, etc
-    apply_gate_mcu(iChunk, op.qubits, M_PI / 2., std::real(op.params[0]),
-                   std::real(op.params[1]), 0.);
-    break;
-  case Gates::mcp:
-    // Includes u1, cu1, p, cp, mcp etc
-    BaseState::qregs_[iChunk].apply_mcphase(
-        op.qubits, std::exp(complex_t(0, 1) * op.params[0]));
-    break;
-  case Gates::mcsx:
-    // Includes sx, csx, mcsx etc
-    BaseState::qregs_[iChunk].apply_mcu(op.qubits, Linalg::VMatrix::SX);
-    break;
-  case Gates::mcsxdg:
-    BaseState::qregs_[iChunk].apply_mcu(op.qubits, Linalg::VMatrix::SXDG);
-    break;
-  case Gates::pauli:
-    BaseState::qregs_[iChunk].apply_pauli(op.qubits, op.string_params[0]);
-    break;
-  default:
-    // We shouldn't reach here unless there is a bug in gateset
-    throw std::invalid_argument(
-        "QubitVector::State::invalid gate instruction \'" + op.name + "\'.");
->>>>>>> 7b3ab205
-  }
-}
-
-template <class statevec_t>
-<<<<<<< HEAD
+  }
+}
+
+template <class statevec_t>
 void State<statevec_t>::apply_multiplexer(const reg_t &control_qubits,
-=======
-void State<statevec_t>::apply_multiplexer(const int_t iChunk,
-                                          const reg_t &control_qubits,
->>>>>>> 7b3ab205
                                           const reg_t &target_qubits,
                                           const cmatrix_t &mat) {
   if (control_qubits.empty() == false && target_qubits.empty() == false &&
       mat.size() > 0) {
     cvector_t vmat = Utils::vectorize_matrix(mat);
-<<<<<<< HEAD
     BaseState::qreg_.apply_multiplexer(control_qubits, target_qubits, vmat);
-=======
-    BaseState::qregs_[iChunk].apply_multiplexer(control_qubits, target_qubits,
-                                                vmat);
->>>>>>> 7b3ab205
-  }
-}
-
-template <class statevec_t>
-<<<<<<< HEAD
+  }
+}
+
+template <class statevec_t>
 void State<statevec_t>::apply_matrix(const Operations::Op &op) 
 {
   if (op.qubits.empty() == false && op.mats[0].size() > 0) {
@@ -1795,30 +896,14 @@
     } else {
       BaseState::qreg_.apply_matrix(op.qubits,
                                     Utils::vectorize_matrix(op.mats[0]));
-=======
-void State<statevec_t>::apply_matrix(const int_t iChunk,
-                                     const Operations::Op &op) {
-  if (op.qubits.empty() == false && op.mats[0].size() > 0) {
-    if (Utils::is_diagonal(op.mats[0], .0)) {
-      apply_diagonal_matrix(iChunk, op.qubits,
-                            Utils::matrix_diagonal(op.mats[0]));
-    } else {
-      BaseState::qregs_[iChunk].apply_matrix(
-          op.qubits, Utils::vectorize_matrix(op.mats[0]));
->>>>>>> 7b3ab205
-    }
-  }
-}
-
-template <class statevec_t>
-<<<<<<< HEAD
+    }
+  }
+}
+
+template <class statevec_t>
 void State<statevec_t>::apply_matrix(const reg_t &qubits,
                                      const cvector_t &vmat) 
 {
-=======
-void State<statevec_t>::apply_matrix(const int_t iChunk, const reg_t &qubits,
-                                     const cvector_t &vmat) {
->>>>>>> 7b3ab205
   // Check if diagonal matrix
   if (vmat.size() == 1ULL << qubits.size()) {
     apply_diagonal_matrix(qubits, vmat);
@@ -1828,7 +913,6 @@
 }
 
 template <class statevec_t>
-<<<<<<< HEAD
 void State<statevec_t>::apply_diagonal_matrix(const reg_t &qubits, const cvector_t & diag)
 {
   if(BaseState::num_global_qubits_ > BaseState::qreg_.num_qubits() && !BaseState::qreg_.support_global_indexing()){
@@ -1839,27 +923,10 @@
   }
   else{
     BaseState::qreg_.apply_diagonal_matrix(qubits,diag);
-=======
-void State<statevec_t>::apply_diagonal_matrix(const int_t iChunk,
-                                              const reg_t &qubits,
-                                              const cvector_t &diag) {
-  if (BaseState::global_chunk_indexing_ ||
-      !BaseState::multi_chunk_distribution_) {
-    // GPU computes all chunks in one kernel, so pass qubits and diagonal matrix
-    // as is
-    BaseState::qregs_[iChunk].apply_diagonal_matrix(qubits, diag);
-  } else {
-    reg_t qubits_in = qubits;
-    cvector_t diag_in = diag;
-
-    BaseState::block_diagonal_matrix(iChunk, qubits_in, diag_in);
-    BaseState::qregs_[iChunk].apply_diagonal_matrix(qubits_in, diag_in);
->>>>>>> 7b3ab205
-  }
-}
-
-template <class statevec_t>
-<<<<<<< HEAD
+  }
+}
+
+template <class statevec_t>
 void State<statevec_t>::apply_gate_mcu(const reg_t &qubits, double theta,
                                        double phi, double lambda, double gamma) 
 {
@@ -1869,18 +936,6 @@
 template <class statevec_t>
 void State<statevec_t>::apply_gate_phase(uint_t qubit, complex_t phase) 
 {
-=======
-void State<statevec_t>::apply_gate_mcu(const int_t iChunk, const reg_t &qubits,
-                                       double theta, double phi, double lambda,
-                                       double gamma) {
-  BaseState::qregs_[iChunk].apply_mcu(
-      qubits, Linalg::VMatrix::u4(theta, phi, lambda, gamma));
-}
-
-template <class statevec_t>
-void State<statevec_t>::apply_gate_phase(const int_t iChunk, uint_t qubit,
-                                         complex_t phase) {
->>>>>>> 7b3ab205
   cvector_t diag = {{1., phase}};
   apply_diagonal_matrix(reg_t({qubit}), diag);
 }
@@ -1890,16 +945,9 @@
 //=========================================================================
 
 template <class statevec_t>
-<<<<<<< HEAD
 void State<statevec_t>::apply_measure(const reg_t &qubits, const reg_t &cmemory,
                                       const reg_t &cregister, RngEngine &rng) 
 {
-=======
-void State<statevec_t>::apply_measure(const int_t iChunk, const reg_t &qubits,
-                                      const reg_t &cmemory,
-                                      const reg_t &cregister, RngEngine &rng) {
-  int_t ishot = BaseState::get_global_shot_index(iChunk);
->>>>>>> 7b3ab205
   // Actual measurement outcome
   const auto meas = sample_measure_with_prob(qubits, rng);
   // Implement measurement update
@@ -1909,7 +957,6 @@
 }
 
 template <class statevec_t>
-<<<<<<< HEAD
 rvector_t State<statevec_t>::measure_probs(const reg_t &qubits) const 
 {
   return BaseState::qreg_.probabilities(qubits);
@@ -1917,134 +964,6 @@
 
 template <class statevec_t>
 void State<statevec_t>::apply_reset(const reg_t &qubits, RngEngine &rng) {
-=======
-rvector_t State<statevec_t>::measure_probs(const int_t iChunk,
-                                           const reg_t &qubits) const {
-  if (!BaseState::multi_chunk_distribution_)
-    return BaseState::qregs_[iChunk].probabilities(qubits);
-
-  uint_t dim = 1ull << qubits.size();
-  rvector_t sum(dim, 0.0);
-  int_t i, j, k;
-  reg_t qubits_in_chunk;
-  reg_t qubits_out_chunk;
-
-  BaseState::qubits_inout(qubits, qubits_in_chunk, qubits_out_chunk);
-
-  if (qubits_in_chunk.size() > 0) {
-    if (BaseState::chunk_omp_parallel_ && BaseState::num_groups_ > 0) {
-#pragma omp parallel for private(i, j, k)
-      for (int_t ig = 0; ig < BaseState::num_groups_; ig++) {
-        for (int_t i = BaseState::top_chunk_of_group_[ig];
-             i < BaseState::top_chunk_of_group_[ig + 1]; i++) {
-          auto chunkSum = BaseState::qregs_[i].probabilities(qubits_in_chunk);
-
-          if (qubits_in_chunk.size() == qubits.size()) {
-            for (j = 0; j < dim; j++) {
-#pragma omp atomic
-              sum[j] += chunkSum[j];
-            }
-          } else {
-            for (j = 0; j < chunkSum.size(); j++) {
-              int idx = 0;
-              int i_in = 0;
-              for (k = 0; k < qubits.size(); k++) {
-                if (qubits[k] < BaseState::chunk_bits_) {
-                  idx += (((j >> i_in) & 1) << k);
-                  i_in++;
-                } else {
-                  if ((((i + BaseState::global_chunk_index_)
-                        << BaseState::chunk_bits_) >>
-                       qubits[k]) &
-                      1) {
-                    idx += 1ull << k;
-                  }
-                }
-              }
-#pragma omp atomic
-              sum[idx] += chunkSum[j];
-            }
-          }
-        }
-      }
-    } else {
-      for (i = 0; i < BaseState::qregs_.size(); i++) {
-        auto chunkSum = BaseState::qregs_[i].probabilities(qubits_in_chunk);
-
-        if (qubits_in_chunk.size() == qubits.size()) {
-          for (j = 0; j < dim; j++) {
-            sum[j] += chunkSum[j];
-          }
-        } else {
-          for (j = 0; j < chunkSum.size(); j++) {
-            int idx = 0;
-            int i_in = 0;
-            for (k = 0; k < qubits.size(); k++) {
-              if (qubits[k] < BaseState::chunk_bits_) {
-                idx += (((j >> i_in) & 1) << k);
-                i_in++;
-              } else {
-                if ((((i + BaseState::global_chunk_index_)
-                      << BaseState::chunk_bits_) >>
-                     qubits[k]) &
-                    1) {
-                  idx += 1ull << k;
-                }
-              }
-            }
-            sum[idx] += chunkSum[j];
-          }
-        }
-      }
-    }
-  } else { // there is no bit in chunk
-    if (BaseState::chunk_omp_parallel_ && BaseState::num_groups_ > 0) {
-#pragma omp parallel for private(i, j, k)
-      for (int_t ig = 0; ig < BaseState::num_groups_; ig++) {
-        for (int_t i = BaseState::top_chunk_of_group_[ig];
-             i < BaseState::top_chunk_of_group_[ig + 1]; i++) {
-          auto nr = std::real(BaseState::qregs_[i].norm());
-          int idx = 0;
-          for (k = 0; k < qubits_out_chunk.size(); k++) {
-            if ((((i + BaseState::global_chunk_index_)
-                  << (BaseState::chunk_bits_)) >>
-                 qubits_out_chunk[k]) &
-                1) {
-              idx += 1ull << k;
-            }
-          }
-#pragma omp atomic
-          sum[idx] += nr;
-        }
-      }
-    } else {
-      for (i = 0; i < BaseState::qregs_.size(); i++) {
-        auto nr = std::real(BaseState::qregs_[i].norm());
-        int idx = 0;
-        for (k = 0; k < qubits_out_chunk.size(); k++) {
-          if ((((i + BaseState::global_chunk_index_)
-                << (BaseState::chunk_bits_)) >>
-               qubits_out_chunk[k]) &
-              1) {
-            idx += 1ull << k;
-          }
-        }
-        sum[idx] += nr;
-      }
-    }
-  }
-
-#ifdef AER_MPI
-  BaseState::reduce_sum(sum);
-#endif
-
-  return sum;
-}
-
-template <class statevec_t>
-void State<statevec_t>::apply_reset(const int_t iChunk, const reg_t &qubits,
-                                    RngEngine &rng) {
->>>>>>> 7b3ab205
   // Simulate unobserved measurement
   const auto meas = sample_measure_with_prob(qubits, rng);
   // Apply update to reset state
@@ -2052,28 +971,17 @@
 }
 
 template <class statevec_t>
-<<<<<<< HEAD
 std::pair<uint_t, double>
 State<statevec_t>::sample_measure_with_prob(const reg_t &qubits,
                                             RngEngine &rng) {
   rvector_t probs = measure_probs(qubits);
-=======
-std::pair<uint_t, double> State<statevec_t>::sample_measure_with_prob(
-    const int_t iChunk, const reg_t &qubits, RngEngine &rng) {
-  rvector_t probs = measure_probs(iChunk, qubits);
->>>>>>> 7b3ab205
   // Randomly pick outcome and return pair
   uint_t outcome = rng.rand_int(probs);
   return std::make_pair(outcome, probs[outcome]);
 }
 
 template <class statevec_t>
-<<<<<<< HEAD
 void State<statevec_t>::measure_reset_update(const std::vector<uint_t> &qubits,
-=======
-void State<statevec_t>::measure_reset_update(const int_t iChunk,
-                                             const std::vector<uint_t> &qubits,
->>>>>>> 7b3ab205
                                              const uint_t final_state,
                                              const uint_t meas_state,
                                              const double meas_prob) {
@@ -2087,40 +995,11 @@
     cvector_t mdiag(2, 0.);
     mdiag[meas_state] = 1. / std::sqrt(meas_prob);
 
-<<<<<<< HEAD
     BaseState::qreg_.apply_diagonal_matrix(qubits, mdiag);
 
     // If it doesn't agree with the reset state update
     if (final_state != meas_state)
       BaseState::qreg_.apply_mcx(qubits);
-=======
-    if (!BaseState::multi_chunk_distribution_)
-      BaseState::qregs_[iChunk].apply_diagonal_matrix(qubits, mdiag);
-    else {
-      if (BaseState::chunk_omp_parallel_ && BaseState::num_groups_ > 1) {
-#pragma omp parallel for
-        for (int_t ig = 0; ig < BaseState::num_groups_; ig++) {
-          for (int_t ic = BaseState::top_chunk_of_group_[ig];
-               ic < BaseState::top_chunk_of_group_[ig + 1]; ic++)
-            apply_diagonal_matrix(ic, qubits, mdiag);
-        }
-      } else {
-        for (int_t ig = 0; ig < BaseState::num_groups_; ig++) {
-          for (int_t ic = BaseState::top_chunk_of_group_[ig];
-               ic < BaseState::top_chunk_of_group_[ig + 1]; ic++)
-            apply_diagonal_matrix(ic, qubits, mdiag);
-        }
-      }
-    }
-
-    // If it doesn't agree with the reset state update
-    if (final_state != meas_state) {
-      if (!BaseState::multi_chunk_distribution_)
-        BaseState::qregs_[iChunk].apply_mcx(qubits);
-      else
-        BaseState::apply_chunk_x(qubits[0]);
-    }
->>>>>>> 7b3ab205
   }
   // Multi qubit case
   else {
@@ -2129,33 +1008,11 @@
     cvector_t mdiag(dim, 0.);
     mdiag[meas_state] = 1. / std::sqrt(meas_prob);
 
-<<<<<<< HEAD
     BaseState::qreg_.apply_diagonal_matrix(qubits, mdiag);
-=======
-    if (!BaseState::multi_chunk_distribution_)
-      BaseState::qregs_[iChunk].apply_diagonal_matrix(qubits, mdiag);
-    else {
-      if (BaseState::chunk_omp_parallel_ && BaseState::num_groups_ > 1) {
-#pragma omp parallel for
-        for (int_t ig = 0; ig < BaseState::num_groups_; ig++) {
-          for (int_t ic = BaseState::top_chunk_of_group_[ig];
-               ic < BaseState::top_chunk_of_group_[ig + 1]; ic++)
-            apply_diagonal_matrix(ic, qubits, mdiag);
-        }
-      } else {
-        for (int_t ig = 0; ig < BaseState::num_groups_; ig++) {
-          for (int_t ic = BaseState::top_chunk_of_group_[ig];
-               ic < BaseState::top_chunk_of_group_[ig + 1]; ic++)
-            apply_diagonal_matrix(ic, qubits, mdiag);
-        }
-      }
-    }
->>>>>>> 7b3ab205
 
     // If it doesn't agree with the reset state update
     // This function could be optimized as a permutation update
     if (final_state != meas_state) {
-<<<<<<< HEAD
       // build vectorized permutation matrix
       cvector_t perm(dim * dim, 0.);
       perm[final_state * dim + meas_state] = 1.;
@@ -2163,32 +1020,6 @@
       for (size_t j = 0; j < dim; j++) {
         if (j != final_state && j != meas_state)
           perm[j * dim + j] = 1.;
-=======
-      reg_t qubits_in_chunk;
-      reg_t qubits_out_chunk;
-
-      BaseState::qubits_inout(qubits, qubits_in_chunk, qubits_out_chunk);
-
-      if (!BaseState::multi_chunk_distribution_ ||
-          qubits_in_chunk.size() ==
-              qubits.size()) { // all bits are inside chunk
-        // build vectorized permutation matrix
-        cvector_t perm(dim * dim, 0.);
-        perm[final_state * dim + meas_state] = 1.;
-        perm[meas_state * dim + final_state] = 1.;
-        for (size_t j = 0; j < dim; j++) {
-          if (j != final_state && j != meas_state)
-            perm[j * dim + j] = 1.;
-        }
-        // apply permutation to swap state
-        apply_matrix(iChunk, qubits, perm);
-      } else {
-        for (int_t i = 0; i < qubits.size(); i++) {
-          if (((final_state >> i) & 1) != ((meas_state >> i) & 1)) {
-            BaseState::apply_chunk_x(qubits[i]);
-          }
-        }
->>>>>>> 7b3ab205
       }
       // apply permutation to swap state
       apply_matrix(qubits, perm);
@@ -2209,98 +1040,7 @@
   for (i = 0; i < shots; ++i)
     rnds.push_back(rng.rand(0, 1));
 
-<<<<<<< HEAD
   allbit_samples = BaseState::qreg_.sample_measure(rnds);
-=======
-  if (!BaseState::multi_chunk_distribution_)
-    allbit_samples = BaseState::qregs_[0].sample_measure(rnds);
-  else {
-    std::vector<double> chunkSum(BaseState::qregs_.size() + 1, 0);
-    double sum, localSum;
-
-    // calculate per chunk sum
-    if (BaseState::chunk_omp_parallel_ && BaseState::num_groups_ > 1) {
-#pragma omp parallel for
-      for (int_t ig = 0; ig < BaseState::num_groups_; ig++) {
-        for (int_t ic = BaseState::top_chunk_of_group_[ig];
-             ic < BaseState::top_chunk_of_group_[ig + 1]; ic++) {
-          bool batched = BaseState::qregs_[ic].enable_batch(
-              true); // return sum of all chunks in group
-          chunkSum[ic] = BaseState::qregs_[ic].norm();
-          BaseState::qregs_[ic].enable_batch(batched);
-        }
-      }
-    } else {
-      for (int_t ig = 0; ig < BaseState::num_groups_; ig++) {
-        for (int_t ic = BaseState::top_chunk_of_group_[ig];
-             ic < BaseState::top_chunk_of_group_[ig + 1]; ic++) {
-          bool batched = BaseState::qregs_[ic].enable_batch(
-              true); // return sum of all chunks in group
-          chunkSum[ic] = BaseState::qregs_[ic].norm();
-          BaseState::qregs_[ic].enable_batch(batched);
-        }
-      }
-    }
-
-    localSum = 0.0;
-    for (i = 0; i < BaseState::qregs_.size(); i++) {
-      sum = localSum;
-      localSum += chunkSum[i];
-      chunkSum[i] = sum;
-    }
-    chunkSum[BaseState::qregs_.size()] = localSum;
-
-    double globalSum = 0.0;
-    if (BaseState::nprocs_ > 1) {
-      std::vector<double> procTotal(BaseState::nprocs_);
-
-      for (i = 0; i < BaseState::nprocs_; i++) {
-        procTotal[i] = localSum;
-      }
-
-      BaseState::gather_value(procTotal);
-
-      for (i = 0; i < BaseState::myrank_; i++) {
-        globalSum += procTotal[i];
-      }
-    }
-
-    reg_t local_samples(shots, 0);
-
-    // get rnds positions for each chunk
-    for (i = 0; i < BaseState::qregs_.size(); i++) {
-      uint_t nIn;
-      std::vector<uint_t> vIdx;
-      std::vector<double> vRnd;
-
-      // find rnds in this chunk
-      nIn = 0;
-      for (j = 0; j < shots; j++) {
-        if (rnds[j] >= chunkSum[i] + globalSum &&
-            rnds[j] < chunkSum[i + 1] + globalSum) {
-          vRnd.push_back(rnds[j] - (globalSum + chunkSum[i]));
-          vIdx.push_back(j);
-          nIn++;
-        }
-      }
-
-      if (nIn > 0) {
-        auto chunkSamples = BaseState::qregs_[i].sample_measure(vRnd);
-
-        for (j = 0; j < chunkSamples.size(); j++) {
-          local_samples[vIdx[j]] =
-              ((BaseState::global_chunk_index_ + i) << BaseState::chunk_bits_) +
-              chunkSamples[j];
-        }
-      }
-    }
-
-#ifdef AER_MPI
-    BaseState::reduce_sum(local_samples);
-#endif
-    allbit_samples = local_samples;
-  }
->>>>>>> 7b3ab205
 
   // Convert to reg_t format
   std::vector<reg_t> all_samples;
@@ -2319,12 +1059,7 @@
 }
 
 template <class statevec_t>
-<<<<<<< HEAD
 void State<statevec_t>::apply_initialize(const reg_t &qubits,
-=======
-void State<statevec_t>::apply_initialize(const int_t iChunk,
-                                         const reg_t &qubits,
->>>>>>> 7b3ab205
                                          const cvector_t &params,
                                          RngEngine &rng) {
   auto sorted_qubits = qubits;
@@ -2341,7 +1076,6 @@
   apply_reset(qubits, rng);
 
   // Apply initialize_component
-<<<<<<< HEAD
   BaseState::qreg_.initialize_component(qubits, params);
 }
 
@@ -2349,145 +1083,6 @@
 void State<statevec_t>::initialize_from_vector(const cvector_t &params)
 {
   BaseState::qreg_.initialize_from_vector(params);
-=======
-  if (!BaseState::multi_chunk_distribution_)
-    BaseState::qregs_[iChunk].initialize_component(qubits, params);
-  else {
-    reg_t qubits_in_chunk;
-    reg_t qubits_out_chunk;
-    BaseState::qubits_inout(qubits, qubits_in_chunk, qubits_out_chunk);
-
-    if (qubits_out_chunk.size() == 0) { // no qubits outside of chunk
-      if (BaseState::chunk_omp_parallel_ && BaseState::num_groups_ > 0) {
-#pragma omp parallel for
-        for (int_t ig = 0; ig < BaseState::num_groups_; ig++) {
-          for (int_t i = BaseState::top_chunk_of_group_[ig];
-               i < BaseState::top_chunk_of_group_[ig + 1]; i++)
-            BaseState::qregs_[i].initialize_component(qubits, params);
-        }
-      } else {
-        for (int_t i = 0; i < BaseState::qregs_.size(); i++)
-          BaseState::qregs_[i].initialize_component(qubits, params);
-      }
-    } else {
-      // scatter base states
-      if (qubits_in_chunk.size() > 0) {
-        // scatter inside chunks
-        const size_t dim = 1ULL << qubits_in_chunk.size();
-        cvector_t perm(dim * dim, 0.);
-        for (int_t i = 0; i < dim; i++) {
-          perm[i] = 1.0;
-        }
-
-        if (BaseState::chunk_omp_parallel_) {
-#pragma omp parallel for
-          for (int_t i = 0; i < BaseState::qregs_.size(); i++)
-            apply_matrix(i, qubits_in_chunk, perm);
-        } else {
-          for (int_t i = 0; i < BaseState::qregs_.size(); i++)
-            apply_matrix(i, qubits_in_chunk, perm);
-        }
-      }
-      if (qubits_out_chunk.size() > 0) {
-        // then scatter outside chunk
-        auto sorted_qubits_out = qubits_out_chunk;
-        std::sort(sorted_qubits_out.begin(), sorted_qubits_out.end());
-
-        for (int_t i = 0;
-             i < (1ull << (BaseState::num_qubits_ - BaseState::chunk_bits_ -
-                           qubits_out_chunk.size()));
-             i++) {
-          uint_t baseChunk = 0;
-          uint_t j, ii, t;
-          ii = i;
-          for (j = 0; j < qubits_out_chunk.size(); j++) {
-            t = ii & ((1ull << qubits_out_chunk[j]) - 1);
-            baseChunk += t;
-            ii = (ii - t) << 1;
-          }
-          baseChunk += ii;
-          baseChunk >>= BaseState::chunk_bits_;
-
-          for (j = 1; j < (1ull << qubits_out_chunk.size()); j++) {
-            int_t ic = baseChunk;
-            for (t = 0; t < qubits_out_chunk.size(); t++) {
-              if ((j >> t) & 1)
-                ic += (1ull << (qubits_out_chunk[t] - BaseState::chunk_bits_));
-            }
-
-            if (ic >= BaseState::chunk_index_begin_
-                          [BaseState::distributed_rank_] &&
-                ic < BaseState::chunk_index_end_
-                         [BaseState::distributed_rank_]) { // on this process
-              if (baseChunk >= BaseState::chunk_index_begin_
-                                   [BaseState::distributed_rank_] &&
-                  baseChunk <
-                      BaseState::chunk_index_end_
-                          [BaseState::distributed_rank_]) { // base chunk is on
-                                                            // this process
-                BaseState::qregs_[ic].initialize_from_data(
-                    BaseState::qregs_[baseChunk].data(),
-                    1ull << BaseState::chunk_bits_);
-              } else {
-                BaseState::recv_chunk(ic, baseChunk);
-                // using swap chunk function to release send/recv buffers for
-                // Thrust
-                reg_t swap(2);
-                swap[0] = BaseState::chunk_bits_;
-                swap[1] = BaseState::chunk_bits_;
-                BaseState::qregs_[ic].apply_chunk_swap(swap, baseChunk);
-              }
-            } else if (baseChunk >= BaseState::chunk_index_begin_
-                                        [BaseState::distributed_rank_] &&
-                       baseChunk <
-                           BaseState::chunk_index_end_
-                               [BaseState::distributed_rank_]) { // base chunk
-                                                                 // is on this
-                                                                 // process
-              BaseState::send_chunk(baseChunk - BaseState::global_chunk_index_,
-                                    ic);
-            }
-          }
-        }
-      }
-
-      // initialize by params
-      if (BaseState::chunk_omp_parallel_ && BaseState::num_groups_ > 0) {
-#pragma omp parallel for
-        for (int_t ig = 0; ig < BaseState::num_groups_; ig++) {
-          for (int_t i = BaseState::top_chunk_of_group_[ig];
-               i < BaseState::top_chunk_of_group_[ig + 1]; i++)
-            apply_diagonal_matrix(i, qubits, params);
-        }
-      } else {
-        for (int_t i = 0; i < BaseState::qregs_.size(); i++)
-          apply_diagonal_matrix(i, qubits, params);
-      }
-    }
-  }
-}
-
-template <class statevec_t>
-void State<statevec_t>::initialize_from_vector(const int_t iChunk,
-                                               const cvector_t &params) {
-  if (!BaseState::multi_chunk_distribution_)
-    BaseState::qregs_[iChunk].initialize_from_vector(params);
-  else { // multi-chunk distribution
-    uint_t local_offset = BaseState::global_chunk_index_
-                          << BaseState::chunk_bits_;
-
-#pragma omp parallel for if (BaseState::chunk_omp_parallel_)
-    for (int_t i = 0; i < BaseState::qregs_.size(); i++) {
-      // copy part of state for this chunk
-      cvector_t tmp(1ull << BaseState::chunk_bits_);
-      std::copy(params.begin() + local_offset + (i << BaseState::chunk_bits_),
-                params.begin() + local_offset +
-                    ((i + 1) << BaseState::chunk_bits_),
-                tmp.begin());
-      BaseState::qregs_[i].initialize_from_vector(tmp);
-    }
-  }
->>>>>>> 7b3ab205
 }
 
 //=========================================================================
@@ -2495,12 +1090,7 @@
 //=========================================================================
 
 template <class statevec_t>
-<<<<<<< HEAD
 void State<statevec_t>::apply_multiplexer(const reg_t &control_qubits,
-=======
-void State<statevec_t>::apply_multiplexer(const int_t iChunk,
-                                          const reg_t &control_qubits,
->>>>>>> 7b3ab205
                                           const reg_t &target_qubits,
                                           const std::vector<cmatrix_t> &mmat) {
   // (1) Pack vector of matrices into single (stacked) matrix ... note: matrix
@@ -2539,61 +1129,14 @@
     // Calculate probability
     cvector_t vmat = Utils::vectorize_matrix(kmats[j]);
 
-<<<<<<< HEAD
     p = BaseState::qreg_.norm(qubits, vmat);
     accum += p;
-=======
-    if (!BaseState::multi_chunk_distribution_) {
-      p = BaseState::qregs_[iChunk].norm(qubits, vmat);
-      accum += p;
-    } else {
-      p = 0.0;
-      if (BaseState::chunk_omp_parallel_ && BaseState::num_groups_ > 0) {
-#pragma omp parallel for reduction(+ : p)
-        for (int_t ig = 0; ig < BaseState::num_groups_; ig++) {
-          for (int_t i = BaseState::top_chunk_of_group_[ig];
-               i < BaseState::top_chunk_of_group_[ig + 1]; i++)
-            p += BaseState::qregs_[i].norm(qubits, vmat);
-        }
-      } else {
-        for (int_t i = 0; i < BaseState::qregs_.size(); i++)
-          p += BaseState::qregs_[i].norm(qubits, vmat);
-      }
-
-#ifdef AER_MPI
-      BaseState::reduce_sum(p);
-#endif
-      accum += p;
-    }
->>>>>>> 7b3ab205
-
     // check if we need to apply this operator
     if (accum > r) {
       // rescale vmat so projection is normalized
       Utils::scalar_multiply_inplace(vmat, 1 / std::sqrt(p));
       // apply Kraus projection operator
-<<<<<<< HEAD
       apply_matrix(qubits, vmat);
-=======
-      if (!BaseState::multi_chunk_distribution_)
-        apply_matrix(iChunk, qubits, vmat);
-      else {
-        if (BaseState::chunk_omp_parallel_ && BaseState::num_groups_ > 1) {
-#pragma omp parallel for
-          for (int_t ig = 0; ig < BaseState::num_groups_; ig++) {
-            for (int_t ic = BaseState::top_chunk_of_group_[ig];
-                 ic < BaseState::top_chunk_of_group_[ig + 1]; ic++)
-              apply_matrix(ic, qubits, vmat);
-          }
-        } else {
-          for (int_t ig = 0; ig < BaseState::num_groups_; ig++) {
-            for (int_t ic = BaseState::top_chunk_of_group_[ig];
-                 ic < BaseState::top_chunk_of_group_[ig + 1]; ic++)
-              apply_matrix(ic, qubits, vmat);
-          }
-        }
-      }
->>>>>>> 7b3ab205
       complete = true;
       break;
     }
@@ -2604,28 +1147,7 @@
     // Compute probability from accumulated
     complex_t renorm = 1 / std::sqrt(1. - accum);
     auto vmat = Utils::vectorize_matrix(renorm * kmats.back());
-<<<<<<< HEAD
     apply_matrix(qubits, vmat);
-=======
-    if (!BaseState::multi_chunk_distribution_)
-      apply_matrix(iChunk, qubits, vmat);
-    else {
-      if (BaseState::chunk_omp_parallel_ && BaseState::num_groups_ > 1) {
-#pragma omp parallel for
-        for (int_t ig = 0; ig < BaseState::num_groups_; ig++) {
-          for (int_t ic = BaseState::top_chunk_of_group_[ig];
-               ic < BaseState::top_chunk_of_group_[ig + 1]; ic++)
-            apply_matrix(ic, qubits, vmat);
-        }
-      } else {
-        for (int_t ig = 0; ig < BaseState::num_groups_; ig++) {
-          for (int_t ic = BaseState::top_chunk_of_group_[ig];
-               ic < BaseState::top_chunk_of_group_[ig + 1]; ic++)
-            apply_matrix(ic, qubits, vmat);
-        }
-      }
-    }
->>>>>>> 7b3ab205
   }
 }
 
