--- conflicted
+++ resolved
@@ -701,17 +701,10 @@
                       M_PI / 2.,
                       std::real(op.params[0]),
                       std::real(op.params[1]));
-<<<<<<< HEAD
       break;
     case Gates::mcu1:
       apply_gate_mcu3(op.qubits, 0., 0., std::real(op.params[0]));
       break;
-=======
-      break;
-    case Gates::mcu1:
-      apply_gate_mcu3(op.qubits, 0., 0., std::real(op.params[0]));
-      break;
->>>>>>> 2f823976
 
     default:
       // We shouldn't reach here unless there is a bug in gateset
