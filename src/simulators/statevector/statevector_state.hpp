--- conflicted
+++ resolved
@@ -187,13 +187,6 @@
 
   void initialize_from_vector(QuantumState::Registers<statevec_t>& state, const cvector_t &params);
 
-<<<<<<< HEAD
-  // Apply a supported snapshot instruction
-  // If the input is not in allowed_snapshots an exeption will be raised.
-  virtual void apply_snapshot(QuantumState::Registers<statevec_t>& state, const Operations::Op &op, ExperimentResult &result, bool last_op = false);
-
-=======
->>>>>>> d13c2a51
   // Apply a matrix to given qubits (identity on all other qubits)
   void apply_matrix(statevec_t& qreg, const Operations::Op &op);
 
@@ -283,34 +276,6 @@
                              const int_t final_state,
                              const rvector_t& meas_probs);
 
-<<<<<<< HEAD
-  //-----------------------------------------------------------------------
-  // Special snapshot types
-  // Apply a supported snapshot instruction
-  //
-  // IMPORTANT: These methods are not marked const to allow modifying state
-  // during snapshot, but after the snapshot is applied the simulator
-  // should be left in the pre-snapshot state.
-  //-----------------------------------------------------------------------
-
-  // Snapshot current qubit probabilities for a measurement (average)
-  void snapshot_probabilities(QuantumState::Registers<statevec_t>& state, const Operations::Op &op, ExperimentResult &result,
-                              SnapshotDataType type);
-
-  // Snapshot the expectation value of a Pauli operator
-  void snapshot_pauli_expval(QuantumState::Registers<statevec_t>& state, const Operations::Op &op, ExperimentResult &result,
-                             SnapshotDataType type);
-
-  // Snapshot the expectation value of a matrix operator
-  void snapshot_matrix_expval(QuantumState::Registers<statevec_t>& state, const Operations::Op &op, ExperimentResult &result,
-                              SnapshotDataType type);
-
-  // Snapshot reduced density matrix
-  void snapshot_density_matrix(QuantumState::Registers<statevec_t>& state, const Operations::Op &op, ExperimentResult &result,
-                               SnapshotDataType type);
-
-=======
->>>>>>> d13c2a51
   // Return the reduced density matrix for the simulator
   cmatrix_t density_matrix(QuantumState::Registers<statevec_t>& state, const reg_t &qubits);
 
@@ -354,10 +319,6 @@
   // Table of allowed gate names to gate enum class members
   const static stringmap_t<Gates> gateset_;
 
-<<<<<<< HEAD
-  // Table of allowed snapshot types to enum class members
-  const static stringmap_t<Snapshots> snapshotset_;
-
   bool shot_branching_supported(void) override
   {
     if(BaseState::multi_chunk_distribution_)
@@ -365,8 +326,6 @@
     return true;
   }
 
-=======
->>>>>>> d13c2a51
 };
 
 //=========================================================================
@@ -653,12 +612,7 @@
   QuantumState::Registers<statevec_t>& state = dynamic_cast<QuantumState::Registers<statevec_t>&>(state_in);
   double thresh;
 
-<<<<<<< HEAD
-  // Set OMP threshold for state update functions
-  // Set threshold for truncating snapshots
-=======
   // Set threshold for truncating states to be saved
->>>>>>> d13c2a51
   JSON::get_value(json_chop_threshold_, "zero_threshold", config);
   JSON::get_value(omp_qubit_threshold_, "statevector_parallel_threshold", config);
   thresh = json_chop_threshold_;
@@ -781,9 +735,6 @@
     case OpType::gate:
       for(int_t i=0;i<state.qregs().size();i++)
         apply_gate(state.qreg(i), op);
-      break;
-    case OpType::snapshot:
-      apply_snapshot(state, op, result, final_op);
       break;
     case OpType::matrix:
       for(int_t i=0;i<state.qregs().size();i++)
@@ -863,11 +814,7 @@
         state.creg().apply_roerror(op, rng);
         break;
       case OpType::gate:
-<<<<<<< HEAD
         apply_gate(state.qreg(iChunk), op);
-=======
-        apply_gate(iChunk, op);
->>>>>>> d13c2a51
         break;
       case OpType::matrix:
         apply_matrix(state.qreg(iChunk), op);
@@ -1376,340 +1323,6 @@
   }
 }
 
-<<<<<<< HEAD
-//=========================================================================
-// Implementation: Snapshots
-//=========================================================================
-
-template <class statevec_t>
-void State<statevec_t>::apply_snapshot(QuantumState::Registers<statevec_t>& state, const Operations::Op &op,
-                                       ExperimentResult &result,
-                                       bool last_op) {
-
-  // Look for snapshot type in snapshotset
-  auto it = snapshotset_.find(op.name);
-  if (it == snapshotset_.end())
-    throw std::invalid_argument(
-        "QubitVectorState::invalid snapshot instruction \'" + op.name + "\'.");
-  switch (it->second) {
-    case Snapshots::statevector:
-      if (last_op) {
-        result.legacy_data.add_pershot_snapshot("statevector", op.string_params[0],
-                                         move_to_vector(state));
-      } else {
-        result.legacy_data.add_pershot_snapshot("statevector", op.string_params[0],
-                                         copy_to_vector(state));
-      }
-      break;
-    case Snapshots::cmemory:
-      BaseState::snapshot_creg_memory(state, op, result);
-      break;
-    case Snapshots::cregister:
-      BaseState::snapshot_creg_register(state, op, result);
-      break;
-    case Snapshots::probs: {
-      // get probs as hexadecimal
-      snapshot_probabilities(state, op, result, SnapshotDataType::average);
-    } break;
-    case Snapshots::densmat: {
-      snapshot_density_matrix(state, op, result, SnapshotDataType::average);
-    } break;
-    case Snapshots::expval_pauli: {
-      snapshot_pauli_expval(state, op, result, SnapshotDataType::average);
-    } break;
-    case Snapshots::expval_matrix: {
-      snapshot_matrix_expval(state, op, result, SnapshotDataType::average);
-    } break;
-    case Snapshots::probs_var: {
-      // get probs as hexadecimal
-      snapshot_probabilities(state, op, result, SnapshotDataType::average_var);
-    } break;
-    case Snapshots::densmat_var: {
-      snapshot_density_matrix(state, op, result, SnapshotDataType::average_var);
-    } break;
-    case Snapshots::expval_pauli_var: {
-      snapshot_pauli_expval(state, op, result, SnapshotDataType::average_var);
-    } break;
-    case Snapshots::expval_matrix_var: {
-      snapshot_matrix_expval(state, op, result, SnapshotDataType::average_var);
-    } break;
-    case Snapshots::expval_pauli_shot: {
-      snapshot_pauli_expval(state, op, result, SnapshotDataType::pershot);
-    } break;
-    case Snapshots::expval_matrix_shot: {
-      snapshot_matrix_expval(state, op, result, SnapshotDataType::pershot);
-    } break;
-    default:
-      // We shouldn't get here unless there is a bug in the snapshotset
-      throw std::invalid_argument(
-          "QubitVector::State::invalid snapshot instruction \'" + op.name +
-          "\'.");
-  }
-}
-
-template <class statevec_t>
-void State<statevec_t>::snapshot_probabilities(QuantumState::Registers<statevec_t>& state, const Operations::Op &op,
-                                               ExperimentResult &result,
-                                               SnapshotDataType type) 
-{
-  // get probs as hexadecimal
-  auto probs =
-      Utils::vec2ket(measure_probs(state, op.qubits), json_chop_threshold_, 16);
-  bool variance = type == SnapshotDataType::average_var;
-  result.legacy_data.add_average_snapshot("probabilities", op.string_params[0],
-                                   state.creg().memory_hex(),
-                                   std::move(probs), variance);
-}
-
-template <class statevec_t>
-void State<statevec_t>::snapshot_pauli_expval(QuantumState::Registers<statevec_t>& state, const Operations::Op &op,
-                                              ExperimentResult &result,
-                                              SnapshotDataType type) 
-{
-  // Check empty edge case
-  if (op.params_expval_pauli.empty()) {
-    throw std::invalid_argument(
-        "Invalid expval snapshot (Pauli components are empty).");
-  }
-
-  // Accumulate expval components
-  complex_t expval(0., 0.);
-  for (const auto &param : op.params_expval_pauli) {
-    const auto &coeff = param.first;
-    const auto &pauli = param.second;
-    expval += coeff * expval_pauli(state, op.qubits, pauli);
-  }
-
-  // Add to snapshot
-  Utils::chop_inplace(expval, json_chop_threshold_);
-  switch (type) {
-  case SnapshotDataType::average:
-    result.legacy_data.add_average_snapshot("expectation_value", op.string_params[0],
-                                            state.creg().memory_hex(), expval, false);
-    break;
-  case SnapshotDataType::average_var:
-    result.legacy_data.add_average_snapshot("expectation_value", op.string_params[0],
-                                            state.creg().memory_hex(), expval, true);
-    break;
-  case SnapshotDataType::pershot:
-    result.legacy_data.add_pershot_snapshot("expectation_values", op.string_params[0],
-                              expval);
-    break;
-  }
-}
-
-template <class statevec_t>
-void State<statevec_t>::snapshot_matrix_expval(QuantumState::Registers<statevec_t>& state, const Operations::Op &op,
-                                               ExperimentResult &result,
-                                               SnapshotDataType type) 
-{
-  // Check empty edge case
-  if (op.params_expval_matrix.empty()) {
-    throw std::invalid_argument(
-        "Invalid matrix snapshot (components are empty).");
-  }
-
-  reg_t qubits = op.qubits;
-  // Cache the current quantum state
-  if(!BaseState::multi_chunk_distribution_)
-    state.qreg().checkpoint();
-  else{
-    if(BaseState::chunk_omp_parallel_){
-#pragma omp parallel for 
-      for(int_t i=0;i<state.qregs().size();i++)
-        state.qreg(i).checkpoint();
-    }
-    else{
-      for(int_t i=0;i<state.qregs().size();i++)
-        state.qreg(i).checkpoint();
-    }
-  }
-
-  bool first = true; // flag for first pass so we don't unnecessarily revert
-                     // from checkpoint
-
-  // Compute expval components
-  complex_t expval(0., 0.);
-  for (const auto &param : op.params_expval_matrix) {
-    complex_t coeff = param.first;
-    // Revert the quantum state to cached checkpoint
-    if (first)
-      first = false;
-    else{
-      if(!BaseState::multi_chunk_distribution_)
-        state.qreg().revert(true);
-      else{
-        if(BaseState::chunk_omp_parallel_){
-#pragma omp parallel for 
-          for(int_t i=0;i<state.qregs().size();i++)
-            state.qreg(i).revert(true);
-        }
-        else{
-          for(int_t i=0;i<state.qregs().size();i++)
-            state.qreg(i).revert(true);
-        }
-      }
-    }
-    // Apply each matrix component
-    for (const auto &pair : param.second) {
-      reg_t sub_qubits;
-      for (const auto &pos : pair.first) {
-        sub_qubits.push_back(qubits[pos]);
-      }
-      const cmatrix_t &mat = pair.second;
-      cvector_t vmat =
-          (mat.GetColumns() == 1)
-              ? Utils::vectorize_matrix(Utils::projector(
-                    Utils::vectorize_matrix(mat))) // projector case
-              : Utils::vectorize_matrix(mat); // diagonal or square matrix case
-
-      if (vmat.size() == 1ULL << qubits.size()) {
-        if(!BaseState::multi_chunk_distribution_)
-          apply_diagonal_matrix(state.qreg(), sub_qubits, vmat);
-        else{
-          if(BaseState::chunk_omp_parallel_){
-#pragma omp parallel for
-            for(int_t i=0;i<state.qregs().size();i++)
-              apply_diagonal_matrix(state.qreg(i), sub_qubits, vmat);
-          }
-          else{
-            for(int_t i=0;i<state.qregs().size();i++)
-              apply_diagonal_matrix(state.qreg(i), sub_qubits, vmat);
-          }
-        }
-      } else {
-        if(!BaseState::multi_chunk_distribution_)
-          state.qreg().apply_matrix(sub_qubits, vmat);
-        else{
-          if(BaseState::chunk_omp_parallel_){
-#pragma omp parallel for 
-            for(int_t i=0;i<state.qregs().size();i++)
-              state.qreg(i).apply_matrix(sub_qubits, vmat);
-          }
-          else{
-            for(int_t i=0;i<state.qregs().size();i++)
-              state.qreg(i).apply_matrix(sub_qubits, vmat);
-          }
-        }
-      }
-    }
-    double exp_re = 0.0;
-    double exp_im = 0.0;
-    if(!BaseState::multi_chunk_distribution_){
-      auto exp_tmp = coeff*state.qreg().inner_product();
-      exp_re += exp_tmp.real();
-      exp_im += exp_tmp.imag();
-    }
-    else{
-      if(BaseState::chunk_omp_parallel_){
-#pragma omp parallel for reduction(+:exp_re,exp_im)
-        for(int_t i=0;i<state.qregs().size();i++){
-          auto exp_tmp = coeff*state.qreg(i).inner_product();
-          exp_re += exp_tmp.real();
-          exp_im += exp_tmp.imag();
-        }
-      }
-      else{
-        for(int_t i=0;i<state.qregs().size();i++){
-          auto exp_tmp = coeff*state.qreg(i).inner_product();
-          exp_re += exp_tmp.real();
-          exp_im += exp_tmp.imag();
-        }
-      }
-    }
-    complex_t t(exp_re,exp_im);
-    expval += t;
-  }
-#ifdef AER_MPI
-  if(BaseState::multi_chunk_distribution_)
-    BaseState::reduce_sum(expval);
-#endif
-
-  // add to snapshot
-  Utils::chop_inplace(expval, json_chop_threshold_);
-  switch (type) {
-  case SnapshotDataType::average:
-    result.legacy_data.add_average_snapshot("expectation_value", op.string_params[0],
-                              state.creg().memory_hex(), expval, false);
-    break;
-  case SnapshotDataType::average_var:
-    result.legacy_data.add_average_snapshot("expectation_value", op.string_params[0],
-                              state.creg().memory_hex(), expval, true);
-    break;
-  case SnapshotDataType::pershot:
-    result.legacy_data.add_pershot_snapshot("expectation_values", op.string_params[0],
-                              expval);
-    break;
-  }
-  // Revert to original state
-  if(!BaseState::multi_chunk_distribution_)
-    state.qreg().revert(false);
-  else{
-    if(BaseState::chunk_omp_parallel_){
-#pragma omp parallel for 
-      for(int_t i=0;i<state.qregs().size();i++)
-        state.qreg(i).revert(false);
-    }
-    else{
-      for(int_t i=0;i<state.qregs().size();i++)
-        state.qreg(i).revert(false);
-    }
-  }
-}
-
-template <class statevec_t>
-void State<statevec_t>::snapshot_density_matrix(QuantumState::Registers<statevec_t>& state, const Operations::Op &op,
-                                                ExperimentResult &result,
-                                                SnapshotDataType type) {
-  cmatrix_t reduced_state;
-
-  // Check if tracing over all qubits
-  if (op.qubits.empty()) {
-    reduced_state = cmatrix_t(1, 1);
-
-    if(!BaseState::multi_chunk_distribution_)
-      reduced_state[0] = state.qreg().norm();
-    else{
-      double sum = 0.0;
-      if(BaseState::chunk_omp_parallel_){
-#pragma omp parallel for reduction(+:sum)
-        for(int_t i=0;i<state.qregs().size();i++)
-          sum += state.qreg(i).norm();
-      }
-      else{
-        for(int_t i=0;i<state.qregs().size();i++)
-          sum += state.qreg(i).norm();
-      }
-#ifdef AER_MPI
-      BaseState::reduce_sum(sum);
-#endif
-      reduced_state[0] = sum;
-    }
-  } else {
-    reduced_state = density_matrix(state, op.qubits);
-  }
-
-  // Add density matrix to result data
-  switch (type) {
-  case SnapshotDataType::average:
-    result.legacy_data.add_average_snapshot("density_matrix", op.string_params[0],
-                              state.creg().memory_hex(),
-                              std::move(reduced_state), false);
-    break;
-  case SnapshotDataType::average_var:
-    result.legacy_data.add_average_snapshot("density_matrix", op.string_params[0],
-                              state.creg().memory_hex(),
-                              std::move(reduced_state), true);
-    break;
-  case SnapshotDataType::pershot:
-    result.legacy_data.add_pershot_snapshot("density_matrix", op.string_params[0],
-                              std::move(reduced_state));
-    break;
-  }
-}
-
-=======
->>>>>>> d13c2a51
 template <class statevec_t>
 cmatrix_t State<statevec_t>::density_matrix(QuantumState::Registers<statevec_t>& state, const reg_t &qubits) 
 {
