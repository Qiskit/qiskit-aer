/**
 * This code is part of Qiskit.
 *
 * (C) Copyright IBM 2018, 2019.
 *
 * This code is licensed under the Apache License, Version 2.0. You may
 * obtain a copy of this license in the LICENSE.txt file in the root directory
 * of this source tree or at http://www.apache.org/licenses/LICENSE-2.0.
 *
 * Any modifications or derivative works of this code must retain this
 * copyright notice, and modified files need to carry a notice indicating
 * that they have been altered from the originals.
 */

#ifndef _statevector_state_hpp
#define _statevector_state_hpp

#include <algorithm>
#define _USE_MATH_DEFINES
#include <math.h>

#include "framework/json.hpp"
#include "framework/utils.hpp"
#include "qubitvector.hpp"
#include "simulators/state.hpp"
#ifdef AER_THRUST_SUPPORTED
#include "qubitvector_thrust.hpp"
#endif

namespace AER {
namespace Statevector {

// OpSet of supported instructions
const Operations::OpSet StateOpSet(
<<<<<<< HEAD
  // Op types
  {Operations::OpType::gate, Operations::OpType::measure,
    Operations::OpType::reset, Operations::OpType::initialize,
    Operations::OpType::snapshot, Operations::OpType::barrier,
    Operations::OpType::bfunc, Operations::OpType::roerror,
    Operations::OpType::matrix, Operations::OpType::diagonal_matrix,
    Operations::OpType::multiplexer, Operations::OpType::kraus},
  // Gates
  {"u1",  "u2",  "u3",   "cx",   "cz",   "cy",   "cu1",
    "cu2", "cu3", "swap", "id",   "x",    "y",    "z",
    "h",   "s",   "sdg", "pauli", "t",    "tdg",
    "ccx",  "cswap", "mcx", "mcy", "mcz",
    "mcu1", "mcu2", "mcu3", "mcswap"},
  // Snapshots
  {"statevector", "memory", "register", "probabilities",
    "probabilities_with_variance", "expectation_value_pauli",
    "density_matrix", "density_matrix_with_variance",
    "expectation_value_pauli_with_variance",
    "expectation_value_matrix_single_shot", "expectation_value_matrix",
    "expectation_value_matrix_with_variance",
    "expectation_value_pauli_single_shot"}
);

// Allowed gates enum class
enum class Gates {
  id, h, s, sdg, t, tdg, // single qubit
  // multi-qubit controlled (including single-qubit non-controlled)
  mcx, mcy, mcz, mcu1, mcu2, mcu3, mcswap, pauli
=======
    // Op types
    {Operations::OpType::gate, Operations::OpType::measure,
     Operations::OpType::reset, Operations::OpType::initialize,
     Operations::OpType::snapshot, Operations::OpType::barrier,
     Operations::OpType::bfunc, Operations::OpType::roerror,
     Operations::OpType::matrix, Operations::OpType::diagonal_matrix,
     Operations::OpType::multiplexer, Operations::OpType::kraus},
    // Gates
    {"u1",   "u2",   "u3",   "cx",   "cz",   "cy",     "cp",      "cu1",
     "cu2",  "cu3",  "swap", "id",   "p",    "x",      "y",       "z",
     "h",    "s",    "sdg",  "t",    "tdg",  "r",      "rx",      "ry",
     "rz",   "rxx",  "ryy",  "rzz",  "rzx",  "ccx",    "cswap",   "mcx",
     "mcy",  "mcz",  "mcu1", "mcu2", "mcu3", "mcswap", "mcphase", "mcr",
     "mcrx", "mcry", "mcry", "sx",   "csx",  "mcsx", "delay"},
    // Snapshots
    {"statevector", "memory", "register", "probabilities",
     "probabilities_with_variance", "expectation_value_pauli", "density_matrix",
     "density_matrix_with_variance", "expectation_value_pauli_with_variance",
     "expectation_value_matrix_single_shot", "expectation_value_matrix",
     "expectation_value_matrix_with_variance",
     "expectation_value_pauli_single_shot"});

// Allowed gates enum class
enum class Gates {
  id, h, s, sdg, t, tdg,
  rxx, ryy, rzz, rzx,
  mcx, mcy, mcz, mcr, mcrx, mcry,
  mcrz, mcp, mcu2, mcu3, mcswap, mcsx
>>>>>>> c2b82111
};

// Allowed snapshots enum class
enum class Snapshots {
  statevector,
  cmemory,
  cregister,
  probs,
  probs_var,
  densmat,
  densmat_var,
  expval_pauli,
  expval_pauli_var,
  expval_pauli_shot,
  expval_matrix,
  expval_matrix_var,
  expval_matrix_shot
};

// Enum class for different types of expectation values
enum class SnapshotDataType { average, average_var, pershot };

//=========================================================================
// QubitVector State subclass
//=========================================================================

template <class statevec_t = QV::QubitVector<double>>
class State : public Base::State<statevec_t> {
public:
  using BaseState = Base::State<statevec_t>;

  State() : BaseState(StateOpSet) {}
  virtual ~State() = default;

  //-----------------------------------------------------------------------
  // Base class overrides
  //-----------------------------------------------------------------------

  // Return the string name of the State class
  virtual std::string name() const override { return statevec_t::name(); }

  // Apply a sequence of operations by looping over list
  // If the input is not in allowed_ops an exception will be raised.
  virtual void apply_ops(const std::vector<Operations::Op> &ops,
                         ExperimentData &data,
                         RngEngine &rng,
                         bool final_ops = false) override;

  // Initializes an n-qubit state to the all |0> state
  virtual void initialize_qreg(uint_t num_qubits) override;

  // Initializes to a specific n-qubit state
  virtual void initialize_qreg(uint_t num_qubits,
                               const statevec_t &state) override;

  // Returns the required memory for storing an n-qubit state in megabytes.
  // For this state the memory is independent of the number of ops
  // and is approximately 16 * 1 << num_qubits bytes
  virtual size_t
  required_memory_mb(uint_t num_qubits,
                     const std::vector<Operations::Op> &ops) const override;

  // Load the threshold for applying OpenMP parallelization
  // if the controller/engine allows threads for it
  virtual void set_config(const json_t &config) override;

  // Sample n-measurement outcomes without applying the measure operation
  // to the system state
  virtual std::vector<reg_t> sample_measure(const reg_t &qubits, uint_t shots,
                                            RngEngine &rng) override;

  //-----------------------------------------------------------------------
  // Additional methods
  //-----------------------------------------------------------------------

  // Initializes to a specific n-qubit state given as a complex std::vector
  virtual void initialize_qreg(uint_t num_qubits, const cvector_t &state);

  // Initialize OpenMP settings for the underlying QubitVector class
  void initialize_omp();

protected:
  //-----------------------------------------------------------------------
  // Apply instructions
  //-----------------------------------------------------------------------

  // Applies a sypported Gate operation to the state class.
  // If the input is not in allowed_gates an exeption will be raised.
  void apply_gate(const Operations::Op &op);

  // Measure qubits and return a list of outcomes [q0, q1, ...]
  // If a state subclass supports this function it then "measure"
  // should be contained in the set returned by the 'allowed_ops'
  // method.
  virtual void apply_measure(const reg_t &qubits, const reg_t &cmemory,
                             const reg_t &cregister, RngEngine &rng);

  // Reset the specified qubits to the |0> state by simulating
  // a measurement, applying a conditional x-gate if the outcome is 1, and
  // then discarding the outcome.
  void apply_reset(const reg_t &qubits, RngEngine &rng);

  // Initialize the specified qubits to a given state |psi>
  // by applying a reset to the these qubits and then
  // computing the tensor product with the new state |psi>
  // /psi> is given in params
  void apply_initialize(const reg_t &qubits, const cvector_t &params,
                        RngEngine &rng);

  // Apply a supported snapshot instruction
  // If the input is not in allowed_snapshots an exeption will be raised.
  virtual void apply_snapshot(const Operations::Op &op, ExperimentData &data, bool last_op = false);

  // Apply a matrix to given qubits (identity on all other qubits)
  void apply_matrix(const Operations::Op &op);

  // Apply a vectorized matrix to given qubits (identity on all other qubits)
  void apply_matrix(const reg_t &qubits, const cvector_t &vmat);

  // Apply a vector of control matrices to given qubits (identity on all other
  // qubits)
  void apply_multiplexer(const reg_t &control_qubits,
                         const reg_t &target_qubits,
                         const std::vector<cmatrix_t> &mmat);

  // Apply stacked (flat) version of multiplexer matrix to target qubits (using
  // control qubits to select matrix instance)
  void apply_multiplexer(const reg_t &control_qubits,
                         const reg_t &target_qubits, const cmatrix_t &mat);

  // Apply a Kraus error operation
  void apply_kraus(const reg_t &qubits, const std::vector<cmatrix_t> &krausops,
                   RngEngine &rng);

  //-----------------------------------------------------------------------
  // Measurement Helpers
  //-----------------------------------------------------------------------

  // Return vector of measure probabilities for specified qubits
  // If a state subclass supports this function it then "measure"
  // should be contained in the set returned by the 'allowed_ops'
  // method.
  // TODO: move to private (no longer part of base class)
  rvector_t measure_probs(const reg_t &qubits) const;

  // Sample the measurement outcome for qubits
  // return a pair (m, p) of the outcome m, and its corresponding
  // probability p.
  // Outcome is given as an int: Eg for two-qubits {q0, q1} we have
  // 0 -> |q1 = 0, q0 = 0> state
  // 1 -> |q1 = 0, q0 = 1> state
  // 2 -> |q1 = 1, q0 = 0> state
  // 3 -> |q1 = 1, q0 = 1> state
  std::pair<uint_t, double> sample_measure_with_prob(const reg_t &qubits,
                                                     RngEngine &rng);

  void measure_reset_update(const std::vector<uint_t> &qubits,
                            const uint_t final_state, const uint_t meas_state,
                            const double meas_prob);

  //-----------------------------------------------------------------------
  // Special snapshot types
  //
  // IMPORTANT: These methods are not marked const to allow modifying state
  // during snapshot, but after the snapshot is applied the simulator
  // should be left in the pre-snapshot state.
  //-----------------------------------------------------------------------

  // Snapshot current qubit probabilities for a measurement (average)
  void snapshot_probabilities(const Operations::Op &op, ExperimentData &data,
                              SnapshotDataType type);

  // Snapshot the expectation value of a Pauli operator
  void snapshot_pauli_expval(const Operations::Op &op, ExperimentData &data,
                             SnapshotDataType type);

  // Snapshot the expectation value of a matrix operator
  void snapshot_matrix_expval(const Operations::Op &op, ExperimentData &data,
                              SnapshotDataType type);

  // Snapshot reduced density matrix
  void snapshot_density_matrix(const Operations::Op &op, ExperimentData &data,
                               SnapshotDataType type);

  // Return the reduced density matrix for the simulator
  cmatrix_t density_matrix(const reg_t &qubits);

  // Helper function to convert a vector to a reduced density matrix
  template <class T> cmatrix_t vec2density(const reg_t &qubits, const T &vec);

  //-----------------------------------------------------------------------
  // Single-qubit gate helpers
  //-----------------------------------------------------------------------

  // Optimize phase gate with diagonal [1, phase]
  void apply_gate_phase(const uint_t qubit, const complex_t phase);

  //-----------------------------------------------------------------------
  // Multi-controlled u3
  //-----------------------------------------------------------------------

  // Apply N-qubit multi-controlled single qubit waltz gate specified by
  // parameters u3(theta, phi, lambda)
  // NOTE: if N=1 this is just a regular u3 gate.
  void apply_gate_mcu3(const reg_t &qubits, const double theta,
                       const double phi, const double lambda);

  //-----------------------------------------------------------------------
  // Config Settings
  //-----------------------------------------------------------------------

  // Apply the global phase
  void apply_global_phase();

  // OpenMP qubit threshold
  int omp_qubit_threshold_ = 14;

  // QubitVector sample measure index size
  int sample_measure_index_size_ = 10;

  // Threshold for chopping small values to zero in JSON
  double json_chop_threshold_ = 1e-10;

  // Table of allowed gate names to gate enum class members
  const static stringmap_t<Gates> gateset_;

  // Table of allowed snapshot types to enum class members
  const static stringmap_t<Snapshots> snapshotset_;
};

//=========================================================================
// Implementation: Allowed ops and gateset
//=========================================================================

template <class statevec_t>
const stringmap_t<Gates> State<statevec_t>::gateset_({
<<<<<<< HEAD
  // Single qubit gates
  {"id", Gates::id},     // Pauli-Identity gate
  {"x", Gates::mcx},     // Pauli-X gate
  {"y", Gates::mcy},     // Pauli-Y gate
  {"z", Gates::mcz},     // Pauli-Z gate
  {"s", Gates::s},       // Phase gate (aka sqrt(Z) gate)
  {"sdg", Gates::sdg},   // Conjugate-transpose of Phase gate
  {"h", Gates::h},       // Hadamard gate (X + Z / sqrt(2))
  {"t", Gates::t},       // T-gate (sqrt(S))
  {"tdg", Gates::tdg},   // Conjguate-transpose of T gate
  // Waltz Gates
  {"u1", Gates::mcu1},   // zero-X90 pulse waltz gate
  {"u2", Gates::mcu2},   // single-X90 pulse waltz gate
  {"u3", Gates::mcu3},   // two X90 pulse waltz gate
  // Two-qubit gates
  {"cx", Gates::mcx},        // Controlled-X gate (CNOT)
  {"cy", Gates::mcy},        // Controlled-Y gate
  {"cz", Gates::mcz},        // Controlled-Z gate
  {"cu1", Gates::mcu1},      // Controlled-u1 gate
  {"cu2", Gates::mcu2},      // Controlled-u2 gate
  {"cu3", Gates::mcu3},      // Controlled-u3 gate
  {"swap", Gates::mcswap},   // SWAP gate
  // 3-qubit gates
  {"ccx", Gates::mcx},       // Controlled-CX gate (Toffoli)
  {"cswap", Gates::mcswap},  // Controlled SWAP gate (Fredkin)
  // Multi-qubit controlled gates
  {"mcx", Gates::mcx},      // Multi-controlled-X gate
  {"mcy", Gates::mcy},      // Multi-controlled-Y gate
  {"mcz", Gates::mcz},      // Multi-controlled-Z gate
  {"mcu1", Gates::mcu1},    // Multi-controlled-u1
  {"mcu2", Gates::mcu2},    // Multi-controlled-u2
  {"mcu3", Gates::mcu3},    // Multi-controlled-u3
  {"mcswap", Gates::mcswap}, // Multi-controlled SWAP gate
  {"pauli", Gates::pauli} // Multi-qubit Pauli gates

=======
    // 1-qubit gates
    {"delay", Gates::id},// Delay gate
    {"id", Gates::id},   // Pauli-Identity gate
    {"x", Gates::mcx},   // Pauli-X gate
    {"y", Gates::mcy},   // Pauli-Y gate
    {"z", Gates::mcz},   // Pauli-Z gate
    {"s", Gates::s},     // Phase gate (aka sqrt(Z) gate)
    {"sdg", Gates::sdg}, // Conjugate-transpose of Phase gate
    {"h", Gates::h},     // Hadamard gate (X + Z / sqrt(2))
    {"t", Gates::t},     // T-gate (sqrt(S))
    {"tdg", Gates::tdg}, // Conjguate-transpose of T gate
    {"p", Gates::mcp},   // Parameterized phase gate 
    {"sx", Gates::mcsx}, // Sqrt(X) gate
    // 1-qubit rotation Gates
    {"r", Gates::mcr},   // R rotation gate
    {"rx", Gates::mcrx}, // Pauli-X rotation gate
    {"ry", Gates::mcry}, // Pauli-Y rotation gate
    {"rz", Gates::mcrz}, // Pauli-Z rotation gate
    // Waltz Gates
    {"p", Gates::mcp},   // Parameterized phase gate 
    {"u1", Gates::mcp},  // zero-X90 pulse waltz gate
    {"u2", Gates::mcu2}, // single-X90 pulse waltz gate
    {"u3", Gates::mcu3}, // two X90 pulse waltz gate
    // 2-qubit gates
    {"cx", Gates::mcx},      // Controlled-X gate (CNOT)
    {"cy", Gates::mcy},      // Controlled-Y gate
    {"cz", Gates::mcz},      // Controlled-Z gate
    {"cp", Gates::mcp},      // Controlled-Phase gate 
    {"cu1", Gates::mcp},    // Controlled-u1 gate
    {"cu2", Gates::mcu2},    // Controlled-u2 gate
    {"cu3", Gates::mcu3},    // Controlled-u3 gate
    {"cp", Gates::mcp},      // Controlled-Phase gate 
    {"swap", Gates::mcswap}, // SWAP gate
    {"rxx", Gates::rxx},     // Pauli-XX rotation gate
    {"ryy", Gates::ryy},     // Pauli-YY rotation gate
    {"rzz", Gates::rzz},     // Pauli-ZZ rotation gate
    {"rzx", Gates::rzx},     // Pauli-ZX rotation gate
    {"csx", Gates::mcsx},    // Controlled-Sqrt(X) gate
    // 3-qubit gates
    {"ccx", Gates::mcx},      // Controlled-CX gate (Toffoli)
    {"cswap", Gates::mcswap}, // Controlled SWAP gate (Fredkin)
    // Multi-qubit controlled gates
    {"mcx", Gates::mcx},      // Multi-controlled-X gate
    {"mcy", Gates::mcy},      // Multi-controlled-Y gate
    {"mcz", Gates::mcz},      // Multi-controlled-Z gate
    {"mcr", Gates::mcr},      // Multi-controlled R-rotation gate
    {"mcrx", Gates::mcrx},    // Multi-controlled X-rotation gate
    {"mcry", Gates::mcry},    // Multi-controlled Y-rotation gate
    {"mcrz", Gates::mcrz},    // Multi-controlled Z-rotation gate
    {"mcphase", Gates::mcp},  // Multi-controlled-Phase gate 
    {"mcu1", Gates::mcp},     // Multi-controlled-u1
    {"mcu2", Gates::mcu2},    // Multi-controlled-u2
    {"mcu3", Gates::mcu3},    // Multi-controlled-u3
    {"mcphase", Gates::mcp},  // Multi-controlled-Phase gate 
    {"mcswap", Gates::mcswap},// Multi-controlled SWAP gate
    {"mcsx", Gates::mcsx}     // Multi-controlled-Sqrt(X) gate
>>>>>>> c2b82111
});

template <class statevec_t>
const stringmap_t<Snapshots> State<statevec_t>::snapshotset_(
    {{"statevector", Snapshots::statevector},
     {"probabilities", Snapshots::probs},
     {"expectation_value_pauli", Snapshots::expval_pauli},
     {"expectation_value_matrix", Snapshots::expval_matrix},
     {"probabilities_with_variance", Snapshots::probs_var},
     {"density_matrix", Snapshots::densmat},
     {"density_matrix_with_variance", Snapshots::densmat_var},
     {"expectation_value_pauli_with_variance", Snapshots::expval_pauli_var},
     {"expectation_value_matrix_with_variance", Snapshots::expval_matrix_var},
     {"expectation_value_pauli_single_shot", Snapshots::expval_pauli_shot},
     {"expectation_value_matrix_single_shot", Snapshots::expval_matrix_shot},
     {"memory", Snapshots::cmemory},
     {"register", Snapshots::cregister}});

//=========================================================================
// Implementation: Base class method overrides
//=========================================================================

//-------------------------------------------------------------------------
// Initialization
//-------------------------------------------------------------------------

template <class statevec_t>
void State<statevec_t>::initialize_qreg(uint_t num_qubits) {
  initialize_omp();
  BaseState::qreg_.set_num_qubits(num_qubits);
  BaseState::qreg_.initialize();
  apply_global_phase();
}

template <class statevec_t>
void State<statevec_t>::initialize_qreg(uint_t num_qubits,
                                        const statevec_t &state) {
  // Check dimension of state
  if (state.num_qubits() != num_qubits) {
    throw std::invalid_argument("QubitVector::State::initialize: initial state "
                                "does not match qubit number");
  }
  initialize_omp();
  BaseState::qreg_.set_num_qubits(num_qubits);
  BaseState::qreg_.initialize_from_data(state.data(), 1ULL << num_qubits);
  apply_global_phase();
}

template <class statevec_t>
void State<statevec_t>::initialize_qreg(uint_t num_qubits,
                                        const cvector_t &state) {
  if (state.size() != 1ULL << num_qubits) {
    throw std::invalid_argument("QubitVector::State::initialize: initial state "
                                "does not match qubit number");
  }
  initialize_omp();
  BaseState::qreg_.set_num_qubits(num_qubits);
  BaseState::qreg_.initialize_from_vector(state);
  apply_global_phase();
}

template <class statevec_t> void State<statevec_t>::initialize_omp() {
  BaseState::qreg_.set_omp_threshold(omp_qubit_threshold_);
  if (BaseState::threads_ > 0)
    BaseState::qreg_.set_omp_threads(
        BaseState::threads_); // set allowed OMP threads in qubitvector
}

//-------------------------------------------------------------------------
// Utility
//-------------------------------------------------------------------------

template <class statevec_t>
void State<statevec_t>::apply_global_phase() {
  if (BaseState::has_global_phase_) {
    BaseState::qreg_.apply_diagonal_matrix({0}, {BaseState::global_phase_, BaseState::global_phase_});
  }
}

template <class statevec_t>
size_t State<statevec_t>::required_memory_mb(uint_t num_qubits,
                                             const std::vector<Operations::Op> &ops)
                                             const {
  (void)ops; // avoid unused variable compiler warning
  return BaseState::qreg_.required_memory_mb(num_qubits);
}

template <class statevec_t>
void State<statevec_t>::set_config(const json_t &config) {
  BaseState::set_config(config);

  // Set threshold for truncating snapshots
  JSON::get_value(json_chop_threshold_, "zero_threshold", config);
  BaseState::qreg_.set_json_chop_threshold(json_chop_threshold_);

  // Set OMP threshold for state update functions
  JSON::get_value(omp_qubit_threshold_, "statevector_parallel_threshold",
                  config);

  // Set the sample measure indexing size
  int index_size;
  if (JSON::get_value(index_size, "statevector_sample_measure_opt", config)) {
    BaseState::qreg_.set_sample_measure_index_size(index_size);
  };
}

//=========================================================================
// Implementation: apply operations
//=========================================================================

template <class statevec_t>
void State<statevec_t>::apply_ops(const std::vector<Operations::Op> &ops,
                                  ExperimentData &data,
                                  RngEngine &rng,
                                  bool final_ops) {

  // Simple loop over vector of input operations
  for (size_t i = 0; i < ops.size(); ++i) {
    const auto& op = ops[i];
    if(BaseState::creg_.check_conditional(op)) {
      switch (op.type) {
        case Operations::OpType::barrier:
          break;
        case Operations::OpType::reset:
          apply_reset(op.qubits, rng);
          break;
        case Operations::OpType::initialize:
          apply_initialize(op.qubits, op.params, rng);
          break;
        case Operations::OpType::measure:
          apply_measure(op.qubits, op.memory, op.registers, rng);
          break;
        case Operations::OpType::bfunc:
          BaseState::creg_.apply_bfunc(op);
          break;
        case Operations::OpType::roerror:
          BaseState::creg_.apply_roerror(op, rng);
          break;
        case Operations::OpType::gate:
          apply_gate(op);
          break;
        case Operations::OpType::snapshot:
          apply_snapshot(op, data, final_ops && ops.size() == i + 1);
          break;
        case Operations::OpType::matrix:
          apply_matrix(op);
          break;
        case Operations::OpType::diagonal_matrix:
          BaseState::qreg_.apply_diagonal_matrix(op.qubits, op.params);
          break;
        case Operations::OpType::multiplexer:
          apply_multiplexer(op.regs[0], op.regs[1],
                            op.mats); // control qubits ([0]) & target qubits([1])
          break;
        case Operations::OpType::kraus:
          apply_kraus(op.qubits, op.mats, rng);
          break;
        default:
          throw std::invalid_argument(
              "QubitVector::State::invalid instruction \'" + op.name + "\'.");
        }
    }
  }
}

//=========================================================================
// Implementation: Snapshots
//=========================================================================

template <class statevec_t>
void State<statevec_t>::apply_snapshot(const Operations::Op &op,
                                       ExperimentData &data,
                                       bool last_op) {

  // Look for snapshot type in snapshotset
  auto it = snapshotset_.find(op.name);
  if (it == snapshotset_.end())
    throw std::invalid_argument(
        "QubitVectorState::invalid snapshot instruction \'" + op.name + "\'.");
  switch (it->second) {
    case Snapshots::statevector:
      if (last_op) {
        data.add_pershot_snapshot("statevector", op.string_params[0], BaseState::qreg_.move_to_vector());
      } else {
        data.add_pershot_snapshot("statevector", op.string_params[0], BaseState::qreg_.copy_to_vector());
      }
      break;
    case Snapshots::cmemory:
      BaseState::snapshot_creg_memory(op, data);
      break;
    case Snapshots::cregister:
      BaseState::snapshot_creg_register(op, data);
      break;
    case Snapshots::probs: {
      // get probs as hexadecimal
      snapshot_probabilities(op, data, SnapshotDataType::average);
    } break;
    case Snapshots::densmat: {
      snapshot_density_matrix(op, data, SnapshotDataType::average);
    } break;
    case Snapshots::expval_pauli: {
      snapshot_pauli_expval(op, data, SnapshotDataType::average);
    } break;
    case Snapshots::expval_matrix: {
      snapshot_matrix_expval(op, data, SnapshotDataType::average);
    } break;
    case Snapshots::probs_var: {
      // get probs as hexadecimal
      snapshot_probabilities(op, data, SnapshotDataType::average_var);
    } break;
    case Snapshots::densmat_var: {
      snapshot_density_matrix(op, data, SnapshotDataType::average_var);
    } break;
    case Snapshots::expval_pauli_var: {
      snapshot_pauli_expval(op, data, SnapshotDataType::average_var);
    } break;
    case Snapshots::expval_matrix_var: {
      snapshot_matrix_expval(op, data, SnapshotDataType::average_var);
    } break;
    case Snapshots::expval_pauli_shot: {
      snapshot_pauli_expval(op, data, SnapshotDataType::pershot);
    } break;
    case Snapshots::expval_matrix_shot: {
      snapshot_matrix_expval(op, data, SnapshotDataType::pershot);
    } break;
    default:
      // We shouldn't get here unless there is a bug in the snapshotset
      throw std::invalid_argument(
          "QubitVector::State::invalid snapshot instruction \'" + op.name +
          "\'.");
  }
}

template <class statevec_t>
void State<statevec_t>::snapshot_probabilities(const Operations::Op &op,
                                               ExperimentData &data,
                                               SnapshotDataType type) {
  // get probs as hexadecimal
  auto probs =
      Utils::vec2ket(measure_probs(op.qubits), json_chop_threshold_, 16);
  bool variance = type == SnapshotDataType::average_var;
  data.add_average_snapshot("probabilities", op.string_params[0],
                            BaseState::creg_.memory_hex(), probs, variance);
}

template <class statevec_t>
void State<statevec_t>::snapshot_pauli_expval(const Operations::Op &op,
                                              ExperimentData &data,
                                              SnapshotDataType type) {
  // Check empty edge case
  if (op.params_expval_pauli.empty()) {
    throw std::invalid_argument(
        "Invalid expval snapshot (Pauli components are empty).");
  }

  // Accumulate expval components
  complex_t expval(0., 0.);
  for (const auto &param : op.params_expval_pauli) {
    const auto &coeff = param.first;
    const auto &pauli = param.second;
    expval += coeff * BaseState::qreg_.expval_pauli(op.qubits, pauli);
  }

  // Add to snapshot
  Utils::chop_inplace(expval, json_chop_threshold_);
  switch (type) {
  case SnapshotDataType::average:
    data.add_average_snapshot("expectation_value", op.string_params[0],
                              BaseState::creg_.memory_hex(), expval, false);
    break;
  case SnapshotDataType::average_var:
    data.add_average_snapshot("expectation_value", op.string_params[0],
                              BaseState::creg_.memory_hex(), expval, true);
    break;
  case SnapshotDataType::pershot:
    data.add_pershot_snapshot("expectation_values", op.string_params[0],
                              expval);
    break;
  }
}

template <class statevec_t>
void State<statevec_t>::snapshot_matrix_expval(const Operations::Op &op,
                                               ExperimentData &data,
                                               SnapshotDataType type) {
  // Check empty edge case
  if (op.params_expval_matrix.empty()) {
    throw std::invalid_argument(
        "Invalid matrix snapshot (components are empty).");
  }
  reg_t qubits = op.qubits;
  // Cache the current quantum state
  BaseState::qreg_.checkpoint();
  bool first = true; // flag for first pass so we don't unnecessarily revert
                     // from checkpoint

  // Compute expval components
  complex_t expval(0., 0.);
  for (const auto &param : op.params_expval_matrix) {
    complex_t coeff = param.first;
    // Revert the quantum state to cached checkpoint
    if (first)
      first = false;
    else
      BaseState::qreg_.revert(true);
    // Apply each matrix component
    for (const auto &pair : param.second) {
      reg_t sub_qubits;
      for (const auto &pos : pair.first) {
        sub_qubits.push_back(qubits[pos]);
      }
      const cmatrix_t &mat = pair.second;
      cvector_t vmat =
          (mat.GetColumns() == 1)
              ? Utils::vectorize_matrix(Utils::projector(
                    Utils::vectorize_matrix(mat))) // projector case
              : Utils::vectorize_matrix(mat); // diagonal or square matrix case
      if (vmat.size() == 1ULL << qubits.size()) {
        BaseState::qreg_.apply_diagonal_matrix(sub_qubits, vmat);
      } else {
        BaseState::qreg_.apply_matrix(sub_qubits, vmat);
      }
    }
    expval += coeff * BaseState::qreg_.inner_product();
  }
  // add to snapshot
  Utils::chop_inplace(expval, json_chop_threshold_);
  switch (type) {
  case SnapshotDataType::average:
    data.add_average_snapshot("expectation_value", op.string_params[0],
                              BaseState::creg_.memory_hex(), expval, false);
    break;
  case SnapshotDataType::average_var:
    data.add_average_snapshot("expectation_value", op.string_params[0],
                              BaseState::creg_.memory_hex(), expval, true);
    break;
  case SnapshotDataType::pershot:
    data.add_pershot_snapshot("expectation_values", op.string_params[0],
                              expval);
    break;
  }
  // Revert to original state
  BaseState::qreg_.revert(false);
}

template <class statevec_t>
void State<statevec_t>::snapshot_density_matrix(const Operations::Op &op,
                                                ExperimentData &data,
                                                SnapshotDataType type) {
  cmatrix_t reduced_state;

  // Check if tracing over all qubits
  if (op.qubits.empty()) {
    reduced_state = cmatrix_t(1, 1);
    reduced_state[0] = BaseState::qreg_.norm();
  } else {
    reduced_state = density_matrix(op.qubits);
  }

  // Add density matrix to result data
  switch (type) {
  case SnapshotDataType::average:
    data.add_average_snapshot("density_matrix", op.string_params[0],
                              BaseState::creg_.memory_hex(),
                              std::move(reduced_state), false);
    break;
  case SnapshotDataType::average_var:
    data.add_average_snapshot("density_matrix", op.string_params[0],
                              BaseState::creg_.memory_hex(),
                              std::move(reduced_state), true);
    break;
  case SnapshotDataType::pershot:
    data.add_pershot_snapshot("density_matrix", op.string_params[0],
                              std::move(reduced_state));
    break;
  }
}

template <class statevec_t>
cmatrix_t State<statevec_t>::density_matrix(const reg_t &qubits) {
  return vec2density(qubits, BaseState::qreg_.data());
}

#ifdef AER_THRUST_SUPPORTED
template <>
cmatrix_t State<QV::QubitVectorThrust<float>>::density_matrix(const reg_t &qubits) {
  return vec2density(qubits, BaseState::qreg_.copy_to_vector());
}

template <>
cmatrix_t State<QV::QubitVectorThrust<double>>::density_matrix(const reg_t &qubits) {
  return vec2density(qubits, BaseState::qreg_.copy_to_vector());
}
#endif

template <class statevec_t>
template <class T>
cmatrix_t State<statevec_t>::vec2density(const reg_t &qubits, const T &vec) {
  const size_t N = qubits.size();
  const size_t DIM = 1ULL << N;
  auto qubits_sorted = qubits;
  std::sort(qubits_sorted.begin(), qubits_sorted.end());

  // Return full density matrix
  cmatrix_t densmat(DIM, DIM);
  if ((N == BaseState::qreg_.num_qubits()) && (qubits == qubits_sorted)) {
    const int_t mask = QV::MASKS[N];
#pragma omp parallel for if (2 * N > omp_qubit_threshold_ &&                   \
                             BaseState::threads_ > 1)                          \
    num_threads(BaseState::threads_)
    for (int_t rowcol = 0; rowcol < int_t(DIM * DIM); ++rowcol) {
      const int_t row = rowcol >> N;
      const int_t col = rowcol & mask;
      densmat(row, col) = complex_t(vec[row]) * complex_t(std::conj(vec[col]));
    }
  } else {
    const size_t END = 1ULL << (BaseState::qreg_.num_qubits() - N);
    // Initialize matrix values with first block
    {
      const auto inds = QV::indexes(qubits, qubits_sorted, 0);
      for (size_t row = 0; row < DIM; ++row)
        for (size_t col = 0; col < DIM; ++col) {
          densmat(row, col) =
              complex_t(vec[inds[row]]) * complex_t(std::conj(vec[inds[col]]));
        }
    }
    // Accumulate remaining blocks
    for (size_t k = 1; k < END; k++) {
      // store entries touched by U
      const auto inds = QV::indexes(qubits, qubits_sorted, k);
      for (size_t row = 0; row < DIM; ++row)
        for (size_t col = 0; col < DIM; ++col) {
          densmat(row, col) +=
              complex_t(vec[inds[row]]) * complex_t(std::conj(vec[inds[col]]));
        }
    }
  }
  return densmat;
}

//=========================================================================
// Implementation: Matrix multiplication
//=========================================================================

template <class statevec_t>
void State<statevec_t>::apply_gate(const Operations::Op &op) {
  // Look for gate name in gateset
  auto it = gateset_.find(op.name);
  if (it == gateset_.end())
    throw std::invalid_argument(
        "QubitVectorState::invalid gate instruction \'" + op.name + "\'.");
  switch (it->second) {
    case Gates::mcx:
      // Includes X, CX, CCX, etc
      BaseState::qreg_.apply_mcx(op.qubits);
      break;
    case Gates::mcy:
      // Includes Y, CY, CCY, etc
      BaseState::qreg_.apply_mcy(op.qubits);
      break;
    case Gates::mcz:
      // Includes Z, CZ, CCZ, etc
      BaseState::qreg_.apply_mcphase(op.qubits, -1);
      break;
    case Gates::mcr:
      BaseState::qreg_.apply_mcu(op.qubits, Linalg::VMatrix::r(op.params[0], op.params[1]));
      break;
    case Gates::mcrx:
      BaseState::qreg_.apply_mcu(op.qubits, Linalg::VMatrix::rx(op.params[0]));
      break;
    case Gates::mcry:
      BaseState::qreg_.apply_mcu(op.qubits, Linalg::VMatrix::ry(op.params[0]));
      break;
    case Gates::mcrz:
      BaseState::qreg_.apply_mcu(op.qubits, Linalg::VMatrix::rz(op.params[0]));
      break;
    case Gates::rxx:
      BaseState::qreg_.apply_matrix(op.qubits, Linalg::VMatrix::rxx(op.params[0]));
      break;
    case Gates::ryy:
      BaseState::qreg_.apply_matrix(op.qubits, Linalg::VMatrix::ryy(op.params[0]));
      break;
    case Gates::rzz:
      BaseState::qreg_.apply_diagonal_matrix(op.qubits, Linalg::VMatrix::rzz_diag(op.params[0]));
      break;
    case Gates::rzx:
      BaseState::qreg_.apply_matrix(op.qubits, Linalg::VMatrix::rzx(op.params[0]));
      break;
    case Gates::id:
      break;
    case Gates::h:
      apply_gate_mcu3(op.qubits, M_PI / 2., 0., M_PI);
      break;
    case Gates::s:
      apply_gate_phase(op.qubits[0], complex_t(0., 1.));
      break;
    case Gates::sdg:
      apply_gate_phase(op.qubits[0], complex_t(0., -1.));
      break;
    case Gates::t: {
      const double isqrt2{1. / std::sqrt(2)};
      apply_gate_phase(op.qubits[0], complex_t(isqrt2, isqrt2));
    } break;
    case Gates::tdg: {
      const double isqrt2{1. / std::sqrt(2)};
      apply_gate_phase(op.qubits[0], complex_t(isqrt2, -isqrt2));
    } break;
    case Gates::mcswap:
      // Includes SWAP, CSWAP, etc
      BaseState::qreg_.apply_mcswap(op.qubits);
      break;
    case Gates::mcu3:
      // Includes u3, cu3, etc
      apply_gate_mcu3(op.qubits, std::real(op.params[0]), std::real(op.params[1]),
                      std::real(op.params[2]));
      break;
    case Gates::mcu2:
      // Includes u2, cu2, etc
      apply_gate_mcu3(op.qubits, M_PI / 2., std::real(op.params[0]),
                      std::real(op.params[1]));
      break;
    case Gates::mcp:
      // Includes u1, cu1, p, cp, mcp etc
      BaseState::qreg_.apply_mcphase(op.qubits,
                                     std::exp(complex_t(0, 1) * op.params[0]));
      break;
    case Gates::mcsx:
      // Includes sx, csx, mcsx etc
      BaseState::qreg_.apply_mcu(op.qubits, Linalg::VMatrix::SX);
      break;
    case Gates::pauli:
        BaseState::qreg_.apply_multipauli(op.qubits, op.string_params[0]);
        break;
    default:
      // We shouldn't reach here unless there is a bug in gateset
      throw std::invalid_argument(
          "QubitVector::State::invalid gate instruction \'" + op.name + "\'.");
  }
}

template <class statevec_t>
void State<statevec_t>::apply_multiplexer(const reg_t &control_qubits,
                                          const reg_t &target_qubits,
                                          const cmatrix_t &mat) {
  if (control_qubits.empty() == false && target_qubits.empty() == false &&
      mat.size() > 0) {
    cvector_t vmat = Utils::vectorize_matrix(mat);
    BaseState::qreg_.apply_multiplexer(control_qubits, target_qubits, vmat);
  }
}

template <class statevec_t>
void State<statevec_t>::apply_matrix(const Operations::Op &op) {
  if (op.qubits.empty() == false && op.mats[0].size() > 0) {
    if (Utils::is_diagonal(op.mats[0], .0)) {
      BaseState::qreg_.apply_diagonal_matrix(
          op.qubits, Utils::matrix_diagonal(op.mats[0]));
    } else {
      BaseState::qreg_.apply_matrix(op.qubits,
                                    Utils::vectorize_matrix(op.mats[0]));
    }
  }
}

template <class statevec_t>
void State<statevec_t>::apply_matrix(const reg_t &qubits,
                                     const cvector_t &vmat) {
  // Check if diagonal matrix
  if (vmat.size() == 1ULL << qubits.size()) {
    BaseState::qreg_.apply_diagonal_matrix(qubits, vmat);
  } else {
    BaseState::qreg_.apply_matrix(qubits, vmat);
  }
}

template <class statevec_t>
void State<statevec_t>::apply_gate_mcu3(const reg_t &qubits, double theta,
                                        double phi, double lambda) {
  BaseState::qreg_.apply_mcu(qubits, Linalg::VMatrix::u3(theta, phi, lambda));
}

template <class statevec_t>
void State<statevec_t>::apply_gate_phase(uint_t qubit, complex_t phase) {
  cvector_t diag = {{1., phase}};
  apply_matrix(reg_t({qubit}), diag);
}

//=========================================================================
// Implementation: Reset, Initialize and Measurement Sampling
//=========================================================================

template <class statevec_t>
void State<statevec_t>::apply_measure(const reg_t &qubits, const reg_t &cmemory,
                                      const reg_t &cregister, RngEngine &rng) {
  // Actual measurement outcome
  const auto meas = sample_measure_with_prob(qubits, rng);
  // Implement measurement update
  measure_reset_update(qubits, meas.first, meas.first, meas.second);
  const reg_t outcome = Utils::int2reg(meas.first, 2, qubits.size());
  BaseState::creg_.store_measure(outcome, cmemory, cregister);
}

template <class statevec_t>
rvector_t State<statevec_t>::measure_probs(const reg_t &qubits) const {
  return BaseState::qreg_.probabilities(qubits);
}

template <class statevec_t>
std::vector<reg_t> State<statevec_t>::sample_measure(const reg_t &qubits,
                                                     uint_t shots,
                                                     RngEngine &rng) {
  // Generate flat register for storing
  std::vector<double> rnds;
  rnds.reserve(shots);
  for (uint_t i = 0; i < shots; ++i)
    rnds.push_back(rng.rand(0, 1));

  auto allbit_samples = BaseState::qreg_.sample_measure(rnds);

  // Convert to reg_t format
  std::vector<reg_t> all_samples;
  all_samples.reserve(shots);
  for (int_t val : allbit_samples) {
    reg_t allbit_sample = Utils::int2reg(val, 2, BaseState::qreg_.num_qubits());
    reg_t sample;
    sample.reserve(qubits.size());
    for (uint_t qubit : qubits) {
      sample.push_back(allbit_sample[qubit]);
    }
    all_samples.push_back(sample);
  }
  return all_samples;
}

template <class statevec_t>
void State<statevec_t>::apply_reset(const reg_t &qubits, RngEngine &rng) {
  // Simulate unobserved measurement
  const auto meas = sample_measure_with_prob(qubits, rng);
  // Apply update to reset state
  measure_reset_update(qubits, 0, meas.first, meas.second);
}

template <class statevec_t>
std::pair<uint_t, double>
State<statevec_t>::sample_measure_with_prob(const reg_t &qubits,
                                            RngEngine &rng) {
  rvector_t probs = measure_probs(qubits);
  // Randomly pick outcome and return pair
  uint_t outcome = rng.rand_int(probs);
  return std::make_pair(outcome, probs[outcome]);
}

template <class statevec_t>
void State<statevec_t>::measure_reset_update(const std::vector<uint_t> &qubits,
                                             const uint_t final_state,
                                             const uint_t meas_state,
                                             const double meas_prob) {
  // Update a state vector based on an outcome pair [m, p] from
  // sample_measure_with_prob function, and a desired post-measurement
  // final_state

  // Single-qubit case
  if (qubits.size() == 1) {
    // Diagonal matrix for projecting and renormalizing to measurement outcome
    cvector_t mdiag(2, 0.);
    mdiag[meas_state] = 1. / std::sqrt(meas_prob);
    apply_matrix(qubits, mdiag);

    // If it doesn't agree with the reset state update
    if (final_state != meas_state) {
      BaseState::qreg_.apply_mcx(qubits);
    }
  }
  // Multi qubit case
  else {
    // Diagonal matrix for projecting and renormalizing to measurement outcome
    const size_t dim = 1ULL << qubits.size();
    cvector_t mdiag(dim, 0.);
    mdiag[meas_state] = 1. / std::sqrt(meas_prob);
    apply_matrix(qubits, mdiag);

    // If it doesn't agree with the reset state update
    // This function could be optimized as a permutation update
    if (final_state != meas_state) {
      // build vectorized permutation matrix
      cvector_t perm(dim * dim, 0.);
      perm[final_state * dim + meas_state] = 1.;
      perm[meas_state * dim + final_state] = 1.;
      for (size_t j = 0; j < dim; j++) {
        if (j != final_state && j != meas_state)
          perm[j * dim + j] = 1.;
      }
      // apply permutation to swap state
      apply_matrix(qubits, perm);
    }
  }
}

template <class statevec_t>
void State<statevec_t>::apply_initialize(const reg_t &qubits,
                                         const cvector_t &params,
                                         RngEngine &rng) {

  if (qubits.size() == BaseState::qreg_.num_qubits()) {
    // If qubits is all ordered qubits in the statevector
    // we can just initialize the whole state directly
    auto sorted_qubits = qubits;
    std::sort(sorted_qubits.begin(), sorted_qubits.end());
    if (qubits == sorted_qubits) {
      initialize_qreg(qubits.size(), params);
      return;
    }
  }
  // Apply reset to qubits
  apply_reset(qubits, rng);
  // Apply initialize_component
  BaseState::qreg_.initialize_component(qubits, params);
}

//=========================================================================
// Implementation: Multiplexer Circuit
//=========================================================================

template <class statevec_t>
void State<statevec_t>::apply_multiplexer(const reg_t &control_qubits,
                                          const reg_t &target_qubits,
                                          const std::vector<cmatrix_t> &mmat) {
  // (1) Pack vector of matrices into single (stacked) matrix ... note: matrix
  // dims: rows = DIM[qubit.size()] columns = DIM[|target bits|]
  cmatrix_t multiplexer_matrix = Utils::stacked_matrix(mmat);

  // (2) Treat as single, large(r), chained/batched matrix operator
  apply_multiplexer(control_qubits, target_qubits, multiplexer_matrix);
}

//=========================================================================
// Implementation: Kraus Noise
//=========================================================================
template <class statevec_t>
void State<statevec_t>::apply_kraus(const reg_t &qubits,
                                    const std::vector<cmatrix_t> &kmats,
                                    RngEngine &rng) {

  // Check edge case for empty Kraus set (this shouldn't happen)
  if (kmats.empty())
    return; // end function early

  // Choose a real in [0, 1) to choose the applied kraus operator once
  // the accumulated probability is greater than r.
  // We know that the Kraus noise must be normalized
  // So we only compute probabilities for the first N-1 kraus operators
  // and infer the probability of the last one from 1 - sum of the previous

  double r = rng.rand(0., 1.);
  double accum = 0.;
  bool complete = false;

  // Loop through N-1 kraus operators
  for (size_t j = 0; j < kmats.size() - 1; j++) {

    // Calculate probability
    cvector_t vmat = Utils::vectorize_matrix(kmats[j]);
    double p = BaseState::qreg_.norm(qubits, vmat);
    accum += p;

    // check if we need to apply this operator
    if (accum > r) {
      // rescale vmat so projection is normalized
      Utils::scalar_multiply_inplace(vmat, 1 / std::sqrt(p));
      // apply Kraus projection operator
      apply_matrix(qubits, vmat);
      complete = true;
      break;
    }
  }

  // check if we haven't applied a kraus operator yet
  if (complete == false) {
    // Compute probability from accumulated
    complex_t renorm = 1 / std::sqrt(1. - accum);
    apply_matrix(qubits, Utils::vectorize_matrix(renorm * kmats.back()));
  }
}

//-------------------------------------------------------------------------
} // namespace Statevector
//-------------------------------------------------------------------------
} // end namespace AER
//-------------------------------------------------------------------------
#endif<|MERGE_RESOLUTION|>--- conflicted
+++ resolved
@@ -32,7 +32,6 @@
 
 // OpSet of supported instructions
 const Operations::OpSet StateOpSet(
-<<<<<<< HEAD
   // Op types
   {Operations::OpType::gate, Operations::OpType::measure,
     Operations::OpType::reset, Operations::OpType::initialize,
@@ -41,11 +40,13 @@
     Operations::OpType::matrix, Operations::OpType::diagonal_matrix,
     Operations::OpType::multiplexer, Operations::OpType::kraus},
   // Gates
-  {"u1",  "u2",  "u3",   "cx",   "cz",   "cy",   "cu1",
-    "cu2", "cu3", "swap", "id",   "x",    "y",    "z",
-    "h",   "s",   "sdg", "pauli", "t",    "tdg",
-    "ccx",  "cswap", "mcx", "mcy", "mcz",
-    "mcu1", "mcu2", "mcu3", "mcswap"},
+    {"u1",   "u2",   "u3",   "cx",   "cz",   "cy",     "cp",      "cu1",
+     "cu2",  "cu3",  "swap", "id",   "p",    "x",      "y",       "z",
+     "h",    "s",    "sdg",  "t",    "tdg",  "r",      "rx",      "ry",
+     "rz",   "rxx",  "ryy",  "rzz",  "rzx",  "ccx",    "cswap",   "mcx",
+     "mcy",  "mcz",  "mcu1", "mcu2", "mcu3", "mcswap", "mcphase", "mcr",
+     "mcrx", "mcry", "mcry", "sx",   "csx",  "mcsx", "delay"},
+
   // Snapshots
   {"statevector", "memory", "register", "probabilities",
     "probabilities_with_variance", "expectation_value_pauli",
@@ -58,39 +59,10 @@
 
 // Allowed gates enum class
 enum class Gates {
-  id, h, s, sdg, t, tdg, // single qubit
-  // multi-qubit controlled (including single-qubit non-controlled)
-  mcx, mcy, mcz, mcu1, mcu2, mcu3, mcswap, pauli
-=======
-    // Op types
-    {Operations::OpType::gate, Operations::OpType::measure,
-     Operations::OpType::reset, Operations::OpType::initialize,
-     Operations::OpType::snapshot, Operations::OpType::barrier,
-     Operations::OpType::bfunc, Operations::OpType::roerror,
-     Operations::OpType::matrix, Operations::OpType::diagonal_matrix,
-     Operations::OpType::multiplexer, Operations::OpType::kraus},
-    // Gates
-    {"u1",   "u2",   "u3",   "cx",   "cz",   "cy",     "cp",      "cu1",
-     "cu2",  "cu3",  "swap", "id",   "p",    "x",      "y",       "z",
-     "h",    "s",    "sdg",  "t",    "tdg",  "r",      "rx",      "ry",
-     "rz",   "rxx",  "ryy",  "rzz",  "rzx",  "ccx",    "cswap",   "mcx",
-     "mcy",  "mcz",  "mcu1", "mcu2", "mcu3", "mcswap", "mcphase", "mcr",
-     "mcrx", "mcry", "mcry", "sx",   "csx",  "mcsx", "delay"},
-    // Snapshots
-    {"statevector", "memory", "register", "probabilities",
-     "probabilities_with_variance", "expectation_value_pauli", "density_matrix",
-     "density_matrix_with_variance", "expectation_value_pauli_with_variance",
-     "expectation_value_matrix_single_shot", "expectation_value_matrix",
-     "expectation_value_matrix_with_variance",
-     "expectation_value_pauli_single_shot"});
-
-// Allowed gates enum class
-enum class Gates {
   id, h, s, sdg, t, tdg,
   rxx, ryy, rzz, rzx,
   mcx, mcy, mcz, mcr, mcrx, mcry,
-  mcrz, mcp, mcu2, mcu3, mcswap, mcsx
->>>>>>> c2b82111
+  mcrz, mcp, mcu2, mcu3, mcswap, mcsx, pauli
 };
 
 // Allowed snapshots enum class
@@ -327,43 +299,6 @@
 
 template <class statevec_t>
 const stringmap_t<Gates> State<statevec_t>::gateset_({
-<<<<<<< HEAD
-  // Single qubit gates
-  {"id", Gates::id},     // Pauli-Identity gate
-  {"x", Gates::mcx},     // Pauli-X gate
-  {"y", Gates::mcy},     // Pauli-Y gate
-  {"z", Gates::mcz},     // Pauli-Z gate
-  {"s", Gates::s},       // Phase gate (aka sqrt(Z) gate)
-  {"sdg", Gates::sdg},   // Conjugate-transpose of Phase gate
-  {"h", Gates::h},       // Hadamard gate (X + Z / sqrt(2))
-  {"t", Gates::t},       // T-gate (sqrt(S))
-  {"tdg", Gates::tdg},   // Conjguate-transpose of T gate
-  // Waltz Gates
-  {"u1", Gates::mcu1},   // zero-X90 pulse waltz gate
-  {"u2", Gates::mcu2},   // single-X90 pulse waltz gate
-  {"u3", Gates::mcu3},   // two X90 pulse waltz gate
-  // Two-qubit gates
-  {"cx", Gates::mcx},        // Controlled-X gate (CNOT)
-  {"cy", Gates::mcy},        // Controlled-Y gate
-  {"cz", Gates::mcz},        // Controlled-Z gate
-  {"cu1", Gates::mcu1},      // Controlled-u1 gate
-  {"cu2", Gates::mcu2},      // Controlled-u2 gate
-  {"cu3", Gates::mcu3},      // Controlled-u3 gate
-  {"swap", Gates::mcswap},   // SWAP gate
-  // 3-qubit gates
-  {"ccx", Gates::mcx},       // Controlled-CX gate (Toffoli)
-  {"cswap", Gates::mcswap},  // Controlled SWAP gate (Fredkin)
-  // Multi-qubit controlled gates
-  {"mcx", Gates::mcx},      // Multi-controlled-X gate
-  {"mcy", Gates::mcy},      // Multi-controlled-Y gate
-  {"mcz", Gates::mcz},      // Multi-controlled-Z gate
-  {"mcu1", Gates::mcu1},    // Multi-controlled-u1
-  {"mcu2", Gates::mcu2},    // Multi-controlled-u2
-  {"mcu3", Gates::mcu3},    // Multi-controlled-u3
-  {"mcswap", Gates::mcswap}, // Multi-controlled SWAP gate
-  {"pauli", Gates::pauli} // Multi-qubit Pauli gates
-
-=======
     // 1-qubit gates
     {"delay", Gates::id},// Delay gate
     {"id", Gates::id},   // Pauli-Identity gate
@@ -419,8 +354,8 @@
     {"mcu3", Gates::mcu3},    // Multi-controlled-u3
     {"mcphase", Gates::mcp},  // Multi-controlled-Phase gate 
     {"mcswap", Gates::mcswap},// Multi-controlled SWAP gate
-    {"mcsx", Gates::mcsx}     // Multi-controlled-Sqrt(X) gate
->>>>>>> c2b82111
+    {"mcsx", Gates::mcsx},     // Multi-controlled-Sqrt(X) gate
+    {"pauli", Gates::pauli} // Multi-qubit Pauli gates
 });
 
 template <class statevec_t>
