--- conflicted
+++ resolved
@@ -50,17 +50,6 @@
      OpType::save_statevec,   OpType::save_statevec_dict, OpType::save_densmat,
      OpType::jump,            OpType::mark,               OpType::store},
     // Gates
-<<<<<<< HEAD
-    {"u1",   "u2",     "u3",    "u",      "U",     "CX",    "cx",       "cz",
-     "cy",   "cp",     "cu1",   "cu2",    "cu3",   "swap",  "id",       "p",
-     "x",    "y",      "z",     "h",      "s",     "sdg",   "t",        "tdg",
-     "r",    "rx",     "ry",    "rz",     "rxx",   "ryy",   "rzz",      "rzx",
-     "ccx",  "ccz",    "cswap", "mcx",    "mcy",   "mcz",   "mcu1",     "mcu2",
-     "mcu3", "mcswap", "mcr",   "mcrx",   "mcry",  "mcrz",  "sx",       "sxdg",
-     "csx",  "mcsx",   "csxdg", "mcsxdg", "delay", "pauli", "mcx_gray", "cu",
-     "mcu",  "mcp",    "ecr",   "mcphase"});
-// clang-format on
-=======
     {
         "u1",   "u2",    "u3",     "u",       "U",     "CX",       "cx",
         "cz",   "cy",    "cp",     "cu1",     "cu2",   "cu3",      "swap",
@@ -72,7 +61,7 @@
         "mcsx", "csxdg", "mcsxdg", "delay",   "pauli", "mcx_gray", "cu",
         "mcu",  "mcp",   "ecr",    "mcphase", "crx",   "cry",      "crz",
     });
->>>>>>> 9bfd1105
+// clang-format on
 
 // Allowed gates enum class
 enum class Gates {
