/**
 * This code is part of Qiskit.
 *
 * (C) Copyright IBM 2018, 2019.
 *
 * This code is licensed under the Apache License, Version 2.0. You may
 * obtain a copy of this license in the LICENSE.txt file in the root directory
 * of this source tree or at http://www.apache.org/licenses/LICENSE-2.0.
 *
 * Any modifications or derivative works of this code must retain this
 * copyright notice, and modified files need to carry a notice indicating
 * that they have been altered from the originals.
 */

#ifndef _statevector_state_hpp
#define _statevector_state_hpp

#include <algorithm>
#define _USE_MATH_DEFINES
#include <math.h>

#include "framework/utils.hpp"
#include "framework/json.hpp"
#include "base/state.hpp"
#include "qubitvector.hpp"


// TODO: remove the following debug pring before final push
#define PRINT_TRACE  std::cout << __FILE__ << ":" << __FUNCTION__ << "." << __LINE__ << std::endl;

namespace AER {
namespace Statevector {

// Allowed gates enum class
enum class Gates {
  id, h, s, sdg, t, tdg, // single qubit
  // multi-qubit controlled (including single-qubit non-controlled)
  mcx, mcy, mcz, mcu1, mcu2, mcu3, mcswap
};

// Allowed snapshots enum class
enum class Snapshots {
  statevector, cmemory, cregister,
  probs, probs_var,
  expval_pauli, expval_pauli_var, expval_pauli_shot,
  expval_matrix, expval_matrix_var, expval_matrix_shot
};

// Enum class for different types of expectation values
enum class SnapshotDataType {average, average_var, pershot};

//=========================================================================
// QubitVector State subclass
//=========================================================================

template <class statevec_t = QV::QubitVector<double>>
class State : public Base::State<statevec_t> {
public:
  using BaseState = Base::State<statevec_t>;

  State() = default;
  virtual ~State() = default;

  //-----------------------------------------------------------------------
  // Base class overrides
  //-----------------------------------------------------------------------

  // Return the string name of the State class
  virtual std::string name() const override {return "statevector";}

  // Return the set of qobj instruction types supported by the State
  virtual Operations::OpSet::optypeset_t allowed_ops() const override {
    return Operations::OpSet::optypeset_t({
      Operations::OpType::gate,
      Operations::OpType::measure,
      Operations::OpType::reset,
      Operations::OpType::initialize,
      Operations::OpType::snapshot,
      Operations::OpType::barrier,
      Operations::OpType::bfunc,
      Operations::OpType::roerror,
      Operations::OpType::matrix,
      Operations::OpType::multiplexer,
      Operations::OpType::kraus
    });
  }

  // Return the set of qobj gate instruction names supported by the State
  virtual stringset_t allowed_gates() const override {
<<<<<<< HEAD
	  PRINT_TRACE
    return {"u1", "u2", "u3", "cx", "cz", "cy", "cu1", "swap",
            "id", "x", "y", "z", "h", "s", "sdg", "t", "tdg", "ccx",
            "mcx", "mcz", "mcy", "mcz", "mcu1", "mcu2", "mcu3", "mcswap"};
=======
    return {"u1", "u2", "u3", "cx", "cz", "cy", "cu1", "cu2", "cu3", "swap", 
            "id", "x", "y", "z", "h", "s", "sdg", "t", "tdg", "ccx", "cswap",
            "mcx", "mcy", "mcz", "mcu1", "mcu2", "mcu3", "mcswap"};
>>>>>>> a711a3f3
  }

  // Return the set of qobj snapshot types supported by the State
  virtual stringset_t allowed_snapshots() const override {
	  PRINT_TRACE
    return {"statevector", "memory", "register",
            "probabilities", "probabilities_with_variance",
            "expectation_value_pauli",
            "expectation_value_pauli_with_variance",
            "expectation_value_matrix_single_shot",
            "expectation_value_matrix",
            "expectation_value_matrix_with_variance",
            "expectation_value_pauli_single_shot"
            };
  }

  // Apply a sequence of operations by looping over list
  // If the input is not in allowed_ops an exeption will be raised.
  virtual void apply_ops(const std::vector<Operations::Op> &ops,
                         ExperimentData &data,
                         RngEngine &rng) override;

  // Initializes an n-qubit state to the all |0> state
  virtual void initialize_qreg(uint_t num_qubits) override;

  // Initializes to a specific n-qubit state
  virtual void initialize_qreg(uint_t num_qubits,
                               const statevec_t &state) override;

  // Returns the required memory for storing an n-qubit state in megabytes.
  // For this state the memory is indepdentent of the number of ops
  // and is approximately 16 * 1 << num_qubits bytes
  virtual size_t required_memory_mb(uint_t num_qubits,
                                    const std::vector<Operations::Op> &ops)
                                    const override;

  // Load the threshold for applying OpenMP parallelization
  // if the controller/engine allows threads for it
  virtual void set_config(const json_t &config) override;

  // Sample n-measurement outcomes without applying the measure operation
  // to the system state
  virtual std::vector<reg_t> sample_measure(const reg_t& qubits,
                                            uint_t shots,
                                            RngEngine &rng) override;

  //-----------------------------------------------------------------------
  // Additional methods
  //-----------------------------------------------------------------------

  // Initializes to a specific n-qubit state given as a complex std::vector
  virtual void initialize_qreg(uint_t num_qubits, const cvector_t &state);

  // Initialize OpenMP settings for the underlying QubitVector class
  void initialize_omp();

protected:

  //-----------------------------------------------------------------------
  // Apply instructions
  //-----------------------------------------------------------------------

  // Applies a supported Gate operation to the state class.
  // If the input is not in allowed_gates an exeption will be raised.
  void apply_gate(const Operations::Op &op);

  // Measure qubits and return a list of outcomes [q0, q1, ...]
  // If a state subclass supports this function it then "measure"
  // should be contained in the set returned by the 'allowed_ops'
  // method.
  virtual void apply_measure(const reg_t &qubits,
                             const reg_t &cmemory,
                             const reg_t &cregister,
                             RngEngine &rng);

  // Reset the specified qubits to the |0> state by simulating
  // a measurement, applying a conditional x-gate if the outcome is 1, and
  // then discarding the outcome.
  void apply_reset(const reg_t &qubits, RngEngine &rng);

  // Initialize the specified qubits to a given state |psi>
  // by applying a reset to the these qubits and then
  // computing the tensor product with the new state |psi>
  // /psi> is given in params
  void apply_initialize(const reg_t &qubits, const cvector_t &params, RngEngine &rng);

  // Apply a supported snapshot instruction
  // If the input is not in allowed_snapshots an exeption will be raised.
  virtual void apply_snapshot(const Operations::Op &op, ExperimentData &data);

  // Apply a matrix to given qubits (identity on all other qubits)
  void apply_matrix(const Operations::Op &op);

  // Apply a vectorized matrix to given qubits (identity on all other qubits)
  void apply_matrix(const reg_t &qubits, const cvector_t & vmat); 

  // Apply a vector of control matrices to given qubits (identity on all other qubits)
  void apply_multiplexer(const reg_t &control_qubits, const reg_t &target_qubits, const std::vector<cmatrix_t> &mmat);

  // Apply stacked (flat) version of multiplexer matrix to target qubits (using control qubits to select matrix instance)
  void apply_multiplexer(const reg_t &control_qubits, const reg_t &target_qubits, const cmatrix_t &mat);


  // Apply a Kraus error operation
  void apply_kraus(const reg_t &qubits,
                   const std::vector<cmatrix_t> &krausops,
                   RngEngine &rng);

  //-----------------------------------------------------------------------
  // Measurement Helpers
  //-----------------------------------------------------------------------

  // Return vector of measure probabilities for specified qubits
  // If a state subclass supports this function it then "measure"
  // should be contained in the set returned by the 'allowed_ops'
  // method.
  // TODO: move to private (no longer part of base class)
  rvector_t measure_probs(const reg_t &qubits) const;

  // Sample the measurement outcome for qubits
  // return a pair (m, p) of the outcome m, and its corresponding
  // probability p.
  // Outcome is given as an int: Eg for two-qubits {q0, q1} we have
  // 0 -> |q1 = 0, q0 = 0> state
  // 1 -> |q1 = 0, q0 = 1> state
  // 2 -> |q1 = 1, q0 = 0> state
  // 3 -> |q1 = 1, q0 = 1> state
  std::pair<uint_t, double>
  sample_measure_with_prob(const reg_t &qubits, RngEngine &rng);


  void measure_reset_update(const std::vector<uint_t> &qubits,
                            const uint_t final_state,
                            const uint_t meas_state,
                            const double meas_prob);

  //-----------------------------------------------------------------------
  // Special snapshot types
  //
  // IMPORTANT: These methods are not marked const to allow modifying state
  // during snapshot, but after the snapshot is applied the simulator
  // should be left in the pre-snapshot state.
  //-----------------------------------------------------------------------

  // Snapshot current qubit probabilities for a measurement (average)
  void snapshot_statevector(const Operations::Op &op,
                            ExperimentData &data,
                            SnapshotDataType type);

  // Snapshot current qubit probabilities for a measurement (average)
  void snapshot_probabilities(const Operations::Op &op,
                              ExperimentData &data,
                              SnapshotDataType type);

  // Snapshot the expectation value of a Pauli operator
  void snapshot_pauli_expval(const Operations::Op &op,
                             ExperimentData &data,
                             SnapshotDataType type);

  // Snapshot the expectation value of a matrix operator
  void snapshot_matrix_expval(const Operations::Op &op,
                              ExperimentData &data,
                              SnapshotDataType type);

  //-----------------------------------------------------------------------
  // Single-qubit gate helpers
  //-----------------------------------------------------------------------

  // Optimize phase gate with diagonal [1, phase]
  void apply_gate_phase(const uint_t qubit, const complex_t phase);

  //-----------------------------------------------------------------------
  // Multi-controlled u3
  //-----------------------------------------------------------------------
  
  // Apply N-qubit multi-controlled single qubit waltz gate specified by
  // parameters u3(theta, phi, lambda)
  // NOTE: if N=1 this is just a regular u3 gate.
  void apply_gate_mcu3(const reg_t& qubits,
                       const double theta,
                       const double phi,
                       const double lambda);

  void print_state(){
	  std::cout << "STATE" << std::endl;
	  std::cout << BaseState::qreg_.size() << std::endl;

	  for (int i = 0; i < BaseState::qreg_.size(); ++i)
		  std::cout << "#> " << BaseState::qreg()[i].real() << " " << BaseState::qreg()[i].imag() << std::endl;
  }
  //-----------------------------------------------------------------------
  // Config Settings
  //-----------------------------------------------------------------------

  // OpenMP qubit threshold
  int omp_qubit_threshold_ = 14;

  // QubitVector sample measure index size
  int sample_measure_index_size_ = 10;

  // Threshold for chopping small values to zero in JSON
  double json_chop_threshold_ = 1e-10;

  // Table of allowed gate names to gate enum class members
  const static stringmap_t<Gates> gateset_;

  // Table of allowed snapshot types to enum class members
  const static stringmap_t<Snapshots> snapshotset_;

};


//=========================================================================
// Implementation: Allowed ops and gateset
//=========================================================================

template <class statevec_t>
const stringmap_t<Gates> State<statevec_t>::gateset_({
  // Single qubit gates
  {"id", Gates::id},     // Pauli-Identity gate
  {"x", Gates::mcx},     // Pauli-X gate
  {"y", Gates::mcy},     // Pauli-Y gate
  {"z", Gates::mcz},     // Pauli-Z gate
  {"s", Gates::s},       // Phase gate (aka sqrt(Z) gate)
  {"sdg", Gates::sdg},   // Conjugate-transpose of Phase gate
  {"h", Gates::h},       // Hadamard gate (X + Z / sqrt(2))
  {"t", Gates::t},       // T-gate (sqrt(S))
  {"tdg", Gates::tdg},   // Conjguate-transpose of T gate
  // Waltz Gates
  {"u1", Gates::mcu1},   // zero-X90 pulse waltz gate
  {"u2", Gates::mcu2},   // single-X90 pulse waltz gate
  {"u3", Gates::mcu3},   // two X90 pulse waltz gate
  // Two-qubit gates
  {"cx", Gates::mcx},        // Controlled-X gate (CNOT)
  {"cy", Gates::mcy},        // Controlled-Y gate
  {"cz", Gates::mcz},        // Controlled-Z gate
  {"cu1", Gates::mcu1},      // Controlled-u1 gate
  {"cu2", Gates::mcu2},      // Controlled-u2 gate
  {"cu3", Gates::mcu3},      // Controlled-u3 gate
  {"swap", Gates::mcswap},   // SWAP gate
  // 3-qubit gates
  {"ccx", Gates::mcx},       // Controlled-CX gate (Toffoli)
  {"cswap", Gates::mcswap},  // Controlled SWAP gate (Fredkin)
  // Multi-qubit controlled gates
  {"mcx", Gates::mcx},      // Multi-controlled-X gate
  {"mcy", Gates::mcy},      // Multi-controlled-Y gate
  {"mcz", Gates::mcz},      // Multi-controlled-Z gate
  {"mcu1", Gates::mcu1},    // Multi-controlled-u1
  {"mcu2", Gates::mcu2},    // Multi-controlled-u2
  {"mcu3", Gates::mcu3},    // Multi-controlled-u3
  {"mcswap", Gates::mcswap} // Multi-controlled SWAP gate

});


template <class statevec_t>
const stringmap_t<Snapshots> State<statevec_t>::snapshotset_({
  {"statevector", Snapshots::statevector},
  {"probabilities", Snapshots::probs},
  {"expectation_value_pauli", Snapshots::expval_pauli},
  {"expectation_value_matrix", Snapshots::expval_matrix},
  {"probabilities_with_variance", Snapshots::probs_var},
  {"expectation_value_pauli_with_variance", Snapshots::expval_pauli_var},
  {"expectation_value_matrix_with_variance", Snapshots::expval_matrix_var},
  {"expectation_value_pauli_single_shot", Snapshots::expval_pauli_shot},
  {"expectation_value_matrix_single_shot", Snapshots::expval_matrix_shot},
  {"memory", Snapshots::cmemory},
  {"register", Snapshots::cregister}
});


//=========================================================================
// Implementation: Base class method overrides
//=========================================================================

//-------------------------------------------------------------------------
// Initialization
//-------------------------------------------------------------------------

template <class statevec_t>
void State<statevec_t>::initialize_qreg(uint_t num_qubits) {
	PRINT_TRACE
  initialize_omp();
  BaseState::qreg_.set_num_qubits(num_qubits);
  BaseState::qreg_.initialize();
}

template <class statevec_t>
void State<statevec_t>::initialize_qreg(uint_t num_qubits,
                                   const statevec_t &state) {
	PRINT_TRACE
  // Check dimension of state
  if (state.num_qubits() != num_qubits) {
    throw std::invalid_argument("QubitVector::State::initialize: initial state does not match qubit number");
  }
  initialize_omp();
  BaseState::qreg_.set_num_qubits(num_qubits);
  BaseState::qreg_.initialize_from_data(state.data(), 1ULL << num_qubits);
}

template <class statevec_t>
void State<statevec_t>::initialize_qreg(uint_t num_qubits,
                                        const cvector_t &state) {
	PRINT_TRACE
  if (state.size() != 1ULL << num_qubits) {
    throw std::invalid_argument("QubitVector::State::initialize: initial state does not match qubit number");
  }
  initialize_omp();
  BaseState::qreg_.set_num_qubits(num_qubits);
  BaseState::qreg_.initialize_from_vector(state);
}

template <class statevec_t>
void State<statevec_t>::initialize_omp() {
	PRINT_TRACE
  BaseState::qreg_.set_omp_threshold(omp_qubit_threshold_);
  if (BaseState::threads_ > 0)
    BaseState::qreg_.set_omp_threads(BaseState::threads_); // set allowed OMP threads in qubitvector
}

//-------------------------------------------------------------------------
// Utility
//-------------------------------------------------------------------------

template <class statevec_t>
size_t State<statevec_t>::required_memory_mb(uint_t num_qubits,
                                             const std::vector<Operations::Op> &ops)
                                             const {
	PRINT_TRACE
  // An n-qubit state vector as 2^n complex doubles
  // where each complex double is 16 bytes
  (void)ops; // avoid unused variable compiler warning
  return BaseState::qreg_.required_memory_mb(num_qubits);
}

template <class statevec_t>
void State<statevec_t>::set_config(const json_t &config) {
	PRINT_TRACE

  // Set threshold for truncating snapshots
  JSON::get_value(json_chop_threshold_, "zero_threshold", config);
  BaseState::qreg_.set_json_chop_threshold(json_chop_threshold_);

  // Set OMP threshold for state update functions
  JSON::get_value(omp_qubit_threshold_, "statevector_parallel_threshold", config);

  // Set the sample measure indexing size
  int index_size;
  if (JSON::get_value(index_size, "statevector_sample_measure_opt", config)) {
    BaseState::qreg_.set_sample_measure_index_size(index_size);
  };
}


//=========================================================================
// Implementation: apply operations
//=========================================================================

template <class statevec_t>
void State<statevec_t>::apply_ops(const std::vector<Operations::Op> &ops,
                                 ExperimentData &data,
                                 RngEngine &rng) {
	PRINT_TRACE
  // Simple loop over vector of input operations
  for (const auto & op: ops) {
    if(BaseState::creg_.check_conditional(op)) {
    	print_state();
      switch (op.type) {
        case Operations::OpType::barrier:
          break;
        case Operations::OpType::reset:
          apply_reset(op.qubits, rng);
          break;
        case Operations::OpType::initialize:
          apply_initialize(op.qubits, op.params, rng);
          break;
        case Operations::OpType::measure:
          apply_measure(op.qubits, op.memory, op.registers, rng);
          break;
        case Operations::OpType::bfunc:
          BaseState::creg_.apply_bfunc(op);
          break;
        case Operations::OpType::roerror:
          BaseState::creg_.apply_roerror(op, rng);
          break;
        case Operations::OpType::gate:
          apply_gate(op);
          break;
        case Operations::OpType::snapshot:
          apply_snapshot(op, data);
          break;
        case Operations::OpType::matrix:
          apply_matrix(op);
          break;
        case Operations::OpType::multiplexer:
          apply_multiplexer(op.regs[0], op.regs[1], op.mats); // control qubits ([0]) & target qubits([1])
          break;
        case Operations::OpType::kraus:
          apply_kraus(op.qubits, op.mats, rng);
          break;
        default:
          throw std::invalid_argument("QubitVector::State::invalid instruction \'" +
                                      op.name + "\'.");
      }
    }
  }
  print_state();
}


//=========================================================================
// Implementation: Snapshots
//=========================================================================

template <class statevec_t>
void State<statevec_t>::apply_snapshot(const Operations::Op &op,
                                       ExperimentData &data) {
	PRINT_TRACE

  // Look for snapshot type in snapshotset
  auto it = snapshotset_.find(op.name);
  if (it == snapshotset_.end())
    throw std::invalid_argument("QubitVectorState::invalid snapshot instruction \'" + 
                                op.name + "\'.");
  switch (it -> second) {
    case Snapshots::statevector:
      data.add_pershot_snapshot("statevector", op.string_params[0], BaseState::qreg_.vector());
      break;
    case Snapshots::cmemory:
      BaseState::snapshot_creg_memory(op, data);
      break;
    case Snapshots::cregister:
      BaseState::snapshot_creg_register(op, data);
      break;
    case Snapshots::probs: {
      // get probs as hexadecimal
      snapshot_probabilities(op, data, SnapshotDataType::average);
    } break;
    case Snapshots::expval_pauli: {
      snapshot_pauli_expval(op, data, SnapshotDataType::average);
    } break;
    case Snapshots::expval_matrix: {
      snapshot_matrix_expval(op, data, SnapshotDataType::average);
    }  break;
    case Snapshots::probs_var: {
      // get probs as hexadecimal
      snapshot_probabilities(op, data, SnapshotDataType::average_var);
    } break;
    case Snapshots::expval_pauli_var: {
      snapshot_pauli_expval(op, data, SnapshotDataType::average_var);
    } break;
    case Snapshots::expval_matrix_var: {
      snapshot_matrix_expval(op, data, SnapshotDataType::average_var);
    }  break;
    case Snapshots::expval_pauli_shot: {
      snapshot_pauli_expval(op, data, SnapshotDataType::pershot);
    } break;
    case Snapshots::expval_matrix_shot: {
      snapshot_matrix_expval(op, data, SnapshotDataType::pershot);
    }  break;
    default:
      // We shouldn't get here unless there is a bug in the snapshotset
      throw std::invalid_argument("QubitVector::State::invalid snapshot instruction \'" +
                                  op.name + "\'.");
  }
}

template <class statevec_t>
void State<statevec_t>::snapshot_probabilities(const Operations::Op &op,
                                               ExperimentData &data,
                                               SnapshotDataType type) {
	PRINT_TRACE
  // get probs as hexadecimal
  auto probs = Utils::vec2ket(measure_probs(op.qubits),
                              json_chop_threshold_, 16);
  bool variance = type == SnapshotDataType::average_var;
  data.add_average_snapshot("probabilities", op.string_params[0],
                            BaseState::creg_.memory_hex(), probs, variance);
}


template <class statevec_t>
void State<statevec_t>::snapshot_pauli_expval(const Operations::Op &op,
                                              ExperimentData &data,
                                              SnapshotDataType type) {
	PRINT_TRACE
  // Check empty edge case
  if (op.params_expval_pauli.empty()) {
    throw std::invalid_argument("Invalid expval snapshot (Pauli components are empty).");
  }

  // Cache the current quantum state
  BaseState::qreg_.checkpoint();
  bool first = true; // flag for first pass so we don't unnecessarily revert from checkpoint

  // Compute expval components
  complex_t expval(0., 0.);
  for (const auto &param : op.params_expval_pauli) {
    // Revert the quantum state to cached checkpoint
    if (first)
      first = false;
    else
      BaseState::qreg_.revert(true);
    // Apply each pauli operator as a gate to the corresponding qubit
    // qubits are stored as a list where position is qubit number:
    // eq op.qubits = [a, b, c], a is qubit-0, b is qubit-1, c is qubit-2
    // Pauli string labels are stored in little-endian ordering:
    // eg label = "CBA", A is the Pauli for qubit-0, B for qubit-1, C for qubit-2
    const auto& coeff = param.first;
    const auto& pauli = param.second;
    for (uint_t pos=0; pos < op.qubits.size(); ++pos) {
      switch (pauli[pauli.size() - 1 - pos]) {
        case 'I':
          break;
        case 'X':
          BaseState::qreg_.apply_mcx({op.qubits[pos]});
          break;
        case 'Y':
          BaseState::qreg_.apply_mcy({op.qubits[pos]});
          break;
        case 'Z':
          BaseState::qreg_.apply_mcphase({op.qubits[pos]}, -1);
          break;
        default: {
          std::stringstream msg;
          msg << "QubitVectorState::invalid Pauli string \'" << pauli[pos] << "\'.";
          throw std::invalid_argument(msg.str());
        }
      }
    }
    // Pauli expecation values should always be real for a valid state
    // so we truncate the imaginary part
    expval += coeff * std::real(BaseState::qreg_.inner_product());
  }
  // add to snapshot
  Utils::chop_inplace(expval, json_chop_threshold_);
  switch (type) {
    case SnapshotDataType::average:
      data.add_average_snapshot("expectation_value", op.string_params[0],
                            BaseState::creg_.memory_hex(), expval, false);
      break;
    case SnapshotDataType::average_var:
      data.add_average_snapshot("expectation_value", op.string_params[0],
                            BaseState::creg_.memory_hex(), expval, true);
      break;
    case SnapshotDataType::pershot:
      data.add_pershot_snapshot("expectation_values", op.string_params[0], expval);
      break;
  }
  // Revert to original state
  BaseState::qreg_.revert(false);
}

template <class statevec_t>
void State<statevec_t>::snapshot_matrix_expval(const Operations::Op &op,
                                               ExperimentData &data,
                                               SnapshotDataType type) {
	PRINT_TRACE
  // Check empty edge case
  if (op.params_expval_matrix.empty()) {
    throw std::invalid_argument("Invalid matrix snapshot (components are empty).");
  }
  reg_t qubits = op.qubits;
  // Cache the current quantum state
  BaseState::qreg_.checkpoint();
  bool first = true; // flag for first pass so we don't unnecessarily revert from checkpoint

  // Compute expval components
  complex_t expval(0., 0.);
  for (const auto &param : op.params_expval_matrix) {
    complex_t coeff = param.first;
    // Revert the quantum state to cached checkpoint
    if (first)
      first = false;
    else
      BaseState::qreg_.revert(true);
    // Apply each matrix component
    for (const auto &pair: param.second) {
      reg_t sub_qubits;
      for (const auto pos : pair.first) {
        sub_qubits.push_back(qubits[pos]);
      }
      const cmatrix_t &mat = pair.second;
      cvector_t vmat = (mat.GetColumns() == 1)
        ? Utils::vectorize_matrix(Utils::projector(Utils::vectorize_matrix(mat))) // projector case
        : Utils::vectorize_matrix(mat); // diagonal or square matrix case
      if (vmat.size() == 1ULL << qubits.size()) {
        BaseState::qreg_.apply_diagonal_matrix(sub_qubits, vmat);
      } else {
        BaseState::qreg_.apply_matrix(sub_qubits, vmat);
      }

    }
    expval += coeff*BaseState::qreg_.inner_product();
  }
  // add to snapshot
  Utils::chop_inplace(expval, json_chop_threshold_);
  switch (type) {
    case SnapshotDataType::average:
      data.add_average_snapshot("expectation_value", op.string_params[0],
                            BaseState::creg_.memory_hex(), expval, false);
      break;
    case SnapshotDataType::average_var:
      data.add_average_snapshot("expectation_value", op.string_params[0],
                            BaseState::creg_.memory_hex(), expval, true);
      break;
    case SnapshotDataType::pershot:
      data.add_pershot_snapshot("expectation_values", op.string_params[0], expval);
      break;
  }
  // Revert to original state
  BaseState::qreg_.revert(false);
}


//=========================================================================
// Implementation: Matrix multiplication
//=========================================================================

template <class statevec_t>
void State<statevec_t>::apply_gate(const Operations::Op &op) {
	PRINT_TRACE

  // Look for gate name in gateset
  auto it = gateset_.find(op.name);
  if (it == gateset_.end())
    throw std::invalid_argument("QubitVectorState::invalid gate instruction \'" + 
                                op.name + "\'.");
  switch (it -> second) {
    case Gates::mcx:
      // Includes X, CX, CCX, etc
      BaseState::qreg_.apply_mcx(op.qubits);
      break;
    case Gates::mcy:
      // Includes Y, CY, CCY, etc
      BaseState::qreg_.apply_mcy(op.qubits);
      break;
    case Gates::mcz:
      // Includes Z, CZ, CCZ, etc
      BaseState::qreg_.apply_mcphase(op.qubits, -1);
      break;
    case Gates::id:
      break;
    case Gates::h:
      apply_gate_mcu3(op.qubits, M_PI / 2., 0., M_PI);
      break;
    case Gates::s:
      apply_gate_phase(op.qubits[0], complex_t(0., 1.));
      break;
    case Gates::sdg:
      apply_gate_phase(op.qubits[0], complex_t(0., -1.));
      break;
    case Gates::t: {
      const double isqrt2{1. / std::sqrt(2)};
      apply_gate_phase(op.qubits[0], complex_t(isqrt2, isqrt2));
    } break;
    case Gates::tdg: {
      const double isqrt2{1. / std::sqrt(2)};
      apply_gate_phase(op.qubits[0], complex_t(isqrt2, -isqrt2));
    } break;
    case Gates::mcswap:
      // Includes SWAP, CSWAP, etc
      BaseState::qreg_.apply_mcswap(op.qubits);
      break;
    case Gates::mcu3:
      // Includes u3, cu3, etc
      apply_gate_mcu3(op.qubits,
                      std::real(op.params[0]),
                      std::real(op.params[1]),
                      std::real(op.params[2]));
      break;
    case Gates::mcu2:
      // Includes u2, cu2, etc
      apply_gate_mcu3(op.qubits,
                      M_PI / 2.,
                      std::real(op.params[0]),
                      std::real(op.params[1]));
      break;
    case Gates::mcu1:
      // Includes u1, cu1, etc
      BaseState::qreg_.apply_mcphase(op.qubits, std::exp(complex_t(0, 1) * op.params[0]));
      break;
    default:
      // We shouldn't reach here unless there is a bug in gateset
      throw std::invalid_argument("QubitVector::State::invalid gate instruction \'" +
                                  op.name + "\'.");
  }
}


template <class statevec_t>
void State<statevec_t>::apply_multiplexer(const reg_t &control_qubits, const reg_t &target_qubits, const cmatrix_t &mat) {
	PRINT_TRACE
  if (control_qubits.empty() == false && target_qubits.empty() == false && mat.size() > 0) {
    cvector_t vmat = Utils::vectorize_matrix(mat);
    BaseState::qreg_.apply_multiplexer(control_qubits, target_qubits, vmat);
  }
}

template <class statevec_t>
void State<statevec_t>::apply_matrix(const Operations::Op &op) {
	PRINT_TRACE
  if (op.qubits.empty() == false && op.mats[0].size() > 0) {
    if (Utils::is_diagonal(op.mats[0], .0)) {
      BaseState::qreg_.apply_diagonal_matrix(op.qubits, Utils::matrix_diagonal(op.mats[0]));
    } else {
      BaseState::qreg_.apply_matrix(op.qubits, Utils::vectorize_matrix(op.mats[0]));
    }
  }
}

template <class statevec_t>
void State<statevec_t>::apply_matrix(const reg_t &qubits, const cvector_t &vmat) {
	PRINT_TRACE
  // Check if diagonal matrix
  if (vmat.size() == 1ULL << qubits.size()) {
    BaseState::qreg_.apply_diagonal_matrix(qubits, vmat);
  } else {
    BaseState::qreg_.apply_matrix(qubits, vmat);
  }
}


template <class statevec_t>
void State<statevec_t>::apply_gate_mcu3(const reg_t& qubits,
                                        double theta,
                                        double phi,
                                        double lambda) {
	PRINT_TRACE
  BaseState::qreg_.apply_mcu(qubits, Utils::VMatrix::u3(theta, phi, lambda));
}

template <class statevec_t>
void State<statevec_t>::apply_gate_phase(uint_t qubit, complex_t phase) {
	PRINT_TRACE
  cvector_t diag = {{1., phase}};
  apply_matrix(reg_t({qubit}), diag);
}


//=========================================================================
// Implementation: Reset, Initialize and Measurement Sampling
//=========================================================================

template <class statevec_t>
void State<statevec_t>::apply_measure(const reg_t &qubits,
                                      const reg_t &cmemory,
                                      const reg_t &cregister,
                                      RngEngine &rng) {
	PRINT_TRACE
	std::cout << "In apply measure" << std::endl;

  // Actual measurement outcome
  const auto meas = sample_measure_with_prob(qubits, rng);
  std::cout << "Measure probabilities " << meas.first << " " << meas.second << std::endl;
  // Implement measurement update

  measure_reset_update(qubits, meas.first, meas.first, meas.second);
  const reg_t outcome = Utils::int2reg(meas.first, 2, qubits.size());
  BaseState::creg_.store_measure(outcome, cmemory, cregister);
}

template <class statevec_t>
rvector_t State<statevec_t>::measure_probs(const reg_t &qubits) const {
	PRINT_TRACE
  return BaseState::qreg_.probabilities(qubits);
}

template <class statevec_t>
std::vector<reg_t> State<statevec_t>::sample_measure(const reg_t &qubits,
                                                     uint_t shots,
                                                     RngEngine &rng) {
	PRINT_TRACE
  // Generate flat register for storing
  std::vector<double> rnds;
  rnds.reserve(shots);
  for (uint_t i = 0; i < shots; ++i)
    rnds.push_back(rng.rand(0, 1));

  auto allbit_samples = BaseState::qreg_.sample_measure(rnds);

  // Convert to reg_t format
  std::vector<reg_t> all_samples;
  all_samples.reserve(shots);
  for (int_t val : allbit_samples) {
    reg_t allbit_sample = Utils::int2reg(val, 2, BaseState::qreg_.num_qubits());
    reg_t sample;
    sample.reserve(qubits.size());
    for (uint_t qubit : qubits) {
      sample.push_back(allbit_sample[qubit]);
    }
    all_samples.push_back(sample);
  }
  return all_samples;
}


template <class statevec_t>
void State<statevec_t>::apply_reset(const reg_t &qubits,
                                    RngEngine &rng) {
	PRINT_TRACE
  // Simulate unobserved measurement
  const auto meas = sample_measure_with_prob(qubits, rng);
  // Apply update to reset state
  measure_reset_update(qubits, 0, meas.first, meas.second);
}

template <class statevec_t>
std::pair<uint_t, double>
State<statevec_t>::sample_measure_with_prob(const reg_t &qubits,
                                            RngEngine &rng) {
	PRINT_TRACE
  rvector_t probs = measure_probs(qubits);
  // Randomly pick outcome and return pair
  uint_t outcome = rng.rand_int(probs);
  return std::make_pair(outcome, probs[outcome]);
}

template <class statevec_t>
void State<statevec_t>::measure_reset_update(const std::vector<uint_t> &qubits,
                                 const uint_t final_state,
                                 const uint_t meas_state,
                                 const double meas_prob) {
	PRINT_TRACE
  // Update a state vector based on an outcome pair [m, p] from
  // sample_measure_with_prob function, and a desired post-measurement final_state

	std::cout << "#Qs " << qubits.size() << std::endl;
  // Single-qubit case
  if (qubits.size() == 1) {

    // Diagonal matrix for projecting and renormalizing to measurement outcome
    cvector_t mdiag(2, 0.);
    mdiag[meas_state] = 1. / std::sqrt(meas_prob);
    apply_matrix(qubits, mdiag);

    // If it doesn't agree with the reset state update
    if (final_state != meas_state) {
      BaseState::qreg_.apply_mcx(qubits);
    }
  }
  // Multi qubit case
  else {
    // Diagonal matrix for projecting and renormalizing to measurement outcome
    const size_t dim = 1ULL << qubits.size();
    cvector_t mdiag(dim, 0.);
    mdiag[meas_state] = 1. / std::sqrt(meas_prob);
    apply_matrix(qubits, mdiag);

    // If it doesn't agree with the reset state update
    // This function could be optimized as a permutation update
    if (final_state != meas_state) {
      // build vectorized permutation matrix
      cvector_t perm(dim * dim, 0.);
      perm[final_state * dim + meas_state] = 1.;
      perm[meas_state * dim + final_state] = 1.;
      for (size_t j=0; j < dim; j++) {
        if (j != final_state && j != meas_state)
          perm[j * dim + j] = 1.;
      }
      // apply permutation to swap state
      apply_matrix(qubits, perm);
    }
  }
}

template <class statevec_t>
void State<statevec_t>::apply_initialize(const reg_t &qubits,
                                         const cvector_t &params,
                                         RngEngine &rng) {
	PRINT_TRACE

   if (qubits.size() == BaseState::qreg_.num_qubits()) {
   // If qubits is all ordered qubits in the statevector
   // we can just initialize the whole state directly
   auto sorted_qubits = qubits;
   std::sort(sorted_qubits.begin(), sorted_qubits.end());
      if (qubits == sorted_qubits) {
        initialize_qreg(qubits.size(), params);
      return;
      }
   }
   // Apply reset to qubits
   apply_reset(qubits, rng);
   // Apply initialize_component
   BaseState::qreg_.initialize_component(qubits, params);
}

//=========================================================================
// Implementation: Multiplexer Circuit
//=========================================================================

template <class statevec_t>
void State<statevec_t>::apply_multiplexer(const reg_t &control_qubits, const reg_t &target_qubits, const std::vector<cmatrix_t> &mmat) {
	PRINT_TRACE
	// (1) Pack vector of matrices into single (stacked) matrix ... note: matrix dims: rows = DIM[qubit.size()] columns = DIM[|target bits|]
	cmatrix_t multiplexer_matrix = Utils::stacked_matrix(mmat);

	// (2) Treat as single, large(r), chained/batched matrix operator
	apply_multiplexer(control_qubits, target_qubits, multiplexer_matrix);
}


//=========================================================================
// Implementation: Kraus Noise
//=========================================================================
template <class statevec_t>
void State<statevec_t>::apply_kraus(const reg_t &qubits,
                                    const std::vector<cmatrix_t> &kmats,
                                    RngEngine &rng) {
	PRINT_TRACE

  // Check edge case for empty Kraus set (this shouldn't happen)
  if (kmats.empty())
    return; // end function early


  // Choose a real in [0, 1) to choose the applied kraus operator once
  // the accumulated probability is greater than r.
  // We know that the Kraus noise must be normalized
  // So we only compute probabilities for the first N-1 kraus operators
  // and infer the probability of the last one from 1 - sum of the previous

  double r = rng.rand(0., 1.);
  double accum = 0.;
  bool complete = false;

  // Loop through N-1 kraus operators
  for (size_t j=0; j < kmats.size() - 1; j++) {

    // Calculate probability
    cvector_t vmat = Utils::vectorize_matrix(kmats[j]);
    double p = BaseState::qreg_.norm(qubits, vmat);
    accum += p;

    // check if we need to apply this operator
    if (accum > r) {
      // rescale vmat so projection is normalized
      Utils::scalar_multiply_inplace(vmat, 1 / std::sqrt(p));
      // apply Kraus projection operator
      apply_matrix(qubits, vmat);
      complete = true;
      break;
    }
  }

  // check if we haven't applied a kraus operator yet
  if (complete == false) {
    // Compute probability from accumulated
    complex_t renorm = 1 / std::sqrt(1. - accum);
    apply_matrix(qubits, Utils::vectorize_matrix(renorm * kmats.back()));
  }
}

//-------------------------------------------------------------------------
} // end namespace QubitVector
//-------------------------------------------------------------------------
} // end namespace AER
//-------------------------------------------------------------------------
#endif<|MERGE_RESOLUTION|>--- conflicted
+++ resolved
@@ -87,16 +87,10 @@
 
   // Return the set of qobj gate instruction names supported by the State
   virtual stringset_t allowed_gates() const override {
-<<<<<<< HEAD
 	  PRINT_TRACE
     return {"u1", "u2", "u3", "cx", "cz", "cy", "cu1", "swap",
             "id", "x", "y", "z", "h", "s", "sdg", "t", "tdg", "ccx",
             "mcx", "mcz", "mcy", "mcz", "mcu1", "mcu2", "mcu3", "mcswap"};
-=======
-    return {"u1", "u2", "u3", "cx", "cz", "cy", "cu1", "cu2", "cu3", "swap", 
-            "id", "x", "y", "z", "h", "s", "sdg", "t", "tdg", "ccx", "cswap",
-            "mcx", "mcy", "mcz", "mcu1", "mcu2", "mcu3", "mcswap"};
->>>>>>> a711a3f3
   }
 
   // Return the set of qobj snapshot types supported by the State
