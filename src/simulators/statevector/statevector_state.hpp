/**
 * This code is part of Qiskit.
 *
 * (C) Copyright IBM 2018, 2019.
 *
 * This code is licensed under the Apache License, Version 2.0. You may
 * obtain a copy of this license in the LICENSE.txt file in the root directory
 * of this source tree or at http://www.apache.org/licenses/LICENSE-2.0.
 *
 * Any modifications or derivative works of this code must retain this
 * copyright notice, and modified files need to carry a notice indicating
 * that they have been altered from the originals.
 */

#ifndef _statevector_state_hpp
#define _statevector_state_hpp

#include <algorithm>
#define _USE_MATH_DEFINES
#include <math.h>

#include "framework/json.hpp"
#include "framework/utils.hpp"
#include "qubitvector.hpp"
#include "simulators/state.hpp"
#ifdef AER_THRUST_SUPPORTED
#include "qubitvector_thrust.hpp"
#endif

namespace AER {
namespace Statevector {

// OpSet of supported instructions
const Operations::OpSet StateOpSet(
<<<<<<< HEAD
  // Op types
  {Operations::OpType::gate, Operations::OpType::measure,
    Operations::OpType::reset, Operations::OpType::initialize,
    Operations::OpType::snapshot, Operations::OpType::barrier,
    Operations::OpType::bfunc, Operations::OpType::roerror,
    Operations::OpType::matrix, Operations::OpType::diagonal_matrix,
    Operations::OpType::multiplexer, Operations::OpType::kraus},
  // Gates
    {"u1",   "u2",   "u3",   "cx",   "cz",   "cy",     "cp",      "cu1",
     "cu2",  "cu3",  "swap", "id",   "p",    "x",      "y",       "z",
     "h",    "s",    "sdg",  "t",    "tdg",  "r",      "rx",      "ry",
     "rz",   "rxx",  "ryy",  "rzz",  "rzx",  "ccx",    "cswap",   "mcx",
     "mcy",  "mcz",  "mcu1", "mcu2", "mcu3", "mcswap", "mcphase", "mcr",
     "mcrx", "mcry", "mcry", "sx",   "csx",  "mcsx", "delay"},

  // Snapshots
  {"statevector", "memory", "register", "probabilities",
    "probabilities_with_variance", "expectation_value_pauli",
    "density_matrix", "density_matrix_with_variance",
    "expectation_value_pauli_with_variance",
    "expectation_value_matrix_single_shot", "expectation_value_matrix",
    "expectation_value_matrix_with_variance",
    "expectation_value_pauli_single_shot"}
);
=======
    // Op types
    {Operations::OpType::gate, Operations::OpType::measure,
     Operations::OpType::reset, Operations::OpType::initialize,
     Operations::OpType::snapshot, Operations::OpType::barrier,
     Operations::OpType::bfunc, Operations::OpType::roerror,
     Operations::OpType::matrix, Operations::OpType::diagonal_matrix,
     Operations::OpType::multiplexer, Operations::OpType::kraus},
    // Gates
    {"u1",     "u2",      "u3",  "u",    "U",    "CX",   "cx",   "cz",
     "cy",     "cp",      "cu1", "cu2",  "cu3",  "swap", "id",   "p",
     "x",      "y",       "z",   "h",    "s",    "sdg",  "t",    "tdg",
     "r",      "rx",      "ry",  "rz",   "rxx",  "ryy",  "rzz",  "rzx",
     "ccx",    "cswap",   "mcx", "mcy",  "mcz",  "mcu1", "mcu2", "mcu3",
     "mcswap", "mcphase", "mcr", "mcrx", "mcry", "mcry", "sx",   "csx",
     "mcsx",   "delay"},
    // Snapshots
    {"statevector", "memory", "register", "probabilities",
     "probabilities_with_variance", "expectation_value_pauli", "density_matrix",
     "density_matrix_with_variance", "expectation_value_pauli_with_variance",
     "expectation_value_matrix_single_shot", "expectation_value_matrix",
     "expectation_value_matrix_with_variance",
     "expectation_value_pauli_single_shot"});
>>>>>>> cb5f4140

// Allowed gates enum class
enum class Gates {
  id, h, s, sdg, t, tdg,
  rxx, ryy, rzz, rzx,
  mcx, mcy, mcz, mcr, mcrx, mcry,
  mcrz, mcp, mcu2, mcu3, mcswap, mcsx, pauli
};

// Allowed snapshots enum class
enum class Snapshots {
  statevector,
  cmemory,
  cregister,
  probs,
  probs_var,
  densmat,
  densmat_var,
  expval_pauli,
  expval_pauli_var,
  expval_pauli_shot,
  expval_matrix,
  expval_matrix_var,
  expval_matrix_shot
};

// Enum class for different types of expectation values
enum class SnapshotDataType { average, average_var, pershot };

//=========================================================================
// QubitVector State subclass
//=========================================================================

template <class statevec_t = QV::QubitVector<double>>
class State : public Base::State<statevec_t> {
public:
  using BaseState = Base::State<statevec_t>;

  State() : BaseState(StateOpSet) {}
  virtual ~State() = default;

  //-----------------------------------------------------------------------
  // Base class overrides
  //-----------------------------------------------------------------------

  // Return the string name of the State class
  virtual std::string name() const override { return statevec_t::name(); }

  // Apply a sequence of operations by looping over list
  // If the input is not in allowed_ops an exception will be raised.
  virtual void apply_ops(const std::vector<Operations::Op> &ops,
                         ExperimentResult &result,
                         RngEngine &rng,
                         bool final_ops = false) override;

  // Initializes an n-qubit state to the all |0> state
  virtual void initialize_qreg(uint_t num_qubits) override;

  // Initializes to a specific n-qubit state
  virtual void initialize_qreg(uint_t num_qubits,
                               const statevec_t &state) override;

  // Returns the required memory for storing an n-qubit state in megabytes.
  // For this state the memory is independent of the number of ops
  // and is approximately 16 * 1 << num_qubits bytes
  virtual size_t
  required_memory_mb(uint_t num_qubits,
                     const std::vector<Operations::Op> &ops) const override;

  // Load the threshold for applying OpenMP parallelization
  // if the controller/engine allows threads for it
  virtual void set_config(const json_t &config) override;

  // Sample n-measurement outcomes without applying the measure operation
  // to the system state
  virtual std::vector<reg_t> sample_measure(const reg_t &qubits, uint_t shots,
                                            RngEngine &rng) override;

  //-----------------------------------------------------------------------
  // Additional methods
  //-----------------------------------------------------------------------

  // Initializes to a specific n-qubit state given as a complex std::vector
  virtual void initialize_qreg(uint_t num_qubits, const cvector_t &state);

  // Initialize OpenMP settings for the underlying QubitVector class
  void initialize_omp();

protected:
  //-----------------------------------------------------------------------
  // Apply instructions
  //-----------------------------------------------------------------------

  // Applies a sypported Gate operation to the state class.
  // If the input is not in allowed_gates an exeption will be raised.
  void apply_gate(const Operations::Op &op);

  // Measure qubits and return a list of outcomes [q0, q1, ...]
  // If a state subclass supports this function it then "measure"
  // should be contained in the set returned by the 'allowed_ops'
  // method.
  virtual void apply_measure(const reg_t &qubits, const reg_t &cmemory,
                             const reg_t &cregister, RngEngine &rng);

  // Reset the specified qubits to the |0> state by simulating
  // a measurement, applying a conditional x-gate if the outcome is 1, and
  // then discarding the outcome.
  void apply_reset(const reg_t &qubits, RngEngine &rng);

  // Initialize the specified qubits to a given state |psi>
  // by applying a reset to the these qubits and then
  // computing the tensor product with the new state |psi>
  // /psi> is given in params
  void apply_initialize(const reg_t &qubits, const cvector_t &params,
                        RngEngine &rng);

  // Apply a supported snapshot instruction
  // If the input is not in allowed_snapshots an exeption will be raised.
  virtual void apply_snapshot(const Operations::Op &op, ExperimentResult &result, bool last_op = false);

  // Apply a matrix to given qubits (identity on all other qubits)
  void apply_matrix(const Operations::Op &op);

  // Apply a vectorized matrix to given qubits (identity on all other qubits)
  void apply_matrix(const reg_t &qubits, const cvector_t &vmat);

  // Apply a vector of control matrices to given qubits (identity on all other
  // qubits)
  void apply_multiplexer(const reg_t &control_qubits,
                         const reg_t &target_qubits,
                         const std::vector<cmatrix_t> &mmat);

  // Apply stacked (flat) version of multiplexer matrix to target qubits (using
  // control qubits to select matrix instance)
  void apply_multiplexer(const reg_t &control_qubits,
                         const reg_t &target_qubits, const cmatrix_t &mat);

  // Apply a Kraus error operation
  void apply_kraus(const reg_t &qubits, const std::vector<cmatrix_t> &krausops,
                   RngEngine &rng);

  //-----------------------------------------------------------------------
  // Measurement Helpers
  //-----------------------------------------------------------------------

  // Return vector of measure probabilities for specified qubits
  // If a state subclass supports this function it then "measure"
  // should be contained in the set returned by the 'allowed_ops'
  // method.
  // TODO: move to private (no longer part of base class)
  rvector_t measure_probs(const reg_t &qubits) const;

  // Sample the measurement outcome for qubits
  // return a pair (m, p) of the outcome m, and its corresponding
  // probability p.
  // Outcome is given as an int: Eg for two-qubits {q0, q1} we have
  // 0 -> |q1 = 0, q0 = 0> state
  // 1 -> |q1 = 0, q0 = 1> state
  // 2 -> |q1 = 1, q0 = 0> state
  // 3 -> |q1 = 1, q0 = 1> state
  std::pair<uint_t, double> sample_measure_with_prob(const reg_t &qubits,
                                                     RngEngine &rng);

  void measure_reset_update(const std::vector<uint_t> &qubits,
                            const uint_t final_state, const uint_t meas_state,
                            const double meas_prob);

  //-----------------------------------------------------------------------
  // Special snapshot types
  //
  // IMPORTANT: These methods are not marked const to allow modifying state
  // during snapshot, but after the snapshot is applied the simulator
  // should be left in the pre-snapshot state.
  //-----------------------------------------------------------------------

  // Snapshot current qubit probabilities for a measurement (average)
  void snapshot_probabilities(const Operations::Op &op, ExperimentResult &result,
                              SnapshotDataType type);

  // Snapshot the expectation value of a Pauli operator
  void snapshot_pauli_expval(const Operations::Op &op, ExperimentResult &result,
                             SnapshotDataType type);

  // Snapshot the expectation value of a matrix operator
  void snapshot_matrix_expval(const Operations::Op &op, ExperimentResult &result,
                              SnapshotDataType type);

  // Snapshot reduced density matrix
  void snapshot_density_matrix(const Operations::Op &op, ExperimentResult &result,
                               SnapshotDataType type);

  // Return the reduced density matrix for the simulator
  cmatrix_t density_matrix(const reg_t &qubits);

  // Helper function to convert a vector to a reduced density matrix
  template <class T> cmatrix_t vec2density(const reg_t &qubits, const T &vec);

  //-----------------------------------------------------------------------
  // Single-qubit gate helpers
  //-----------------------------------------------------------------------

  // Optimize phase gate with diagonal [1, phase]
  void apply_gate_phase(const uint_t qubit, const complex_t phase);

  //-----------------------------------------------------------------------
  // Multi-controlled u3
  //-----------------------------------------------------------------------

  // Apply N-qubit multi-controlled single qubit waltz gate specified by
  // parameters u3(theta, phi, lambda)
  // NOTE: if N=1 this is just a regular u3 gate.
  void apply_gate_mcu3(const reg_t &qubits, const double theta,
                       const double phi, const double lambda);

  //-----------------------------------------------------------------------
  // Config Settings
  //-----------------------------------------------------------------------

  // Apply the global phase
  void apply_global_phase();

  // OpenMP qubit threshold
  int omp_qubit_threshold_ = 14;

  // QubitVector sample measure index size
  int sample_measure_index_size_ = 10;

  // Threshold for chopping small values to zero in JSON
  double json_chop_threshold_ = 1e-10;

  // Table of allowed gate names to gate enum class members
  const static stringmap_t<Gates> gateset_;

  // Table of allowed snapshot types to enum class members
  const static stringmap_t<Snapshots> snapshotset_;
};

//=========================================================================
// Implementation: Allowed ops and gateset
//=========================================================================

template <class statevec_t>
const stringmap_t<Gates> State<statevec_t>::gateset_({
    // 1-qubit gates
    {"delay", Gates::id},// Delay gate
    {"id", Gates::id},   // Pauli-Identity gate
    {"x", Gates::mcx},   // Pauli-X gate
    {"y", Gates::mcy},   // Pauli-Y gate
    {"z", Gates::mcz},   // Pauli-Z gate
    {"s", Gates::s},     // Phase gate (aka sqrt(Z) gate)
    {"sdg", Gates::sdg}, // Conjugate-transpose of Phase gate
    {"h", Gates::h},     // Hadamard gate (X + Z / sqrt(2))
    {"t", Gates::t},     // T-gate (sqrt(S))
    {"tdg", Gates::tdg}, // Conjguate-transpose of T gate
    {"p", Gates::mcp},   // Parameterized phase gate 
    {"sx", Gates::mcsx}, // Sqrt(X) gate
    // 1-qubit rotation Gates
    {"r", Gates::mcr},   // R rotation gate
    {"rx", Gates::mcrx}, // Pauli-X rotation gate
    {"ry", Gates::mcry}, // Pauli-Y rotation gate
    {"rz", Gates::mcrz}, // Pauli-Z rotation gate
    // Waltz Gates
    {"p", Gates::mcp},   // Parameterized phase gate 
    {"u1", Gates::mcp},  // zero-X90 pulse waltz gate
    {"u2", Gates::mcu2}, // single-X90 pulse waltz gate
    {"u3", Gates::mcu3}, // two X90 pulse waltz gate
    {"u", Gates::mcu3}, // two X90 pulse waltz gate
    {"U", Gates::mcu3}, // two X90 pulse waltz gate
    // 2-qubit gates
    {"CX", Gates::mcx},      // Controlled-X gate (CNOT)
    {"cx", Gates::mcx},      // Controlled-X gate (CNOT)
    {"cy", Gates::mcy},      // Controlled-Y gate
    {"cz", Gates::mcz},      // Controlled-Z gate
    {"cp", Gates::mcp},      // Controlled-Phase gate 
    {"cu1", Gates::mcp},    // Controlled-u1 gate
    {"cu2", Gates::mcu2},    // Controlled-u2 gate
    {"cu3", Gates::mcu3},    // Controlled-u3 gate
    {"cp", Gates::mcp},      // Controlled-Phase gate 
    {"swap", Gates::mcswap}, // SWAP gate
    {"rxx", Gates::rxx},     // Pauli-XX rotation gate
    {"ryy", Gates::ryy},     // Pauli-YY rotation gate
    {"rzz", Gates::rzz},     // Pauli-ZZ rotation gate
    {"rzx", Gates::rzx},     // Pauli-ZX rotation gate
    {"csx", Gates::mcsx},    // Controlled-Sqrt(X) gate
    // 3-qubit gates
    {"ccx", Gates::mcx},      // Controlled-CX gate (Toffoli)
    {"cswap", Gates::mcswap}, // Controlled SWAP gate (Fredkin)
    // Multi-qubit controlled gates
    {"mcx", Gates::mcx},      // Multi-controlled-X gate
    {"mcy", Gates::mcy},      // Multi-controlled-Y gate
    {"mcz", Gates::mcz},      // Multi-controlled-Z gate
    {"mcr", Gates::mcr},      // Multi-controlled R-rotation gate
    {"mcrx", Gates::mcrx},    // Multi-controlled X-rotation gate
    {"mcry", Gates::mcry},    // Multi-controlled Y-rotation gate
    {"mcrz", Gates::mcrz},    // Multi-controlled Z-rotation gate
    {"mcphase", Gates::mcp},  // Multi-controlled-Phase gate 
    {"mcu1", Gates::mcp},     // Multi-controlled-u1
    {"mcu2", Gates::mcu2},    // Multi-controlled-u2
    {"mcu3", Gates::mcu3},    // Multi-controlled-u3
    {"mcphase", Gates::mcp},  // Multi-controlled-Phase gate 
    {"mcswap", Gates::mcswap},// Multi-controlled SWAP gate
    {"mcsx", Gates::mcsx},     // Multi-controlled-Sqrt(X) gate
    {"pauli", Gates::pauli} // Multi-qubit Pauli gates
});

template <class statevec_t>
const stringmap_t<Snapshots> State<statevec_t>::snapshotset_(
    {{"statevector", Snapshots::statevector},
     {"probabilities", Snapshots::probs},
     {"expectation_value_pauli", Snapshots::expval_pauli},
     {"expectation_value_matrix", Snapshots::expval_matrix},
     {"probabilities_with_variance", Snapshots::probs_var},
     {"density_matrix", Snapshots::densmat},
     {"density_matrix_with_variance", Snapshots::densmat_var},
     {"expectation_value_pauli_with_variance", Snapshots::expval_pauli_var},
     {"expectation_value_matrix_with_variance", Snapshots::expval_matrix_var},
     {"expectation_value_pauli_single_shot", Snapshots::expval_pauli_shot},
     {"expectation_value_matrix_single_shot", Snapshots::expval_matrix_shot},
     {"memory", Snapshots::cmemory},
     {"register", Snapshots::cregister}});

//=========================================================================
// Implementation: Base class method overrides
//=========================================================================

//-------------------------------------------------------------------------
// Initialization
//-------------------------------------------------------------------------

template <class statevec_t>
void State<statevec_t>::initialize_qreg(uint_t num_qubits) {
  initialize_omp();
  BaseState::qreg_.set_num_qubits(num_qubits);
  BaseState::qreg_.initialize();
  apply_global_phase();
}

template <class statevec_t>
void State<statevec_t>::initialize_qreg(uint_t num_qubits,
                                        const statevec_t &state) {
  // Check dimension of state
  if (state.num_qubits() != num_qubits) {
    throw std::invalid_argument("QubitVector::State::initialize: initial state "
                                "does not match qubit number");
  }
  initialize_omp();
  BaseState::qreg_.set_num_qubits(num_qubits);
  BaseState::qreg_.initialize_from_data(state.data(), 1ULL << num_qubits);
  apply_global_phase();
}

template <class statevec_t>
void State<statevec_t>::initialize_qreg(uint_t num_qubits,
                                        const cvector_t &state) {
  if (state.size() != 1ULL << num_qubits) {
    throw std::invalid_argument("QubitVector::State::initialize: initial state "
                                "does not match qubit number");
  }
  initialize_omp();
  BaseState::qreg_.set_num_qubits(num_qubits);
  BaseState::qreg_.initialize_from_vector(state);
  apply_global_phase();
}

template <class statevec_t> void State<statevec_t>::initialize_omp() {
  BaseState::qreg_.set_omp_threshold(omp_qubit_threshold_);
  if (BaseState::threads_ > 0)
    BaseState::qreg_.set_omp_threads(
        BaseState::threads_); // set allowed OMP threads in qubitvector
}

//-------------------------------------------------------------------------
// Utility
//-------------------------------------------------------------------------

template <class statevec_t>
void State<statevec_t>::apply_global_phase() {
  if (BaseState::has_global_phase_) {
    BaseState::qreg_.apply_diagonal_matrix({0}, {BaseState::global_phase_, BaseState::global_phase_});
  }
}

template <class statevec_t>
size_t State<statevec_t>::required_memory_mb(uint_t num_qubits,
                                             const std::vector<Operations::Op> &ops)
                                             const {
  (void)ops; // avoid unused variable compiler warning
  return BaseState::qreg_.required_memory_mb(num_qubits);
}

template <class statevec_t>
void State<statevec_t>::set_config(const json_t &config) {
  BaseState::set_config(config);

  // Set threshold for truncating snapshots
  JSON::get_value(json_chop_threshold_, "zero_threshold", config);
  BaseState::qreg_.set_json_chop_threshold(json_chop_threshold_);

  // Set OMP threshold for state update functions
  JSON::get_value(omp_qubit_threshold_, "statevector_parallel_threshold",
                  config);

  // Set the sample measure indexing size
  int index_size;
  if (JSON::get_value(index_size, "statevector_sample_measure_opt", config)) {
    BaseState::qreg_.set_sample_measure_index_size(index_size);
  };
}

//=========================================================================
// Implementation: apply operations
//=========================================================================

template <class statevec_t>
void State<statevec_t>::apply_ops(const std::vector<Operations::Op> &ops,
                                  ExperimentResult &result,
                                  RngEngine &rng,
                                  bool final_ops) {

  // Simple loop over vector of input operations
  for (size_t i = 0; i < ops.size(); ++i) {
    const auto& op = ops[i];
    if(BaseState::creg_.check_conditional(op)) {
      switch (op.type) {
        case Operations::OpType::barrier:
          break;
        case Operations::OpType::reset:
          apply_reset(op.qubits, rng);
          break;
        case Operations::OpType::initialize:
          apply_initialize(op.qubits, op.params, rng);
          break;
        case Operations::OpType::measure:
          apply_measure(op.qubits, op.memory, op.registers, rng);
          break;
        case Operations::OpType::bfunc:
          BaseState::creg_.apply_bfunc(op);
          break;
        case Operations::OpType::roerror:
          BaseState::creg_.apply_roerror(op, rng);
          break;
        case Operations::OpType::gate:
          apply_gate(op);
          break;
        case Operations::OpType::snapshot:
          apply_snapshot(op, result, final_ops && ops.size() == i + 1);
          break;
        case Operations::OpType::matrix:
          apply_matrix(op);
          break;
        case Operations::OpType::diagonal_matrix:
          BaseState::qreg_.apply_diagonal_matrix(op.qubits, op.params);
          break;
        case Operations::OpType::multiplexer:
          apply_multiplexer(op.regs[0], op.regs[1],
                            op.mats); // control qubits ([0]) & target qubits([1])
          break;
        case Operations::OpType::kraus:
          apply_kraus(op.qubits, op.mats, rng);
          break;
        default:
          throw std::invalid_argument(
              "QubitVector::State::invalid instruction \'" + op.name + "\'.");
        }
    }
  }
}

//=========================================================================
// Implementation: Snapshots
//=========================================================================

template <class statevec_t>
void State<statevec_t>::apply_snapshot(const Operations::Op &op,
                                       ExperimentResult &result,
                                       bool last_op) {

  // Look for snapshot type in snapshotset
  auto it = snapshotset_.find(op.name);
  if (it == snapshotset_.end())
    throw std::invalid_argument(
        "QubitVectorState::invalid snapshot instruction \'" + op.name + "\'.");
  switch (it->second) {
    case Snapshots::statevector:
      if (last_op) {
        result.data.add_pershot_snapshot("statevector", op.string_params[0], BaseState::qreg_.move_to_vector());
      } else {
        result.data.add_pershot_snapshot("statevector", op.string_params[0], BaseState::qreg_.copy_to_vector());
      }
      break;
    case Snapshots::cmemory:
      BaseState::snapshot_creg_memory(op, result);
      break;
    case Snapshots::cregister:
      BaseState::snapshot_creg_register(op, result);
      break;
    case Snapshots::probs: {
      // get probs as hexadecimal
      snapshot_probabilities(op, result, SnapshotDataType::average);
    } break;
    case Snapshots::densmat: {
      snapshot_density_matrix(op, result, SnapshotDataType::average);
    } break;
    case Snapshots::expval_pauli: {
      snapshot_pauli_expval(op, result, SnapshotDataType::average);
    } break;
    case Snapshots::expval_matrix: {
      snapshot_matrix_expval(op, result, SnapshotDataType::average);
    } break;
    case Snapshots::probs_var: {
      // get probs as hexadecimal
      snapshot_probabilities(op, result, SnapshotDataType::average_var);
    } break;
    case Snapshots::densmat_var: {
      snapshot_density_matrix(op, result, SnapshotDataType::average_var);
    } break;
    case Snapshots::expval_pauli_var: {
      snapshot_pauli_expval(op, result, SnapshotDataType::average_var);
    } break;
    case Snapshots::expval_matrix_var: {
      snapshot_matrix_expval(op, result, SnapshotDataType::average_var);
    } break;
    case Snapshots::expval_pauli_shot: {
      snapshot_pauli_expval(op, result, SnapshotDataType::pershot);
    } break;
    case Snapshots::expval_matrix_shot: {
      snapshot_matrix_expval(op, result, SnapshotDataType::pershot);
    } break;
    default:
      // We shouldn't get here unless there is a bug in the snapshotset
      throw std::invalid_argument(
          "QubitVector::State::invalid snapshot instruction \'" + op.name +
          "\'.");
  }
}

template <class statevec_t>
void State<statevec_t>::snapshot_probabilities(const Operations::Op &op,
                                               ExperimentResult &result,
                                               SnapshotDataType type) {
  // get probs as hexadecimal
  auto probs =
      Utils::vec2ket(measure_probs(op.qubits), json_chop_threshold_, 16);
  bool variance = type == SnapshotDataType::average_var;
  result.data.add_average_snapshot("probabilities", op.string_params[0],
                            BaseState::creg_.memory_hex(), probs, variance);
}

template <class statevec_t>
void State<statevec_t>::snapshot_pauli_expval(const Operations::Op &op,
                                              ExperimentResult &result,
                                              SnapshotDataType type) {
  // Check empty edge case
  if (op.params_expval_pauli.empty()) {
    throw std::invalid_argument(
        "Invalid expval snapshot (Pauli components are empty).");
  }

  // Accumulate expval components
  complex_t expval(0., 0.);
  for (const auto &param : op.params_expval_pauli) {
    const auto &coeff = param.first;
    const auto &pauli = param.second;
    expval += coeff * BaseState::qreg_.expval_pauli(op.qubits, pauli);
  }

  // Add to snapshot
  Utils::chop_inplace(expval, json_chop_threshold_);
  switch (type) {
  case SnapshotDataType::average:
    result.data.add_average_snapshot("expectation_value", op.string_params[0],
                              BaseState::creg_.memory_hex(), expval, false);
    break;
  case SnapshotDataType::average_var:
    result.data.add_average_snapshot("expectation_value", op.string_params[0],
                              BaseState::creg_.memory_hex(), expval, true);
    break;
  case SnapshotDataType::pershot:
    result.data.add_pershot_snapshot("expectation_values", op.string_params[0],
                              expval);
    break;
  }
}

template <class statevec_t>
void State<statevec_t>::snapshot_matrix_expval(const Operations::Op &op,
                                               ExperimentResult &result,
                                               SnapshotDataType type) {
  // Check empty edge case
  if (op.params_expval_matrix.empty()) {
    throw std::invalid_argument(
        "Invalid matrix snapshot (components are empty).");
  }
  reg_t qubits = op.qubits;
  // Cache the current quantum state
  BaseState::qreg_.checkpoint();
  bool first = true; // flag for first pass so we don't unnecessarily revert
                     // from checkpoint

  // Compute expval components
  complex_t expval(0., 0.);
  for (const auto &param : op.params_expval_matrix) {
    complex_t coeff = param.first;
    // Revert the quantum state to cached checkpoint
    if (first)
      first = false;
    else
      BaseState::qreg_.revert(true);
    // Apply each matrix component
    for (const auto &pair : param.second) {
      reg_t sub_qubits;
      for (const auto &pos : pair.first) {
        sub_qubits.push_back(qubits[pos]);
      }
      const cmatrix_t &mat = pair.second;
      cvector_t vmat =
          (mat.GetColumns() == 1)
              ? Utils::vectorize_matrix(Utils::projector(
                    Utils::vectorize_matrix(mat))) // projector case
              : Utils::vectorize_matrix(mat); // diagonal or square matrix case
      if (vmat.size() == 1ULL << qubits.size()) {
        BaseState::qreg_.apply_diagonal_matrix(sub_qubits, vmat);
      } else {
        BaseState::qreg_.apply_matrix(sub_qubits, vmat);
      }
    }
    expval += coeff * BaseState::qreg_.inner_product();
  }
  // add to snapshot
  Utils::chop_inplace(expval, json_chop_threshold_);
  switch (type) {
  case SnapshotDataType::average:
    result.data.add_average_snapshot("expectation_value", op.string_params[0],
                              BaseState::creg_.memory_hex(), expval, false);
    break;
  case SnapshotDataType::average_var:
    result.data.add_average_snapshot("expectation_value", op.string_params[0],
                              BaseState::creg_.memory_hex(), expval, true);
    break;
  case SnapshotDataType::pershot:
    result.data.add_pershot_snapshot("expectation_values", op.string_params[0],
                              expval);
    break;
  }
  // Revert to original state
  BaseState::qreg_.revert(false);
}

template <class statevec_t>
void State<statevec_t>::snapshot_density_matrix(const Operations::Op &op,
                                                ExperimentResult &result,
                                                SnapshotDataType type) {
  cmatrix_t reduced_state;

  // Check if tracing over all qubits
  if (op.qubits.empty()) {
    reduced_state = cmatrix_t(1, 1);
    reduced_state[0] = BaseState::qreg_.norm();
  } else {
    reduced_state = density_matrix(op.qubits);
  }

  // Add density matrix to result data
  switch (type) {
  case SnapshotDataType::average:
    result.data.add_average_snapshot("density_matrix", op.string_params[0],
                              BaseState::creg_.memory_hex(),
                              std::move(reduced_state), false);
    break;
  case SnapshotDataType::average_var:
    result.data.add_average_snapshot("density_matrix", op.string_params[0],
                              BaseState::creg_.memory_hex(),
                              std::move(reduced_state), true);
    break;
  case SnapshotDataType::pershot:
    result.data.add_pershot_snapshot("density_matrix", op.string_params[0],
                              std::move(reduced_state));
    break;
  }
}

template <class statevec_t>
cmatrix_t State<statevec_t>::density_matrix(const reg_t &qubits) {
  return vec2density(qubits, BaseState::qreg_.data());
}

#ifdef AER_THRUST_SUPPORTED
template <>
cmatrix_t State<QV::QubitVectorThrust<float>>::density_matrix(const reg_t &qubits) {
  return vec2density(qubits, BaseState::qreg_.copy_to_vector());
}

template <>
cmatrix_t State<QV::QubitVectorThrust<double>>::density_matrix(const reg_t &qubits) {
  return vec2density(qubits, BaseState::qreg_.copy_to_vector());
}
#endif

template <class statevec_t>
template <class T>
cmatrix_t State<statevec_t>::vec2density(const reg_t &qubits, const T &vec) {
  const size_t N = qubits.size();
  const size_t DIM = 1ULL << N;
  auto qubits_sorted = qubits;
  std::sort(qubits_sorted.begin(), qubits_sorted.end());

  // Return full density matrix
  cmatrix_t densmat(DIM, DIM);
  if ((N == BaseState::qreg_.num_qubits()) && (qubits == qubits_sorted)) {
    const int_t mask = QV::MASKS[N];
#pragma omp parallel for if (2 * N > omp_qubit_threshold_ &&                   \
                             BaseState::threads_ > 1)                          \
    num_threads(BaseState::threads_)
    for (int_t rowcol = 0; rowcol < int_t(DIM * DIM); ++rowcol) {
      const int_t row = rowcol >> N;
      const int_t col = rowcol & mask;
      densmat(row, col) = complex_t(vec[row]) * complex_t(std::conj(vec[col]));
    }
  } else {
    const size_t END = 1ULL << (BaseState::qreg_.num_qubits() - N);
    // Initialize matrix values with first block
    {
      const auto inds = QV::indexes(qubits, qubits_sorted, 0);
      for (size_t row = 0; row < DIM; ++row)
        for (size_t col = 0; col < DIM; ++col) {
          densmat(row, col) =
              complex_t(vec[inds[row]]) * complex_t(std::conj(vec[inds[col]]));
        }
    }
    // Accumulate remaining blocks
    for (size_t k = 1; k < END; k++) {
      // store entries touched by U
      const auto inds = QV::indexes(qubits, qubits_sorted, k);
      for (size_t row = 0; row < DIM; ++row)
        for (size_t col = 0; col < DIM; ++col) {
          densmat(row, col) +=
              complex_t(vec[inds[row]]) * complex_t(std::conj(vec[inds[col]]));
        }
    }
  }
  return densmat;
}

//=========================================================================
// Implementation: Matrix multiplication
//=========================================================================

template <class statevec_t>
void State<statevec_t>::apply_gate(const Operations::Op &op) {
  // Look for gate name in gateset
  auto it = gateset_.find(op.name);
  if (it == gateset_.end())
    throw std::invalid_argument(
        "QubitVectorState::invalid gate instruction \'" + op.name + "\'.");
  switch (it->second) {
    case Gates::mcx:
      // Includes X, CX, CCX, etc
      BaseState::qreg_.apply_mcx(op.qubits);
      break;
    case Gates::mcy:
      // Includes Y, CY, CCY, etc
      BaseState::qreg_.apply_mcy(op.qubits);
      break;
    case Gates::mcz:
      // Includes Z, CZ, CCZ, etc
      BaseState::qreg_.apply_mcphase(op.qubits, -1);
      break;
    case Gates::mcr:
      BaseState::qreg_.apply_mcu(op.qubits, Linalg::VMatrix::r(op.params[0], op.params[1]));
      break;
    case Gates::mcrx:
      BaseState::qreg_.apply_mcu(op.qubits, Linalg::VMatrix::rx(op.params[0]));
      break;
    case Gates::mcry:
      BaseState::qreg_.apply_mcu(op.qubits, Linalg::VMatrix::ry(op.params[0]));
      break;
    case Gates::mcrz:
      BaseState::qreg_.apply_mcu(op.qubits, Linalg::VMatrix::rz(op.params[0]));
      break;
    case Gates::rxx:
      BaseState::qreg_.apply_matrix(op.qubits, Linalg::VMatrix::rxx(op.params[0]));
      break;
    case Gates::ryy:
      BaseState::qreg_.apply_matrix(op.qubits, Linalg::VMatrix::ryy(op.params[0]));
      break;
    case Gates::rzz:
      BaseState::qreg_.apply_diagonal_matrix(op.qubits, Linalg::VMatrix::rzz_diag(op.params[0]));
      break;
    case Gates::rzx:
      BaseState::qreg_.apply_matrix(op.qubits, Linalg::VMatrix::rzx(op.params[0]));
      break;
    case Gates::id:
      break;
    case Gates::h:
      apply_gate_mcu3(op.qubits, M_PI / 2., 0., M_PI);
      break;
    case Gates::s:
      apply_gate_phase(op.qubits[0], complex_t(0., 1.));
      break;
    case Gates::sdg:
      apply_gate_phase(op.qubits[0], complex_t(0., -1.));
      break;
    case Gates::t: {
      const double isqrt2{1. / std::sqrt(2)};
      apply_gate_phase(op.qubits[0], complex_t(isqrt2, isqrt2));
    } break;
    case Gates::tdg: {
      const double isqrt2{1. / std::sqrt(2)};
      apply_gate_phase(op.qubits[0], complex_t(isqrt2, -isqrt2));
    } break;
    case Gates::mcswap:
      // Includes SWAP, CSWAP, etc
      BaseState::qreg_.apply_mcswap(op.qubits);
      break;
    case Gates::mcu3:
      // Includes u3, cu3, etc
      apply_gate_mcu3(op.qubits, std::real(op.params[0]), std::real(op.params[1]),
                      std::real(op.params[2]));
      break;
    case Gates::mcu2:
      // Includes u2, cu2, etc
      apply_gate_mcu3(op.qubits, M_PI / 2., std::real(op.params[0]),
                      std::real(op.params[1]));
      break;
    case Gates::mcp:
      // Includes u1, cu1, p, cp, mcp etc
      BaseState::qreg_.apply_mcphase(op.qubits,
                                     std::exp(complex_t(0, 1) * op.params[0]));
      break;
    case Gates::mcsx:
      // Includes sx, csx, mcsx etc
      BaseState::qreg_.apply_mcu(op.qubits, Linalg::VMatrix::SX);
      break;
    case Gates::pauli:
        BaseState::qreg_.apply_pauli(op.qubits, op.string_params[0]);
        break;
    default:
      // We shouldn't reach here unless there is a bug in gateset
      throw std::invalid_argument(
          "QubitVector::State::invalid gate instruction \'" + op.name + "\'.");
  }
}

template <class statevec_t>
void State<statevec_t>::apply_multiplexer(const reg_t &control_qubits,
                                          const reg_t &target_qubits,
                                          const cmatrix_t &mat) {
  if (control_qubits.empty() == false && target_qubits.empty() == false &&
      mat.size() > 0) {
    cvector_t vmat = Utils::vectorize_matrix(mat);
    BaseState::qreg_.apply_multiplexer(control_qubits, target_qubits, vmat);
  }
}

template <class statevec_t>
void State<statevec_t>::apply_matrix(const Operations::Op &op) {
  if (op.qubits.empty() == false && op.mats[0].size() > 0) {
    if (Utils::is_diagonal(op.mats[0], .0)) {
      BaseState::qreg_.apply_diagonal_matrix(
          op.qubits, Utils::matrix_diagonal(op.mats[0]));
    } else {
      BaseState::qreg_.apply_matrix(op.qubits,
                                    Utils::vectorize_matrix(op.mats[0]));
    }
  }
}

template <class statevec_t>
void State<statevec_t>::apply_matrix(const reg_t &qubits,
                                     const cvector_t &vmat) {
  // Check if diagonal matrix
  if (vmat.size() == 1ULL << qubits.size()) {
    BaseState::qreg_.apply_diagonal_matrix(qubits, vmat);
  } else {
    BaseState::qreg_.apply_matrix(qubits, vmat);
  }
}

template <class statevec_t>
void State<statevec_t>::apply_gate_mcu3(const reg_t &qubits, double theta,
                                        double phi, double lambda) {
  BaseState::qreg_.apply_mcu(qubits, Linalg::VMatrix::u3(theta, phi, lambda));
}

template <class statevec_t>
void State<statevec_t>::apply_gate_phase(uint_t qubit, complex_t phase) {
  cvector_t diag = {{1., phase}};
  apply_matrix(reg_t({qubit}), diag);
}

//=========================================================================
// Implementation: Reset, Initialize and Measurement Sampling
//=========================================================================

template <class statevec_t>
void State<statevec_t>::apply_measure(const reg_t &qubits, const reg_t &cmemory,
                                      const reg_t &cregister, RngEngine &rng) {
  // Actual measurement outcome
  const auto meas = sample_measure_with_prob(qubits, rng);
  // Implement measurement update
  measure_reset_update(qubits, meas.first, meas.first, meas.second);
  const reg_t outcome = Utils::int2reg(meas.first, 2, qubits.size());
  BaseState::creg_.store_measure(outcome, cmemory, cregister);
}

template <class statevec_t>
rvector_t State<statevec_t>::measure_probs(const reg_t &qubits) const {
  return BaseState::qreg_.probabilities(qubits);
}

template <class statevec_t>
std::vector<reg_t> State<statevec_t>::sample_measure(const reg_t &qubits,
                                                     uint_t shots,
                                                     RngEngine &rng) {
  // Generate flat register for storing
  std::vector<double> rnds;
  rnds.reserve(shots);
  for (uint_t i = 0; i < shots; ++i)
    rnds.push_back(rng.rand(0, 1));

  auto allbit_samples = BaseState::qreg_.sample_measure(rnds);

  // Convert to reg_t format
  std::vector<reg_t> all_samples;
  all_samples.reserve(shots);
  for (int_t val : allbit_samples) {
    reg_t allbit_sample = Utils::int2reg(val, 2, BaseState::qreg_.num_qubits());
    reg_t sample;
    sample.reserve(qubits.size());
    for (uint_t qubit : qubits) {
      sample.push_back(allbit_sample[qubit]);
    }
    all_samples.push_back(sample);
  }
  return all_samples;
}

template <class statevec_t>
void State<statevec_t>::apply_reset(const reg_t &qubits, RngEngine &rng) {
  // Simulate unobserved measurement
  const auto meas = sample_measure_with_prob(qubits, rng);
  // Apply update to reset state
  measure_reset_update(qubits, 0, meas.first, meas.second);
}

template <class statevec_t>
std::pair<uint_t, double>
State<statevec_t>::sample_measure_with_prob(const reg_t &qubits,
                                            RngEngine &rng) {
  rvector_t probs = measure_probs(qubits);
  // Randomly pick outcome and return pair
  uint_t outcome = rng.rand_int(probs);
  return std::make_pair(outcome, probs[outcome]);
}

template <class statevec_t>
void State<statevec_t>::measure_reset_update(const std::vector<uint_t> &qubits,
                                             const uint_t final_state,
                                             const uint_t meas_state,
                                             const double meas_prob) {
  // Update a state vector based on an outcome pair [m, p] from
  // sample_measure_with_prob function, and a desired post-measurement
  // final_state

  // Single-qubit case
  if (qubits.size() == 1) {
    // Diagonal matrix for projecting and renormalizing to measurement outcome
    cvector_t mdiag(2, 0.);
    mdiag[meas_state] = 1. / std::sqrt(meas_prob);
    apply_matrix(qubits, mdiag);

    // If it doesn't agree with the reset state update
    if (final_state != meas_state) {
      BaseState::qreg_.apply_mcx(qubits);
    }
  }
  // Multi qubit case
  else {
    // Diagonal matrix for projecting and renormalizing to measurement outcome
    const size_t dim = 1ULL << qubits.size();
    cvector_t mdiag(dim, 0.);
    mdiag[meas_state] = 1. / std::sqrt(meas_prob);
    apply_matrix(qubits, mdiag);

    // If it doesn't agree with the reset state update
    // This function could be optimized as a permutation update
    if (final_state != meas_state) {
      // build vectorized permutation matrix
      cvector_t perm(dim * dim, 0.);
      perm[final_state * dim + meas_state] = 1.;
      perm[meas_state * dim + final_state] = 1.;
      for (size_t j = 0; j < dim; j++) {
        if (j != final_state && j != meas_state)
          perm[j * dim + j] = 1.;
      }
      // apply permutation to swap state
      apply_matrix(qubits, perm);
    }
  }
}

template <class statevec_t>
void State<statevec_t>::apply_initialize(const reg_t &qubits,
                                         const cvector_t &params,
                                         RngEngine &rng) {

  if (qubits.size() == BaseState::qreg_.num_qubits()) {
    // If qubits is all ordered qubits in the statevector
    // we can just initialize the whole state directly
    auto sorted_qubits = qubits;
    std::sort(sorted_qubits.begin(), sorted_qubits.end());
    if (qubits == sorted_qubits) {
      initialize_qreg(qubits.size(), params);
      return;
    }
  }
  // Apply reset to qubits
  apply_reset(qubits, rng);
  // Apply initialize_component
  BaseState::qreg_.initialize_component(qubits, params);
}

//=========================================================================
// Implementation: Multiplexer Circuit
//=========================================================================

template <class statevec_t>
void State<statevec_t>::apply_multiplexer(const reg_t &control_qubits,
                                          const reg_t &target_qubits,
                                          const std::vector<cmatrix_t> &mmat) {
  // (1) Pack vector of matrices into single (stacked) matrix ... note: matrix
  // dims: rows = DIM[qubit.size()] columns = DIM[|target bits|]
  cmatrix_t multiplexer_matrix = Utils::stacked_matrix(mmat);

  // (2) Treat as single, large(r), chained/batched matrix operator
  apply_multiplexer(control_qubits, target_qubits, multiplexer_matrix);
}

//=========================================================================
// Implementation: Kraus Noise
//=========================================================================
template <class statevec_t>
void State<statevec_t>::apply_kraus(const reg_t &qubits,
                                    const std::vector<cmatrix_t> &kmats,
                                    RngEngine &rng) {

  // Check edge case for empty Kraus set (this shouldn't happen)
  if (kmats.empty())
    return; // end function early

  // Choose a real in [0, 1) to choose the applied kraus operator once
  // the accumulated probability is greater than r.
  // We know that the Kraus noise must be normalized
  // So we only compute probabilities for the first N-1 kraus operators
  // and infer the probability of the last one from 1 - sum of the previous

  double r = rng.rand(0., 1.);
  double accum = 0.;
  bool complete = false;

  // Loop through N-1 kraus operators
  for (size_t j = 0; j < kmats.size() - 1; j++) {

    // Calculate probability
    cvector_t vmat = Utils::vectorize_matrix(kmats[j]);
    double p = BaseState::qreg_.norm(qubits, vmat);
    accum += p;

    // check if we need to apply this operator
    if (accum > r) {
      // rescale vmat so projection is normalized
      Utils::scalar_multiply_inplace(vmat, 1 / std::sqrt(p));
      // apply Kraus projection operator
      apply_matrix(qubits, vmat);
      complete = true;
      break;
    }
  }

  // check if we haven't applied a kraus operator yet
  if (complete == false) {
    // Compute probability from accumulated
    complex_t renorm = 1 / std::sqrt(1. - accum);
    apply_matrix(qubits, Utils::vectorize_matrix(renorm * kmats.back()));
  }
}

//-------------------------------------------------------------------------
} // namespace Statevector
//-------------------------------------------------------------------------
} // end namespace AER
//-------------------------------------------------------------------------
#endif<|MERGE_RESOLUTION|>--- conflicted
+++ resolved
@@ -32,32 +32,6 @@
 
 // OpSet of supported instructions
 const Operations::OpSet StateOpSet(
-<<<<<<< HEAD
-  // Op types
-  {Operations::OpType::gate, Operations::OpType::measure,
-    Operations::OpType::reset, Operations::OpType::initialize,
-    Operations::OpType::snapshot, Operations::OpType::barrier,
-    Operations::OpType::bfunc, Operations::OpType::roerror,
-    Operations::OpType::matrix, Operations::OpType::diagonal_matrix,
-    Operations::OpType::multiplexer, Operations::OpType::kraus},
-  // Gates
-    {"u1",   "u2",   "u3",   "cx",   "cz",   "cy",     "cp",      "cu1",
-     "cu2",  "cu3",  "swap", "id",   "p",    "x",      "y",       "z",
-     "h",    "s",    "sdg",  "t",    "tdg",  "r",      "rx",      "ry",
-     "rz",   "rxx",  "ryy",  "rzz",  "rzx",  "ccx",    "cswap",   "mcx",
-     "mcy",  "mcz",  "mcu1", "mcu2", "mcu3", "mcswap", "mcphase", "mcr",
-     "mcrx", "mcry", "mcry", "sx",   "csx",  "mcsx", "delay"},
-
-  // Snapshots
-  {"statevector", "memory", "register", "probabilities",
-    "probabilities_with_variance", "expectation_value_pauli",
-    "density_matrix", "density_matrix_with_variance",
-    "expectation_value_pauli_with_variance",
-    "expectation_value_matrix_single_shot", "expectation_value_matrix",
-    "expectation_value_matrix_with_variance",
-    "expectation_value_pauli_single_shot"}
-);
-=======
     // Op types
     {Operations::OpType::gate, Operations::OpType::measure,
      Operations::OpType::reset, Operations::OpType::initialize,
@@ -72,7 +46,7 @@
      "r",      "rx",      "ry",  "rz",   "rxx",  "ryy",  "rzz",  "rzx",
      "ccx",    "cswap",   "mcx", "mcy",  "mcz",  "mcu1", "mcu2", "mcu3",
      "mcswap", "mcphase", "mcr", "mcrx", "mcry", "mcry", "sx",   "csx",
-     "mcsx",   "delay"},
+     "mcsx",   "delay", "pauli"},
     // Snapshots
     {"statevector", "memory", "register", "probabilities",
      "probabilities_with_variance", "expectation_value_pauli", "density_matrix",
@@ -80,7 +54,6 @@
      "expectation_value_matrix_single_shot", "expectation_value_matrix",
      "expectation_value_matrix_with_variance",
      "expectation_value_pauli_single_shot"});
->>>>>>> cb5f4140
 
 // Allowed gates enum class
 enum class Gates {
