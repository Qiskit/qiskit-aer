--- conflicted
+++ resolved
@@ -221,19 +221,13 @@
   // Apply a Kraus error operation
   void apply_kraus(const reg_t &qubits, const std::vector<cmatrix_t> &krausops,
                    RngEngine &rng);
-<<<<<<< HEAD
 
   // Return the reduced density matrix for the simulator
   cmatrix_t density_matrix(const reg_t &qubits);
 
   // Apply the global phase
   void apply_global_phase();
-=======
-
-  // Return the reduced density matrix for the simulator
-  cmatrix_t density_matrix(const reg_t &qubits);
-
->>>>>>> 9999dfbe
+
 protected:
   //-----------------------------------------------------------------------
   // Save data instructions
@@ -261,12 +255,6 @@
   void apply_save_amplitudes(const Operations::Op &op,
                              ExperimentResult &result);
 
-<<<<<<< HEAD
-=======
-  // Helper function for computing expectation value
-  virtual double expval_pauli(const reg_t &qubits,
-                              const std::string &pauli) override;
->>>>>>> 9999dfbe
   //-----------------------------------------------------------------------
   // Measurement Helpers
   //-----------------------------------------------------------------------
@@ -317,7 +305,6 @@
   //-----------------------------------------------------------------------
   // Config Settings
   //-----------------------------------------------------------------------
-
 
   // OpenMP qubit threshold
   int omp_qubit_threshold_ = 14;
@@ -920,12 +907,7 @@
 
 template <class statevec_t>
 void State<statevec_t>::apply_diagonal_matrix(const reg_t &qubits,
-<<<<<<< HEAD
-                                              const cvector_t &diag) 
-{
-=======
                                               const cvector_t &diag) {
->>>>>>> 9999dfbe
   if (BaseState::num_global_qubits_ > BaseState::qreg_.num_qubits() &&
       !BaseState::qreg_.support_global_indexing()) {
     reg_t qubits_in = qubits;
