/**
 * This code is part of Qiskit.
 *
 * (C) Copyright IBM 2018, 2019, 2020.
 *
 * This code is licensed under the Apache License, Version 2.0. You may
 * obtain a copy of this license in the LICENSE.txt file in the root directory
 * of this source tree or at http://www.apache.org/licenses/LICENSE-2.0.
 *
 * Any modifications or derivative works of this code must retain this
 * copyright notice, and modified files need to carry a notice indicating
 * that they have been altered from the originals.
 */

#ifndef _qv_chunk_container_hpp_
#define _qv_chunk_container_hpp_

#include "misc/warnings.hpp"
DISABLE_WARNING_PUSH
#ifdef AER_THRUST_CUDA
#include <cuda.h>
#include <cuda_runtime.h>
#endif
DISABLE_WARNING_POP

#include "misc/wrap_thrust.hpp"

#include <algorithm>
#include <array>
#include <cmath>
#include <complex>
#include <cstdint>
#include <iostream>
#include <sstream>
#include <stdexcept>
#include <string>
#include <vector>

#define AER_DEFAULT_MATRIX_BITS 6

#define AER_CHUNK_BITS 21
#define AER_MAX_BUFFERS 1
#define AER_DUMMY_BUFFERS 4 // reserved storage for parameters

#define QV_CUDA_NUM_THREADS 1024
#define QV_MAX_REGISTERS 10
#define QV_MAX_BLOCKED_GATES 64

#define QV_PROBABILITY_BUFFER_SIZE 4
#define QV_NUM_INTERNAL_REGS 4

#ifdef AER_THRUST_GPU
#define AERDeviceVector thrust::device_vector
#else
#define AERDeviceVector thrust::host_vector
#endif
#define AERHostVector thrust::host_vector

#include "framework/utils.hpp"

#ifdef AER_THRUST_GPU
#include "simulators/statevector/chunk/cuda_kernels.hpp"
#endif

#include "simulators/statevector/chunk/thrust_kernels.hpp"

namespace AER {
namespace QV {
namespace Chunk {

template <typename data_t>
class Chunk;
template <typename data_t>
class DeviceChunkContainer;
template <typename data_t>
class HostChunkContainer;

struct BlockedGateParams {
  uint_t mask_;
  char gate_;
  unsigned char qubit_;
};

//============================================================================
// chunk container base class
//============================================================================
template <typename data_t>
class ChunkContainer
    : public std::enable_shared_from_this<ChunkContainer<data_t>> {
protected:
  int_t chunk_bits_; // number of qubits for a chunk
  int_t num_qubits_; // total qubits
  int_t place_id_;   // index of a container (device index + host)
  int_t num_places_;
  uint_t num_chunks_; // number of chunks in this container
  uint_t
      chunk_index_; // global chunk index for the first chunk in this container
  uint_t num_buffers_; // number of buffers (buffer chunks) in this container
  uint_t num_chunk_mapped_; // number of chunks mapped
  reg_t blocked_qubits_;
  std::vector<bool> chunks_map_; // chunk mapper
  mutable reg_t reduced_queue_begin_;
  mutable reg_t reduced_queue_end_;
  uint_t matrix_bits_;   // max matrix bits
  uint_t num_creg_bits_; // number of cregs
  uint_t num_cregisters_;
  uint_t num_cmemory_;
  mutable int_t conditional_bit_;
  bool keep_conditional_bit_; // keep conditional bit alive
  int_t num_pow2_qubits_; // largest number of qubits that meets num_chunks_ =
                          // m*(2^num_pow2_qubits_)
  bool density_matrix_;

  int_t omp_threads_; // number of threads can be used for parallelization on
                      // CPU
public:
  ChunkContainer() {
    chunk_bits_ = 0;
    place_id_ = 0;
    num_chunks_ = 0;
    chunk_index_ = 0;
    num_buffers_ = 0;
    num_chunk_mapped_ = 0;
    conditional_bit_ = -1;
    keep_conditional_bit_ = false;
    matrix_bits_ = AER_DEFAULT_MATRIX_BITS;
    density_matrix_ = false;
    omp_threads_ = 1;
    num_creg_bits_ = 0;
  }
  virtual ~ChunkContainer() {}

  int_t chunk_bits(void) { return chunk_bits_; }
  int_t num_qubits(void) { return num_qubits_; }
  int_t place(void) { return place_id_; }
  void set_place(int_t id, int_t n) {
    place_id_ = id;
    num_places_ = n;
  }
  uint_t num_chunks(void) { return num_chunks_; }
  uint_t num_buffers(void) { return num_buffers_; }
  uint_t chunk_size(void) { return (1ull << chunk_bits_); }
  uint_t num_chunk_mapped(void) { return num_chunk_mapped_; }
  uint_t matrix_bits(void) { return matrix_bits_; }

  virtual void set_device(void) const {}

#ifdef AER_THRUST_GPU
  virtual cudaStream_t stream(uint_t iChunk) const { return nullptr; }
#endif

  virtual uint_t size(void) = 0;
  virtual int device(void) { return -1; }

  virtual bool peer_access(int i_dest) { return false; }

  void set_conditional(int_t reg) { conditional_bit_ = reg; }
  int_t get_conditional(void) { return conditional_bit_; }
  void keep_conditional(bool keep) { keep_conditional_bit_ = keep; }

  void set_chunk_index(uint_t chunk_index) { chunk_index_ = chunk_index; }

  void set_omp_threads(int_t nthreads) { omp_threads_ = nthreads; }

  virtual thrust::complex<data_t> &operator[](uint_t i) = 0;

  virtual uint_t Allocate(int idev, int chunk_bits, int num_qubits,
                          uint_t chunks, uint_t buffers = AER_MAX_BUFFERS,
                          bool multi_shots = false,
                          int matrix_bit = AER_DEFAULT_MATRIX_BITS,
                          bool density_matrix = false) = 0;
  virtual void Deallocate(void) = 0;

  virtual void Set(uint_t i, const thrust::complex<data_t> &t) = 0;
  virtual thrust::complex<data_t> Get(uint_t i) const = 0;

  virtual void StoreMatrix(const std::vector<std::complex<double>> &mat,
                           uint_t iChunk) const = 0;
  virtual void StoreMatrix(const std::complex<double> *mat, uint_t iChunk,
                           uint_t size) const = 0;
  virtual void StoreUintParams(const std::vector<uint_t> &prm,
                               uint_t iChunk) const = 0;
  virtual void ResizeMatrixBuffers(int bits) = 0;

  virtual void CopyIn(Chunk<data_t> &src, uint_t iChunk) = 0;
  virtual void CopyOut(Chunk<data_t> &dest, uint_t iChunk) = 0;
  virtual void CopyIn(thrust::complex<data_t> *src, uint_t iChunk,
                      uint_t size) = 0;
  virtual void CopyOut(thrust::complex<data_t> *dest, uint_t iChunk,
                       uint_t size) = 0;
  virtual void Swap(Chunk<data_t> &src, uint_t iChunk, uint_t dest_offset = 0,
                    uint_t src_offset = 0, uint_t size = 0,
                    bool write_back = true) = 0;

  virtual void Zero(uint_t iChunk, uint_t count) = 0;

  template <typename Function>
  void Execute(Function func, uint_t iChunk, const uint_t gid,
               const uint_t count);

  template <typename Function>
  void ExecuteSum(double *pSum, Function func, uint_t iChunk,
                  uint_t count) const;

  template <typename Function>
  void ExecuteSum2(double *pSum, Function func, uint_t iChunk, uint_t count,
                   bool init = true) const;

  virtual reg_t sample_measure(uint_t iChunk, const std::vector<double> &rnds,
                               uint_t stride = 1, bool dot = true,
                               uint_t count = 1) const = 0;
  virtual double norm(uint_t iChunk, uint_t count) const;
  virtual double trace(uint_t iChunk, uint_t row, uint_t count) const;

  size_t size_of_complex(void) { return sizeof(thrust::complex<data_t>); }

  bool MapChunk(Chunk<data_t> &chunk);
  bool MapBufferChunk(Chunk<data_t> &chunk);
  void UnmapChunk(Chunk<data_t> &chunk);
  void UnmapBuffer(Chunk<data_t> &chunk);
  void unmap_all(void);

  virtual thrust::complex<data_t> *chunk_pointer(uint_t iChunk) const {
    return NULL;
  }
  virtual thrust::complex<data_t> *buffer_pointer(void) const { return NULL; }
  virtual thrust::complex<double> *matrix_pointer(uint_t iChunk) const {
    return NULL;
  }
  virtual uint_t *param_pointer(uint_t iChunk) const { return NULL; }

  virtual void synchronize(uint_t iChunk) const { ; }

  // set qubits to be blocked
  virtual void set_blocked_qubits(uint_t iChunk, const reg_t &qubits) { ; }

  // do all gates stored in queue
  virtual void apply_blocked_gates(uint_t iChunk) { ; }

  // queue gate for blocked execution
  virtual void queue_blocked_gate(uint_t iChunk, char gate, uint_t qubit,
                                  uint_t mask,
                                  const std::complex<double> *pMat = NULL) {
    ;
  }

  virtual double *reduce_buffer(uint_t iChunk) const { return NULL; }
  virtual uint_t reduce_buffer_size() const { return 1; }
  virtual double *condition_buffer(uint_t iChunk) const { return NULL; }
  virtual double *probability_buffer(uint_t iChunk) const { return NULL; }

  virtual void copy_to_probability_buffer(std::vector<double> &buf, int pos) {}

  virtual void copy_reduce_buffer(std::vector<double> &ret, uint_t iChunk,
                                  uint_t num_val) const {}
  // classical register to store measured bits/used for bfunc operations
  virtual void allocate_creg(uint_t num_mem, uint_t num_reg) {}
  void set_num_creg_bits(uint_t bits) {
    num_creg_bits_ = bits + QV_NUM_INTERNAL_REGS;
  }
  virtual int measured_cbit(uint_t iChunk, int qubit) { return 0; }

  virtual uint_t *creg_buffer(uint_t iChunk) const { return NULL; }
  virtual void request_creg_update(void) {}

  // apply matrix
  virtual void apply_matrix(const uint_t iChunk, const reg_t &qubits,
                            const int_t control_bits,
                            const cvector_t<double> &mat, const uint_t gid,
                            const uint_t count);

  virtual void apply_batched_matrix(const uint_t iChunk, const reg_t &qubits,
                                    const int_t control_bits,
                                    const cvector_t<double> &mat,
                                    const uint_t num_shots_per_matrix,
                                    const uint_t gid, const uint_t count);

  // apply diagonal matrix
  virtual void apply_diagonal_matrix(const uint_t iChunk, const reg_t &qubits,
                                     const int_t control_bits,
                                     const cvector_t<double> &diag,
                                     const uint_t gid, const uint_t count);

  virtual void apply_batched_diagonal_matrix(
      const uint_t iChunk, const reg_t &qubits, const int_t control_bits,
      const cvector_t<double> &diag, const uint_t num_shots_per_matrix,
      const uint_t gid, const uint_t count);

  // apply (controlled) X
  virtual void apply_X(const uint_t iChunk, const reg_t &qubits,
                       const uint_t gid, const uint_t count);

  // apply (controlled) Y
  virtual void apply_Y(const uint_t iChunk, const reg_t &qubits,
                       const uint_t gid, const uint_t count);

  // apply (controlled) phase
  virtual void apply_phase(const uint_t iChunk, const reg_t &qubits,
                           const int_t control_bits,
                           const std::complex<double> phase, const uint_t gid,
                           const uint_t count);

  // apply (controlled) swap gate
  virtual void apply_swap(const uint_t iChunk, const reg_t &qubits,
                          const int_t control_bits, const uint_t gid,
                          const uint_t count);

  // apply multiple swap gates
  virtual void apply_multi_swaps(const uint_t iChunk, const reg_t &qubits,
                                 const uint_t gid, const uint_t count);

  // apply permutation
  virtual void
  apply_permutation(const uint_t iChunk, const reg_t &qubits,
                    const std::vector<std::pair<uint_t, uint_t>> &pairs,
                    const uint_t gid, const uint_t count);

  // apply rotation around axis
  virtual void apply_rotation(const uint_t iChunk, const reg_t &qubits,
                              const Rotation r, const double theta,
                              const uint_t gid, const uint_t count);

  // get probabilities of chunk
  virtual void probabilities(std::vector<double> &probs, const uint_t iChunk,
                             const reg_t &qubits) const;

  // get norm of matrix multiplication
  virtual double expval_matrix(const uint_t iChunk, const reg_t &qubits,
                               const cvector_t<double> &mat,
                               const uint_t count) const;

  // Pauli expectation values
  virtual double expval_pauli(const uint_t iChunk, const reg_t &qubits,
                              const std::string &pauli,
                              const complex_t initial_phase) const;

  virtual void batched_expval_pauli(const uint_t iChunk, const uint_t count,
                                    const reg_t &qubits,
                                    const std::string &pauli, bool variance,
                                    std::complex<double> param, bool first,
                                    const complex_t initial_phase) const;

protected:
  int convert_blocked_qubit(int qubit) {
    int i;
    for (i = 0; i < blocked_qubits_.size(); i++) {
      if (blocked_qubits_[i] == qubit) {
        return i;
      }
    }
    return -1;
  }

  // allocate storage for chunk classes
  void allocate_chunks(void);
  void deallocate_chunks(void);
};

template <typename data_t>
bool ChunkContainer<data_t>::MapChunk(Chunk<data_t> &chunk) {
  uint_t i, idx;

  for (i = 0; i < num_chunks_; i++) {
    idx = (num_chunk_mapped_ + i) % num_chunks_;
    if (!chunks_map_[idx]) {
      chunks_map_[idx] = true;
      num_chunk_mapped_++;
      chunk.map(this->shared_from_this(), idx);
      break;
    }
  }
  return chunk.is_mapped();
}

template <typename data_t>
void ChunkContainer<data_t>::UnmapChunk(Chunk<data_t> &chunk) {
  chunks_map_[chunk.pos()] = false;
  chunk.unmap();
}

template <typename data_t>
bool ChunkContainer<data_t>::MapBufferChunk(Chunk<data_t> &chunk) {
  chunk.map(this->shared_from_this(), num_chunks_);
  return chunk.is_mapped();
}

template <typename data_t>
void ChunkContainer<data_t>::UnmapBuffer(Chunk<data_t> &buf) {
  buf.unmap();
}

template <typename data_t>
void ChunkContainer<data_t>::unmap_all(void) {
  int_t i;
  for (i = 0; i < chunks_map_.size(); i++)
    chunks_map_[i] = false;
  num_chunk_mapped_ = 0;
}

template <typename data_t>
template <typename Function>
void ChunkContainer<data_t>::Execute(Function func, uint_t iChunk,
                                     const uint_t gid, const uint_t count) {
  set_device();

  func.set_base_index(gid << chunk_bits_);
  func.set_data(chunk_pointer(iChunk));
  func.set_matrix(matrix_pointer(iChunk));
  func.set_params(param_pointer(iChunk));
  func.set_cregs_(creg_buffer(iChunk), num_creg_bits_);

  if (iChunk == 0 && conditional_bit_ >= 0) {
    func.set_conditional(conditional_bit_);
    if (!keep_conditional_bit_)
      conditional_bit_ = -1; // reset conditional
  }

#ifdef AER_THRUST_GPU
  cudaStream_t strm = stream(iChunk);
  if (strm) {
    uint_t nt, nb;
    nb = 1;

    if (func.use_cache()) {
      func.set_chunk_bits(chunk_bits_);

      nt = count << chunk_bits_;
      if (nt > 0) {
        uint_t ntotal = nt;
        if (nt > QV_CUDA_NUM_THREADS) {
          nb = (nt + QV_CUDA_NUM_THREADS - 1) / QV_CUDA_NUM_THREADS;
          nt = QV_CUDA_NUM_THREADS;
        }
        dev_apply_function_with_cache<data_t, Function>
            <<<nb, nt, 0, strm>>>(func, ntotal);
      }
    } else {
      nt = count * func.size(chunk_bits_);

      if (nt > 0) {
        uint_t ntotal = nt;
        if (nt > QV_CUDA_NUM_THREADS) {
          nb = (nt + QV_CUDA_NUM_THREADS - 1) / QV_CUDA_NUM_THREADS;
          nt = QV_CUDA_NUM_THREADS;
        }
        dev_apply_function<data_t, Function><<<nb, nt, 0, strm>>>(func, ntotal);
      }
    }
    cudaError_t err = cudaGetLastError();
    if (err != cudaSuccess) {
      std::stringstream str;
      str << "ChunkContainer::Execute in " << func.name() << " : "
          << cudaGetErrorName(err);
      throw std::runtime_error(str.str());
    }
  } else { // if no stream returned, run on host
    uint_t size = count * func.size(chunk_bits_);
    auto ci = thrust::counting_iterator<uint_t>(0);
    thrust::for_each_n(thrust::seq, ci, size, func);
  }
#else
  uint_t size;
  if (func.use_cache())
    size = count << (chunk_bits_ - func.qubits_count());
  else
    size = count * func.size(chunk_bits_);
  auto ci = thrust::counting_iterator<uint_t>(0);
  if (omp_threads_ > 1)
    thrust::for_each_n(thrust::device, ci, size, func);
  else
    thrust::for_each_n(thrust::seq, ci, size, func);
#endif
}

template <typename data_t>
template <typename Function>
void ChunkContainer<data_t>::ExecuteSum(double *pSum, Function func,
                                        uint_t iChunk, uint_t count) const {

#ifdef AER_THRUST_GPU
  uint_t size = count * func.size(chunk_bits_);

  set_device();

  func.set_base_index((chunk_index_ + iChunk) << chunk_bits_);
  func.set_data(chunk_pointer(iChunk));
  func.set_matrix(matrix_pointer(iChunk));
  func.set_params(param_pointer(iChunk));
  func.set_cregs_(creg_buffer(iChunk), num_creg_bits_);

  auto ci = thrust::counting_iterator<uint_t>(0);

  cudaStream_t strm = stream(iChunk);
  if (strm) {
    uint_t buf_size;
    double *buf = reduce_buffer(iChunk);

    if (pSum) { // sum for all chunks are gathered and stored to pSum
      buf_size = 0;
      uint_t n, nt, nb;
      nb = 1;

      if (func.use_cache()) {
        nt = count << chunk_bits_;
        if (nt > 0) {
          uint_t ntotal = nt;
          if (nt > QV_CUDA_NUM_THREADS) {
            nb = (nt + QV_CUDA_NUM_THREADS - 1) / QV_CUDA_NUM_THREADS;
            nt = QV_CUDA_NUM_THREADS;
          }
          dev_apply_function_sum_with_cache<data_t, Function>
              <<<nb, nt, 0, strm>>>(buf, func, buf_size, ntotal);
        }
      } else {
        nt = size;
        if (nt > 0) {
          uint_t ntotal = nt;
          if (nt > QV_CUDA_NUM_THREADS) {
            nb = (nt + QV_CUDA_NUM_THREADS - 1) / QV_CUDA_NUM_THREADS;
            nt = QV_CUDA_NUM_THREADS;
          }
          dev_apply_function_sum<data_t, Function>
              <<<nb, nt, 0, strm>>>(buf, func, buf_size, ntotal);
        }
      }
      cudaError_t err = cudaGetLastError();
      if (err != cudaSuccess) {
        std::stringstream str;
        str << "ChunkContainer::ExecuteSum in " << func.name() << " : "
            << cudaGetErrorName(err);
        throw std::runtime_error(str.str());
      }

      while (nb > 1) {
        n = nb;
        nt = nb;
        nb = 1;
        if (nt > QV_CUDA_NUM_THREADS) {
          nb = (nt + QV_CUDA_NUM_THREADS - 1) / QV_CUDA_NUM_THREADS;
          nt = QV_CUDA_NUM_THREADS;
        }
        dev_reduce_sum<<<nb, nt, 0, strm>>>(buf, n, buf_size);

        cudaError_t err = cudaGetLastError();
        if (err != cudaSuccess) {
          std::stringstream str;
          str << "ChunkContainer::ExecuteSum in " << func.name()
              << " :: " << cudaGetErrorName(err);
          throw std::runtime_error(str.str());
        }
      }
      cudaMemcpyAsync(pSum, buf, sizeof(double), cudaMemcpyDeviceToHost, strm);
    } else {
      buf_size = reduce_buffer_size();

      uint_t n, nt, nb;
      nb = 1;

      if (func.use_cache()) {
        nt = 1ull << chunk_bits_;
        if (nt > 0) {
          uint_t ntotal = nt * count;
          if (nt > QV_CUDA_NUM_THREADS) {
            nb = (nt + QV_CUDA_NUM_THREADS - 1) / QV_CUDA_NUM_THREADS;
            nt = QV_CUDA_NUM_THREADS;
          }
          dim3 grid(nb, count, 1);
          dev_apply_function_sum_with_cache<data_t, Function>
              <<<grid, nt, 0, strm>>>(buf, func, buf_size, ntotal);
        }
      } else {
        nt = func.size(chunk_bits_);
        if (nt > 0) {
          uint_t ntotal = nt * count;
          if (nt > QV_CUDA_NUM_THREADS) {
            nb = (nt + QV_CUDA_NUM_THREADS - 1) / QV_CUDA_NUM_THREADS;
            nt = QV_CUDA_NUM_THREADS;
          }
          dim3 grid(nb, count, 1);
          dev_apply_function_sum<data_t, Function>
              <<<grid, nt, 0, strm>>>(buf, func, buf_size, ntotal);
        }
      }
      cudaError_t err = cudaGetLastError();
      if (err != cudaSuccess) {
        std::stringstream str;
        str << "ChunkContainer::ExecuteSum in " << func.name() << " : "
            << cudaGetErrorName(err);
        throw std::runtime_error(str.str());
      }

      while (nb > 1) {
        n = nb;
        nt = nb;
        nb = 1;
        if (nt > QV_CUDA_NUM_THREADS) {
          nb = (nt + QV_CUDA_NUM_THREADS - 1) / QV_CUDA_NUM_THREADS;
          nt = QV_CUDA_NUM_THREADS;
        }
        dim3 grid(nb, count, 1);
        dev_reduce_sum<<<grid, nt, 0, strm>>>(buf, n, buf_size);

        cudaError_t err = cudaGetLastError();
        if (err != cudaSuccess) {
          std::stringstream str;
          str << "ChunkContainer::ExecuteSum in " << func.name()
              << " :: " << cudaGetErrorName(err);
          throw std::runtime_error(str.str());
        }
      }
    }
  } else { // if no stream returned, run on host
    *pSum = thrust::transform_reduce(thrust::seq, ci, ci + size, func, 0.0,
                                     thrust::plus<double>());
  }
#else
  uint_t size = func.size(chunk_bits_);

  func.set_base_index((chunk_index_ + iChunk) << chunk_bits_);
  func.set_matrix(matrix_pointer(iChunk));
  func.set_params(param_pointer(iChunk));

  uint_t i;
  for (i = 0; i < count; i++) {

    func.set_data(chunk_pointer(iChunk + i));
    func.set_index_offset(iChunk << chunk_bits_);

    auto ci = thrust::counting_iterator<uint_t>(0);

    double sum;
    if (omp_threads_ > 1)
      sum = thrust::transform_reduce(thrust::device, ci, ci + size, func, 0.0,
                                     thrust::plus<double>());
    else
      sum = thrust::transform_reduce(thrust::seq, ci, ci + size, func, 0.0,
                                     thrust::plus<double>());
    if (count == 1 && pSum) {
      *pSum = sum;
    } else {
      *(reduce_buffer(iChunk + i)) = sum;
    }
  }
#endif
}

struct complex_sum {
  __host__ __device__ thrust::complex<double>
  operator()(const thrust::complex<double> &a,
             const thrust::complex<double> &b) {
    return a + b;
  }
};

template <typename data_t>
template <typename Function>
void ChunkContainer<data_t>::ExecuteSum2(double *pSum, Function func,
<<<<<<< HEAD
                                         uint_t iChunk, uint_t count,
                                         bool init) const {
#ifdef AER_THRUST_CUDA
=======
                                         uint_t iChunk, uint_t count) const {

#ifdef AER_THRUST_GPU
>>>>>>> d656553c
  uint_t size = count * func.size(chunk_bits_);

  set_device();

  func.set_base_index((chunk_index_ + iChunk) << chunk_bits_);
  func.set_data(chunk_pointer(iChunk));
  func.set_matrix(matrix_pointer(iChunk));
  func.set_params(param_pointer(iChunk));
  func.set_cregs_(creg_buffer(iChunk), num_creg_bits_);

  auto ci = thrust::counting_iterator<uint_t>(0);

  cudaStream_t strm = stream(iChunk);
  if (strm) {
    uint_t buf_size;
    uint_t n, nt, nb;
    nb = 1;
    nt = func.size(chunk_bits_);
    thrust::complex<double> *buf =
        (thrust::complex<double> *)reduce_buffer(iChunk);

    if (pSum) { // sum for all chunks are gathered and stored to pSum
      buf_size = 0;
      nt = size;
      if (nt > 0) {
        uint_t ntotal = nt;
        if (nt > QV_CUDA_NUM_THREADS) {
          nb = (nt + QV_CUDA_NUM_THREADS - 1) / QV_CUDA_NUM_THREADS;
          nt = QV_CUDA_NUM_THREADS;
        }
        dev_apply_function_sum_complex<data_t, Function>
            <<<nb, nt, 0, strm>>>(buf, func, buf_size, ntotal, init);
      }
      cudaError_t err = cudaGetLastError();
      if (err != cudaSuccess) {
        std::stringstream str;
        str << "ChunkContainer::ExecuteSum2 in " << func.name() << " : "
            << cudaGetErrorName(err);
        throw std::runtime_error(str.str());
      }

      while (nb > 1) {
        n = nb;
        nt = nb;
        nb = 1;
        if (nt > QV_CUDA_NUM_THREADS) {
          nb = (nt + QV_CUDA_NUM_THREADS - 1) / QV_CUDA_NUM_THREADS;
          nt = QV_CUDA_NUM_THREADS;
        }
        dev_reduce_sum_complex<<<nb, nt, 0, strm>>>(buf, n, buf_size);

        cudaError_t err = cudaGetLastError();
        if (err != cudaSuccess) {
          std::stringstream str;
          str << "ChunkContainer::ExecuteSum2 in " << func.name()
              << " :: " << cudaGetErrorName(err);
          throw std::runtime_error(str.str());
        }
      }
      cudaMemcpyAsync(pSum, buf, sizeof(double) * 2, cudaMemcpyDeviceToHost,
                      strm);
    } else {
      buf_size = reduce_buffer_size() / 2;

      if (nt > 0) {
        uint_t ntotal = nt * count;
        if (nt > QV_CUDA_NUM_THREADS) {
          nb = (nt + QV_CUDA_NUM_THREADS - 1) / QV_CUDA_NUM_THREADS;
          nt = QV_CUDA_NUM_THREADS;
        }
        dim3 grid(nb, count, 1);
        dev_apply_function_sum_complex<data_t, Function>
            <<<grid, nt, 0, strm>>>(buf, func, buf_size, ntotal, init);
      }
      cudaError_t err = cudaGetLastError();
      if (err != cudaSuccess) {
        std::stringstream str;
        str << "ChunkContainer::ExecuteSum2 in " << func.name() << " : "
            << cudaGetErrorName(err);
        throw std::runtime_error(str.str());
      }

      while (nb > 1) {
        n = nb;
        nt = nb;
        nb = 1;
        if (nt > QV_CUDA_NUM_THREADS) {
          nb = (nt + QV_CUDA_NUM_THREADS - 1) / QV_CUDA_NUM_THREADS;
          nt = QV_CUDA_NUM_THREADS;
        }
        dim3 grid(nb, count, 1);
        dev_reduce_sum_complex<<<grid, nt, 0, strm>>>(buf, n, buf_size);

        cudaError_t err = cudaGetLastError();
        if (err != cudaSuccess) {
          std::stringstream str;
          str << "ChunkContainer::ExecuteSum2 in " << func.name()
              << " :: " << cudaGetErrorName(err);
          throw std::runtime_error(str.str());
        }
      }
    }
  } else { // if no stream returned, run on host
    thrust::complex<double> ret, zero = 0.0;
    ret = thrust::transform_reduce(thrust::seq, ci, ci + size, func, zero,
                                   complex_sum());
    *((thrust::complex<double> *)pSum) = ret;
  }
#else
  uint_t size = func.size(chunk_bits_);

  func.set_base_index((chunk_index_ + iChunk) << chunk_bits_);
  func.set_matrix(matrix_pointer(iChunk));
  func.set_params(param_pointer(iChunk));

  uint_t i;
  for (i = 0; i < count; i++) {
    thrust::complex<double> ret, zero = 0.0;
    func.set_data(chunk_pointer(iChunk + i));
    func.set_index_offset(iChunk << chunk_bits_);

    auto ci = thrust::counting_iterator<uint_t>(0);

    if (omp_threads_ > 1)
      ret = thrust::transform_reduce(thrust::device, ci, ci + size, func, zero,
                                     complex_sum());
    else
      ret = thrust::transform_reduce(thrust::seq, ci, ci + size, func, zero,
                                     complex_sum());

    if (count == 1 && pSum) {
      *((thrust::complex<double> *)pSum) = ret;
    } else {
      if (init)
        *((thrust::complex<double> *)reduce_buffer(iChunk + i)) = ret;
      else
        *((thrust::complex<double> *)reduce_buffer(iChunk + i)) += ret;
    }
  }
#endif
}

void host_func_launcher(void *pParam) {
  HostFuncBase *func = reinterpret_cast<HostFuncBase *>(pParam);
  func->execute();
}

template <typename data_t>
void ChunkContainer<data_t>::allocate_chunks(void) {
  uint_t i;
  chunks_map_.resize(num_chunks_, false);

  reduced_queue_begin_.resize(num_chunks_, 0);
  reduced_queue_end_.resize(num_chunks_, 0);
}

template <typename data_t>
void ChunkContainer<data_t>::deallocate_chunks(void) {
  chunks_map_.clear();

  reduced_queue_begin_.clear();
  reduced_queue_end_.clear();
}

template <typename data_t>
void ChunkContainer<data_t>::apply_matrix(
    const uint_t iChunk, const reg_t &qubits, const int_t control_bits,
    const cvector_t<double> &mat, const uint_t gid, const uint_t count) {
  const size_t N = qubits.size() - control_bits;

  if (N == 1) {
    if (control_bits == 0)
      Execute(MatrixMult2x2<data_t>(mat, qubits[0]), iChunk, gid, count);
    else // 2x2 matrix with control bits
      Execute(MatrixMult2x2Controlled<data_t>(mat, qubits), iChunk, gid, count);
  } else if (N == 2) {
    Execute(MatrixMult4x4<data_t>(mat, qubits[0], qubits[1]), iChunk, gid,
            count);
  } else {
    auto qubits_sorted = qubits;
    std::sort(qubits_sorted.begin(), qubits_sorted.end());
#ifndef AER_THRUST_GPU
    if (N == 3) {
      StoreMatrix(mat, iChunk);
      Execute(MatrixMult8x8<data_t>(qubits, qubits_sorted), iChunk, gid, count);
    } else if (N == 4) {
      StoreMatrix(mat, iChunk);
      Execute(MatrixMult16x16<data_t>(qubits, qubits_sorted), iChunk, gid,
              count);
    } else if (N <= 10) {
#else
    if (N <= 10) {
#endif
      int i;
      for (i = 0; i < N; i++) {
        qubits_sorted.push_back(qubits[i]);
      }
      StoreMatrix(mat, iChunk);
      StoreUintParams(qubits_sorted, iChunk);

      Execute(MatrixMultNxN<data_t>(N), iChunk, gid, count);
    } else {
      cvector_t<double> matLU;
      reg_t params;
      MatrixMultNxN_LU<data_t> f(mat, qubits_sorted, matLU, params);

      StoreMatrix(matLU, iChunk);
      StoreUintParams(params, iChunk);

      Execute(f, iChunk, gid, count);
    }
  }
}

template <typename data_t>
void ChunkContainer<data_t>::apply_diagonal_matrix(
    const uint_t iChunk, const reg_t &qubits, const int_t control_bits,
    const cvector_t<double> &diag, const uint_t gid, const uint_t count) {
  const size_t N = qubits.size() - control_bits;

  if (N == 1) {
    if (control_bits == 0)
      Execute(DiagonalMult2x2<data_t>(diag, qubits[0]), iChunk, gid, count);
    else
      Execute(DiagonalMult2x2Controlled<data_t>(diag, qubits), iChunk, gid,
              count);
  } else if (N == 2) {
    Execute(DiagonalMult4x4<data_t>(diag, qubits[0], qubits[1]), iChunk, gid,
            count);
  } else {
    StoreMatrix(diag, iChunk);
    StoreUintParams(qubits, iChunk);

    Execute(DiagonalMultNxN<data_t>(qubits), iChunk, gid, count);
  }
}

template <typename data_t>
void ChunkContainer<data_t>::apply_batched_matrix(
    const uint_t iChunk, const reg_t &qubits, const int_t control_bits,
    const cvector_t<double> &mat, const uint_t num_shots_per_matrix,
    const uint_t gid, const uint_t count) {
  const size_t N = qubits.size() - control_bits;
  uint_t imat_begin = gid / num_shots_per_matrix;
  uint_t imat_end = (gid + count - 1) / num_shots_per_matrix;
  uint_t matrix_size = 1ull << (2 * N);

  StoreMatrix(&mat[0] + imat_begin * matrix_size, iChunk,
              (imat_end - imat_begin + 1) * matrix_size);
  if (N == 1) {
    Execute(
        BatchedMatrixMult2x2<data_t>(qubits, imat_begin, num_shots_per_matrix),
        iChunk, gid, count);
  } else {
    auto qubits_sorted = qubits;
    std::sort(qubits_sorted.begin(), qubits_sorted.end());
    for (int i = 0; i < N; i++) {
      qubits_sorted.push_back(qubits[i]);
    }
    StoreUintParams(qubits_sorted, iChunk);

    Execute(BatchedMatrixMultNxN<data_t>(N, imat_begin, num_shots_per_matrix),
            iChunk, gid, count);
  }
}

template <typename data_t>
void ChunkContainer<data_t>::apply_batched_diagonal_matrix(
    const uint_t iChunk, const reg_t &qubits, const int_t control_bits,
    const cvector_t<double> &diag, const uint_t num_shots_per_matrix,
    const uint_t gid, const uint_t count) {
  const size_t N = qubits.size() - control_bits;
  uint_t imat_begin = gid / num_shots_per_matrix;
  uint_t imat_end = (gid + count - 1) / num_shots_per_matrix;
  uint_t matrix_size = 1ull << N;

  StoreMatrix(&diag[0] + imat_begin * matrix_size, iChunk,
              (imat_end - imat_begin + 1) * matrix_size);
  if (N == 1) {
    Execute(BatchedDiagonalMatrixMult2x2<data_t>(qubits, imat_begin,
                                                 num_shots_per_matrix),
            iChunk, gid, count);
  } else {
    StoreUintParams(qubits, iChunk);

    Execute(BatchedDiagonalMatrixMultNxN<data_t>(N, imat_begin,
                                                 num_shots_per_matrix),
            iChunk, gid, count);
  }
}

template <typename data_t>
void ChunkContainer<data_t>::apply_X(const uint_t iChunk, const reg_t &qubits,
                                     const uint_t gid, const uint_t count) {
  Execute(CX_func<data_t>(qubits), iChunk, gid, count);
}

template <typename data_t>
void ChunkContainer<data_t>::apply_Y(const uint_t iChunk, const reg_t &qubits,
                                     const uint_t gid, const uint_t count) {
  Execute(CY_func<data_t>(qubits), iChunk, gid, count);
}

template <typename data_t>
void ChunkContainer<data_t>::apply_phase(const uint_t iChunk,
                                         const reg_t &qubits,
                                         const int_t control_bits,
                                         const std::complex<double> phase,
                                         const uint_t gid, const uint_t count) {
  Execute(phase_func<data_t>(qubits, *(thrust::complex<double> *)&phase),
          iChunk, gid, count);
}

template <typename data_t>
void ChunkContainer<data_t>::apply_swap(const uint_t iChunk,
                                        const reg_t &qubits,
                                        const int_t control_bits,
                                        const uint_t gid, const uint_t count) {
  Execute(CSwap_func<data_t>(qubits), iChunk, gid, count);
}

template <typename data_t>
void ChunkContainer<data_t>::apply_multi_swaps(const uint_t iChunk,
                                               const reg_t &qubits,
                                               const uint_t gid,
                                               const uint_t count) {
  // max 5 swaps can be applied at once using GPU's shared memory
  for (int_t i = 0; i < qubits.size(); i += 10) {
    int_t n = 10;
    if (i + n > qubits.size())
      n = qubits.size() - i;

    reg_t qubits_swap(qubits.begin() + i, qubits.begin() + i + n);
    std::sort(qubits_swap.begin(), qubits_swap.end());
    qubits_swap.insert(qubits_swap.end(), qubits.begin() + i,
                       qubits.begin() + i + n);

    StoreUintParams(qubits_swap, iChunk);
    Execute(MultiSwap_func<data_t>(n), iChunk, gid, count);
  }
}

template <typename data_t>
void ChunkContainer<data_t>::apply_permutation(
    const uint_t iChunk, const reg_t &qubits,
    const std::vector<std::pair<uint_t, uint_t>> &pairs, const uint_t gid,
    const uint_t count) {
  const size_t N = qubits.size();
  auto qubits_sorted = qubits;
  std::sort(qubits_sorted.begin(), qubits_sorted.end());

  reg_t params;
  Permutation<data_t> f(qubits_sorted, qubits, pairs, params);

  StoreUintParams(params, iChunk);

  Execute(f, iChunk, gid, count);
}

template <typename data_t>
void ChunkContainer<data_t>::apply_rotation(
    const uint_t iChunk, const reg_t &qubits, const Rotation r,
    const double theta, const uint_t gid, const uint_t count) {
  int control_bits = qubits.size() - 1;
  switch (r) {
  case Rotation::x:
    apply_matrix(iChunk, qubits, control_bits, Linalg::VMatrix::rx(theta), gid,
                 count);
    break;
  case Rotation::y:
    apply_matrix(iChunk, qubits, control_bits, Linalg::VMatrix::ry(theta), gid,
                 count);
    break;
  case Rotation::z:
    apply_diagonal_matrix(iChunk, qubits, control_bits,
                          Linalg::VMatrix::rz_diag(theta), gid, count);
    break;
  case Rotation::xx:
    apply_matrix(iChunk, qubits, control_bits - 1, Linalg::VMatrix::rxx(theta),
                 gid, count);
    break;
  case Rotation::yy:
    apply_matrix(iChunk, qubits, control_bits - 1, Linalg::VMatrix::ryy(theta),
                 gid, count);
    break;
  case Rotation::zz:
    apply_diagonal_matrix(iChunk, qubits, control_bits - 1,
                          Linalg::VMatrix::rzz_diag(theta), gid, count);
    break;
  case Rotation::zx:
    apply_matrix(iChunk, qubits, control_bits - 1, Linalg::VMatrix::rzx(theta),
                 gid, count);
    break;
  default:
    throw std::invalid_argument("QubitVectorThrust::invalid rotation axis.");
  }
}

template <typename data_t>
void ChunkContainer<data_t>::probabilities(std::vector<double> &probs,
                                           const uint_t iChunk,
                                           const reg_t &qubits) const {
  const size_t N = qubits.size();
  const int_t DIM = 1 << N;
  probs.resize(DIM);

  if (N == 1) { // special case for 1 qubit (optimized for measure)
    ExecuteSum2(&probs[0], probability_1qubit_func<data_t>(qubits[0]), iChunk,
                1);
  } else {
    for (int_t i = 0; i < DIM; i++) {
      ExecuteSum(&probs[i], probability_func<data_t>(qubits, i), iChunk, 1);
    }
  }
}

template <typename data_t>
double ChunkContainer<data_t>::norm(uint_t iChunk, uint_t count) const {
  double ret;
  ExecuteSum(&ret, norm_func<data_t>(), iChunk, count);

  return ret;
}

template <typename data_t>
double ChunkContainer<data_t>::trace(uint_t iChunk, uint_t row,
                                     uint_t count) const {
  double ret;
  ExecuteSum(&ret, trace_func<data_t>(row), iChunk, count);

  return ret;
}

template <typename data_t>
double ChunkContainer<data_t>::expval_matrix(const uint_t iChunk,
                                             const reg_t &qubits,
                                             const cvector_t<double> &mat,
                                             const uint_t count) const {
  double ret;
  const size_t N = qubits.size();

  if (N == 1)
    ExecuteSum(&ret, NormMatrixMult2x2<data_t>(mat, qubits[0]), iChunk, count);
  else {
    auto qubits_sorted = qubits;
    std::sort(qubits_sorted.begin(), qubits_sorted.end());
    for (int_t i = 0; i < N; i++) {
      qubits_sorted.push_back(qubits[i]);
    }

    StoreMatrix(mat, iChunk);
    StoreUintParams(qubits_sorted, iChunk);

    ExecuteSum(&ret, NormMatrixMultNxN<data_t>(N), iChunk, count);
  }

  return ret;
}

template <typename data_t>
double
ChunkContainer<data_t>::expval_pauli(const uint_t iChunk, const reg_t &qubits,
                                     const std::string &pauli,
                                     const complex_t initial_phase) const {
  uint_t x_mask, z_mask, num_y, x_max;
  std::tie(x_mask, z_mask, num_y, x_max) = pauli_masks_and_phase(qubits, pauli);

  // Special case for only I Paulis
  if (x_mask + z_mask == 0) {
    thrust::complex<double> ret = norm(iChunk, 1);
    return ret.real() + ret.imag();
  }
  double ret;
  // specialize x_max == 0
  if (x_mask == 0) {
    ExecuteSum(&ret, expval_pauli_Z_func<data_t>(z_mask), iChunk, 1);
    synchronize(iChunk);
    return ret;
  }

  // Compute the overall phase of the operator.
  // This is (-1j) ** number of Y terms modulo 4
  auto phase = std::complex<data_t>(initial_phase);
  add_y_phase(num_y, phase);
  ExecuteSum(&ret, expval_pauli_XYZ_func<data_t>(x_mask, z_mask, x_max, phase),
             iChunk, 1);
  synchronize(iChunk);
  return ret;
}

template <typename data_t>
void ChunkContainer<data_t>::batched_expval_pauli(
    const uint_t iChunk, const uint_t count, const reg_t &qubits,
    const std::string &pauli, bool variance, std::complex<double> param,
    bool first, const complex_t initial_phase) const {
  uint_t x_mask, z_mask, num_y, x_max;
  std::tie(x_mask, z_mask, num_y, x_max) = pauli_masks_and_phase(qubits, pauli);

  // Special case for only I Paulis
  if (x_mask + z_mask == 0) {
    ExecuteSum2(nullptr, batched_expval_I_func<data_t>(variance, param), iChunk,
                count, first);
    return;
  }
  double ret;
  // specialize x_max == 0
  if (x_mask == 0) {
    ExecuteSum2(nullptr,
                batched_expval_pauli_Z_func<data_t>(variance, param, z_mask),
                iChunk, count, first);
    return;
  }

  // Compute the overall phase of the operator.
  // This is (-1j) ** number of Y terms modulo 4
  auto phase = std::complex<data_t>(initial_phase);
  add_y_phase(num_y, phase);
  ExecuteSum2(nullptr,
              batched_expval_pauli_XYZ_func<data_t>(variance, param, x_mask,
                                                    z_mask, x_max, phase),
              iChunk, count, first);
}

//------------------------------------------------------------------------------
} // end namespace Chunk
} // end namespace QV
} // end namespace AER
//------------------------------------------------------------------------------

//------------------------------------------------------------------------------
#endif // end module<|MERGE_RESOLUTION|>--- conflicted
+++ resolved
@@ -655,15 +655,9 @@
 template <typename data_t>
 template <typename Function>
 void ChunkContainer<data_t>::ExecuteSum2(double *pSum, Function func,
-<<<<<<< HEAD
                                          uint_t iChunk, uint_t count,
                                          bool init) const {
-#ifdef AER_THRUST_CUDA
-=======
-                                         uint_t iChunk, uint_t count) const {
-
 #ifdef AER_THRUST_GPU
->>>>>>> d656553c
   uint_t size = count * func.size(chunk_bits_);
 
   set_device();
