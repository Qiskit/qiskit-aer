/**
 * This code is part of Qiskit.
 *
 * (C) Copyright IBM 2018, 2019, 2020.
 *
 * This code is licensed under the Apache License, Version 2.0. You may
 * obtain a copy of this license in the LICENSE.txt file in the root directory
 * of this source tree or at http://www.apache.org/licenses/LICENSE-2.0.
 *
 * Any modifications or derivative works of this code must retain this
 * copyright notice, and modified files need to carry a notice indicating
 * that they have been altered from the originals.
 */


#ifndef _qv_chunk_manager_hpp_
#define _qv_chunk_manager_hpp_

#include "simulators/statevector/chunk/chunk.hpp"

#include <spdlog/spdlog.h>
#include <spdlog/async.h>
#include <spdlog/sinks/basic_file_sink.h>


namespace AER {
namespace QV {

//============================================================================
// chunk manager class
// this is static class, there is only 1 manager class
//============================================================================
template <typename data_t>
class ChunkManager 
{
protected:
  std::vector<std::shared_ptr<ChunkContainer<data_t>>> chunks_;         //chunk containers for each device and host

  int num_devices_;            //number of devices
  int num_places_;             //number of places (devices + host)

  int chunk_bits_;             //number of qubits of chunk
  int num_qubits_;             //number of global qubits

  uint_t num_chunks_;          //number of chunks on this process

  int i_dev_map_;              //device index chunk to be mapped
  int idev_buffer_map_;        //device index buffer to be mapped

  int iplace_host_;            //chunk container for host memory
  bool multi_shots_;
public:
  ChunkManager();

  ~ChunkManager();

  std::shared_ptr<ChunkContainer<data_t>> container(uint_t i)
  {
    if(i < chunks_.size())
      return chunks_[i];
    return nullptr;
  }
  uint_t num_containers(void)
  {
    return chunks_.size();
  }

  uint_t Allocate(int chunk_bits,int nqubits,uint_t nchunks,int matrix_bit,uint_t num_groups_per_device);
  void Free(void);

  int num_devices(void)
  {
    return num_devices_;
  }
  int num_places(void)
  {
    return num_places_;
  }
  int place_host(void)
  {
    return iplace_host_;
  }
  uint_t num_chunks(void)
  {
    return num_chunks_;
  }
  int chunk_bits(void)
  {
    return chunk_bits_;
  }
  int num_qubits(void)
  {
    return num_qubits_;
  }

  bool MapChunk(Chunk<data_t>& chunk,int iplace = -1);
  bool MapBufferChunk(Chunk<data_t>& out,int idev);
  bool MapBufferChunkOnHost(Chunk<data_t>& out);

  void UnmapChunk(Chunk<data_t>& chunk);
  void UnmapBufferChunk(Chunk<data_t>& buffer);
};

template <typename data_t>
ChunkManager<data_t>::ChunkManager()
{
  int i,j;
  num_places_ = 1;
  chunk_bits_ = 0;
  num_chunks_ = 0;
  num_qubits_ = 0;
  multi_shots_ = false;

  idev_buffer_map_ = 0;

#ifdef AER_THRUST_CPU
  num_devices_ = 0;
  num_places_ = 1;
#else

#ifdef AER_THRUST_CUDA
  if(cudaGetDeviceCount(&num_devices_) == cudaSuccess){
    num_places_ = num_devices_;
  }
  else{
    cudaGetLastError();
    num_devices_ = 1;
    num_places_ = 1;
  }
#else
  num_devices_ = 1;
  num_places_ = 1;
#endif

#endif

  iplace_host_ = num_places_ ;

#ifdef AER_DEBUG
  //spdlog for Thrust implementation debugging
  auto logger = spdlog::get("qv_thrust_logger");
  if(!logger){  //for the first call of this process
    char filename[512];
    sprintf(filename,"logs/qubitvector_thrust_%d.txt",getpid());
    auto file_logger = spdlog::basic_logger_mt<spdlog::async_factory>("qv_thrust_logger", filename);
    file_logger->set_level(spdlog::level::debug);
    spdlog::set_default_logger(file_logger);
  }
#endif
}

template <typename data_t>
ChunkManager<data_t>::~ChunkManager()
{
  Free();
}

template <typename data_t>
uint_t ChunkManager<data_t>::Allocate(int chunk_bits,int nqubits,uint_t nchunks,int matrix_bit,uint_t num_groups_per_device)
{
  uint_t num_buffers;
  int_t iDev;
  uint_t is,ie,nc;
  int i;
  char* str;
  bool multi_gpu = false;
  bool hybrid = false;

  //--- for test
  str = getenv("AER_MULTI_GPU");
  if(str){
    multi_gpu = true;
    num_places_ = num_devices_;
  }
  str = getenv("AER_HYBRID");
  if(str){
    hybrid = true;
  }
  //---

  if(num_qubits_ != nqubits || chunk_bits_ != chunk_bits || nchunks > num_chunks_){
    //free previous allocation
    Free();

    num_qubits_ = nqubits;
    chunk_bits_ = chunk_bits;

    num_chunks_ = 0;

    uint_t idev_start = 0;

    if(chunk_bits == nqubits){
      if(nchunks > 1){  //multi-shot parallelization
        //accumulate number of chunks
        num_chunks_ = nchunks;

        num_buffers = 0;
        multi_shots_ = true;

#ifdef AER_THRUST_CPU
        multi_gpu = false;
        num_places_ = 1;
#else
        multi_gpu = true;
        num_places_ = num_devices_;
#endif
      }
      else{    //single chunk
        num_buffers = 0;
        multi_gpu = false;
        num_places_ = 1;
        num_chunks_ = nchunks;
        multi_shots_ = false;

        //distribute chunk on multiple GPUs when OMP parallel shots are used
<<<<<<< HEAD
        idev_start = omp_get_thread_num() % num_devices_;
=======
        if(num_devices_ > 0)
          idev_start = omp_get_thread_num() % num_devices_;
>>>>>>> 72e5eb8c
      }
    }
    else{   //multiple-chunk parallelization
      multi_shots_ = false;

      num_buffers = AER_MAX_BUFFERS;

#ifdef AER_THRUST_CUDA
      num_places_ = num_devices_;
      if(!multi_gpu){
        size_t freeMem,totalMem;
        cudaSetDevice(0);
        cudaMemGetInfo(&freeMem,&totalMem);
        if(freeMem > ( ((uint_t)sizeof(thrust::complex<data_t>) * (nchunks + num_buffers + AER_DUMMY_BUFFERS)) << chunk_bits_)){
          num_places_ = 1;
        }
      }
#else
      num_places_ = 1;
#endif
      num_chunks_ = nchunks;
    }
    if(num_chunks_ < num_places_){
      num_places_ = num_chunks_;
    }

    if(num_groups_per_device < 1)
      num_groups_per_device = 1;

    nchunks = num_chunks_;

    //allocate chunk container before parallel loop using push_back to store shared pointer
<<<<<<< HEAD
    for(i=0;i<num_places_*num_groups_per_device;i++){
      chunks_.push_back(std::make_shared<DeviceChunkContainer<data_t>>());
    }

    num_chunks_ = 0;
#pragma omp parallel for if(omp_get_num_threads() == 1 && num_places_ > 1) private(is,ie,nc,i) reduction(+:num_chunks_)
=======
    for(i=0;i<num_places_;i++){
      chunks_.push_back(std::make_shared<DeviceChunkContainer<data_t>>());
    }

    uint_t chunks_allocated = 0;
#pragma omp parallel for if(omp_get_num_threads() == 1 && num_places_ > 1) private(is,ie,nc) reduction(+:chunks_allocated)
>>>>>>> 72e5eb8c
    for(iDev=0;iDev<num_places_;iDev++){
      is = nchunks * (uint_t)iDev / (uint_t)num_places_;
      ie = nchunks * (uint_t)(iDev + 1) / (uint_t)num_places_;
      nc = ie - is;
      if(hybrid){
        nc /= 2;
      }
<<<<<<< HEAD

      //allocate groups of chunks on each device
      for(i=0;i<num_groups_per_device;i++){
        int_t ncg = (nc*(i+1)/num_groups_per_device) - (nc*i/num_groups_per_device);
        num_chunks_ += chunks_[iDev + i*num_places_]->Allocate( (iDev + idev_start)%num_devices_,chunk_bits,nqubits,
                                                                ncg,num_buffers,multi_shots_,matrix_bit);
      }
=======
      if(num_devices_ > 0)
        chunks_allocated += chunks_[iDev]->Allocate((iDev + idev_start)%num_devices_,chunk_bits,nqubits,nc,num_buffers,multi_shots_,matrix_bit);
      else
        chunks_allocated += chunks_[iDev]->Allocate(iDev,chunk_bits,nqubits,nc,num_buffers,multi_shots_,matrix_bit);
>>>>>>> 72e5eb8c
    }
    if(chunks_allocated < nchunks){
      //rest of chunks are stored on host
      chunks_.push_back(std::make_shared<HostChunkContainer<data_t>>());
      chunks_[num_places_]->Allocate(-1,chunk_bits,nqubits,nchunks-chunks_allocated,num_buffers,multi_shots_,matrix_bit);
      num_places_ += 1;
      num_chunks_ = chunks_allocated;
    }

#ifdef AER_DISABLE_GDR
    //additional host buffer
    iplace_host_ = chunks_.size();
    chunks_.push_back(std::make_shared<HostChunkContainer<data_t>>());
    chunks_[iplace_host_]->Allocate(-1,chunk_bits,nqubits,0,AER_MAX_BUFFERS,multi_shots_,matrix_bit);
#endif
  }
  else{
    for(iDev=0;iDev<chunks_.size();iDev++){
      chunks_[iDev]->unmap_all();
    }
  }

  return num_chunks_;
}

template <typename data_t>
void ChunkManager<data_t>::Free(void)
{
  int i;

  for(i=0;i<chunks_.size();i++){
    chunks_[i]->Deallocate();
    chunks_[i].reset();
  }
  chunks_.clear();

  chunk_bits_ = 0;
  num_qubits_ = 0;
  num_chunks_ = 0;

  idev_buffer_map_ = 0;
}

template <typename data_t>
bool ChunkManager<data_t>::MapChunk(Chunk<data_t>& chunk,int iplace)
{
  int i;

  for(i=0;i<num_places_;i++){
    if(chunks_[(iplace + i) % num_places_]->MapChunk(chunk)){
      chunk.set_place((iplace + i) % num_places_);
      break;
    }
  }
  return chunk.is_mapped();
}

template <typename data_t>
bool ChunkManager<data_t>::MapBufferChunk(Chunk<data_t>& out,int idev)
{
  if(idev < 0){
    int i;
    for(i=0;i<num_devices_;i++){
      if(chunks_[i]->MapBufferChunk(out))
        break;
    }
  }
  else{
    chunks_[(idev % num_devices_)]->MapBufferChunk(out);
  }
  return out.is_mapped();
}

template <typename data_t>
bool ChunkManager<data_t>::MapBufferChunkOnHost(Chunk<data_t>& out)
{
  return chunks_[iplace_host_]->MapBufferChunk(out);
}

template <typename data_t>
void ChunkManager<data_t>::UnmapChunk(Chunk<data_t>& chunk)
{
  int iPlace = chunk.place();

  chunks_[iPlace]->UnmapChunk(chunk);
}


template <typename data_t>
void ChunkManager<data_t>::UnmapBufferChunk(Chunk<data_t>& buffer)
{
  chunks_[buffer.place()]->UnmapBuffer(buffer);
}


//------------------------------------------------------------------------------
} // end namespace QV
} // end namespace AER
//------------------------------------------------------------------------------

//------------------------------------------------------------------------------
#endif // end module<|MERGE_RESOLUTION|>--- conflicted
+++ resolved
@@ -213,12 +213,8 @@
         multi_shots_ = false;
 
         //distribute chunk on multiple GPUs when OMP parallel shots are used
-<<<<<<< HEAD
-        idev_start = omp_get_thread_num() % num_devices_;
-=======
         if(num_devices_ > 0)
           idev_start = omp_get_thread_num() % num_devices_;
->>>>>>> 72e5eb8c
       }
     }
     else{   //multiple-chunk parallelization
@@ -251,21 +247,12 @@
     nchunks = num_chunks_;
 
     //allocate chunk container before parallel loop using push_back to store shared pointer
-<<<<<<< HEAD
     for(i=0;i<num_places_*num_groups_per_device;i++){
       chunks_.push_back(std::make_shared<DeviceChunkContainer<data_t>>());
     }
 
     num_chunks_ = 0;
 #pragma omp parallel for if(omp_get_num_threads() == 1 && num_places_ > 1) private(is,ie,nc,i) reduction(+:num_chunks_)
-=======
-    for(i=0;i<num_places_;i++){
-      chunks_.push_back(std::make_shared<DeviceChunkContainer<data_t>>());
-    }
-
-    uint_t chunks_allocated = 0;
-#pragma omp parallel for if(omp_get_num_threads() == 1 && num_places_ > 1) private(is,ie,nc) reduction(+:chunks_allocated)
->>>>>>> 72e5eb8c
     for(iDev=0;iDev<num_places_;iDev++){
       is = nchunks * (uint_t)iDev / (uint_t)num_places_;
       ie = nchunks * (uint_t)(iDev + 1) / (uint_t)num_places_;
@@ -273,7 +260,6 @@
       if(hybrid){
         nc /= 2;
       }
-<<<<<<< HEAD
 
       //allocate groups of chunks on each device
       for(i=0;i<num_groups_per_device;i++){
@@ -281,12 +267,6 @@
         num_chunks_ += chunks_[iDev + i*num_places_]->Allocate( (iDev + idev_start)%num_devices_,chunk_bits,nqubits,
                                                                 ncg,num_buffers,multi_shots_,matrix_bit);
       }
-=======
-      if(num_devices_ > 0)
-        chunks_allocated += chunks_[iDev]->Allocate((iDev + idev_start)%num_devices_,chunk_bits,nqubits,nc,num_buffers,multi_shots_,matrix_bit);
-      else
-        chunks_allocated += chunks_[iDev]->Allocate(iDev,chunk_bits,nqubits,nc,num_buffers,multi_shots_,matrix_bit);
->>>>>>> 72e5eb8c
     }
     if(chunks_allocated < nchunks){
       //rest of chunks are stored on host
