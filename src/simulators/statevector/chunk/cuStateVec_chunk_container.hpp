/**
 * This code is part of Qiskit.
 *
 * (C) Copyright IBM 2018, 2019, 2020, 2021, 2022.
 *
 * This code is licensed under the Apache License, Version 2.0. You may
 * obtain a copy of this license in the LICENSE.txt file in the root directory
 * of this source tree or at http://www.apache.org/licenses/LICENSE-2.0.
 *
 * Any modifications or derivative works of this code must retain this
 * copyright notice, and modified files need to carry a notice indicating
 * that they have been altered from the originals.
 */


#ifndef _qv_cuStateVec_chunk_container_hpp_
#define _qv_cuStateVec_chunk_container_hpp_

#include "simulators/statevector/chunk/device_chunk_container.hpp"

#include "custatevec.h"

namespace AER {
namespace QV {
namespace Chunk {


//============================================================================
// cuStateVec chunk container class
//============================================================================
template <typename data_t>
class cuStateVecChunkContainer : public DeviceChunkContainer<data_t>
{
protected:
  custatevecHandle_t custatevec_handle_;                       //cuStatevec handle for this chunk container
  uint_t             custatevec_chunk_total_qubits_;   //total qubits of statevector passed to ApplyMatrix
  uint_t                                  custatevec_chunk_count_;          //number of counts for all chunks

  custatevecDeviceMemHandler_t              custatevec_mem_handler_;
  cudaMemPool_t                             memory_pool_;
public:
  using BaseContainer = DeviceChunkContainer<data_t>;

  cuStateVecChunkContainer()
  {
  }
  ~cuStateVecChunkContainer();

  uint_t Allocate(int idev,int chunk_bits,int num_qubits,uint_t chunks,uint_t buffers,bool multi_shots,int matrix_bit,bool density_matrix) override;
  void Deallocate(void) override;

  reg_t sample_measure(uint_t iChunk,const std::vector<double> &rnds, uint_t stride = 1, bool dot = true,uint_t count = 1) const override;
  double norm(uint_t iChunk,uint_t count) const override;

  //apply matrix
  void apply_matrix(const uint_t iChunk,const reg_t& qubits,const int_t control_bits,const cvector_t<double> &mat,const uint_t count) override;

  //apply diagonal matrix
  void apply_diagonal_matrix(const uint_t iChunk,const reg_t& qubits,const int_t control_bits,const cvector_t<double> &diag,const uint_t count) override;

  //apply (controlled) X
  void apply_X(const uint_t iChunk,const reg_t& qubits,const uint_t count) override;

  //apply (controlled) Y
  void apply_Y(const uint_t iChunk,const reg_t& qubits,const uint_t count) override;

  //apply (controlled) phase
  virtual void apply_phase(const uint_t iChunk,const reg_t& qubits,const int_t control_bits,const std::complex<double> phase,const uint_t count) override;

  //apply (controlled) swap gate
  void apply_swap(const uint_t iChunk,const reg_t& qubits,const int_t control_bits,const uint_t count) override;

  //apply permutation
  void apply_permutation(const uint_t iChunk,const reg_t& qubits,const std::vector<std::pair<uint_t, uint_t>> &pairs, const uint_t count) override;

  //apply rotation around axis
  void apply_rotation(const uint_t iChunk,const reg_t &qubits, const Rotation r, const double theta, const uint_t count) override;

  //get probabilities of chunk
  void probabilities(std::vector<double>& probs, const uint_t iChunk, const reg_t& qubits) const override;

  //Pauli expectation values
  double expval_pauli(const uint_t iChunk,const reg_t& qubits,const std::string &pauli,const complex_t initial_phase) const override;
};

int cuStateVecChunkContainer_MemPoolAlloc(void* ctx, void** ptr, size_t size, cudaStream_t stream) 
{
  cudaMemPool_t& pool = *static_cast<cudaMemPool_t*>(ctx);
  cudaError_t status = cudaMallocFromPoolAsync(ptr, size, pool, stream);
  return (int)status;
}

// upon success, this function should return 0, otherwise a nonzero value
int cuStateVecChunkContainer_MemPoolFree(void* ctx, void* ptr, size_t size, cudaStream_t stream)
{
  cudaError_t status = cudaFreeAsync(ptr, stream);
  return (int)status;
}


template <typename data_t>
cuStateVecChunkContainer<data_t>::~cuStateVecChunkContainer(void)
{
  Deallocate();
}

template <typename data_t>
uint_t cuStateVecChunkContainer<data_t>::Allocate(int idev,int chunk_bits,int num_qubits,uint_t chunks,uint_t buffers,bool multi_shots,int matrix_bit,bool density_matrix)
{
  uint_t nc;
  nc = BaseContainer::Allocate(idev,chunk_bits,num_qubits,chunks,buffers,multi_shots,matrix_bit,density_matrix);

  //initialize custatevevtor handle
  custatevecStatus_t err;

  err = custatevecCreate(&custatevec_handle_);
  if(err != CUSTATEVEC_STATUS_SUCCESS){
    std::stringstream str;
    str << "cuStateVecChunkContainer::allocate::custatevecCreate : " << custatevecGetErrorString(err);
    throw std::runtime_error(str.str());
  }

  err = custatevecSetStream(custatevec_handle_,BaseContainer::stream_[0]);
  if(err != CUSTATEVEC_STATUS_SUCCESS){
    std::stringstream str;
    str << "cuStateVecChunkContainer::allocate::custatevecSetStream : " << custatevecGetErrorString(err);
    throw std::runtime_error(str.str());
  }

  //setup memory pool
  cudaError_t status;
  int isMemPoolSupported;
  status = cudaDeviceGetAttribute(&isMemPoolSupported, cudaDevAttrMemoryPoolsSupported, idev);
  if(status != cudaSuccess || !isMemPoolSupported){
    std::stringstream str;
    str << "cuStateVecChunkContainer : cuStateVec support requires memory pool on GPU device. " << cudaGetErrorString(status);
    throw std::runtime_error(str.str());
  }

  cudaDeviceGetDefaultMemPool(&memory_pool_, idev);
  uint64_t threshold = UINT64_MAX;
  status = cudaMemPoolSetAttribute(memory_pool_, cudaMemPoolAttrReleaseThreshold, &threshold);
  if(status != cudaSuccess){
    std::stringstream str;
    str << "cuStateVecChunkContainer::cudaMemPoolSetAttribute : " << cudaGetErrorString(status);
    throw std::runtime_error(str.str());
  }

  custatevec_mem_handler_.ctx = &memory_pool_;
  custatevec_mem_handler_.device_alloc = cuStateVecChunkContainer_MemPoolAlloc;
  custatevec_mem_handler_.device_free = cuStateVecChunkContainer_MemPoolFree;
  strcpy(custatevec_mem_handler_.name, "mempool");
  err = custatevecSetDeviceMemHandler(custatevec_handle_, &custatevec_mem_handler_);
  if(err != CUSTATEVEC_STATUS_SUCCESS){
    std::stringstream str;
    str << "cuStateVecChunkContainer::custatevecSetDeviceMemHandler : " << custatevecGetErrorString(err);
    throw std::runtime_error(str.str());
  }

  //count bits for multi-chunks
  custatevec_chunk_total_qubits_ = this->num_pow2_qubits_;
  custatevec_chunk_count_ = this->num_chunks_ >> (this->num_pow2_qubits_ - this->chunk_bits_);

  return nc;
}

template <typename data_t>
void cuStateVecChunkContainer<data_t>::Deallocate(void)
{
  BaseContainer::Deallocate();

  custatevecDestroy(custatevec_handle_);
}

template <typename data_t>
reg_t cuStateVecChunkContainer<data_t>::sample_measure(uint_t iChunk,const std::vector<double> &rnds, uint_t stride, bool dot,uint_t count) const
{
  if(stride == 1 && count == (1ull << (this->num_qubits_ - this->chunk_bits_))){
    //custatevecSampler_sample only can be applied to whole statevector
    //also density_matrix is not supported (stride != 1)
    const int_t SHOTS = rnds.size();
    reg_t samples(SHOTS,0);

    BaseContainer::set_device();
<<<<<<< HEAD
    custatevecSetStream(custatevec_handle_,BaseContainer::stream_);
=======
>>>>>>> 0ffe6f2b

    custatevecStatus_t err;
    custatevecSamplerDescriptor_t sampler;
    size_t extSize;

    cudaStreamSynchronize(BaseContainer::stream_);

    cudaDataType_t state_type;
    if(sizeof(data_t) == sizeof(double))
      state_type = CUDA_C_64F;
    else
      state_type = CUDA_C_32F;

    err = custatevecSamplerCreate(custatevec_handle_, BaseContainer::chunk_pointer(iChunk), state_type, this->num_qubits_, &sampler, SHOTS, &extSize);
    if(err != CUSTATEVEC_STATUS_SUCCESS){
      std::stringstream str;
      str << "cuStateVecChunkContainer::sample_measure : custatevecSampler_create " << custatevecGetErrorString(err);
      throw std::runtime_error(str.str());
    }

    AERDeviceVector<unsigned char> extBuf;
    void* pExtBuf = nullptr;
    if(extSize > 0){
      cudaMalloc(&pExtBuf, extSize);
    }

    err = custatevecSamplerPreprocess(custatevec_handle_,sampler,pExtBuf,extSize);
    if(err != CUSTATEVEC_STATUS_SUCCESS){
      std::stringstream str;
      str << "cuStateVecChunkContainer::sample_measure : custatevecSampler_preprocess " << custatevecGetErrorString(err);
      throw std::runtime_error(str.str());
    }

    std::vector<custatevecIndex_t> bitStr(SHOTS);
    std::vector<int> bitOrdering(this->num_qubits_);
    for(int_t i=0;i<this->num_qubits_;i++){
      bitOrdering[i] = i;
    }

    err = custatevecSamplerSample(custatevec_handle_, sampler, &bitStr[0], &bitOrdering[0], this->num_qubits_, &rnds[0], SHOTS,
                    CUSTATEVEC_SAMPLER_OUTPUT_RANDNUM_ORDER ) ;
    if(err != CUSTATEVEC_STATUS_SUCCESS){
      std::stringstream str;
      str << "cuStateVecChunkContainer::sample_measure : custatevecSampler_sample " << custatevecGetErrorString(err);
      throw std::runtime_error(str.str());
    }

    for(int_t i=0;i<SHOTS;i++){
      samples[i] = bitStr[i];
    }

    if(pExtBuf){
      cudaFree(pExtBuf);
    }

    custatevecSamplerDestroy(sampler);
    return samples;
  }
  else{
    return BaseContainer::sample_measure(iChunk, rnds, stride, dot, count);
  }
}

template <typename data_t>
void cuStateVecChunkContainer<data_t>::apply_matrix(const uint_t iChunk,const reg_t& qubits,const int_t control_bits,const cvector_t<double> &mat,const uint_t count)
{
  thrust::complex<double>* pMat;
  int_t num_qubits = qubits.size()-control_bits;

  pMat = (thrust::complex<double>*)&mat[0];
  BaseContainer::set_device();
<<<<<<< HEAD
  custatevecSetStream(custatevec_handle_,BaseContainer::stream_);
=======
>>>>>>> 0ffe6f2b

  std::vector<int32_t> qubits32(qubits.size());
  for(int_t i=0;i<qubits.size();i++)
    qubits32[i] = qubits[i];

  int32_t* pQubits = &qubits32[control_bits];
  int32_t* pControl = nullptr;
  if(control_bits > 0)
    pControl = &qubits32[0];

  uint_t bits;
  uint_t nc;
  if(count == this->num_chunks_){
    bits = custatevec_chunk_total_qubits_;
    nc = custatevec_chunk_count_;
  }
  else{
    nc = count;
    bits = this->chunk_bits_;
    if(nc > 0){
      while((nc & 1) == 0){
        nc >>= 1;
        bits++;
      }
    }
  }
  cudaDataType_t state_type;
  custatevecComputeType_t comp_type;
  if(sizeof(data_t) == sizeof(double)){
    state_type = CUDA_C_64F;
    comp_type = CUSTATEVEC_COMPUTE_64F;
  }
  else{
    state_type = CUDA_C_32F;
    comp_type = CUSTATEVEC_COMPUTE_32F;
  }

  custatevecStatus_t err;
  for(int_t i=0;i<nc;i++){
    err = custatevecApplyMatrix(custatevec_handle_, BaseContainer::chunk_pointer(iChunk) + (i << bits), state_type, bits, pMat, CUDA_C_64F,
                          CUSTATEVEC_MATRIX_LAYOUT_COL, 0, pQubits, num_qubits, pControl, nullptr, control_bits, 
                          comp_type, nullptr, 0);
    if(err != CUSTATEVEC_STATUS_SUCCESS){
      std::stringstream str;
      str << "cuStateVecChunkContainer::apply_matrix : " << custatevecGetErrorString(err);
      throw std::runtime_error(str.str());
    }
  }
}

template <typename data_t>
void cuStateVecChunkContainer<data_t>::apply_diagonal_matrix(const uint_t iChunk,const reg_t& qubits,const int_t control_bits,const cvector_t<double> &diag,const uint_t count)
{
  thrust::complex<double>* pMat;
  int_t num_qubits = qubits.size();

  if(control_bits > 0){
    uint_t size = 1ull << num_qubits;
    cvector_t<double> diag_ctrl(size);    //make diagonal matrix with controls

    for(int_t i=0;i<size;i++)
      diag_ctrl[i] = 1.0;
    uint_t offset = (1ull << control_bits) - 1;
    for(int_t i=0;i<diag.size();i++)
      diag_ctrl[(i << control_bits)+offset] = diag[i];

    return apply_diagonal_matrix(iChunk, qubits, 0, diag_ctrl, count);
  }

  pMat = (thrust::complex<double>*)&diag[0];
  BaseContainer::set_device();
<<<<<<< HEAD
  custatevecSetStream(custatevec_handle_,BaseContainer::stream_);
=======
>>>>>>> 0ffe6f2b

  std::vector<int32_t> qubits32(qubits.size());
  for(int_t i=0;i<qubits.size();i++)
    qubits32[i] = qubits[i];

  int32_t* pQubits = &qubits32[control_bits];
  int32_t* pControl = nullptr;
  if(control_bits > 0)
    pControl = &qubits32[0];

  uint_t bits;
  uint_t nc;
  if(count == this->num_chunks_){
    bits = custatevec_chunk_total_qubits_;
    nc = custatevec_chunk_count_;
  }
  else{
    nc = count;
    bits = this->chunk_bits_;
    if(nc > 0){
      while((nc & 1) == 0){
        nc >>= 1;
        bits++;
      }
    }
  }

  cudaDataType_t state_type;
  if(sizeof(data_t) == sizeof(double))
    state_type = CUDA_C_64F;
  else
    state_type = CUDA_C_32F;

  custatevecStatus_t err;
  for(int_t i=0;i<nc;i++){
    err = custatevecApplyGeneralizedPermutationMatrix(custatevec_handle_, BaseContainer::chunk_pointer(iChunk) + (i << bits), state_type, bits, 
                          nullptr, pMat, CUDA_C_64F, 0, pQubits, num_qubits, nullptr, nullptr, 0, 
                          nullptr, 0);
    if(err != CUSTATEVEC_STATUS_SUCCESS){
      std::stringstream str;
      str << "cuStateVecChunkContainer::apply_diagonal_matrix : " << custatevecGetErrorString(err);
      throw std::runtime_error(str.str());
    }
  }
}

template <typename data_t>
void cuStateVecChunkContainer<data_t>::apply_X(const uint_t iChunk,const reg_t& qubits,const uint_t count)
{
  int_t num_qubits = qubits.size();

  BaseContainer::set_device();
<<<<<<< HEAD
  custatevecSetStream(custatevec_handle_,BaseContainer::stream_);
=======
>>>>>>> 0ffe6f2b

  uint_t perm_size = 1ull << num_qubits;
  std::vector<custatevecIndex_t> perm(perm_size);
  for(int_t i=0;i<perm_size;i++)
    perm[i] = i;

  //set permutation
  uint_t ctrl_offset = (1ull << (num_qubits - 1)) - 1;
  uint_t t_offset = (1ull << (num_qubits - 1)) + ctrl_offset;
  perm[ctrl_offset] = t_offset;
  perm[t_offset] = ctrl_offset;

  std::vector<int32_t> qubits32(qubits.size());
  for(int_t i=0;i<qubits.size();i++)
    qubits32[i] = qubits[i];
  int32_t* pQubits = &qubits32[0];

  uint_t bits;
  uint_t nc;
  if(count == this->num_chunks_){
    bits = custatevec_chunk_total_qubits_;
    nc = custatevec_chunk_count_;
  }
  else{
    nc = count;
    bits = this->chunk_bits_;
    if(nc > 0){
      while((nc & 1) == 0){
        nc >>= 1;
        bits++;
      }
    }
  }

  cudaDataType_t state_type;
  if(sizeof(data_t) == sizeof(double))
    state_type = CUDA_C_64F;
  else
    state_type = CUDA_C_32F;

  custatevecStatus_t err;
  for(int_t i=0;i<nc;i++){
    err = custatevecApplyGeneralizedPermutationMatrix(custatevec_handle_, BaseContainer::chunk_pointer(iChunk) + (i << bits), state_type, bits, 
                          &perm[0], nullptr, CUDA_C_64F, 0, pQubits, num_qubits, nullptr, nullptr, 0, 
                          nullptr, 0);
    if(err != CUSTATEVEC_STATUS_SUCCESS){
      std::stringstream str;
      str << "cuStateVecChunkContainer::apply_X : " << custatevecGetErrorString(err);
      throw std::runtime_error(str.str());
    }
  }
}

template <typename data_t>
void cuStateVecChunkContainer<data_t>::apply_Y(const uint_t iChunk,const reg_t& qubits,const uint_t count)
{
  int_t num_qubits = qubits.size();

  BaseContainer::set_device();
<<<<<<< HEAD
  custatevecSetStream(custatevec_handle_,BaseContainer::stream_);
=======
>>>>>>> 0ffe6f2b

  uint_t perm_size = 1ull << num_qubits;
  cvector_t<double> diag(perm_size);
  std::vector<custatevecIndex_t> perm(perm_size);
  for(int_t i=0;i<perm_size;i++){
    perm[i] = i;
    diag[i] = 1.0;
  }

  //set diagonal matrix and permutation matrix
  uint_t ctrl_offset = (1ull << (num_qubits - 1)) - 1;
  uint_t t_offset = (1ull << (num_qubits - 1)) + ctrl_offset;
  perm[ctrl_offset] = t_offset;
  perm[t_offset] = ctrl_offset;
  diag[ctrl_offset] = {0.0, -1.0};
  diag[t_offset] = {0.0, 1.0};

  std::vector<int32_t> qubits32(qubits.size());
  for(int_t i=0;i<qubits.size();i++)
    qubits32[i] = qubits[i];
  int32_t* pQubits = &qubits32[0];

  uint_t bits;
  uint_t nc;
  if(count == this->num_chunks_){
    bits = custatevec_chunk_total_qubits_;
    nc = custatevec_chunk_count_;
  }
  else{
    nc = count;
    bits = this->chunk_bits_;
    if(nc > 0){
      while((nc & 1) == 0){
        nc >>= 1;
        bits++;
      }
    }
  }

  cudaDataType_t state_type;
  if(sizeof(data_t) == sizeof(double))
    state_type = CUDA_C_64F;
  else
    state_type = CUDA_C_32F;

  custatevecStatus_t err;
  for(int_t i=0;i<nc;i++){
    err = custatevecApplyGeneralizedPermutationMatrix(custatevec_handle_, BaseContainer::chunk_pointer(iChunk) + (i << bits), state_type, bits, 
                          &perm[0], &diag[0], CUDA_C_64F, 0, pQubits, num_qubits, nullptr, nullptr, 0, 
                          nullptr, 0);
    if(err != CUSTATEVEC_STATUS_SUCCESS){
      std::stringstream str;
      str << "cuStateVecChunkContainer::apply_Y : " << custatevecGetErrorString(err);
      throw std::runtime_error(str.str());
    }
  }
}

template <typename data_t>
void cuStateVecChunkContainer<data_t>::apply_phase(const uint_t iChunk,const reg_t& qubits,const int_t control_bits,const std::complex<double> phase,const uint_t count)
{
  uint_t size = 1ull << qubits.size();
  cvector_t<double> diag(size);
  for(int_t i=0;i<size-1;i++)
    diag[i] = 1.0;
  diag[size-1] = phase;

  apply_diagonal_matrix(iChunk, qubits, 0, diag, count);
}

template <typename data_t>
void cuStateVecChunkContainer<data_t>::apply_swap(const uint_t iChunk,const reg_t& qubits,const int_t control_bits,const uint_t count)
{
  int_t num_qubits = qubits.size();

  BaseContainer::set_device();
<<<<<<< HEAD
  custatevecSetStream(custatevec_handle_,BaseContainer::stream_);
=======
>>>>>>> 0ffe6f2b

  uint_t perm_size = 1ull << num_qubits;
  std::vector<custatevecIndex_t> swap(perm_size);
  for(int_t i=0;i<perm_size;i++)
    swap[i] = i;

  //set permutation
  uint_t ctrl_offset = (1ull << control_bits) - 1;
  uint_t t1_offset = (1ull << (num_qubits - 2)) + ctrl_offset;
  uint_t t2_offset = (1ull << (num_qubits - 1)) + ctrl_offset;
  swap[t1_offset] = t2_offset;
  swap[t2_offset] = t1_offset;

  std::vector<int32_t> qubits32(qubits.size());
  for(int_t i=0;i<qubits.size();i++)
    qubits32[i] = qubits[i];
  int32_t* pQubits = &qubits32[0];

  uint_t bits;
  uint_t nc;
  if(count == this->num_chunks_){
    bits = custatevec_chunk_total_qubits_;
    nc = custatevec_chunk_count_;
  }
  else{
    nc = count;
    bits = this->chunk_bits_;
    if(nc > 0){
      while((nc & 1) == 0){
        nc >>= 1;
        bits++;
      }
    }
  }

  cudaDataType_t state_type;
  if(sizeof(data_t) == sizeof(double))
    state_type = CUDA_C_64F;
  else
    state_type = CUDA_C_32F;

  custatevecStatus_t err;
  for(int_t i=0;i<nc;i++){
    err = custatevecApplyGeneralizedPermutationMatrix(custatevec_handle_, BaseContainer::chunk_pointer(iChunk) + (i << bits), state_type, bits, 
                          &swap[0], nullptr, CUDA_C_64F, 0, pQubits, num_qubits, nullptr, nullptr, 0, 
                          nullptr, 0);
    if(err != CUSTATEVEC_STATUS_SUCCESS){
      std::stringstream str;
      str << "cuStateVecChunkContainer::apply_swap : " << custatevecGetErrorString(err);
      throw std::runtime_error(str.str());
    }
  }
}

template <typename data_t>
void cuStateVecChunkContainer<data_t>::apply_permutation(const uint_t iChunk,const reg_t& qubits,const std::vector<std::pair<uint_t, uint_t>> &pairs, const uint_t count)
{
  BaseContainer::set_device();
<<<<<<< HEAD
  custatevecSetStream(custatevec_handle_,BaseContainer::stream_);
=======
>>>>>>> 0ffe6f2b

  int_t size = 1ull << qubits.size();
  custatevecIndex_t perm[size];
  for(int_t i=0;i<size;i++)
    perm[i] = i;
  for(int_t i=0;i<pairs.size();i++)
    std::swap(perm[pairs[i].first],perm[pairs[i].second]);

  std::vector<int32_t> qubits32(qubits.size());
  for(int_t i=0;i<qubits.size();i++)
    qubits32[i] = qubits[i];

  int32_t* pQubits = &qubits32[0];

  uint_t bits;
  uint_t nc;
  if(count == this->num_chunks_){
    bits = custatevec_chunk_total_qubits_;
    nc = custatevec_chunk_count_;
  }
  else{
    nc = count;
    bits = this->chunk_bits_;
    if(nc > 0){
      while((nc & 1) == 0){
        nc >>= 1;
        bits++;
      }
    }
  }

  cudaDataType_t state_type;
  if(sizeof(data_t) == sizeof(double))
    state_type = CUDA_C_64F;
  else
    state_type = CUDA_C_32F;

  custatevecStatus_t err;
  for(int_t i=0;i<nc;i++){
    err = custatevecApplyGeneralizedPermutationMatrix(custatevec_handle_, BaseContainer::chunk_pointer(iChunk) + (i << bits), state_type, bits, 
                          perm, nullptr, CUDA_C_64F, 0, pQubits, qubits.size(), nullptr, nullptr, 0, 
                          nullptr, 0);
    if(err != CUSTATEVEC_STATUS_SUCCESS){
      std::stringstream str;
      str << "cuStateVecChunkContainer::apply_permutation : " << custatevecGetErrorString(err);
      throw std::runtime_error(str.str());
    }
  }
}

template <typename data_t>
void cuStateVecChunkContainer<data_t>::apply_rotation(const uint_t iChunk,const reg_t &qubits, const Rotation r, const double theta, const uint_t count)
{
  custatevecPauli_t pauli[2];
  int nPauli = 1;

  BaseContainer::set_device();
<<<<<<< HEAD
  custatevecSetStream(custatevec_handle_,BaseContainer::stream_);
=======
>>>>>>> 0ffe6f2b

  int control_bits = qubits.size() - 1;

  switch(r){
    case Rotation::x:
      pauli[0] = CUSTATEVEC_PAULI_X;
      break;
    case Rotation::y:
      pauli[0] = CUSTATEVEC_PAULI_Y;
      break;
    case Rotation::z:
      pauli[0] = CUSTATEVEC_PAULI_Z;
      break;
    case Rotation::xx:
      pauli[0] = CUSTATEVEC_PAULI_X;
      pauli[1] = CUSTATEVEC_PAULI_X;
      nPauli = 2;
      control_bits--;
      break;
    case Rotation::yy:
      pauli[0] = CUSTATEVEC_PAULI_Y;
      pauli[1] = CUSTATEVEC_PAULI_Y;
      nPauli = 2;
      control_bits--;
      break;
    case Rotation::zz:
      pauli[0] = CUSTATEVEC_PAULI_Z;
      pauli[1] = CUSTATEVEC_PAULI_Z;
      nPauli = 2;
      control_bits--;
      break;
    case Rotation::zx:
      pauli[0] = CUSTATEVEC_PAULI_Z;
      pauli[1] = CUSTATEVEC_PAULI_X;
      nPauli = 2;
      control_bits--;
      break;
    default:
      throw std::invalid_argument(
          "QubitVectorThrust::invalid rotation axis.");
  }

  std::vector<int32_t> qubits32(qubits.size());
  for(int_t i=0;i<qubits.size();i++)
    qubits32[i] = qubits[i];

  int32_t* pQubits = &qubits32[control_bits];
  int32_t* pControl = nullptr;
  if(control_bits > 0)
    pControl = &qubits32[0];

  uint_t bits;
  uint_t nc;
  if(count == this->num_chunks_){
    bits = custatevec_chunk_total_qubits_;
    nc = custatevec_chunk_count_;
  }
  else{
    nc = count;
    bits = this->chunk_bits_;
    if(nc > 0){
      while((nc & 1) == 0){
        nc >>= 1;
        bits++;
      }
    }
  }

  cudaDataType_t state_type;
  if(sizeof(data_t) == sizeof(double))
    state_type = CUDA_C_64F;
  else
    state_type = CUDA_C_32F;

  custatevecStatus_t err;
  for(int_t i=0;i<nc;i++){
    err = custatevecApplyPauliRotation(custatevec_handle_, BaseContainer::chunk_pointer(iChunk) + (i << bits) , state_type, bits,
      -0.5*theta, &pauli[0], pQubits, qubits.size() - control_bits, pControl, nullptr, control_bits);
    if(err != CUSTATEVEC_STATUS_SUCCESS){
      std::stringstream str;
      str << "cuStateVecChunkContainer::apply_rotation : " << custatevecGetErrorString(err);
      throw std::runtime_error(str.str());
    }
  }
  

}

template <typename data_t>
double cuStateVecChunkContainer<data_t>::norm(uint_t iChunk,uint_t count) const 
{
  BaseContainer::set_device();
<<<<<<< HEAD
  custatevecSetStream(custatevec_handle_,BaseContainer::stream_);
=======
>>>>>>> 0ffe6f2b

  double ret = 0.0;
  uint_t bits;
  uint_t nc;
  if(count == this->num_chunks_){
    bits = custatevec_chunk_total_qubits_;
    nc = custatevec_chunk_count_;
  }
  else{
    nc = count;
    bits = this->chunk_bits_;
    if(nc > 0){
      while((nc & 1) == 0){
        nc >>= 1;
        bits++;
      }
    }
  }

  cudaDataType_t state_type;
  if(sizeof(data_t) == sizeof(double))
    state_type = CUDA_C_64F;
  else
    state_type = CUDA_C_32F;

  custatevecStatus_t err;
  for(int_t i=0;i<nc;i++){
    double d;
    err = custatevecAbs2SumArray(custatevec_handle_, BaseContainer::chunk_pointer(iChunk), state_type, bits, 
                           &d, nullptr, 0, nullptr,nullptr,0);
    if(err != CUSTATEVEC_STATUS_SUCCESS){
      std::stringstream str;
      str << "cuStateVecChunkContainer::norm : " << custatevecGetErrorString(err);
      throw std::runtime_error(str.str());
    }
    ret += d;
  }

  return ret;
}

template <typename data_t>
void cuStateVecChunkContainer<data_t>::probabilities(std::vector<double>& probs, const uint_t iChunk, const reg_t& qubits) const
{
  BaseContainer::set_device();
<<<<<<< HEAD
  custatevecSetStream(custatevec_handle_,BaseContainer::stream_);
=======
>>>>>>> 0ffe6f2b

  cudaDataType_t state_type;
  if(sizeof(data_t) == sizeof(double))
    state_type = CUDA_C_64F;
  else
    state_type = CUDA_C_32F;

  std::vector<int32_t> qubits32(qubits.size());
  for(int_t i=0;i<qubits.size();i++)
    qubits32[i] = qubits[i];

  custatevecStatus_t err;
  if(qubits.size() == 1){
    double p0,p1;
    err = custatevecAbs2SumOnZBasis(custatevec_handle_, BaseContainer::chunk_pointer(iChunk), state_type, this->chunk_bits_, 
                              &p0, &p1, &qubits32[0], 1);
    probs.resize(2);
    probs[0] = p0;
    probs[1] = p1;
  }
  else{
    probs.resize(1ull << qubits.size());
    err = custatevecAbs2SumArray(custatevec_handle_, BaseContainer::chunk_pointer(iChunk), state_type, this->chunk_bits_, 
                           &probs[0], &qubits32[0], qubits.size(), nullptr,nullptr,0);
  }

  if(err != CUSTATEVEC_STATUS_SUCCESS){
    std::stringstream str;
    str << "cuStateVecChunkContainer::probabilities : " << custatevecGetErrorString(err);
    throw std::runtime_error(str.str());
  }
}

template <typename data_t>
double cuStateVecChunkContainer<data_t>::expval_pauli(const uint_t iChunk,const reg_t& qubits,const std::string &pauli,const complex_t initial_phase) const
{
  if(initial_phase != 1.0){
    return BaseContainer::expval_pauli(iChunk, qubits, pauli, initial_phase);
  }
  BaseContainer::set_device();
<<<<<<< HEAD
  custatevecSetStream(custatevec_handle_,BaseContainer::stream_);
=======
>>>>>>> 0ffe6f2b

  cudaDataType_t state_type;
  if(sizeof(data_t) == sizeof(double))
    state_type = CUDA_C_64F;
  else
    state_type = CUDA_C_32F;

  custatevecPauli_t pauliOps[pauli.size()];
  int32_t qubits32[qubits.size()];
  for(int_t i=0;i<qubits.size();i++){
    qubits32[i] = qubits[i];
    if(pauli[pauli.size()-1-i] == 'X')
      pauliOps[i] = CUSTATEVEC_PAULI_X;
    else if(pauli[pauli.size()-1-i] == 'Y')
      pauliOps[i] = CUSTATEVEC_PAULI_Y;
    else if(pauli[pauli.size()-1-i] == 'Z')
      pauliOps[i] = CUSTATEVEC_PAULI_Z;
    else
      pauliOps[i] = CUSTATEVEC_PAULI_I;
  }

  const custatevecPauli_t* pauliOperatorsArray[] = {pauliOps};
  const int32_t *basisBitsArray[] = { qubits32 };
  double ret[1];
  const uint32_t nBasisBitsArray[] = {qubits.size()};

  custatevecStatus_t err;
  err = custatevecComputeExpectationsOnPauliBasis(
                             custatevec_handle_, BaseContainer::chunk_pointer(iChunk), state_type, this->chunk_bits_, 
                             ret, pauliOperatorsArray, 1, basisBitsArray, nBasisBitsArray);

  if(err != CUSTATEVEC_STATUS_SUCCESS){
    std::stringstream str;
    str << "cuStateVecChunkContainer::expval_pauli : " << custatevecGetErrorString(err);
    throw std::runtime_error(str.str());
  }

  return ret[0];
}



//------------------------------------------------------------------------------
} // end namespace Chunk
} // end namespace QV
} // end namespace AER
//------------------------------------------------------------------------------

//------------------------------------------------------------------------------
#endif // end module<|MERGE_RESOLUTION|>--- conflicted
+++ resolved
@@ -182,10 +182,7 @@
     reg_t samples(SHOTS,0);
 
     BaseContainer::set_device();
-<<<<<<< HEAD
     custatevecSetStream(custatevec_handle_,BaseContainer::stream_);
-=======
->>>>>>> 0ffe6f2b
 
     custatevecStatus_t err;
     custatevecSamplerDescriptor_t sampler;
@@ -257,10 +254,7 @@
 
   pMat = (thrust::complex<double>*)&mat[0];
   BaseContainer::set_device();
-<<<<<<< HEAD
-  custatevecSetStream(custatevec_handle_,BaseContainer::stream_);
-=======
->>>>>>> 0ffe6f2b
+  custatevecSetStream(custatevec_handle_,BaseContainer::stream_);
 
   std::vector<int32_t> qubits32(qubits.size());
   for(int_t i=0;i<qubits.size();i++)
@@ -332,10 +326,7 @@
 
   pMat = (thrust::complex<double>*)&diag[0];
   BaseContainer::set_device();
-<<<<<<< HEAD
-  custatevecSetStream(custatevec_handle_,BaseContainer::stream_);
-=======
->>>>>>> 0ffe6f2b
+  custatevecSetStream(custatevec_handle_,BaseContainer::stream_);
 
   std::vector<int32_t> qubits32(qubits.size());
   for(int_t i=0;i<qubits.size();i++)
@@ -388,10 +379,7 @@
   int_t num_qubits = qubits.size();
 
   BaseContainer::set_device();
-<<<<<<< HEAD
-  custatevecSetStream(custatevec_handle_,BaseContainer::stream_);
-=======
->>>>>>> 0ffe6f2b
+  custatevecSetStream(custatevec_handle_,BaseContainer::stream_);
 
   uint_t perm_size = 1ull << num_qubits;
   std::vector<custatevecIndex_t> perm(perm_size);
@@ -451,10 +439,7 @@
   int_t num_qubits = qubits.size();
 
   BaseContainer::set_device();
-<<<<<<< HEAD
-  custatevecSetStream(custatevec_handle_,BaseContainer::stream_);
-=======
->>>>>>> 0ffe6f2b
+  custatevecSetStream(custatevec_handle_,BaseContainer::stream_);
 
   uint_t perm_size = 1ull << num_qubits;
   cvector_t<double> diag(perm_size);
@@ -531,10 +516,7 @@
   int_t num_qubits = qubits.size();
 
   BaseContainer::set_device();
-<<<<<<< HEAD
-  custatevecSetStream(custatevec_handle_,BaseContainer::stream_);
-=======
->>>>>>> 0ffe6f2b
+  custatevecSetStream(custatevec_handle_,BaseContainer::stream_);
 
   uint_t perm_size = 1ull << num_qubits;
   std::vector<custatevecIndex_t> swap(perm_size);
@@ -593,10 +575,7 @@
 void cuStateVecChunkContainer<data_t>::apply_permutation(const uint_t iChunk,const reg_t& qubits,const std::vector<std::pair<uint_t, uint_t>> &pairs, const uint_t count)
 {
   BaseContainer::set_device();
-<<<<<<< HEAD
-  custatevecSetStream(custatevec_handle_,BaseContainer::stream_);
-=======
->>>>>>> 0ffe6f2b
+  custatevecSetStream(custatevec_handle_,BaseContainer::stream_);
 
   int_t size = 1ull << qubits.size();
   custatevecIndex_t perm[size];
@@ -654,10 +633,7 @@
   int nPauli = 1;
 
   BaseContainer::set_device();
-<<<<<<< HEAD
-  custatevecSetStream(custatevec_handle_,BaseContainer::stream_);
-=======
->>>>>>> 0ffe6f2b
+  custatevecSetStream(custatevec_handle_,BaseContainer::stream_);
 
   int control_bits = qubits.size() - 1;
 
@@ -750,10 +726,7 @@
 double cuStateVecChunkContainer<data_t>::norm(uint_t iChunk,uint_t count) const 
 {
   BaseContainer::set_device();
-<<<<<<< HEAD
-  custatevecSetStream(custatevec_handle_,BaseContainer::stream_);
-=======
->>>>>>> 0ffe6f2b
+  custatevecSetStream(custatevec_handle_,BaseContainer::stream_);
 
   double ret = 0.0;
   uint_t bits;
@@ -799,10 +772,7 @@
 void cuStateVecChunkContainer<data_t>::probabilities(std::vector<double>& probs, const uint_t iChunk, const reg_t& qubits) const
 {
   BaseContainer::set_device();
-<<<<<<< HEAD
-  custatevecSetStream(custatevec_handle_,BaseContainer::stream_);
-=======
->>>>>>> 0ffe6f2b
+  custatevecSetStream(custatevec_handle_,BaseContainer::stream_);
 
   cudaDataType_t state_type;
   if(sizeof(data_t) == sizeof(double))
@@ -843,10 +813,7 @@
     return BaseContainer::expval_pauli(iChunk, qubits, pauli, initial_phase);
   }
   BaseContainer::set_device();
-<<<<<<< HEAD
-  custatevecSetStream(custatevec_handle_,BaseContainer::stream_);
-=======
->>>>>>> 0ffe6f2b
+  custatevecSetStream(custatevec_handle_,BaseContainer::stream_);
 
   cudaDataType_t state_type;
   if(sizeof(data_t) == sizeof(double))
