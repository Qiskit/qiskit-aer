/**
 * This code is part of Qiskit.
 *
 * (C) Copyright IBM 2018, 2019, 2020.
 *
 * This code is licensed under the Apache License, Version 2.0. You may
 * obtain a copy of this license in the LICENSE.txt file in the root directory
 * of this source tree or at http://www.apache.org/licenses/LICENSE-2.0.
 *
 * Any modifications or derivative works of this code must retain this
 * copyright notice, and modified files need to carry a notice indicating
 * that they have been altered from the originals.
 */

#ifndef _qv_chunk_hpp_
#define _qv_chunk_hpp_

#include "simulators/statevector/chunk/device_chunk_container.hpp"
#include "simulators/statevector/chunk/host_chunk_container.hpp"

namespace AER {
namespace QV {




//============================================================================
// chunk class
//============================================================================
template <typename data_t>
class Chunk 
{
protected:
  mutable std::weak_ptr<ChunkContainer<data_t>> chunk_container_;   //pointer to chunk container
  std::shared_ptr<Chunk<data_t>> cache_;                //pointer to cache chunk on device
  uint_t chunk_pos_;                    //position in container
  int place_;                           //container ID
  uint_t num_qubits_;                   //total number of qubits
  uint_t chunk_index_;                  //global chunk index
  bool mapped_;                         //mapped to qubitvector
public:
  Chunk(std::shared_ptr<ChunkContainer<data_t>> cc,uint_t pos)
  {
    chunk_container_ = cc;
    chunk_pos_ = pos;
    place_ = cc->place();
    num_qubits_ = 0;
    chunk_index_ = 0;
    mapped_ = false;
    cache_ = nullptr;
  }
  ~Chunk()
  {
  }

  void set_device(void) const
  {
    chunk_container_.lock()->set_device();
  }
  int device(void)
  {
    return chunk_container_.lock()->device();
  }

  std::shared_ptr<ChunkContainer<data_t>> container()
  {
    return chunk_container_.lock();
  }

  uint_t pos(void)
  {
    return chunk_pos_;
  }
  int place(void)
  {
    return place_;
  }
  void set_place(int ip)
  {
    place_ = ip;
  }
  void set_cache(const std::shared_ptr<Chunk<data_t>>& c)
  {
    cache_ = c;
  }
  bool is_mapped(void)
  {
    return mapped_;
  }
  void map(void)
  {
    mapped_ = true;
  }
  void unmap(void)
  {
    mapped_ = false;
  }

  void set_num_qubits(uint_t qubits)
  {
    num_qubits_ = qubits;
  }
  void set_chunk_index(uint_t id)
  {
    chunk_index_ = id;
  }
  void enable_omp(bool flg)
  {
    chunk_container_.lock()->enable_omp(flg);
  }

  void Set(uint_t i,const thrust::complex<data_t>& t)
  {
    auto sel_chunk_container = chunk_container_.lock();
    sel_chunk_container->Set(i + (chunk_pos_ << sel_chunk_container->chunk_bits()),t);
  }
  thrust::complex<data_t> Get(uint_t i) const
  {
    auto sel_chunk_container = chunk_container_.lock();
    return sel_chunk_container->Get(i + (chunk_pos_ << sel_chunk_container->chunk_bits()));
  }

  thrust::complex<data_t>& operator[](uint_t i)
  {
    auto sel_chunk_container = chunk_container_.lock();
    return (*sel_chunk_container)[i + (chunk_pos_ << sel_chunk_container->chunk_bits())];
  }

  thrust::complex<data_t>* pointer(void)
  {
    return chunk_container_.lock()->chunk_pointer(chunk_pos_);
  }

  void StoreMatrix(const std::vector<std::complex<double>>& mat)
  {
    if(cache_){
      cache_->StoreMatrix(mat);
    }
    else{
      chunk_container_.lock()->StoreMatrix(mat,chunk_pos_);
    }
  }
  void StoreUintParams(const std::vector<uint_t>& prm)
  {
    if(cache_){
      cache_->StoreUintParams(prm);
    }
    else{
      chunk_container_.lock()->StoreUintParams(prm,chunk_pos_);
    }
  }

  void CopyIn(std::shared_ptr<Chunk<data_t>> src)
  {
    chunk_container_.lock()->CopyIn(src,chunk_pos_);
  }
  void CopyOut(std::shared_ptr<Chunk<data_t>> dest)
  {
    chunk_container_.lock()->CopyOut(dest,chunk_pos_);
  }
  void CopyIn(thrust::complex<data_t>* src, uint_t size)
  {
<<<<<<< HEAD
    chunk_container_.lock()->CopyIn(src,chunk_pos_);
=======
    chunk_container_->CopyIn(src,chunk_pos_, size);
>>>>>>> dffb1d7b
  }
  void CopyOut(thrust::complex<data_t>* dest, uint_t size)
  {
<<<<<<< HEAD
    chunk_container_.lock()->CopyOut(dest,chunk_pos_);
=======
    chunk_container_->CopyOut(dest,chunk_pos_, size);
>>>>>>> dffb1d7b
  }
  void Swap(std::shared_ptr<Chunk<data_t>> src)
  {
    chunk_container_.lock()->Swap(src,chunk_pos_);
  }

  template <typename Function>
  void Execute(Function func,uint_t count)
  {
    if(cache_){
      cache_->Execute(func,count);
    }
    else{
      chunk_container_.lock()->Execute(func,chunk_pos_,count);
    }
  }

  template <typename Function>
  double ExecuteSum(Function func,uint_t count) const
  {
    if(cache_){
      return cache_->ExecuteSum(func,count);
    }
    else{
      return chunk_container_.lock()->ExecuteSum(func,chunk_pos_,count);
    }
  }

  void Zero(void)
  {
    auto sel_chunk_container = chunk_container_.lock();
    sel_chunk_container->Zero(chunk_pos_,sel_chunk_container->chunk_size());
  }

  reg_t sample_measure(const std::vector<double> &rnds,uint_t stride = 1,bool dot = true) const
  {
    return chunk_container_.lock()->sample_measure(chunk_pos_,rnds,stride,dot);
  }

  thrust::complex<double> norm(uint_t stride = 1,bool dot = true) const
  {
    return chunk_container_.lock()->norm(chunk_pos_,stride,dot);
  }

#ifdef AER_THRUST_CUDA
  cudaStream_t stream(void)
  {
    return std::static_pointer_cast<DeviceChunkContainer<data_t>>(chunk_container_.lock())->stream(chunk_pos_);
  }
#endif

  thrust::complex<double>* matrix_pointer(void)
  {
    return chunk_container_.lock()->matrix_pointer(chunk_pos_);
  }
  uint_t* param_pointer(void)
  {
    return chunk_container_.lock()->param_pointer(chunk_pos_);
  }

  void synchronize(void)
  {
    if(cache_){
      cache_->synchronize();
    }
    else{
      chunk_container_.lock()->synchronize(chunk_pos_);
    }
  }

  //set qubits to be blocked
  void set_blocked_qubits(const reg_t& qubits)
  {
    chunk_container_.lock()->set_blocked_qubits(chunk_pos_,qubits);
  }

  //do all gates stored in queue
  void apply_blocked_gates(void)
  {
    chunk_container_.lock()->apply_blocked_gates(chunk_pos_);
  }

  //queue gate for blocked execution
  void queue_blocked_gate(char gate,uint_t qubit,uint_t mask,const std::complex<double>* pMat = nullptr)
  {
    chunk_container_.lock()->queue_blocked_gate(chunk_pos_,gate,qubit,mask,pMat);
  }

};

//------------------------------------------------------------------------------
} // end namespace QV
} // end namespace AER
//------------------------------------------------------------------------------

//------------------------------------------------------------------------------
#endif // end module<|MERGE_RESOLUTION|>--- conflicted
+++ resolved
@@ -160,19 +160,11 @@
   }
   void CopyIn(thrust::complex<data_t>* src, uint_t size)
   {
-<<<<<<< HEAD
-    chunk_container_.lock()->CopyIn(src,chunk_pos_);
-=======
-    chunk_container_->CopyIn(src,chunk_pos_, size);
->>>>>>> dffb1d7b
+    chunk_container_.lock()->CopyIn(src, chunk_pos_, size);
   }
   void CopyOut(thrust::complex<data_t>* dest, uint_t size)
   {
-<<<<<<< HEAD
-    chunk_container_.lock()->CopyOut(dest,chunk_pos_);
-=======
-    chunk_container_->CopyOut(dest,chunk_pos_, size);
->>>>>>> dffb1d7b
+    chunk_container_.lock()->CopyOut(dest, chunk_pos_, size);
   }
   void Swap(std::shared_ptr<Chunk<data_t>> src)
   {
