/**
 * This code is part of Qiskit.
 *
 * (C) Copyright IBM 2018, 2019, 2020. 2021.
 *
 * This code is licensed under the Apache License, Version 2.0. You may
 * obtain a copy of this license in the LICENSE.txt file in the root directory
 * of this source tree or at http://www.apache.org/licenses/LICENSE-2.0.
 *
 * Any modifications or derivative works of this code must retain this
 * copyright notice, and modified files need to carry a notice indicating
 * that they have been altered from the originals.
 */

#ifndef _qv_cuda_kernels_hpp_
#define _qv_cuda_kernels_hpp_

#include "misc/gpu_static_properties.hpp"

namespace AER {
namespace QV {
namespace Chunk {

template <typename data_t, typename kernel_t>
__global__ void dev_apply_function(kernel_t func, uint_t count) {
  uint_t i;

  i = blockIdx.x * blockDim.x + threadIdx.x;
  if (i < count) {
    if (func.check_conditional(i))
      func(i);
  }
}

template <typename data_t, typename kernel_t>
__global__ void dev_apply_function_with_cache(kernel_t func, uint_t count) {
  // One cache entry per thread.
  __shared__ thrust::complex<data_t> cache[_MAX_THD];
  uint_t i, idx;

  i = blockIdx.x * blockDim.x + threadIdx.x;
  if (i >= count)
    return;

  if (!func.check_conditional(i))
    return;

  idx = func.thread_to_index(i);

  cache[threadIdx.x] = func.data()[idx];
  __syncthreads();

  func.run_with_cache(i, idx, cache);
}

template <typename data_t, typename kernel_t>
__global__ void dev_apply_function_sum(double *pReduceBuffer, kernel_t func,
                                       uint_t buf_size, uint_t count) {
  // One cache entry per warp/wavefront
  __shared__ double cache[_MAX_THD / _WS];
  double sum;
  uint_t i, j, iChunk, nw;

  iChunk = blockIdx.y + blockIdx.z * gridDim.y;
  i = threadIdx.x + blockIdx.x * blockDim.x + iChunk * gridDim.x * blockDim.x;
  if (i >= count)
    return;

  if (!func.check_conditional(i))
    return;

  sum = func(i);

  // reduce in warp
  nw = min(blockDim.x, _WS);
  for (j = 1; j < nw; j *= 2) {
    sum += __shfl_xor_sync(0xffffffff, sum, j, 32);
  }

  if (blockDim.x > _WS) {
    // reduce in thread block
    if ((threadIdx.x & (_WS - 1)) == 0) {
      cache[(threadIdx.x / _WS)] = sum;
    }
    __syncthreads();
    if (threadIdx.x < _WS) {
      if (threadIdx.x < ((blockDim.x + _WS - 1) / _WS))
        sum = cache[threadIdx.x];
      else
        sum = 0.0;

      // reduce in warp
      nw = _WS;
      for (j = 1; j < nw; j *= 2) {
        sum += __shfl_xor_sync(0xffffffff, sum, j, 32);
      }
    }
  }
  if (threadIdx.x == 0) {
    pReduceBuffer[blockIdx.x + buf_size * iChunk] = sum;
  }
}

template <typename data_t, typename kernel_t>
__global__ void
dev_apply_function_sum_with_cache(double *pReduceBuffer, kernel_t func,
                                  uint_t buf_size, uint_t count) {
  // One cache entry per thread.
  __shared__ thrust::complex<data_t> cache[_MAX_THD];
  uint_t i, idx;
  uint_t j, iChunk, nw;
  double sum;

  iChunk = blockIdx.y + blockIdx.z * gridDim.y;
  i = threadIdx.x + blockIdx.x * blockDim.x + iChunk * gridDim.x * blockDim.x;
  if (i >= count)
    return;

  if (!func.check_conditional(i))
    return;

  idx = func.thread_to_index(i);

  cache[threadIdx.x] = func.data()[idx];
  __syncthreads();

  sum = func.run_with_cache_sum(threadIdx.x, idx, cache);

  // reduce in warp
  nw = min(blockDim.x, _WS);
  for (j = 1; j < nw; j *= 2) {
    sum += __shfl_xor_sync(0xffffffff, sum, j, 32);
  }

  if (blockDim.x > _WS) {
    // reduce in thread block
    __syncthreads();
    if ((threadIdx.x & (_WS - 1)) == 0) {
      ((double *)cache)[(threadIdx.x / _WS)] = sum;
    }
    __syncthreads();
    if (threadIdx.x < _WS) {
      if (threadIdx.x < ((blockDim.x + _WS - 1) / _WS))
        sum = ((double *)cache)[threadIdx.x];
      else
        sum = 0.0;

      // reduce in warp
      nw = _WS;
      for (j = 1; j < nw; j *= 2) {
        sum += __shfl_xor_sync(0xffffffff, sum, j, 32);
      }
    }
  }
  if (threadIdx.x == 0) {
    pReduceBuffer[blockIdx.x + buf_size * iChunk] = sum;
  }
}

__global__ void dev_reduce_sum(double *pReduceBuffer, uint_t n,
                               uint_t buf_size) {
  // One cache entry per warp/wavefront
  __shared__ double cache[_MAX_THD / _WS];
  double sum;
  uint_t i, j, iChunk, nw;

  iChunk = blockIdx.y + blockIdx.z * gridDim.y;
  i = threadIdx.x + blockIdx.x * blockDim.x;

  if (i < n)
    sum = pReduceBuffer[i + buf_size * iChunk];
  else
    sum = 0.0;

  // reduce in warp
  nw = min(blockDim.x, _WS);
  for (j = 1; j < nw; j *= 2) {
    sum += __shfl_xor_sync(0xffffffff, sum, j, 32);
  }

  if (blockDim.x > _WS) {
    // reduce in thread block
    if ((threadIdx.x & (_WS - 1)) == 0) {
      cache[(threadIdx.x / _WS)] = sum;
    }
    __syncthreads();
    if (threadIdx.x < _WS) {
      if (threadIdx.x < ((blockDim.x + _WS - 1) / _WS))
        sum = cache[threadIdx.x];
      else
        sum = 0.0;

      // reduce in warp
      nw = _WS;
      for (j = 1; j < nw; j *= 2) {
        sum += __shfl_xor_sync(0xffffffff, sum, j, 32);
      }
    }
  }
  if (threadIdx.x == 0) {
    pReduceBuffer[blockIdx.x + buf_size * iChunk] = sum;
  }
}

template <typename data_t, typename kernel_t>
__global__ void
dev_apply_function_sum_complex(thrust::complex<double> *pReduceBuffer,
<<<<<<< HEAD
                               kernel_t func, uint_t buf_size, uint_t count,
                               bool init) {
  __shared__ thrust::complex<double> cache[32];
=======
                               kernel_t func, uint_t buf_size, uint_t count) {
  // One cache entry per warp/wavefront
  __shared__ thrust::complex<double> cache[_MAX_THD / _WS];
>>>>>>> d656553c
  thrust::complex<double> sum;
  double tr, ti;
  uint_t i, j, iChunk, nw;

  iChunk = blockIdx.y + blockIdx.z * gridDim.y;
  i = threadIdx.x + blockIdx.x * blockDim.x + iChunk * gridDim.x * blockDim.x;
  if (i >= count)
    return;

  if (!func.check_conditional(i))
    return;

  sum = 0.0;
  if (!init && threadIdx.x == 0 && blockIdx.x == 0) {
    sum = pReduceBuffer[buf_size * iChunk];
  }
  sum += func(i);

  // reduce in warp
  nw = min(blockDim.x, _WS);
  for (j = 1; j < nw; j *= 2) {
    tr = __shfl_xor_sync(0xffffffff, sum.real(), j, 32);
    ti = __shfl_xor_sync(0xffffffff, sum.imag(), j, 32);
    sum += thrust::complex<double>(tr, ti);
  }

  if (blockDim.x > _WS) {
    // reduce in thread block
    if ((threadIdx.x & (_WS - 1)) == 0) {
      cache[(threadIdx.x / _WS)] = sum;
    }
    __syncthreads();
    if (threadIdx.x < _WS) {
      if (threadIdx.x < ((blockDim.x + _WS - 1) / _WS))
        sum = cache[threadIdx.x];
      else
        sum = 0.0;

      // reduce in warp
      nw = _WS;
      for (j = 1; j < nw; j *= 2) {
        tr = __shfl_xor_sync(0xffffffff, sum.real(), j, 32);
        ti = __shfl_xor_sync(0xffffffff, sum.imag(), j, 32);
        sum += thrust::complex<double>(tr, ti);
      }
    }
  }
  if (threadIdx.x == 0) {
    pReduceBuffer[blockIdx.x + buf_size * iChunk] = sum;
  }
}

__global__ void dev_reduce_sum_complex(thrust::complex<double> *pReduceBuffer,
                                       uint_t n, uint_t buf_size) {
  // One cache entry per warp/wavefront
  __shared__ thrust::complex<double> cache[_MAX_THD / _WS];
  thrust::complex<double> sum;
  double tr, ti;
  uint_t i, j, iChunk, nw;

  iChunk = blockIdx.y + blockIdx.z * gridDim.y;
  i = threadIdx.x + blockIdx.x * blockDim.x;

  if (i < n)
    sum = pReduceBuffer[i + buf_size * iChunk];
  else
    sum = 0.0;

  // reduce in warp
  nw = min(blockDim.x, _WS);
  for (j = 1; j < nw; j *= 2) {
    tr = __shfl_xor_sync(0xffffffff, sum.real(), j, 32);
    ti = __shfl_xor_sync(0xffffffff, sum.imag(), j, 32);
    sum += thrust::complex<double>(tr, ti);
  }

  if (blockDim.x > _WS) {
    // reduce in thread block
    if ((threadIdx.x & (_WS - 1)) == 0) {
      cache[(threadIdx.x / _WS)] = sum;
    }
    __syncthreads();
    if (threadIdx.x < _WS) {
      if (threadIdx.x < ((blockDim.x + _WS - 1) / _WS))
        sum = cache[threadIdx.x];
      else
        sum = 0.0;

      // reduce in warp
      nw = _WS;
      for (j = 1; j < nw; j *= 2) {
        tr = __shfl_xor_sync(0xffffffff, sum.real(), j, 32);
        ti = __shfl_xor_sync(0xffffffff, sum.imag(), j, 32);
        sum += thrust::complex<double>(tr, ti);
      }
    }
  }
  if (threadIdx.x == 0) {
    pReduceBuffer[blockIdx.x + buf_size * iChunk] = sum;
  }
}

__global__ void dev_reduce_sum_uint(uint_t *pReduceBuffer, uint_t n,
                                    uint_t buf_size) {
  // One cache entry per warp/wavefront
  __shared__ uint_t cache[_MAX_THD / _WS];
  uint_t sum;
  uint_t i, j, iChunk, nw;

  iChunk = blockIdx.y + blockIdx.z * gridDim.y;
  i = threadIdx.x + blockIdx.x * blockDim.x;

  if (i < n)
    sum = pReduceBuffer[i + buf_size * iChunk];
  else
    sum = 0;

  // reduce in warp
  nw = min(blockDim.x, _WS);
  for (j = 1; j < nw; j *= 2) {
    sum += __shfl_xor_sync(0xffffffff, sum, j, 32);
  }

  if (blockDim.x > _WS) {
    // reduce in thread block
    if ((threadIdx.x & (_WS - 1)) == 0) {
      cache[(threadIdx.x / _WS)] = sum;
    }
    __syncthreads();
    if (threadIdx.x < _WS) {
      if (threadIdx.x < ((blockDim.x + _WS - 1) / _WS))
        sum = cache[threadIdx.x];
      else
        sum = 0;

      // reduce in warp
      nw = _WS;
      for (j = 1; j < nw; j *= 2) {
        sum += __shfl_xor_sync(0xffffffff, sum, j, 32);
      }
    }
  }
  if (threadIdx.x == 0) {
    pReduceBuffer[blockIdx.x + buf_size * iChunk] = sum;
  }
}

//------------------------------------------------------------------------------
} // end namespace Chunk
} // end namespace QV
} // end namespace AER
//------------------------------------------------------------------------------

//------------------------------------------------------------------------------
#endif // end module<|MERGE_RESOLUTION|>--- conflicted
+++ resolved
@@ -205,15 +205,10 @@
 template <typename data_t, typename kernel_t>
 __global__ void
 dev_apply_function_sum_complex(thrust::complex<double> *pReduceBuffer,
-<<<<<<< HEAD
                                kernel_t func, uint_t buf_size, uint_t count,
                                bool init) {
-  __shared__ thrust::complex<double> cache[32];
-=======
-                               kernel_t func, uint_t buf_size, uint_t count) {
   // One cache entry per warp/wavefront
   __shared__ thrust::complex<double> cache[_MAX_THD / _WS];
->>>>>>> d656553c
   thrust::complex<double> sum;
   double tr, ti;
   uint_t i, j, iChunk, nw;
