--- conflicted
+++ resolved
@@ -406,7 +406,6 @@
     nc_tmp >>= 1;
   }
 
-<<<<<<< HEAD
   uint_t size = num_matrices_ + this->num_buffers_;
 
 #ifdef AER_THRUST_CUDA
@@ -427,11 +426,6 @@
   reduce_buffer_size_ *= 2;
   reduce_buffer_.resize(reduce_buffer_size_*nc);
   probability_buffer_.resize(nc*QV_PROBABILITY_BUFFER_SIZE);
-=======
-  reduce_buffer_.resize(reduce_buffer_size_ * nc);
-  if(multi_shots)
-    probability_buffer_.resize(nc*QV_PROBABILITY_BUFFER_SIZE);
->>>>>>> bce31507
 
   creg_host_update_ = false;
   this->num_creg_bits_ = num_qubits;
@@ -819,12 +813,7 @@
 
     cudaMemcpyAsync(&samples[i],pSmp,nshots*sizeof(uint_t),cudaMemcpyDeviceToHost,stream(iChunk));
   }
-<<<<<<< HEAD
   cudaStreamSynchronize(stream(iChunk));
-
-=======
-  cudaStreamSynchronize(stream_);
->>>>>>> bce31507
 #else
   if(this->omp_threads_ > 1){
     if(dot)
