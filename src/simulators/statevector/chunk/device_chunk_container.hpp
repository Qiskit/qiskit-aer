--- conflicted
+++ resolved
@@ -536,7 +536,6 @@
 template <typename data_t>
 void DeviceChunkContainer<data_t>::StoreBatchedParams(const std::vector<batched_matrix_params>& params)
 {
-<<<<<<< HEAD
   set_device();
 
 #ifdef AER_THRUST_CUDA
@@ -554,13 +553,6 @@
   if(src.device() >= 0){
     if(peer_access(src.device())){
       thrust::copy_n(src.pointer(),size,data_.begin() + (iChunk << this->chunk_bits_));
-=======
-  uint_t size = 1ull << this->chunk_bits_;
-  synchronize(iChunk);
-  if(src->device() >= 0){
-    if(peer_access(src->device())){
-      thrust::copy_n(src->pointer(),size,data_.begin() + (iChunk << this->chunk_bits_));
->>>>>>> 6e4e4a42
     }
     else{
       AERHostVector<thrust::complex<data_t>> tmp(size);
@@ -578,15 +570,9 @@
 {
   uint_t size = 1ull << this->chunk_bits_;
   synchronize(iChunk);
-<<<<<<< HEAD
   if(dest.device() >= 0){
     if(peer_access(dest.device())){
       thrust::copy_n(data_.begin() + (iChunk << this->chunk_bits_),size,dest.pointer());
-=======
-  if(dest->device() >= 0){
-    if(peer_access(dest->device())){
-      thrust::copy_n(data_.begin() + (iChunk << this->chunk_bits_),size,dest->pointer());
->>>>>>> 6e4e4a42
     }
     else{
       AERHostVector<thrust::complex<data_t>> tmp(size);
@@ -604,11 +590,7 @@
 {
   uint_t this_size = 1ull << this->chunk_bits_;
   if(this_size < size) throw std::runtime_error("CopyIn chunk size is less than provided size");
-<<<<<<< HEAD
-  
-=======
-
->>>>>>> 6e4e4a42
+
   synchronize(iChunk);
   thrust::copy_n(src,size,data_.begin() + (iChunk << this->chunk_bits_));
 }
@@ -618,11 +600,7 @@
 {
   uint_t this_size = 1ull << this->chunk_bits_;
   if(this_size < size) throw std::runtime_error("CopyOut chunk size is less than provided size");
-<<<<<<< HEAD
-  
-=======
-
->>>>>>> 6e4e4a42
+
   synchronize(iChunk);
   thrust::copy_n(data_.begin() + (iChunk << this->chunk_bits_),size,dest);
 }
@@ -632,15 +610,9 @@
 {
   uint_t size = 1ull << this->chunk_bits_;
   synchronize(iChunk);
-<<<<<<< HEAD
   if(src.device() >= 0){
     auto src_cont = std::static_pointer_cast<DeviceChunkContainer<data_t>>(src.container());
     if(peer_access(src.device())){
-=======
-  if(src->device() >= 0){
-    auto src_cont = std::static_pointer_cast<DeviceChunkContainer<data_t>>(src->container());
-    if(peer_access(src->device())){
->>>>>>> 6e4e4a42
 #ifdef AER_THRUST_CUDA
       thrust::swap_ranges(thrust::cuda::par.on(stream_[iChunk]),chunk_pointer(iChunk),chunk_pointer(iChunk + 1),src.pointer());
 #else
