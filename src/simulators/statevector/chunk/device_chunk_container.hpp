/**
 * This code is part of Qiskit.
 *
 * (C) Copyright IBM 2018, 2019, 2020, 2021, 2022.
 *
 * This code is licensed under the Apache License, Version 2.0. You may
 * obtain a copy of this license in the LICENSE.txt file in the root directory
 * of this source tree or at http://www.apache.org/licenses/LICENSE-2.0.
 *
 * Any modifications or derivative works of this code must retain this
 * copyright notice, and modified files need to carry a notice indicating
 * that they have been altered from the originals.
 */

#ifndef _qv_device_chunk_container_hpp_
#define _qv_device_chunk_container_hpp_

#include "simulators/statevector/chunk/chunk_container.hpp"
#include "simulators/statevector/chunk/thrust_kernels.hpp"

#include "misc/gpu_static_properties.hpp"

#ifdef AER_THRUST_CUDA
namespace thrust_gpu = thrust::cuda;
#endif

namespace AER {
namespace QV {
namespace Chunk {

// reserve 512MB of memory for Thrust internal use
#define RESERVE_FOR_THRUST (1ull << 28)

//============================================================================
// device chunk container class
//============================================================================
template <typename data_t>
class DeviceChunkContainer : public ChunkContainer<data_t> {
protected:
  // device vector to chunks and buffers
  AERDeviceVector<thrust::complex<data_t>> data_;
  // storage for large matrix
  mutable AERDeviceVector<thrust::complex<double>> matrix_;
  // storage for additional parameters
  mutable AERDeviceVector<uint_t> params_;
  // buffer for reduction
  AERDeviceVector<double> reduce_buffer_;
  // buffer used for measure probability
  AERDeviceVector<double> probability_buffer_;

  AERDeviceVector<uint_t> cregs_;
  AERHostVector<uint_t> cregs_host_;
  int device_id_;                 // device index
  std::vector<bool> peer_access_; // to which device accepts peer access
  uint_t matrix_buffer_size_;     // matrix buffer size per chunk
  uint_t params_buffer_size_;     // params buffer size per chunk
  uint_t num_matrices_; // number of matrices for chunks (1 shared matrix for
                        // multi-chunk execution)
  uint_t reduce_buffer_size_;

  bool multi_shots_; // multi-shot parallelization

  bool creg_host_update_;
  bool creg_dev_update_;

  // for register blocking
  thrust::host_vector<uint_t> blocked_qubits_holder_;
  uint_t max_blocked_gates_;
  reg_t num_blocked_gates_;
  reg_t num_blocked_matrix_;
  reg_t num_blocked_qubits_;

#ifdef AER_THRUST_GPU
  std::vector<cudaStream_t> stream_; // asynchronous execution
#endif

public:
  DeviceChunkContainer() {
    device_id_ = 0;
    matrix_buffer_size_ = 0;
    params_buffer_size_ = 0;
    num_matrices_ = 1;
    multi_shots_ = false;
    creg_host_update_ = true;
    creg_dev_update_ = false;
  }
  ~DeviceChunkContainer();

  uint_t size(void) { return data_.size(); }
  int device(void) { return device_id_; }

  AERDeviceVector<thrust::complex<data_t>> &vector(void) { return data_; }

  bool peer_access(int i_dest) {
    if (i_dest < 0) {
#ifdef AER_ATS
      // for IBM AC922
      return true;
#else
      return false;
#endif
    }
    return peer_access_[i_dest];
  }

  thrust::complex<data_t> &operator[](uint_t i) {
    return raw_reference_cast(data_[i]);
  }

  uint_t Allocate(int idev, int chunk_bits, int num_qubits, uint_t chunks,
                  uint_t buffers, bool multi_shots, int matrix_bit,
                  bool density_matrix) override;
  void Deallocate(void) override;

  void StoreMatrix(const std::vector<std::complex<double>> &mat,
                   uint_t iChunk) const override;
  void StoreMatrix(const std::complex<double> *mat, uint_t iChunk,
                   uint_t size) const override;
  void StoreUintParams(const std::vector<uint_t> &prm,
                       uint_t iChunk) const override;
  void ResizeMatrixBuffers(int bits) override;

  void calculate_matrix_buffer_size(int bits);

  void set_device(void) const {
#ifdef AER_THRUST_GPU
    cudaSetDevice(device_id_);
#endif
  }

#ifdef AER_THRUST_GPU
  cudaStream_t stream(uint_t iChunk) const {
    if (iChunk >= this->num_chunks_)
      return stream_[(num_matrices_ + iChunk - this->num_chunks_)];
    if (num_matrices_ == 1)
      return stream_[0];
    return stream_[iChunk];
  }
#endif

  void Set(uint_t i, const thrust::complex<data_t> &t) { data_[i] = t; }
  thrust::complex<data_t> Get(uint_t i) const { return data_[i]; }

  void CopyIn(Chunk<data_t> &src, uint_t iChunk) override;
  void CopyOut(Chunk<data_t> &src, uint_t iChunk) override;
  void CopyIn(thrust::complex<data_t> *src, uint_t iChunk,
              uint_t size) override;
  void CopyOut(thrust::complex<data_t> *dest, uint_t iChunk,
               uint_t size) override;
  void Swap(Chunk<data_t> &src, uint_t iChunk, uint_t dest_offset = 0,
            uint_t src_offset = 0, uint_t size = 0,
            bool write_back = true) override;

  void Zero(uint_t iChunk, uint_t count) override;

  reg_t sample_measure(uint_t iChunk, const std::vector<double> &rnds,
                       uint_t stride = 1, bool dot = true,
                       uint_t count = 1) const override;

  thrust::complex<data_t> *chunk_pointer(uint_t iChunk) const {
    return (thrust::complex<data_t> *)thrust::raw_pointer_cast(data_.data()) +
           (iChunk << this->chunk_bits_);
  }
  thrust::complex<data_t> *buffer_pointer(void) const {
    return (thrust::complex<data_t> *)thrust::raw_pointer_cast(data_.data()) +
           (this->num_chunks_ << this->chunk_bits_);
  }

  thrust::complex<double> *matrix_pointer(uint_t iChunk) const {
    if (iChunk >= this->num_chunks_) { // for buffer chunks
      return ((thrust::complex<double> *)thrust::raw_pointer_cast(
                 matrix_.data())) +
             ((num_matrices_ + iChunk - this->num_chunks_) *
              matrix_buffer_size_);
    } else {
      if (num_matrices_ == 1)
        return ((thrust::complex<double> *)thrust::raw_pointer_cast(
            matrix_.data()));
      else
        return ((thrust::complex<double> *)thrust::raw_pointer_cast(
                   matrix_.data())) +
               (iChunk * matrix_buffer_size_);
    }
  }

  uint_t *param_pointer(uint_t iChunk) const {
    if (iChunk >= this->num_chunks_) { // for buffer chunks
      return ((uint_t *)thrust::raw_pointer_cast(params_.data())) +
             ((num_matrices_ + iChunk - this->num_chunks_) *
              params_buffer_size_);
    } else {
      if (num_matrices_ == 1)
        return ((uint_t *)thrust::raw_pointer_cast(params_.data()));
      else
        return ((uint_t *)thrust::raw_pointer_cast(params_.data())) +
               (iChunk * params_buffer_size_);
    }
  }

  double *reduce_buffer(uint_t iChunk) const {
    return ((double *)thrust::raw_pointer_cast(reduce_buffer_.data()) +
            iChunk * reduce_buffer_size_);
  }
  uint_t reduce_buffer_size() const { return reduce_buffer_size_; }
  double *probability_buffer(uint_t iChunk) const {
    return ((double *)thrust::raw_pointer_cast(probability_buffer_.data()) +
            iChunk * QV_PROBABILITY_BUFFER_SIZE);
  }

  void copy_to_probability_buffer(std::vector<double> &buf, int pos);
  void copy_reduce_buffer(std::vector<double> &ret, uint_t iChunk,
                          uint_t num_val) const override;

  void allocate_creg(uint_t num_mem, uint_t num_reg);
  int measured_cbit(uint_t iChunk, int qubit) {
    uint_t n64, i64, ibit;
    if (qubit >= this->num_creg_bits_)
      return -1;
    n64 = (this->num_creg_bits_ + 63) >> 6;
    i64 = qubit >> 6;
    ibit = qubit & 63;
    if (iChunk == 0 && creg_host_update_) {
      creg_host_update_ = false;
#ifdef AER_THRUST_GPU
      cudaMemcpyAsync(thrust::raw_pointer_cast(cregs_host_.data()),
                      thrust::raw_pointer_cast(cregs_.data()),
                      sizeof(uint_t) * num_matrices_ * n64,
                      cudaMemcpyDeviceToHost, stream_[0]);
      cudaStreamSynchronize(stream_[0]);
#else
      thrust::copy_n(cregs_.begin(), this->num_chunks_ * n64,
                     cregs_host_.begin());
#endif
    }

    return (cregs_host_[iChunk * n64 + i64] >> ibit) & 1;
  }

  void write_cbit(uint_t iChunk, int qubit, int val) {
    uint_t n64, i64, ibit;
    if (qubit >= this->num_creg_bits_)
      return;
    n64 = (this->num_creg_bits_ + 63) >> 6;
    i64 = qubit >> 6;
    ibit = qubit & 63;
    if (iChunk == 0 && creg_host_update_) {
      creg_host_update_ = false;
#ifdef AER_THRUST_GPU
      cudaMemcpyAsync(thrust::raw_pointer_cast(cregs_host_.data()),
                      thrust::raw_pointer_cast(cregs_.data()),
                      sizeof(uint_t) * num_matrices_ * n64,
                      cudaMemcpyDeviceToHost, stream_[0]);
      cudaStreamSynchronize(stream_[0]);
#else
      thrust::copy_n(cregs_.begin(), this->num_chunks_ * n64,
                     cregs_host_.begin());
#endif
    }

    cregs_host_[iChunk * n64 + i64] =
        (cregs_host_[iChunk * n64 + i64] & (~(1ull << ibit))) |
        (((uint_t)val & 1) << ibit);
    creg_dev_update_ = true;
  }
  void store_cbits(void) {
    if (creg_dev_update_) {
      uint_t n64;
      n64 = (this->num_creg_bits_ + 63) >> 6;
      creg_dev_update_ = false;
      creg_host_update_ = false;
#ifdef AER_THRUST_GPU
      cudaMemcpyAsync(thrust::raw_pointer_cast(cregs_.data()),
                      thrust::raw_pointer_cast(cregs_host_.data()),
                      sizeof(uint_t) * num_matrices_ * n64,
                      cudaMemcpyHostToDevice, stream_[0]);
#else
      thrust::copy_n(cregs_host_.begin(), this->num_chunks_ * n64,
                     cregs_.begin());
#endif
    }
  }

  uint_t *creg_buffer(uint_t iChunk) const {
    uint_t n64;
    n64 = (this->num_creg_bits_ + 63) >> 6;
    return ((uint_t *)thrust::raw_pointer_cast(cregs_.data()) + iChunk * n64);
  }
  void request_creg_update(void) { creg_host_update_ = true; }

<<<<<<< HEAD
  void synchronize(uint_t iChunk) const {
#ifdef AER_THRUST_CUDA
=======
  void synchronize(uint_t iChunk) {
#ifdef AER_THRUST_GPU
>>>>>>> d656553c
    set_device();
    cudaStreamSynchronize(stream(iChunk));
#endif
  }

  // set qubits to be blocked
  void set_blocked_qubits(uint_t iChunk, const reg_t &qubits);

  // do all gates stored in queue
  void apply_blocked_gates(uint_t iChunk);

  // queue gate for blocked execution
  void queue_blocked_gate(uint_t iChunk, char gate, uint_t qubit, uint_t mask,
                          const std::complex<double> *pMat = NULL);
};

template <typename data_t>
DeviceChunkContainer<data_t>::~DeviceChunkContainer(void) {
  Deallocate();
}

template <typename data_t>
uint_t DeviceChunkContainer<data_t>::Allocate(int idev, int chunk_bits,
                                              int num_qubits, uint_t chunks,
                                              uint_t buffers, bool multi_shots,
                                              int matrix_bit,
                                              bool density_matrix) {
  uint_t nc = chunks;
  uint_t i;
  int mat_bits;

  this->chunk_bits_ = chunk_bits;
  this->num_qubits_ = num_qubits;

  this->density_matrix_ = density_matrix;

  device_id_ = idev;
  set_device();

#ifdef AER_THRUST_GPU
  int ip, nd;
  cudaGetDeviceCount(&nd);
  peer_access_.resize(nd);
  for (i = 0; i < nd; i++) {
    ip = 1;
    if (i != device_id_) {
      cudaDeviceCanAccessPeer(&ip, device_id_, i);
    }
    if (ip) {
      if (cudaDeviceEnablePeerAccess(i, 0) != cudaSuccess)
        cudaGetLastError();
      peer_access_[i] = true;
    } else
      peer_access_[i] = false;
  }
#else
  peer_access_.resize(1);
  peer_access_[0] = true;
#endif

  this->num_buffers_ = buffers;

  if (multi_shots) { // mult-shot parallelization for small qubits
    multi_shots_ = true;
    mat_bits = AER_DEFAULT_MATRIX_BITS;
    nc = chunks;
    num_matrices_ = chunks;
  } else {
    multi_shots_ = false;

    mat_bits = AER_DEFAULT_MATRIX_BITS;
    num_matrices_ = 1;
    nc = chunks;
  }

  matrix_buffer_size_ = 0;
  params_buffer_size_ = 0;
  max_blocked_gates_ = QV_MAX_BLOCKED_GATES;
  calculate_matrix_buffer_size(matrix_bit);

  reduce_buffer_size_ = 2;

#ifdef AER_THRUST_GPU
  size_t param_size = sizeof(thrust::complex<double>) * matrix_buffer_size_ +
                      sizeof(uint_t) * params_buffer_size_;

  if (chunk_bits < 10)
    reduce_buffer_size_ = 1;
  else
    reduce_buffer_size_ = (1ull << (chunk_bits - 10));
  reduce_buffer_size_ *= 2;

  param_size += sizeof(double) * reduce_buffer_size_;
  if (multi_shots)
    param_size += sizeof(double) * QV_PROBABILITY_BUFFER_SIZE +
                  sizeof(uint_t) * ((this->num_creg_bits_ + 63) >> 6);

  size_t freeMem, totalMem;
  cudaMemGetInfo(&freeMem, &totalMem);
  freeMem -= RESERVE_FOR_THRUST;
  while (freeMem <= ((((nc + buffers) * (uint_t)sizeof(thrust::complex<data_t>))
                      << chunk_bits) +
                     sizeof(double) * reduce_buffer_size_ * nc +
                     param_size * (num_matrices_ + buffers))) {
    nc--;
    if (num_matrices_ > 1)
      num_matrices_--;
    if (nc == 0) {
      break;
    }
  }

#endif
  ResizeMatrixBuffers(matrix_bit);

  this->num_chunks_ = nc;
  data_.resize((nc + buffers) << chunk_bits);

  // init number of bits for chunk count
  uint_t nc_tmp = this->num_chunks_;
  this->num_pow2_qubits_ = this->chunk_bits_;
  while ((nc_tmp & 1) == 0) {
    this->num_pow2_qubits_++;
    nc_tmp >>= 1;
  }

  uint_t size = num_matrices_ + this->num_buffers_;

#ifdef AER_THRUST_GPU
  stream_.resize(size);
  for (int i = 0; i < size; i++)
    cudaStreamCreateWithFlags(&stream_[i], cudaStreamNonBlocking);

  if (chunk_bits < 10) {
    reduce_buffer_size_ = 1;
  } else {
    reduce_buffer_size_ = (1ull << (chunk_bits - 10));
  }
#else
  reduce_buffer_size_ = 1;
#endif

  reduce_buffer_size_ *= 2;
  reduce_buffer_.resize(reduce_buffer_size_ * nc);
  probability_buffer_.resize(nc * QV_PROBABILITY_BUFFER_SIZE);

  creg_host_update_ = false;
  this->num_creg_bits_ = num_qubits;

  num_blocked_gates_.resize(size);
  num_blocked_matrix_.resize(size);
  num_blocked_qubits_.resize(size);
  for (i = 0; i < size; i++) {
    num_blocked_gates_[i] = 0;
    num_blocked_matrix_[i] = 0;
  }
  blocked_qubits_holder_.resize(QV_MAX_REGISTERS * size);

  // allocate chunk classes
  ChunkContainer<data_t>::allocate_chunks();

  return nc;
}

template <typename data_t>
void DeviceChunkContainer<data_t>::allocate_creg(uint_t num_mem,
                                                 uint_t num_reg) {
  // allocate memory + register in the same array (reg first)
  this->num_creg_bits_ = num_mem + num_reg + QV_NUM_INTERNAL_REGS;
  this->num_cregisters_ = num_reg;
  this->num_cmemory_ = num_mem;

  uint_t n64 = (this->num_creg_bits_ + 63) >> 6;
  if (cregs_.size() != num_matrices_ * n64) {
    cregs_.resize(num_matrices_ * n64);
    cregs_host_.resize(num_matrices_ * n64);
  }
}

template <typename data_t>
void DeviceChunkContainer<data_t>::Deallocate(void) {
  set_device();

  data_.clear();
  data_.shrink_to_fit();
  matrix_.clear();
  matrix_.shrink_to_fit();
  params_.clear();
  params_.shrink_to_fit();
  reduce_buffer_.clear();
  reduce_buffer_.shrink_to_fit();
  probability_buffer_.clear();
  probability_buffer_.shrink_to_fit();
  cregs_.clear();
  cregs_.shrink_to_fit();
  cregs_host_.clear();
  cregs_host_.shrink_to_fit();

  peer_access_.clear();
  num_blocked_gates_.clear();
  num_blocked_matrix_.clear();
  num_blocked_qubits_.clear();
  blocked_qubits_holder_.clear();

#ifdef AER_THRUST_GPU
  for (int i = 0; i < stream_.size(); i++)
    cudaStreamDestroy(stream_[i]);
  stream_.clear();
#endif
  ChunkContainer<data_t>::deallocate_chunks();
}

template <typename data_t>
void DeviceChunkContainer<data_t>::calculate_matrix_buffer_size(int bits) {
  uint_t size;

  // matrix buffer size
  this->matrix_bits_ = bits;
  size = 1ull << (bits * 2);

  if (max_blocked_gates_ * 4 > size) {
    size = max_blocked_gates_ * 4;
  }
  matrix_buffer_size_ = size;

  // param buffer size
  size = bits * 3;
  uint_t qb = this->num_qubits_ * 4;
  if (this->density_matrix_)
    qb /= 2;
  if (size < qb)
    size = qb;
  if (size < 4)
    size = 4;
  if (QV_MAX_REGISTERS + max_blocked_gates_ * 4 > size) {
    size = QV_MAX_REGISTERS + max_blocked_gates_ * 4;
  }
  params_buffer_size_ = size;
}

template <typename data_t>
void DeviceChunkContainer<data_t>::ResizeMatrixBuffers(int bits) {
  uint_t size;
  uint_t n = num_matrices_ + this->num_buffers_;

  if (bits != this->matrix_bits_) {
    calculate_matrix_buffer_size(bits);
  }

  if (matrix_.size() < n * matrix_buffer_size_)
    matrix_.resize(n * matrix_buffer_size_);

  if (params_.size() < n * params_buffer_size_)
    params_.resize(n * params_buffer_size_);
}

template <typename data_t>
void DeviceChunkContainer<data_t>::StoreMatrix(
    const std::vector<std::complex<double>> &mat, uint_t iChunk) const {
  set_device();

#ifdef AER_THRUST_GPU
  cudaMemcpyAsync(matrix_pointer(iChunk), &mat[0],
                  mat.size() * sizeof(thrust::complex<double>),
                  cudaMemcpyHostToDevice, stream(iChunk));

  cudaError_t err = cudaGetLastError();
  if (err != cudaSuccess) {
    std::stringstream str;
    str << "ChunkContainer::StoreMatrix size = " << mat.size()
        << " iChunk = " << iChunk << " : " << cudaGetErrorName(err);
    throw std::runtime_error(str.str());
  }
#else
  uint_t offset;
  if (iChunk >= this->num_chunks_)
    offset = (num_matrices_ + iChunk - this->num_chunks_) * matrix_buffer_size_;
  else {
    if (num_matrices_ == 1)
      offset = 0;
    else
      offset = iChunk * matrix_buffer_size_;
  }
  thrust::copy_n(mat.begin(), mat.size(), matrix_.begin() + offset);
#endif
}

template <typename data_t>
void DeviceChunkContainer<data_t>::StoreMatrix(const std::complex<double> *mat,
                                               uint_t iChunk,
                                               uint_t size) const {
  set_device();

#ifdef AER_THRUST_GPU
  cudaMemcpyAsync(matrix_pointer(iChunk), mat,
                  size * sizeof(thrust::complex<double>),
                  cudaMemcpyHostToDevice, stream(iChunk));

  cudaError_t err = cudaGetLastError();
  if (err != cudaSuccess) {
    std::stringstream str;
    str << "ChunkContainer::StoreMatrix size = " << size
        << " iChunk = " << iChunk << " : " << cudaGetErrorName(err);
    throw std::runtime_error(str.str());
  }

#else
  uint_t offset;
  if (iChunk >= this->num_chunks_)
    offset = (num_matrices_ + iChunk - this->num_chunks_) * matrix_buffer_size_;
  else {
    if (num_matrices_ == 1)
      offset = 0;
    else
      offset = iChunk * matrix_buffer_size_;
  }
  thrust::copy_n(mat, mat + size, matrix_.begin() + offset);
#endif
}

template <typename data_t>
void DeviceChunkContainer<data_t>::StoreUintParams(
    const std::vector<uint_t> &prm, uint_t iChunk) const {
  set_device();

#ifdef AER_THRUST_GPU
  cudaMemcpyAsync(param_pointer(iChunk), &prm[0], prm.size() * sizeof(uint_t),
                  cudaMemcpyHostToDevice, stream(iChunk));

  cudaError_t err = cudaGetLastError();
  if (err != cudaSuccess) {
    std::stringstream str;
    str << "ChunkContainer::StoreUintParams size = " << prm.size() << "/"
        << params_.size() << " iChunk = " << iChunk << " : "
        << cudaGetErrorName(err);
    throw std::runtime_error(str.str());
  }
#else
  uint_t offset;
  if (iChunk >= this->num_chunks_)
    offset = (num_matrices_ + iChunk - this->num_chunks_) * params_buffer_size_;
  else {
    if (num_matrices_ == 1)
      offset = 0;
    else
      offset = iChunk * params_buffer_size_;
  }
  thrust::copy_n(prm.begin(), prm.size(), params_.begin() + offset);
#endif
}

template <typename data_t>
void DeviceChunkContainer<data_t>::CopyIn(Chunk<data_t> &src, uint_t iChunk) {
  uint_t size = 1ull << this->chunk_bits_;
#ifdef AER_THRUST_GPU
  if (src.device() >= 0) {
    if (peer_access(src.device())) {
      cudaMemcpyAsync(chunk_pointer(iChunk), src.pointer(),
                      size * sizeof(thrust::complex<data_t>),
                      cudaMemcpyDeviceToDevice, stream(iChunk));
    } else {
      cudaMemcpyPeerAsync(chunk_pointer(iChunk), device_id_, src.pointer(),
                          src.device(), size, stream(iChunk));
    }
  } else {
    cudaMemcpyAsync(chunk_pointer(iChunk), src.pointer(),
                    size * sizeof(thrust::complex<data_t>),
                    cudaMemcpyHostToDevice, stream(iChunk));
  }
  cudaError_t err = cudaGetLastError();
  if (err != cudaSuccess) {
    std::stringstream str;
    str << "DeviceChunkContainer::CopyIn : " << cudaGetErrorName(err);
    throw std::runtime_error(str.str());
  }

#else
  thrust::copy_n(src.pointer(), size,
                 data_.begin() + (iChunk << this->chunk_bits_));
#endif
}

template <typename data_t>
void DeviceChunkContainer<data_t>::CopyOut(Chunk<data_t> &dest, uint_t iChunk) {
  uint_t size = 1ull << this->chunk_bits_;

#ifdef AER_THRUST_GPU
  if (dest.device() >= 0) {
    if (peer_access(dest.device())) {
      cudaMemcpyAsync(dest.pointer(), chunk_pointer(iChunk),
                      size * sizeof(thrust::complex<data_t>),
                      cudaMemcpyDeviceToDevice, stream(iChunk));
    } else {
      cudaMemcpyPeerAsync(dest.pointer(), dest.device(), chunk_pointer(iChunk),
                          device_id_, size, stream(iChunk));
    }
  } else {
    cudaMemcpyAsync(dest.pointer(), chunk_pointer(iChunk),
                    size * sizeof(thrust::complex<data_t>),
                    cudaMemcpyDeviceToHost, stream(iChunk));
  }
  cudaError_t err = cudaGetLastError();
  if (err != cudaSuccess) {
    std::stringstream str;
    str << "DeviceChunkContainer::CopyOut " << dest.pointer() << ","
        << chunk_pointer(iChunk) << " size = " << size << " : "
        << cudaGetErrorName(err);
    throw std::runtime_error(str.str());
  }

#else
  thrust::copy_n(data_.begin() + (iChunk << this->chunk_bits_), size,
                 dest.pointer());
#endif
}

template <typename data_t>
void DeviceChunkContainer<data_t>::CopyIn(thrust::complex<data_t> *src,
                                          uint_t iChunk, uint_t size) {
  uint_t this_size = 1ull << this->chunk_bits_;
  if (this_size < size) {
    std::stringstream str;
    str << "DeviceChunkContainer::CopyIn chunk size " << this_size
        << " is less than " << size;
    throw std::runtime_error(str.str());
  }

  synchronize(iChunk);
  thrust::copy_n(src, size, data_.begin() + (iChunk << this->chunk_bits_));
}

template <typename data_t>
void DeviceChunkContainer<data_t>::CopyOut(thrust::complex<data_t> *dest,
                                           uint_t iChunk, uint_t size) {
  uint_t this_size = 1ull << this->chunk_bits_;
  if (this_size < size) {
    std::stringstream str;
    str << "DeviceChunkContainer::CopyOut chunk size " << this_size
        << " is less than " << size;
    throw std::runtime_error(str.str());
  }
  synchronize(iChunk);
  thrust::copy_n(data_.begin() + (iChunk << this->chunk_bits_), size, dest);
}

template <typename data_t>
void DeviceChunkContainer<data_t>::Swap(Chunk<data_t> &src, uint_t iChunk,
                                        uint_t dest_offset, uint_t src_offset,
                                        uint_t size_in, bool write_back) {
  uint_t size = size_in;
  if (size == 0)
    size = 1ull << this->chunk_bits_;

  set_device();
#ifdef AER_THRUST_GPU
  if (src.device() >= 0) {
    if (peer_access(src.device())) {
      this->Execute(BufferSwap_func<data_t>(chunk_pointer(iChunk) + dest_offset,
                                            src.pointer() + src_offset, size,
                                            write_back),
                    iChunk, 0, 1);
    } else {
      thrust::complex<data_t> *pBuffer = buffer_pointer();
      thrust::complex<data_t> *pSrc = src.pointer();
      cudaMemcpyPeerAsync(pBuffer + dest_offset, device_id_, pSrc + src_offset,
                          src.device(), size * sizeof(thrust::complex<data_t>),
                          stream(iChunk));
      this->Execute(BufferSwap_func<data_t>(chunk_pointer(iChunk) + dest_offset,
                                            pBuffer + dest_offset, size, true),
                    iChunk, 0, 1);
      cudaMemcpyPeerAsync(
          pSrc + src_offset, src.device(), pBuffer + dest_offset, device_id_,
          size * sizeof(thrust::complex<data_t>), stream(iChunk));
    }
  } else {
    thrust::complex<data_t> *pBuffer = buffer_pointer();
    thrust::complex<data_t> *pSrc = src.pointer();
    cudaMemcpyAsync(pBuffer + dest_offset, pSrc + src_offset,
                    size * sizeof(thrust::complex<data_t>),
                    cudaMemcpyHostToDevice, stream(this->num_chunks_));
    this->Execute(BufferSwap_func<data_t>(chunk_pointer(iChunk) + dest_offset,
                                          pBuffer + dest_offset, size, true),
                  iChunk, 0, 1);
    cudaMemcpyAsync(pSrc + src_offset, pBuffer + dest_offset,
                    size * sizeof(thrust::complex<data_t>),
                    cudaMemcpyDeviceToHost, stream(this->num_chunks_));
  }
  cudaError_t err = cudaGetLastError();
  if (err != cudaSuccess) {
    std::stringstream str;
    str << "DeviceChunkContainer::Swap : " << cudaGetErrorName(err);
    throw std::runtime_error(str.str());
  }

#else
  thrust::swap_ranges(thrust::device, chunk_pointer(iChunk) + dest_offset,
                      chunk_pointer(iChunk) + dest_offset + size,
                      src.pointer() + src_offset);
#endif
}

template <typename data_t>
void DeviceChunkContainer<data_t>::Zero(uint_t iChunk, uint_t count) {
  set_device();
#ifdef AER_THRUST_GPU
  thrust::fill_n(thrust_gpu::par.on(stream(iChunk)),
                 data_.begin() + (iChunk << this->chunk_bits_), count, 0.0);
#else
  if (this->omp_threads_ > 1)
    thrust::fill_n(thrust::device,
                   data_.begin() + (iChunk << this->chunk_bits_), count, 0.0);
  else
    thrust::fill_n(thrust::seq, data_.begin() + (iChunk << this->chunk_bits_),
                   count, 0.0);
#endif
}

template <typename data_t>
reg_t DeviceChunkContainer<data_t>::sample_measure(
    uint_t iChunk, const std::vector<double> &rnds, uint_t stride, bool dot,
    uint_t count) const {
  const int_t SHOTS = rnds.size();
  reg_t samples(SHOTS, 0);

  set_device();

  strided_range<thrust::complex<data_t> *> iter(
      chunk_pointer(iChunk), chunk_pointer(iChunk + count), stride);

#ifdef AER_THRUST_GPU

  if (dot)
    thrust::transform_inclusive_scan(thrust_gpu::par.on(stream(iChunk)),
                                     iter.begin(), iter.end(), iter.begin(),
                                     complex_dot_scan<data_t>(),
                                     thrust::plus<thrust::complex<data_t>>());
  else
    thrust::inclusive_scan(thrust_gpu::par.on(stream(iChunk)), iter.begin(),
                           iter.end(), iter.begin(),
                           thrust::plus<thrust::complex<data_t>>());

  uint_t i, nshots, size;
  uint_t iBuf = 0;
  if (multi_shots_) {
    iBuf = iChunk;
    size = matrix_buffer_size_ * 2;
    if (size > params_buffer_size_)
      size = params_buffer_size_;
  } else {
    size = matrix_.size() * 2;
    if (size > params_.size())
      size = params_.size();
  }

  double *pRnd = (double *)matrix_pointer(iBuf);
  uint_t *pSmp = param_pointer(iBuf);
  thrust::device_ptr<double> rnd_dev_ptr = thrust::device_pointer_cast(pRnd);

  for (i = 0; i < SHOTS; i += size) {
    nshots = size;
    if (i + nshots > SHOTS)
      nshots = SHOTS - i;

    cudaMemcpyAsync(pRnd, &rnds[i], nshots * sizeof(double),
                    cudaMemcpyHostToDevice, stream(iChunk));

    thrust::lower_bound(thrust_gpu::par.on(stream(iChunk)), iter.begin(),
                        iter.end(), rnd_dev_ptr, rnd_dev_ptr + nshots,
                        params_.begin() + (iBuf * params_buffer_size_),
                        complex_less<data_t>());

    cudaMemcpyAsync(&samples[i], pSmp, nshots * sizeof(uint_t),
                    cudaMemcpyDeviceToHost, stream(iChunk));
  }
  cudaStreamSynchronize(stream(iChunk));
#else
  if (this->omp_threads_ > 1) {
    if (dot)
      thrust::transform_inclusive_scan(thrust::device, iter.begin(), iter.end(),
                                       iter.begin(), complex_dot_scan<data_t>(),
                                       thrust::plus<thrust::complex<data_t>>());
    else
      thrust::inclusive_scan(thrust::device, iter.begin(), iter.end(),
                             iter.begin(),
                             thrust::plus<thrust::complex<data_t>>());

    thrust::lower_bound(thrust::device, iter.begin(), iter.end(), rnds.begin(),
                        rnds.begin() + SHOTS, samples.begin(),
                        complex_less<data_t>());
  } else {
    if (dot)
      thrust::transform_inclusive_scan(thrust::seq, iter.begin(), iter.end(),
                                       iter.begin(), complex_dot_scan<data_t>(),
                                       thrust::plus<thrust::complex<data_t>>());
    else
      thrust::inclusive_scan(thrust::seq, iter.begin(), iter.end(),
                             iter.begin(),
                             thrust::plus<thrust::complex<data_t>>());

    thrust::lower_bound(thrust::seq, iter.begin(), iter.end(), rnds.begin(),
                        rnds.begin() + SHOTS, samples.begin(),
                        complex_less<data_t>());
  }
#endif

  return samples;
}

// set qubits to be blocked
template <typename data_t>
void DeviceChunkContainer<data_t>::set_blocked_qubits(uint_t iChunk,
                                                      const reg_t &qubits) {
  if (num_matrices_ == 1 && iChunk > 1 && iChunk < this->num_chunks_) {
    // only the first chunk can store (multi-chunk mode)
    return;
  }
  uint_t iBlock;
  if (iChunk >= this->num_chunks_) { // for buffer chunks
    iBlock = num_matrices_ + iChunk - this->num_chunks_;
  } else {
    iBlock = iChunk;
  }

  if (num_blocked_gates_[iBlock] > 0) {
    apply_blocked_gates(iChunk);
  }

  auto qubits_sorted = qubits;
  std::sort(qubits_sorted.begin(), qubits_sorted.end());

  int i;
  for (i = 0; i < qubits.size(); i++) {
    blocked_qubits_holder_[iBlock * QV_MAX_REGISTERS + i] = qubits_sorted[i];
  }
#ifdef AER_THRUST_GPU
  set_device();
  cudaMemcpyAsync(param_pointer(iChunk), (uint_t *)&qubits_sorted[0],
                  qubits.size() * sizeof(uint_t), cudaMemcpyHostToDevice,
                  stream(iChunk));
#endif

  num_blocked_gates_[iBlock] = 0;
  num_blocked_matrix_[iBlock] = 0;
  num_blocked_qubits_[iBlock] = qubits.size();
}

template <typename data_t>
class GeneralMatrixMult2x2 : public GateFuncBase<data_t> {
protected:
  thrust::complex<double> m0_, m1_, m2_, m3_;
  uint_t mask_;
  uint_t offset_;

public:
  GeneralMatrixMult2x2(const cvector_t<double> &mat, int q, uint_t mask) {
    m0_ = mat[0];
    m1_ = mat[1];
    m2_ = mat[2];
    m3_ = mat[3];

    mask_ = mask;

    offset_ = 1ull << q;
  }

  __host__ __device__ void operator()(const uint_t &i) const {
    uint_t i0, i1;
    thrust::complex<data_t> q0, q1;
    thrust::complex<data_t> *vec;

    vec = this->data_;

    i1 = i & (offset_ - 1);
    i0 = (i - i1) << 1;
    i0 += i1;
    i1 = i0 + offset_;

    q0 = vec[i0];
    q1 = vec[i1];

    if ((i0 & mask_) == mask_)
      vec[i0] = m0_ * q0 + m2_ * q1;
    if ((i1 & mask_) == mask_)
      vec[i1] = m1_ * q0 + m3_ * q1;
  }
  const char *name(void) { return "general_mult2x2"; }
};

// queue gate for blocked execution
template <typename data_t>
void DeviceChunkContainer<data_t>::queue_blocked_gate(
    uint_t iChunk, char gate, uint_t qubit, uint_t mask,
    const std::complex<double> *pMat) {
  if (num_matrices_ == 1 && iChunk > 1 && iChunk < this->num_chunks_) {
    // only the first chunk can store (multi-chunk mode)
    return;
  }

  cvector_t<double> mat(4, 0.0);
  int i;
  uint_t idx, idxParam, iBlock;
  if (iChunk >= this->num_chunks_) { // for buffer chunks
    iBlock = num_matrices_ + iChunk - this->num_chunks_;
  } else {
    iBlock = iChunk;
  }

  if (num_blocked_gates_[iBlock] >= max_blocked_gates_) {
    apply_blocked_gates(iChunk);
  }

#ifdef AER_THRUST_GPU
  BlockedGateParams params;

  params.mask_ = mask;
  params.gate_ = gate;
  params.qubit_ = 0;
  for (i = 0; i < num_blocked_qubits_[iBlock]; i++) {
    if (blocked_qubits_holder_[iBlock * QV_MAX_REGISTERS + i] == qubit) {
      params.qubit_ = i;
      break;
    }
  }
  set_device();
  cudaMemcpyAsync((BlockedGateParams *)(param_pointer(iChunk) +
                                        num_blocked_qubits_[iBlock]) +
                      num_blocked_gates_[iBlock],
                  &params, sizeof(BlockedGateParams), cudaMemcpyHostToDevice,
                  stream(iChunk));

  if (pMat != NULL) {
    if (gate == 'd') { // diagonal matrix
      mat[0] = pMat[0];
      mat[1] = pMat[1];
      cudaMemcpyAsync(matrix_pointer(iChunk) + num_blocked_matrix_[iBlock],
                      (thrust::complex<double> *)&mat[0],
                      2 * sizeof(thrust::complex<double>),
                      cudaMemcpyHostToDevice, stream(iChunk));
      num_blocked_matrix_[iBlock] += 2;
    } else if (gate == 'p') { // phase
      mat[0] = pMat[0];
      cudaMemcpyAsync(matrix_pointer(iChunk) + num_blocked_matrix_[iBlock],
                      (thrust::complex<double> *)&mat[0],
                      1 * sizeof(thrust::complex<double>),
                      cudaMemcpyHostToDevice, stream(iChunk));
      num_blocked_matrix_[iBlock] += 1;
    } else { // otherwise, 2x2 matrix
      mat[0] = pMat[0];
      mat[1] = pMat[2];
      mat[2] = pMat[3];
      mat[3] = pMat[1];
      cudaMemcpyAsync(matrix_pointer(iChunk) + num_blocked_matrix_[iBlock],
                      (thrust::complex<double> *)&mat[0],
                      4 * sizeof(thrust::complex<double>),
                      cudaMemcpyHostToDevice, stream(iChunk));
      num_blocked_matrix_[iBlock] += 4;
    }
  }
  num_blocked_gates_[iBlock]++;

#else
  // for statevector_cpu, apply now

  switch (gate) {
  case 'x':
    mat[1] = 1.0;
    mat[2] = 1.0;
    break;
  case 'y':
    mat[1] = std::complex<double>(0.0, -1.0);
    mat[2] = std::complex<double>(0.0, 1.0);
    break;
  case 'p':
    if (pMat) {
      mat[0] = pMat[0];
      mat[3] = pMat[0];
    }
    break;
  case 'd':
    if (pMat) {
      mat[0] = pMat[0];
      mat[3] = pMat[1];
    }
    break;
  default:
    if (pMat) {
      mat[0] = pMat[0];
      mat[1] = pMat[1];
      mat[2] = pMat[2];
      mat[3] = pMat[3];
    }
    break;
  }
  uint_t count = 1;
  if (num_matrices_ == 1)
    count = this->chunk_bits_;
  this->Execute(GeneralMatrixMult2x2<data_t>(mat, qubit, mask), iChunk, 0,
                count);

#endif
}

#ifdef AER_THRUST_GPU

template <typename data_t>
__global__ void
dev_apply_register_blocked_gates(thrust::complex<data_t> *data, int num_gates,
                                 int num_qubits, int num_matrix, uint_t *qubits,
                                 BlockedGateParams *params,
                                 thrust::complex<double> *matrix) {
  uint_t i, idx, ii, t, offset;
  uint_t j, laneID, iPair;
  thrust::complex<data_t> q, qp, qt;
  thrust::complex<double> m0, m1;
  data_t qr, qi;
  int nElem;
  thrust::complex<double> *matrix_load;

  i = blockIdx.x * blockDim.x + threadIdx.x;
  laneID = i & (_WS - 1);

  // index for this thread
  idx = 0;
  ii = i >> num_qubits;
  for (j = 0; j < num_qubits; j++) {
    offset = (1ull << qubits[j]);
    t = ii & (offset - 1);
    idx += t;
    ii = (ii - t) << 1;

    if (((laneID >> j) & 1) != 0) {
      idx += offset;
    }
  }
  idx += ii;

  q = data[idx];

  // prefetch
  if (threadIdx.x < num_matrix)
    m0 = matrix[threadIdx.x];

  for (j = 0; j < num_gates; j++) {
    iPair = laneID ^ (1ull << params[j].qubit_);

    matrix_load = matrix;
    nElem = 0;

    switch (params[j].gate_) {
    case 'x':
      m0 = 0.0;
      m1 = 1.0;
      break;
    case 'y':
      m0 = 0.0;
      if (iPair > laneID)
        m1 = thrust::complex<double>(0.0, -1.0);
      else
        m1 = thrust::complex<double>(0.0, 1.0);
      break;
    case 'p':
      nElem = 1;
      matrix += 1;
      m1 = 0.0;
      break;
    case 'd':
      nElem = 2;
      matrix += 2;
      m1 = 0.0;
      break;
    default:
      nElem = 4;
      matrix += 4;
      break;
    }

    if (iPair < laneID) {
      matrix_load += (nElem >> 1);
    }
    if (nElem > 0)
      m0 = *(matrix_load);
    if (nElem > 2)
      m1 = *(matrix_load + 1);

    // warp shuffle to get pair amplitude
    qr = __shfl_sync(0xffffffff, q.real(), iPair, 32);
    qi = __shfl_sync(0xffffffff, q.imag(), iPair, 32);
    qp = thrust::complex<data_t>(qr, qi);
    qt = m0 * q + m1 * qp;

    if ((idx & params[j].mask_) == params[j].mask_) { // handling control bits
      q = qt;
    }
  }

  data[idx] = q;
}

template <typename data_t>
__global__ void
dev_apply_shared_memory_blocked_gates(thrust::complex<data_t> *data,
                                      int num_gates, int num_qubits,
                                      uint_t *qubits, BlockedGateParams *params,
                                      thrust::complex<double> *matrix) {
  __shared__ thrust::complex<data_t> buf[1024];
  uint_t i, idx, ii, t, offset;
  uint_t j, laneID, iPair;
  thrust::complex<data_t> q, qp;
  thrust::complex<double> m0, m1;
  data_t qr, qi;
  int nElem;
  thrust::complex<double> *matrix_load;

  i = blockIdx.x * blockDim.x + threadIdx.x;

  laneID = threadIdx.x;

  // index for this thread
  idx = 0;
  ii = i >> num_qubits;
  for (j = 0; j < num_qubits; j++) {
    offset = (1ull << qubits[j]);
    t = ii & (offset - 1);
    idx += t;
    ii = (ii - t) << 1;

    if (((laneID >> j) & 1) != 0) {
      idx += offset;
    }
  }
  idx += ii;

  q = data[idx];

  for (j = 0; j < num_gates; j++) {
    iPair = laneID ^ (1ull << params[j].qubit_);

    if (params[j].qubit_ < 5) {
      // warp shuffle to get pair amplitude
      qr = q.real();
      qi = q.imag();
      qr = __shfl_sync(0xffffffff, qr, iPair & (_WS - 1), 32);
      qi = __shfl_sync(0xffffffff, qi, iPair & (_WS - 1), 32);
      qp = thrust::complex<data_t>(qr, qi);
    } else {
      __syncthreads();
      buf[laneID] = q;
      __syncthreads();
      qp = buf[iPair];
    }

    matrix_load = matrix;
    nElem = 0;

    switch (params[j].gate_) {
    case 'x':
      m0 = 0.0;
      m1 = 1.0;
      break;
    case 'y':
      m0 = 0.0;
      if (iPair > laneID)
        m1 = thrust::complex<double>(0.0, -1.0);
      else
        m1 = thrust::complex<double>(0.0, 1.0);
      break;
    case 'p':
      nElem = 1;
      matrix += 1;
      m1 = 0.0;
      break;
    case 'd':
      nElem = 2;
      matrix += 2;
      m1 = 0.0;
      break;
    default:
      nElem = 4;
      matrix += 4;
      break;
    }

    if (iPair < laneID) {
      matrix_load += (nElem >> 1);
    }
    if (nElem > 0)
      m0 = *(matrix_load);
    if (nElem > 2)
      m1 = *(matrix_load + 1);

    if ((idx & params[j].mask_) == params[j].mask_) { // handling control bits
      q = m0 * q + m1 * qp;
    }
  }

  data[idx] = q;
}

#endif

// do all gates stored in queue
template <typename data_t>
void DeviceChunkContainer<data_t>::apply_blocked_gates(uint_t iChunk) {
  if (num_matrices_ == 1 && iChunk > 1 && iChunk < this->num_chunks_) {
    // only the first chunk can apply
    return;
  }
  uint_t iBlock;
  if (iChunk >= this->num_chunks_) { // for buffer chunks
    iBlock = num_matrices_ + iChunk - this->num_chunks_;
  } else {
    iBlock = iChunk;
  }

  if (num_blocked_gates_[iBlock] == 0)
    return;

#ifdef AER_THRUST_GPU

  uint_t size;
  uint_t *pQubits;
  BlockedGateParams *pParams;
  thrust::complex<double> *pMatrix;

  set_device();

  pQubits = param_pointer(iChunk);
  pParams = (BlockedGateParams *)(param_pointer(iChunk) +
                                  num_blocked_qubits_[iBlock]);
  pMatrix = matrix_pointer(iChunk);

  if (num_matrices_ == 1) {
    size = this->num_chunks_ << this->chunk_bits_;
  } else {
    size = 1ull << this->chunk_bits_;
  }
  uint_t nt, nb;
  nt = size;
  nb = 1;
  if (nt > 1024) {
    nb = (nt + 1024 - 1) / 1024;
    nt = 1024;
  }

  if (num_blocked_qubits_[iBlock] < 6) {
    // using register blocking (<=5 qubits)
    dev_apply_register_blocked_gates<data_t>
        <<<nb, nt,
           num_blocked_matrix_[iChunk] * sizeof(thrust::complex<double>),
           stream(iChunk)>>>(chunk_pointer(iChunk), num_blocked_gates_[iBlock],
                             num_blocked_qubits_[iBlock],
                             num_blocked_matrix_[iBlock], pQubits, pParams,
                             pMatrix);
  } else {
    // using shared memory blocking (<=10 qubits)
    dev_apply_shared_memory_blocked_gates<data_t>
        <<<nb, nt, 1024 * sizeof(thrust::complex<data_t>), stream(iChunk)>>>(
            chunk_pointer(iChunk), num_blocked_gates_[iBlock],
            num_blocked_qubits_[iBlock], pQubits, pParams, pMatrix);
  }

#endif

  num_blocked_gates_[iBlock] = 0;
  num_blocked_matrix_[iBlock] = 0;
}

template <typename data_t>
void DeviceChunkContainer<data_t>::copy_to_probability_buffer(
    std::vector<double> &buf, int pos) {
#ifdef AER_THRUST_GPU
  set_device();
  cudaMemcpyAsync(probability_buffer(0) + pos * this->num_chunks_, &buf[0],
                  buf.size() * sizeof(double), cudaMemcpyHostToDevice,
                  stream_[0]);
#else
  thrust::copy_n(buf.begin(), buf.size(), probability_buffer_.begin());
#endif
}

template <typename data_t>
void DeviceChunkContainer<data_t>::copy_reduce_buffer(std::vector<double> &ret,
                                                      uint_t iChunk,
                                                      uint_t num_val) const {
  uint_t count = ret.size();
  std::vector<double> tmp(count * reduce_buffer_size_);
#ifdef AER_THRUST_CUDA
  set_device();
  cudaMemcpyAsync(&tmp[0], reduce_buffer(iChunk),
                  reduce_buffer_size_ * count * sizeof(double),
                  cudaMemcpyDeviceToHost, stream(iChunk));
  cudaStreamSynchronize(stream(iChunk));
#else
  thrust::copy_n(reduce_buffer_.begin() + iChunk * reduce_buffer_size_,
                 count * reduce_buffer_size_, tmp.begin());
#endif

  for (int_t i = 0; i < count; i++) {
    for (int_t j = 0; j < num_val; j++)
      ret[i * num_val + j] = tmp[i * reduce_buffer_size_ + j];
  }
}

//------------------------------------------------------------------------------
} // end namespace Chunk
} // end namespace QV
} // end namespace AER
//------------------------------------------------------------------------------

//------------------------------------------------------------------------------
#endif // end module<|MERGE_RESOLUTION|>--- conflicted
+++ resolved
@@ -287,13 +287,8 @@
   }
   void request_creg_update(void) { creg_host_update_ = true; }
 
-<<<<<<< HEAD
   void synchronize(uint_t iChunk) const {
-#ifdef AER_THRUST_CUDA
-=======
-  void synchronize(uint_t iChunk) {
-#ifdef AER_THRUST_GPU
->>>>>>> d656553c
+#ifdef AER_THRUST_GPU
     set_device();
     cudaStreamSynchronize(stream(iChunk));
 #endif
