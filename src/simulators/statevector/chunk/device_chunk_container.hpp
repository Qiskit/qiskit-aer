--- conflicted
+++ resolved
@@ -23,12 +23,9 @@
 #ifdef AER_THRUST_CUDA
 namespace thrust_gpu = thrust::cuda;
 #endif
-<<<<<<< HEAD
 #ifdef AER_THRUST_ROCM
-  namespace thrust_gpu = thrust::hip;
-#endif
-=======
->>>>>>> e7ab1fb4
+namespace thrust_gpu = thrust::hip;
+#endif
 
 namespace AER {
 namespace QV {
