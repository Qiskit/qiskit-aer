--- conflicted
+++ resolved
@@ -61,12 +61,7 @@
   reg_t num_blocked_qubits_;
 
 #ifdef AER_THRUST_CUDA
-<<<<<<< HEAD
   std::vector<cudaStream_t> stream_;    //asynchronous execution
-=======
-  cudaStream_t stream_;       // asynchronous execution
-  cudaStream_t stream_cache_; // asynchronous execution
->>>>>>> 7b3ab205
 #endif
 
 public:
@@ -123,7 +118,6 @@
   }
 
 #ifdef AER_THRUST_CUDA
-<<<<<<< HEAD
   cudaStream_t stream(uint_t iChunk) const
   {
     if(iChunk >= this->num_chunks_)
@@ -131,12 +125,6 @@
     if(num_matrices_ == 1)
       return stream_[0];
     return stream_[iChunk];
-=======
-  cudaStream_t stream(uint_t iChunk) const {
-    if (iChunk >= this->num_chunks_)
-      return stream_cache_;
-    return stream_;
->>>>>>> 7b3ab205
   }
 #endif
 
@@ -222,16 +210,8 @@
     if (iChunk == 0 && creg_host_update_) {
       creg_host_update_ = false;
 #ifdef AER_THRUST_CUDA
-<<<<<<< HEAD
       cudaMemcpyAsync(thrust::raw_pointer_cast(cregs_host_.data()),thrust::raw_pointer_cast(cregs_.data()),sizeof(uint_t)*num_matrices_*n64,cudaMemcpyDeviceToHost,stream_[0]);
       cudaStreamSynchronize(stream_[0]);
-=======
-      cudaMemcpyAsync(thrust::raw_pointer_cast(cregs_host_.data()),
-                      thrust::raw_pointer_cast(cregs_.data()),
-                      sizeof(uint_t) * this->num_chunks_ * n64,
-                      cudaMemcpyDeviceToHost, stream_);
-      cudaStreamSynchronize(stream_);
->>>>>>> 7b3ab205
 #else
       thrust::copy_n(cregs_.begin(), this->num_chunks_ * n64,
                      cregs_host_.begin());
@@ -241,7 +221,6 @@
     return (cregs_host_[iChunk * n64 + i64] >> ibit) & 1;
   }
 
-<<<<<<< HEAD
   void write_cbit(uint_t iChunk, int qubit, int val)
   {
     uint_t n64,i64,ibit;
@@ -280,9 +259,6 @@
 
   uint_t* creg_buffer(uint_t iChunk) const
   {
-=======
-  uint_t *creg_buffer(uint_t iChunk) const {
->>>>>>> 7b3ab205
     uint_t n64;
     n64 = (this->num_creg_bits_ + 63) >> 6;
     return ((uint_t *)thrust::raw_pointer_cast(cregs_.data()) + iChunk * n64);
@@ -292,14 +268,7 @@
   void synchronize(uint_t iChunk) {
 #ifdef AER_THRUST_CUDA
     set_device();
-<<<<<<< HEAD
     cudaStreamSynchronize(stream(iChunk));
-=======
-    if (iChunk >= this->num_chunks_)
-      cudaStreamSynchronize(stream_cache_);
-    else
-      cudaStreamSynchronize(stream_);
->>>>>>> 7b3ab205
 #endif
   }
 
@@ -428,7 +397,6 @@
     nc_tmp >>= 1;
   }
 
-<<<<<<< HEAD
   uint_t size = num_matrices_ + this->num_buffers_;
 
 #ifdef AER_THRUST_CUDA
@@ -449,11 +417,6 @@
   reduce_buffer_size_ *= 2;
   reduce_buffer_.resize(reduce_buffer_size_*nc);
   probability_buffer_.resize(nc*QV_PROBABILITY_BUFFER_SIZE);
-=======
-  reduce_buffer_.resize(reduce_buffer_size_ * nc);
-  if (multi_shots)
-    probability_buffer_.resize(nc * QV_PROBABILITY_BUFFER_SIZE);
->>>>>>> 7b3ab205
 
   creg_host_update_ = false;
   this->num_creg_bits_ = num_qubits;
@@ -482,15 +445,10 @@
   this->num_cmemory_ = num_mem;
 
   uint_t n64 = (this->num_creg_bits_ + 63) >> 6;
-<<<<<<< HEAD
   if(cregs_.size() != num_matrices_*n64){
     cregs_.resize(num_matrices_*n64);
     cregs_host_.resize(num_matrices_*n64);
   }
-=======
-  cregs_.resize(num_matrices_ * n64);
-  cregs_host_.resize(num_matrices_ * n64);
->>>>>>> 7b3ab205
 }
 
 template <typename data_t>
@@ -519,20 +477,9 @@
   blocked_qubits_holder_.clear();
 
 #ifdef AER_THRUST_CUDA
-<<<<<<< HEAD
   for(int i=0;i<stream_.size();i++)
     cudaStreamDestroy(stream_[i]);
   stream_.clear();
-=======
-  if (stream_) {
-    cudaStreamDestroy(stream_);
-    stream_ = nullptr;
-  }
-  if (stream_cache_) {
-    cudaStreamDestroy(stream_cache_);
-    stream_cache_ = nullptr;
-  }
->>>>>>> 7b3ab205
 #endif
   ChunkContainer<data_t>::deallocate_chunks();
 }
@@ -679,7 +626,6 @@
 void DeviceChunkContainer<data_t>::CopyIn(Chunk<data_t> &src, uint_t iChunk) {
   uint_t size = 1ull << this->chunk_bits_;
 #ifdef AER_THRUST_CUDA
-<<<<<<< HEAD
   if(src.device() >= 0){
     if(peer_access(src.device())){
       cudaMemcpyAsync(chunk_pointer(iChunk),src.pointer(),size*sizeof(thrust::complex<data_t>),cudaMemcpyDeviceToDevice,stream(iChunk));
@@ -690,21 +636,6 @@
   }
   else{
     cudaMemcpyAsync(chunk_pointer(iChunk),src.pointer(),size*sizeof(thrust::complex<data_t>),cudaMemcpyHostToDevice,stream(iChunk));
-=======
-  if (src.device() >= 0) {
-    if (peer_access(src.device())) {
-      cudaMemcpyAsync(chunk_pointer(iChunk), src.pointer(),
-                      size * sizeof(thrust::complex<data_t>),
-                      cudaMemcpyDeviceToDevice, stream_);
-    } else {
-      cudaMemcpyPeerAsync(chunk_pointer(iChunk), device_id_, src.pointer(),
-                          src.device(), size, stream_);
-    }
-  } else {
-    cudaMemcpyAsync(chunk_pointer(iChunk), src.pointer(),
-                    size * sizeof(thrust::complex<data_t>),
-                    cudaMemcpyHostToDevice, stream(iChunk));
->>>>>>> 7b3ab205
   }
   cudaError_t err = cudaGetLastError();
   if (err != cudaSuccess) {
@@ -724,23 +655,12 @@
   uint_t size = 1ull << this->chunk_bits_;
 
 #ifdef AER_THRUST_CUDA
-<<<<<<< HEAD
   if(dest.device() >= 0){
     if(peer_access(dest.device())){
       cudaMemcpyAsync(dest.pointer(),chunk_pointer(iChunk),size*sizeof(thrust::complex<data_t>),cudaMemcpyDeviceToDevice,stream(iChunk));
     }
     else{
       cudaMemcpyPeerAsync(dest.pointer(),dest.device(),chunk_pointer(iChunk),device_id_,size,stream(iChunk));
-=======
-  if (dest.device() >= 0) {
-    if (peer_access(dest.device())) {
-      cudaMemcpyAsync(dest.pointer(), chunk_pointer(iChunk),
-                      size * sizeof(thrust::complex<data_t>),
-                      cudaMemcpyDeviceToDevice, stream_);
-    } else {
-      cudaMemcpyPeerAsync(dest.pointer(), dest.device(), chunk_pointer(iChunk),
-                          device_id_, size, stream_);
->>>>>>> 7b3ab205
     }
   } else {
     cudaMemcpyAsync(dest.pointer(), chunk_pointer(iChunk),
@@ -766,16 +686,11 @@
 void DeviceChunkContainer<data_t>::CopyIn(thrust::complex<data_t> *src,
                                           uint_t iChunk, uint_t size) {
   uint_t this_size = 1ull << this->chunk_bits_;
-<<<<<<< HEAD
   if(this_size < size){
     std::stringstream str;
     str << "DeviceChunkContainer::CopyIn chunk size " << this_size << " is less than " << size;
     throw std::runtime_error(str.str());
   }
-=======
-  if (this_size < size)
-    throw std::runtime_error("CopyIn chunk size is less than provided size");
->>>>>>> 7b3ab205
 
   synchronize(iChunk);
   thrust::copy_n(src, size, data_.begin() + (iChunk << this->chunk_bits_));
@@ -785,17 +700,11 @@
 void DeviceChunkContainer<data_t>::CopyOut(thrust::complex<data_t> *dest,
                                            uint_t iChunk, uint_t size) {
   uint_t this_size = 1ull << this->chunk_bits_;
-<<<<<<< HEAD
   if(this_size < size){
     std::stringstream str;
     str << "DeviceChunkContainer::CopyOut chunk size " << this_size << " is less than " << size;
     throw std::runtime_error(str.str());
   }
-=======
-  if (this_size < size)
-    throw std::runtime_error("CopyOut chunk size is less than provided size");
-
->>>>>>> 7b3ab205
   synchronize(iChunk);
   thrust::copy_n(data_.begin() + (iChunk << this->chunk_bits_), size, dest);
 }
@@ -810,7 +719,6 @@
 
   set_device();
 #ifdef AER_THRUST_CUDA
-<<<<<<< HEAD
   if(src.device() >= 0){
     if(peer_access(src.device())){
       this->Execute(BufferSwap_func<data_t>(chunk_pointer(iChunk) + dest_offset,src.pointer() + src_offset, size, write_back), iChunk, 0, 1);
@@ -829,39 +737,6 @@
     cudaMemcpyAsync(pBuffer + dest_offset,pSrc + src_offset,size*sizeof(thrust::complex<data_t>),cudaMemcpyHostToDevice,stream(this->num_chunks_));
     this->Execute(BufferSwap_func<data_t>(chunk_pointer(iChunk) + dest_offset,pBuffer + dest_offset, size, true), iChunk, 0, 1);
     cudaMemcpyAsync(pSrc + src_offset,pBuffer + dest_offset,size*sizeof(thrust::complex<data_t>),cudaMemcpyDeviceToHost,stream(this->num_chunks_));
-=======
-  if (src.device() >= 0) {
-    if (peer_access(src.device())) {
-      this->Execute(BufferSwap_func<data_t>(chunk_pointer(iChunk) + dest_offset,
-                                            src.pointer() + src_offset, size,
-                                            write_back),
-                    iChunk, 0, 1);
-    } else {
-      thrust::complex<data_t> *pBuffer = buffer_pointer();
-      thrust::complex<data_t> *pSrc = src.pointer();
-      cudaMemcpyPeerAsync(pBuffer + dest_offset, device_id_, pSrc + src_offset,
-                          src.device(), size * sizeof(thrust::complex<data_t>),
-                          stream_);
-      this->Execute(BufferSwap_func<data_t>(chunk_pointer(iChunk) + dest_offset,
-                                            pBuffer + dest_offset, size, true),
-                    iChunk, 0, 1);
-      cudaMemcpyPeerAsync(pSrc + src_offset, src.device(),
-                          pBuffer + dest_offset, device_id_,
-                          size * sizeof(thrust::complex<data_t>), stream_);
-    }
-  } else {
-    thrust::complex<data_t> *pBuffer = buffer_pointer();
-    thrust::complex<data_t> *pSrc = src.pointer();
-    cudaMemcpyAsync(pBuffer + dest_offset, pSrc + src_offset,
-                    size * sizeof(thrust::complex<data_t>),
-                    cudaMemcpyHostToDevice, stream_cache_);
-    this->Execute(BufferSwap_func<data_t>(chunk_pointer(iChunk) + dest_offset,
-                                          pBuffer + dest_offset, size, true),
-                  iChunk, 0, 1);
-    cudaMemcpyAsync(pSrc + src_offset, pBuffer + dest_offset,
-                    size * sizeof(thrust::complex<data_t>),
-                    cudaMemcpyDeviceToHost, stream_cache_);
->>>>>>> 7b3ab205
   }
   cudaError_t err = cudaGetLastError();
   if (err != cudaSuccess) {
@@ -881,12 +756,7 @@
 void DeviceChunkContainer<data_t>::Zero(uint_t iChunk, uint_t count) {
   set_device();
 #ifdef AER_THRUST_CUDA
-<<<<<<< HEAD
   thrust::fill_n(thrust::cuda::par.on(stream(iChunk)),data_.begin() + (iChunk << this->chunk_bits_),count,0.0);
-=======
-  thrust::fill_n(thrust::cuda::par.on(stream_),
-                 data_.begin() + (iChunk << this->chunk_bits_), count, 0.0);
->>>>>>> 7b3ab205
 #else
   if (this->omp_threads_ > 1)
     thrust::fill_n(thrust::device,
@@ -911,29 +781,14 @@
 
 #ifdef AER_THRUST_CUDA
 
-<<<<<<< HEAD
   if(dot)
     thrust::transform_inclusive_scan(thrust::cuda::par.on(stream(iChunk)),iter.begin(),iter.end(),iter.begin(),complex_dot_scan<data_t>(),thrust::plus<thrust::complex<data_t>>());
   else
     thrust::inclusive_scan(thrust::cuda::par.on(stream(iChunk)),iter.begin(),iter.end(),iter.begin(),thrust::plus<thrust::complex<data_t>>());
-=======
-  if (dot)
-    thrust::transform_inclusive_scan(
-        thrust::cuda::par.on(stream_), iter.begin(), iter.end(), iter.begin(),
-        complex_dot_scan<data_t>(), thrust::plus<thrust::complex<data_t>>());
-  else
-    thrust::inclusive_scan(thrust::cuda::par.on(stream_), iter.begin(),
-                           iter.end(), iter.begin(),
-                           thrust::plus<thrust::complex<data_t>>());
->>>>>>> 7b3ab205
 
   uint_t i,nshots,size;
   uint_t iBuf = 0;
-<<<<<<< HEAD
   if(multi_shots_){
-=======
-  if (multi_shots_)
->>>>>>> 7b3ab205
     iBuf = iChunk;
     size = matrix_buffer_size_*2;
     if(size > params_buffer_size_)
@@ -948,36 +803,17 @@
   double *pRnd = (double *)matrix_pointer(iBuf);
   uint_t *pSmp = param_pointer(iBuf);
   thrust::device_ptr<double> rnd_dev_ptr = thrust::device_pointer_cast(pRnd);
-<<<<<<< HEAD
-=======
-  uint_t i, nshots, size = matrix_.size() * 2;
-  if (size > params_.size())
-    size = params_.size();
->>>>>>> 7b3ab205
 
   for (i = 0; i < SHOTS; i += size) {
     nshots = size;
     if (i + nshots > SHOTS)
       nshots = SHOTS - i;
 
-<<<<<<< HEAD
     cudaMemcpyAsync(pRnd,&rnds[i],nshots*sizeof(double),cudaMemcpyHostToDevice,stream(iChunk));
 
     thrust::lower_bound(thrust::cuda::par.on(stream(iChunk)), iter.begin(), iter.end(), rnd_dev_ptr, rnd_dev_ptr + nshots, params_.begin() + (iBuf * params_buffer_size_),complex_less<data_t>());
 
     cudaMemcpyAsync(&samples[i],pSmp,nshots*sizeof(uint_t),cudaMemcpyDeviceToHost,stream(iChunk));
-=======
-    cudaMemcpyAsync(pRnd, &rnds[i], nshots * sizeof(double),
-                    cudaMemcpyHostToDevice, stream_);
-
-    thrust::lower_bound(thrust::cuda::par.on(stream_), iter.begin(), iter.end(),
-                        rnd_dev_ptr, rnd_dev_ptr + nshots,
-                        params_.begin() + (iBuf * params_buffer_size_),
-                        complex_less<data_t>());
-
-    cudaMemcpyAsync(&samples[i], pSmp, nshots * sizeof(uint_t),
-                    cudaMemcpyDeviceToHost, stream_);
->>>>>>> 7b3ab205
   }
   cudaStreamSynchronize(stream(iChunk));
 #else
@@ -1041,15 +877,9 @@
   }
 #ifdef AER_THRUST_CUDA
   set_device();
-<<<<<<< HEAD
   cudaMemcpyAsync(param_pointer(iChunk),
                   (uint_t*)&qubits_sorted[0],
                   qubits.size()*sizeof(uint_t),cudaMemcpyHostToDevice,stream(iChunk));
-=======
-  cudaMemcpyAsync(param_pointer(iChunk), (uint_t *)&qubits_sorted[0],
-                  qubits.size() * sizeof(uint_t), cudaMemcpyHostToDevice,
-                  stream_);
->>>>>>> 7b3ab205
 #endif
 
   num_blocked_gates_[iBlock] = 0;
@@ -1135,7 +965,6 @@
     }
   }
   set_device();
-<<<<<<< HEAD
   cudaMemcpyAsync((BlockedGateParams*)(param_pointer(iChunk) + num_blocked_qubits_[iBlock]) + num_blocked_gates_[iBlock],
                   &params,
                   sizeof(BlockedGateParams),cudaMemcpyHostToDevice,stream(iChunk));
@@ -1147,34 +976,12 @@
       cudaMemcpyAsync(matrix_pointer(iChunk) + num_blocked_matrix_[iBlock],
                       (thrust::complex<double>*)&mat[0],
                       2*sizeof(thrust::complex<double>),cudaMemcpyHostToDevice,stream(iChunk));
-=======
-  cudaMemcpyAsync((BlockedGateParams *)(param_pointer(iChunk) +
-                                        num_blocked_qubits_[iBlock]) +
-                      num_blocked_gates_[iBlock],
-                  &params, sizeof(BlockedGateParams), cudaMemcpyHostToDevice,
-                  stream_);
-
-  if (pMat != NULL) {
-    if (gate == 'd') { // diagonal matrix
-      mat[0] = pMat[0];
-      mat[1] = pMat[1];
-      cudaMemcpyAsync(matrix_pointer(iChunk) + num_blocked_matrix_[iBlock],
-                      (thrust::complex<double> *)&mat[0],
-                      2 * sizeof(thrust::complex<double>),
-                      cudaMemcpyHostToDevice, stream_);
->>>>>>> 7b3ab205
       num_blocked_matrix_[iBlock] += 2;
     } else if (gate == 'p') { // phase
       mat[0] = pMat[0];
       cudaMemcpyAsync(matrix_pointer(iChunk) + num_blocked_matrix_[iBlock],
-<<<<<<< HEAD
                       (thrust::complex<double>*)&mat[0],
                       1*sizeof(thrust::complex<double>),cudaMemcpyHostToDevice,stream(iChunk));
-=======
-                      (thrust::complex<double> *)&mat[0],
-                      1 * sizeof(thrust::complex<double>),
-                      cudaMemcpyHostToDevice, stream_);
->>>>>>> 7b3ab205
       num_blocked_matrix_[iBlock] += 1;
     } else { // otherwise, 2x2 matrix
       mat[0] = pMat[0];
@@ -1182,14 +989,8 @@
       mat[2] = pMat[3];
       mat[3] = pMat[1];
       cudaMemcpyAsync(matrix_pointer(iChunk) + num_blocked_matrix_[iBlock],
-<<<<<<< HEAD
                       (thrust::complex<double>*)&mat[0],
                       4*sizeof(thrust::complex<double>),cudaMemcpyHostToDevice,stream(iChunk));
-=======
-                      (thrust::complex<double> *)&mat[0],
-                      4 * sizeof(thrust::complex<double>),
-                      cudaMemcpyHostToDevice, stream_);
->>>>>>> 7b3ab205
       num_blocked_matrix_[iBlock] += 4;
     }
   }
@@ -1479,7 +1280,6 @@
     nt = 1024;
   }
 
-<<<<<<< HEAD
   if(num_blocked_qubits_[iBlock] < 6){
     //using register blocking (<=5 qubits)
     dev_apply_register_blocked_gates<data_t><<<nb,nt,num_blocked_matrix_[iChunk]*sizeof(thrust::complex<double>),stream(iChunk)>>>(
@@ -1496,22 +1296,6 @@
                                                                           num_blocked_gates_[iBlock],
                                                                           num_blocked_qubits_[iBlock],
                                                                           pQubits,pParams,pMatrix);
-=======
-  if (num_blocked_qubits_[iBlock] < 6) {
-    // using register blocking (<=5 qubits)
-    dev_apply_register_blocked_gates<data_t>
-        <<<nb, nt,
-           num_blocked_matrix_[iChunk] * sizeof(thrust::complex<double>),
-           stream_>>>(chunk_pointer(iChunk), num_blocked_gates_[iBlock],
-                      num_blocked_qubits_[iBlock], num_blocked_matrix_[iBlock],
-                      pQubits, pParams, pMatrix);
-  } else {
-    // using shared memory blocking (<=10 qubits)
-    dev_apply_shared_memory_blocked_gates<data_t>
-        <<<nb, nt, 1024 * sizeof(thrust::complex<data_t>), stream_>>>(
-            chunk_pointer(iChunk), num_blocked_gates_[iBlock],
-            num_blocked_qubits_[iBlock], pQubits, pParams, pMatrix);
->>>>>>> 7b3ab205
   }
 
 #endif
@@ -1525,12 +1309,7 @@
     std::vector<double> &buf, int pos) {
 #ifdef AER_THRUST_CUDA
   set_device();
-<<<<<<< HEAD
   cudaMemcpyAsync(probability_buffer(0) + pos*this->num_chunks_,&buf[0],buf.size()*sizeof(double),cudaMemcpyHostToDevice,stream_[0]);
-=======
-  cudaMemcpyAsync(probability_buffer(0) + pos * this->num_chunks_, &buf[0],
-                  buf.size() * sizeof(double), cudaMemcpyHostToDevice, stream_);
->>>>>>> 7b3ab205
 #else
   thrust::copy_n(buf.begin(), buf.size(), probability_buffer_.begin());
 #endif
