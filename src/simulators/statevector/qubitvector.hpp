/**
 * This code is part of Qiskit.
 *
 * (C) Copyright IBM 2018, 2019.
 *
 * This code is licensed under the Apache License, Version 2.0. You may
 * obtain a copy of this license in the LICENSE.txt file in the root directory
 * of this source tree or at http://www.apache.org/licenses/LICENSE-2.0.
 *
 * Any modifications or derivative works of this code must retain this
 * copyright notice, and modified files need to carry a notice indicating
 * that they have been altered from the originals.
 */



#ifndef _qv_qubit_vector_hpp_
#define _qv_qubit_vector_hpp_

#include <algorithm>
#include <array>
#include <cmath>
#include <complex>
#include <cstdint>
#include <string>
#include <vector>
#include <tuple>
#include <sstream>
#include <stdexcept>

#include "simulators/statevector/indexes.hpp"
#include "simulators/statevector/transformer.hpp"
#include "simulators/statevector/transformer_avx2.hpp"
#include "framework/operations.hpp"
#include "framework/rng.hpp"
#include "framework/avx2_detect.hpp"
#include "framework/json.hpp"
#include "framework/utils.hpp"
#include "framework/linalg/matrix_utils/vmatrix_defs.hpp"
#include "framework/linalg/vector.hpp"

namespace AER {
namespace QV {
template <typename T> using cvector_t = std::vector<std::complex<T>>;
template <typename T> using cdict_t = std::map<std::string, std::complex<T>>;

enum class Rotation {
  x, y, z,
  xx, yy, zz,
  zx,
};

//============================================================================
// QubitVector class
//============================================================================

template <typename data_t = double>
class QubitVector {
    std::unique_ptr<Transformer<std::complex<data_t>*, data_t>> transformer_;

public:

  //-----------------------------------------------------------------------
  // Constructors and Destructor
  //-----------------------------------------------------------------------

  QubitVector();
  explicit QubitVector(size_t num_qubits);
  virtual ~QubitVector();
  QubitVector(const QubitVector& obj): num_qubits_(0), data_(nullptr), checkpoint_(0)
  {
    set_transformer_method();
    copy_qv(obj);
  }
  QubitVector &operator=(const QubitVector& obj) 
  {
    copy_qv(obj);
    return *this;
  }

  QubitVector(size_t num_qubits, std::complex<data_t>* data, bool copy=false);
<<<<<<< HEAD
=======
  QubitVector(const QubitVector& obj) {};
  QubitVector &operator=(QubitVector&& obj) {
    num_qubits_ = obj.num_qubits_;
    data_size_ = obj.data_size_;
    data_ = obj.data_;
    unmanaged_data_ = obj.unmanaged_data_;
    checkpoint_ = obj.checkpoint_;
    chunk_index_ = obj.chunk_index_;
    recv_buffer_ = obj.recv_buffer_;
    omp_threads_ = obj.omp_threads_;
    omp_threshold_ = obj.omp_threshold_;
    sample_measure_index_size_ = obj.sample_measure_index_size_;
    json_chop_threshold_ = obj.json_chop_threshold_;
    obj.data_ = nullptr;
    obj.checkpoint_ = nullptr;
    return *this;
  };
  QubitVector& operator= (const QubitVector&) = delete;
>>>>>>> 1ee094ba

  //-----------------------------------------------------------------------
  // Data access
  //-----------------------------------------------------------------------

  // Element access
  std::complex<data_t> &operator[](uint_t element);
  std::complex<data_t> operator[](uint_t element) const;

  void set_state(uint_t pos, std::complex<data_t>& val);
  std::complex<data_t> get_state(uint_t pos) const;

  // Returns a reference to the underlying data_t data class
  std::complex<data_t>* &data() {return data_;}

  // Returns a copy of the underlying data_t data class
  std::complex<data_t>* data() const {return data_;}

  //-----------------------------------------------------------------------
  // Utility functions
  //-----------------------------------------------------------------------

  // Return the string name of the QUbitVector class
  static std::string name() {return "statevector";}

  // Set the size of the vector in terms of qubit number
  void set_num_qubits(size_t num_qubits);

  // Returns the number of qubits for the current vector
  virtual uint_t num_qubits() const {return num_qubits_;}

  // Returns the size of the underlying n-qubit vector
  uint_t size() const {return data_size_;}

  // Returns required memory
  size_t required_memory_mb(uint_t num_qubits) const;

  //check if this register is on the top of array (always true if array is allocated independently)
  bool top_of_group(){ return true;}

  // Returns a copy of the underlying data_t data as a complex vector
  cvector_t<data_t> vector() const;


  // Returns a copy of the underlying data_t data as a complex ket dictionary
  cdict_t<data_t> vector_ket(double epsilon = 0) const;

  // Returns a copy of the underlying data_t data as a complex vector
  AER::Vector<std::complex<data_t>> copy_to_vector() const;

  // Moves the data to a complex vector
  AER::Vector<std::complex<data_t>> move_to_vector();


  // Return JSON serialization of QubitVector;
  json_t json() const;

  // Set all entries in the vector to 0.
  void zero();

  // convert vector type to data type of this qubit vector
  cvector_t<data_t> convert(const cvector_t<double>& v) const;

  // State initialization of a component
  // Initialize the specified qubits to a desired statevector
  // (leaving the other qubits in their current state)
  // assuming the qubits being initialized have already been reset to the zero state
  // (using apply_reset)
  void initialize_component(const reg_t &qubits, const cvector_t<double> &state);

  //setup chunk
  bool chunk_setup(int chunk_bits,int num_qubits,uint_t chunk_index,uint_t num_local_chunks);
  bool chunk_setup(const QubitVector<data_t>& base,const uint_t chunk_index);

  uint_t chunk_index(void)
  {
    return chunk_index_;
  }

  //cache control for chunks on host
  bool fetch_chunk(void) const
  {
    return true;
  }
  void release_chunk(bool write_back = true) const
  {
  }

  //blocking
  void enter_register_blocking(const reg_t& qubits)
  {
  }
  void leave_register_blocking(void)
  {
  }

  //prepare buffer for MPI send/recv
  std::complex<data_t>* send_buffer(uint_t& size_in_byte);
  std::complex<data_t>* recv_buffer(uint_t& size_in_byte);
  void release_send_buffer(void) const;
  void release_recv_buffer(void) const;

  void set_max_matrix_bits(int_t bits){}

  void synchronize(void){}

  //-----------------------------------------------------------------------
  // Check point operations
  //-----------------------------------------------------------------------

  // Create a checkpoint of the current state
  void checkpoint();

  // Revert to the checkpoint
  void revert(bool keep);

  // Compute the inner product of current state with checkpoint state
  std::complex<double> inner_product() const;

  //-----------------------------------------------------------------------
  // Initialization
  //-----------------------------------------------------------------------

  // Initializes the current vector so that all qubits are in the |0> state.
  void initialize();

  // Initializes the vector to a custom initial state.
  // If the length of the data vector does not match the number of qubits
  // an exception is raised.
  template <typename list_t>
  void initialize_from_vector(const list_t &vec);
  // Move semantic initialization
  void initialize_from_vector(std::vector<std::complex<data_t>> &&vec);
  void initialize_from_vector(AER::Vector<std::complex<data_t>> &&vec);

  // Initializes the vector to a custom initial state.
  // If num_states does not match the number of qubits an exception is raised.
  void initialize_from_data(const std::complex<data_t>* data, const size_t num_states);

  // Initialize classical memory and register to default value (all-0)
  virtual void initialize_creg(uint_t num_memory, uint_t num_register) {}

  // Initialize classical memory and register to specific values
  virtual void initialize_creg(uint_t num_memory,
                       uint_t num_register,
                       const std::string &memory_hex,
                       const std::string &register_hex) {}

  //-----------------------------------------------------------------------
  // Apply Matrices
  //-----------------------------------------------------------------------

  // Apply a N-qubit matrix to the state vector.
  // The matrix is input as vector of the column-major vectorized N-qubit matrix.
  void apply_matrix(const reg_t &qubits, const cvector_t<double> &mat);

  // Apply a stacked set of 2^control_count target_count--qubit matrix to the state vector.
  // The matrix is input as vector of the column-major vectorized N-qubit matrix.
  void apply_multiplexer(const reg_t &control_qubits, const reg_t &target_qubits, const cvector_t<double> &mat);

  // Apply a N-qubit diagonal matrix to the state vector.
  // The matrix is input as vector of the matrix diagonal.
  void apply_diagonal_matrix(const reg_t &qubits, const cvector_t<double> &mat);

  // Swap pairs of indicies in the underlying vector
  void apply_permutation_matrix(const reg_t &qubits,
                                const std::vector<std::pair<uint_t, uint_t>> &pairs);

  //-----------------------------------------------------------------------
  // Apply Specialized Gates
  //-----------------------------------------------------------------------

  // Apply a general N-qubit multi-controlled X-gate
  // If N=1 this implements an optimized X gate
  // If N=2 this implements an optimized CX gate
  // If N=3 this implements an optimized Toffoli gate
  void apply_mcx(const reg_t &qubits);

  // Apply a general multi-controlled Y-gate
  // If N=1 this implements an optimized Y gate
  // If N=2 this implements an optimized CY gate
  // If N=3 this implements an optimized CCY gate
  void apply_mcy(const reg_t &qubits);

  // Apply a general multi-controlled single-qubit phase gate
  // with diagonal [1, ..., 1, phase]
  // If N=1 this implements an optimized single-qubit phase gate
  // If N=2 this implements an optimized CPhase gate
  // If N=3 this implements an optimized CCPhase gate
  // if phase = -1 this is a Z, CZ, CCZ gate
  void apply_mcphase(const reg_t &qubits, const std::complex<double> phase);

  // Apply a general multi-controlled single-qubit unitary gate
  // If N=1 this implements an optimized single-qubit U gate
  // If N=2 this implements an optimized CU gate
  // If N=3 this implements an optimized CCU gate
  void apply_mcu(const reg_t &qubits, const cvector_t<double> &mat);

  // Apply a general multi-controlled SWAP gate
  // If N=2 this implements an optimized SWAP  gate
  // If N=3 this implements an optimized Fredkin gate
  void apply_mcswap(const reg_t &qubits);

  //apply multiple swap gates
  // qubits is a list of pair of swaps
  void apply_multi_swaps(const reg_t &qubits);

  //apply rotation around axis
  void apply_rotation(const reg_t &qubits, const Rotation r, const double theta);

  //swap between chunk
  void apply_chunk_swap(const reg_t &qubits, QubitVector<data_t> &chunk, bool write_back = true);
  void apply_chunk_swap(const reg_t &qubits, uint_t remote_chunk_index);
  void apply_chunk_swap(QubitVector<data_t> &chunk, uint_t dest_offset, uint_t src_offset, uint_t size);

  void apply_pauli(const reg_t &qubits, const std::string &pauli,
                   const complex_t &coeff = 1);

  //-----------------------------------------------------------------------
  // Z-measurement outcome probabilities
  //-----------------------------------------------------------------------

  // Return the Z-basis measurement outcome probability P(outcome) for
  // outcome in [0, 2^num_qubits - 1]
  virtual double probability(const uint_t outcome) const;

  // Return the probabilities for all measurement outcomes in the current vector
  // This is equivalent to returning a new vector with  new[i]=|orig[i]|^2.
  // Eg. For 2-qubits this is [P(00), P(01), P(010), P(11)]
  virtual std::vector<double> probabilities() const;

  // Return the Z-basis measurement outcome probabilities [P(0), ..., P(2^N-1)]
  // for measurement of N-qubits.
  virtual std::vector<double> probabilities(const reg_t &qubits) const;

  // Return M sampled outcomes for Z-basis measurement of all qubits
  // The input is a length M list of random reals between [0, 1) used for
  // generating samples.
  virtual reg_t sample_measure(const std::vector<double> &rnds) const;


  //-----------------------------------------------------------------------
  // for batched optimization (Implement them if CPU simulator supports multi-shots)
  //-----------------------------------------------------------------------
  virtual bool batched_optimization_supported(void)
  {
    return false;
  }
  virtual void apply_bfunc(const Operations::Op &op){}
  virtual void set_conditional(int_t reg){}
  virtual void apply_roerror(const Operations::Op &op, std::vector<RngEngine> &rng){}

  //optimized batched measure/reset
  virtual void apply_batched_measure(const reg_t& qubits,std::vector<RngEngine>& rng,const reg_t& cmemory,const reg_t& cregs){}
  virtual void apply_batched_reset(const reg_t& qubits,std::vector<RngEngine>& rng){}

  //copy classical register stored on qreg 
  void read_measured_data(ClassicalRegister& creg){}

  virtual int_t set_batched_system_conditional(int_t src_reg, reg_t& mask){return -1;}

  //apply Pauli ops to multiple-shots (apply sampled Pauli noises)
  virtual void apply_batched_pauli_ops(const std::vector<std::vector<Operations::Op>> &op){}

  //Apply Kraus to multiple-shots
  void apply_batched_kraus(const reg_t &qubits,
                   const std::vector<cmatrix_t> &kmats,
                   std::vector<RngEngine>& rng){}

  //-----------------------------------------------------------------------
  // Norms
  //-----------------------------------------------------------------------

  // Returns the norm of the current vector
  double norm() const;

  // These functions return the norm <psi|A^dagger.A|psi> obtained by
  // applying a matrix A to the vector. It is equivalent to returning the
  // expectation value of A^\dagger A, and could probably be removed because
  // of this.

  // Return the norm for of the vector obtained after apply the 1-qubit
  // matrix mat to the vector.
  // The matrix is input as vector of the column-major vectorized 1-qubit matrix.
  double norm(const uint_t qubit, const cvector_t<double> &mat) const;

  // Return the norm for of the vector obtained after apply the N-qubit
  // matrix mat to the vector.
  // The matrix is input as vector of the column-major vectorized N-qubit matrix.
  double norm(const reg_t &qubits, const cvector_t<double> &mat) const;

  // Return the norm for of the vector obtained after apply the 1-qubit
  // diagonal matrix mat to the vector.
  // The matrix is input as vector of the matrix diagonal.
  double norm_diagonal(const uint_t qubit, const cvector_t<double> &mat) const;

  // Return the norm for of the vector obtained after apply the N-qubit
  // diagonal matrix mat to the vector.
  // The matrix is input as vector of the matrix diagonal.
  double norm_diagonal(const reg_t &qubits, const cvector_t<double> &mat) const;

  //-----------------------------------------------------------------------
  // Expectation Value
  //-----------------------------------------------------------------------

  // These functions return the expectation value <psi|A|psi> for a matrix A.
  // If A is hermitian these will return real values, if A is non-Hermitian
  // they in general will return complex values.

  // Return the expectation value of an N-qubit Pauli matrix.
  // The Pauli is input as a length N string of I,X,Y,Z characters.
  double expval_pauli(const reg_t &qubits, const std::string &pauli,const complex_t initial_phase=1.0) const;
  //for multi-chunk inter chunk expectation
  double expval_pauli(const reg_t &qubits, const std::string &pauli,
                      const QubitVector<data_t>& pair_chunk, 
                      const uint_t z_count,
                      const uint_t z_count_pair,const complex_t initial_phase=1.0) const;

  //-----------------------------------------------------------------------
  // JSON configuration settings
  //-----------------------------------------------------------------------

  // Set the threshold for chopping values to 0 in JSON
  void set_json_chop_threshold(double threshold);

  // Set the threshold for chopping values to 0 in JSON
  double get_json_chop_threshold() {return json_chop_threshold_;}

  //-----------------------------------------------------------------------
  // OpenMP configuration settings
  //-----------------------------------------------------------------------

  // Set the maximum number of OpenMP thread for operations.
  void set_omp_threads(int n);

  // Get the maximum number of OpenMP thread for operations.
  uint_t get_omp_threads() {return omp_threads_;}

  // Set the qubit threshold for activating OpenMP.
  // If self.qubits() > threshold OpenMP will be activated.
  void set_omp_threshold(int n);

  // Get the qubit threshold for activating OpenMP.
  uint_t get_omp_threshold() {return omp_threshold_;}

  //set number of threads per group(GPU)
  void set_num_threads_per_group(int n){}

  //cuStateVec
  void cuStateVec_enable(bool flg)
  {
  }

  //-----------------------------------------------------------------------
  // Optimization configuration settings
  //-----------------------------------------------------------------------

  // Set the sample_measure index size
  void set_sample_measure_index_size(int n) {sample_measure_index_size_ = n;}

  // Get the sample_measure index size
  int get_sample_measure_index_size() {return sample_measure_index_size_;}

  virtual bool enable_batch(bool flg) const
  {
    return false;
  }

protected:

  //-----------------------------------------------------------------------
  // Protected data members
  //-----------------------------------------------------------------------
  size_t num_qubits_;
  size_t data_size_;
  std::complex<data_t>* data_;
  bool unmanaged_data_;
  std::complex<data_t>* checkpoint_;

  uint_t chunk_index_;      //global chunk index
  mutable cvector_t<data_t> recv_buffer_;   //receive buffer for MPI

  //-----------------------------------------------------------------------
  // Config settings
  //-----------------------------------------------------------------------
  uint_t omp_threads_ = 1;     // Disable multithreading by default
  uint_t omp_threshold_ = 14;  // Qubit threshold for multithreading when enabled
  int sample_measure_index_size_ = 10; // Sample measure indexing qubit size
  double json_chop_threshold_ = 0;  // Threshold for choping small values
                                    // in JSON serialization
  inline uint_t omp_threads_managed() const {
    return (num_qubits_ > omp_threshold_ && omp_threads_ > 1) ? omp_threads_: 1;
  }

  void set_transformer_method(){
#if defined(GNUC_AVX2) || defined(_MSC_VER)
    transformer_ = is_avx2_supported() ? std::make_unique<TransformerAVX2<std::complex<data_t>*, data_t>>()
                                       : std::make_unique<Transformer<std::complex<data_t>*, data_t>>();
#else
    transformer_ = std::make_unique<Transformer<std::complex<data_t>*, data_t>>();
#endif
  }

    //-----------------------------------------------------------------------
  // Error Messages
  //-----------------------------------------------------------------------

  void check_qubit(const uint_t qubit) const;
  void check_vector(const cvector_t<data_t> &diag, uint_t nqubits) const;
  void check_matrix(const cvector_t<data_t> &mat, uint_t nqubits) const;
  void check_dimension(const QubitVector &qv) const;
  void check_checkpoint() const;

  //-----------------------------------------------------------------------
  // Statevector update with Lambda function
  //-----------------------------------------------------------------------
  // Apply a lambda function to all entries of the statevector.
  // The function signature should be:
  //
  // [&](const int_t k)->void
  //
  // where k is the index of the vector
  template <typename Lambda>
  void apply_lambda(Lambda&& func);

  //-----------------------------------------------------------------------
  // Statevector update with Lambda function on a range of entries
  //-----------------------------------------------------------------------
  // Apply a lambda function to all entries of the statevector
  // between start and stop
  // The function signature should be:
  //
  // [&](const int_t k)->void
  //
  // where k is the index of the vector
  template <typename Lambda>
  void apply_lambda(Lambda&& func, size_t start, size_t stop);

  //-----------------------------------------------------------------------
  // Statevector block update with Lambda function
  //-----------------------------------------------------------------------
  // These functions loop through the indexes of the qubitvector data and
  // apply a lambda function to each block specified by the qubits argument.
  //
  // NOTE: The lambda functions can use the dynamic or static indexes
  // signature however if N is known at compile time the static case should
  // be preferred as it is significantly faster.

  // Apply a N-qubit lambda function to all blocks of the statevector
  // for the given qubits. The function signature should be either:
  //
  // (Static): [&](const areg_t<1ULL<<N> &inds)->void
  // (Dynamic): [&](const indexes_t &inds)->void
  //
  // where `inds` are the 2 ** N indexes for each N-qubit block returned by
  // the `indexes` function.
  template <typename Lambda, typename list_t>
  void apply_lambda(Lambda&& func, const list_t &qubits);

  // Apply an N-qubit parameterized lambda function to all blocks of the
  // statevector for the given qubits. The function signature should be:
  //
  // (Static): [&](const areg_t<1ULL<<N> &inds, const param_t &params)->void
  // (Dynamic): [&](const indexes_t &inds, const param_t &params)->void
  //
  // where `inds` are the 2 ** N indexes for each N-qubit block returned by
  // the `indexes` function and `param` is a templated parameter class.
  // (typically a complex vector).
  template <typename Lambda, typename list_t, typename param_t>
  void apply_lambda(Lambda&& func, const list_t &qubits, const param_t &par);

  //-----------------------------------------------------------------------
  // State reduction with Lambda functions
  //-----------------------------------------------------------------------
  // Apply a complex reduction lambda function over the specified entries
  // of the state vector given by start, stop.
  //
  // [&](const int_t k, double &val_re, double &val_im)->void
  //
  // where k is the index of the vector, val_re and val_im are the doubles
  // to store the reduction.
  // Returns std::complex<double>(val_re, val_im)
  template <typename Lambda>
  std::complex<double> apply_reduction_lambda(Lambda&& func, size_t start, size_t stop) const;

  template <typename Lambda>
  std::complex<double> apply_reduction_lambda(Lambda&& func) const;

  //-----------------------------------------------------------------------
  // Statevector block reduction with Lambda function
  //-----------------------------------------------------------------------
  // These functions loop through the indexes of the qubitvector data and
  // apply a reduction lambda function to each block specified by the qubits
  // argument. The reduction lambda stores the reduction in two doubles
  // (val_re, val_im) and returns the complex result std::complex<double>(val_re, val_im)
  //
  // NOTE: The lambda functions can use the dynamic or static indexes
  // signature however if N is known at compile time the static case should
  // be preferred as it is significantly faster.

  // Apply a N-qubit complex matrix reduction lambda function to all blocks
  // of the statevector for the given qubits.
  // The lambda function signature should be:
  //
  // (Static): [&](const areg_t<1ULL<<N> &inds, const param_t &mat,
  //               double &val_re, double &val_im)->void
  // (Dynamic): [&](const indexes_t &inds, const param_t &mat,
  //                double &val_re, double &val_im)->void
  //
  // where `inds` are the 2 ** N indexes for each N-qubit block returned by
  // the `indexes` function, `val_re` and `val_im` are the doubles to
  // store the reduction returned as std::complex<double>(val_re, val_im).
  template <typename Lambda, typename list_t>
  std::complex<double> apply_reduction_lambda(Lambda&& func,
                                              const list_t &qubits) const;

  // Apply a N-qubit complex matrix reduction lambda function to all blocks
  // of the statevector for the given qubits.
  // The lambda function signature should be:
  //
  // (Static): [&](const areg_t<1ULL<<N> &inds, const param_t &parms,
  //               double &val_re, double &val_im)->void
  // (Dynamic): [&](const indexes_t &inds, const param_t &params,
  //                double &val_re, double &val_im)->void
  //
  // where `inds` are the 2 ** N indexes for each N-qubit block returned by
  // the `indexe`s function, `params` is a templated parameter class
  // (typically a complex vector), `val_re` and `val_im` are the doubles to
  // store the reduction returned as std::complex<double>(val_re, val_im).
  template <typename Lambda, typename list_t, typename param_t>
  std::complex<double> apply_reduction_lambda(Lambda&& func,
                                              const list_t &qubits,
                                              const param_t &params) const;

  // Free allocated memory
  void free_mem();

  // Free allocated checkpoint
  void free_checkpoint();

  // Allocates memory for the underlaying quantum state
  void allocate_mem(size_t data_size);

  // Allocates memory for the checkoiunt
  void allocate_checkpoint(size_t data_size);

  void copy_qv(const QubitVector<data_t>& obj);
};

/*******************************************************************************
 *
 * Implementations
 *
 ******************************************************************************/

//------------------------------------------------------------------------------
// JSON Serialization
//------------------------------------------------------------------------------

template <typename data_t>
inline void to_json(json_t &js, const QubitVector<data_t> &qv) {
  js = qv.json();
}

template <typename data_t>
json_t QubitVector<data_t>::json() const {
  const int_t END = data_size_;
  const json_t ZERO = std::complex<data_t>(0.0, 0.0);
  json_t js = json_t(data_size_, ZERO);

  if (json_chop_threshold_ > 0) {
    #pragma omp parallel for if (num_qubits_ > omp_threshold_ && omp_threads_ > 1) num_threads(omp_threads_)
    for (int_t j=0; j < END; j++) {
      if (std::abs(data_[j].real()) > json_chop_threshold_)
        js[j][0] = data_[j].real();
      if (std::abs(data_[j].imag()) > json_chop_threshold_)
        js[j][1] = data_[j].imag();
    }
  } else {
    #pragma omp parallel for if (num_qubits_ > omp_threshold_ && omp_threads_ > 1) num_threads(omp_threads_)
    for (int_t j=0; j < END; j++) {
      js[j][0] = data_[j].real();
      js[j][1] = data_[j].imag();
    }
  }
  return js;
}

//------------------------------------------------------------------------------
// Error Handling
//------------------------------------------------------------------------------

template <typename data_t>
void QubitVector<data_t>::check_qubit(const uint_t qubit) const {
  if (qubit + 1 > num_qubits_) {
    std::string error = "QubitVector: qubit index " + std::to_string(qubit) +
                        " > " + std::to_string(num_qubits_);
    throw std::runtime_error(error);
  }
}

template <typename data_t>
void QubitVector<data_t>::check_matrix(const cvector_t<data_t> &vec, uint_t nqubits) const {
  const size_t DIM = BITS[nqubits];
  const auto SIZE = vec.size();
  if (SIZE != DIM * DIM) {
    std::string error = "QubitVector: vector size is " + std::to_string(SIZE) +
                        " != " + std::to_string(DIM * DIM);
    throw std::runtime_error(error);
  }
}

template <typename data_t>
void QubitVector<data_t>::check_vector(const cvector_t<data_t> &vec, uint_t nqubits) const {
  const size_t DIM = BITS[nqubits];
  const auto SIZE = vec.size();
  if (SIZE != DIM) {
    std::string error = "QubitVector: vector size is " + std::to_string(SIZE) +
                        " != " + std::to_string(DIM);
    throw std::runtime_error(error);
  }
}

template <typename data_t>
void QubitVector<data_t>::check_dimension(const QubitVector &qv) const {
  if (data_size_ != qv.size_) {
    std::string error = "QubitVector: vectors are different shape " +
                         std::to_string(data_size_) + " != " +
                         std::to_string(qv.num_states_);
    throw std::runtime_error(error);
  }
}

template <typename data_t>
void QubitVector<data_t>::check_checkpoint() const {
  if (!checkpoint_) {
    throw std::runtime_error("QubitVector: checkpoint must exist for inner_product() or revert()");
  }
}

//------------------------------------------------------------------------------
// Constructors & Destructor
//------------------------------------------------------------------------------

template <typename data_t>
QubitVector<data_t>::QubitVector(size_t num_qubits, std::complex<data_t>* data, bool copy)
  : num_qubits_(num_qubits), data_size_(BITS[num_qubits]), data_(data), unmanaged_data_(true), checkpoint_(0) {
    set_transformer_method();
    if (!data)
      unmanaged_data_ = false;
    if (copy) {
      checkpoint();
      data_ = checkpoint_;
      checkpoint_ = 0;
      unmanaged_data_ = false;
    }
}

template <typename data_t>
QubitVector<data_t>::QubitVector(size_t num_qubits)
  : num_qubits_(0), data_(nullptr), unmanaged_data_(false), checkpoint_(0) {
    set_num_qubits(num_qubits);
    set_transformer_method();
}

template <typename data_t>
QubitVector<data_t>::QubitVector() : QubitVector(0) {}

template <typename data_t>
QubitVector<data_t>::~QubitVector() {
  free_mem();
  free_checkpoint();
}

template <typename data_t>
void QubitVector<data_t>::copy_qv(const QubitVector<data_t>& obj)
{
  set_num_qubits(obj.num_qubits_);

  initialize_from_data(obj.data_,obj.data_size_);

  omp_threads_ = obj.omp_threads_;
  omp_threshold_ = obj.omp_threshold_;
  sample_measure_index_size_ = obj.sample_measure_index_size_;
  json_chop_threshold_ = obj.json_chop_threshold_;
  chunk_index_ = obj.chunk_index_;
}

//------------------------------------------------------------------------------
// Element access operators
//------------------------------------------------------------------------------

template <typename data_t>
std::complex<data_t> &QubitVector<data_t>::operator[](uint_t element) {
  // Error checking
  #ifdef DEBUG
  if (element > data_size_) {
    std::string error = "QubitVector(" << std::hex << this << "): vector index " + std::to_string(element) +
                        " > " + std::to_string(data_size_);
    throw std::runtime_error(error);
  }
  #endif
  return data_[element];
}

template <typename data_t>
std::complex<data_t> QubitVector<data_t>::operator[](uint_t element) const {
  // Error checking
  #ifdef DEBUG
  if (element > data_size_) {
    std::string error = "QubitVector: vector index " + std::to_string(element) +
                        " > " + std::to_string(data_size_);
    throw std::runtime_error(error);
  }
  #endif
  return data_[element];
}

template <typename data_t>
void QubitVector<data_t>::set_state(uint_t pos, std::complex<data_t>& val) {
  data_[pos] = val;
}

template <typename data_t>
std::complex<data_t> QubitVector<data_t>::get_state(uint_t pos) const {
  return data_[pos];
}


template <typename data_t>
cvector_t<data_t> QubitVector<data_t>::vector() const {
  cvector_t<data_t> ret(data_size_, 0.);
  const int_t END = data_size_;
  #pragma omp parallel for if (num_qubits_ > omp_threshold_ && omp_threads_ > 1) num_threads(omp_threads_)
  for (int_t j=0; j < END; j++) {
    ret[j] = data_[j];
  }
  return ret;
}


template <typename data_t>
cdict_t<data_t> QubitVector<data_t>::vector_ket(double epsilon) const {
    return AER::Utils::vec2ket(data_, size(), epsilon, 16);
}

template <typename data_t>
AER::Vector<std::complex<data_t>> QubitVector<data_t>::copy_to_vector() const {
  return AER::Vector<std::complex<data_t>>::copy_from_buffer(data_size_, data_);
}

template <typename data_t>
AER::Vector<std::complex<data_t>> QubitVector<data_t>::move_to_vector() {
  const auto data = data_;
  const auto data_size = data_size_;
  data_ = nullptr;
  data_size_ = 0;
  num_qubits_ = 0;
  return AER::Vector<std::complex<data_t>>::move_from_buffer(data_size, data);
}

//------------------------------------------------------------------------------
// State initialize component
//------------------------------------------------------------------------------
template <typename data_t>
void QubitVector<data_t>::initialize_component(const reg_t &qubits, const cvector_t<double> &state0) {

  cvector_t<data_t> state = convert(state0);

  // Lambda function for initializing component
  auto lambda = [&](const indexes_t &inds, const cvector_t<data_t> &_state)->void {
    const uint_t DIM = 1ULL << qubits.size();
    std::complex<data_t> cache = data_[inds[0]];  // the k-th component of non-initialized vector
    for (size_t i = 0; i < DIM; i++) {
      data_[inds[i]] = cache * _state[i];  // set component to psi[k] * state[i]
    }    // (where psi is is the post-reset state of the non-initialized qubits)
   };
  // Use the lambda function
  apply_lambda(lambda, qubits, state);
}

//------------------------------------------------------------------------------
// Utility
//------------------------------------------------------------------------------

template <typename data_t>
void QubitVector<data_t>::zero() {
  const int_t END = data_size_;    // end for k loop

#pragma omp parallel for if (num_qubits_ > omp_threshold_ && omp_threads_ > 1) num_threads(omp_threads_)
  for (int_t k = 0; k < END; ++k) {
    data_[k] = 0.0;
  }
}

template <typename data_t>
cvector_t<data_t> QubitVector<data_t>::convert(const cvector_t<double>& v) const {
  cvector_t<data_t> ret(v.size());
  for (size_t i = 0; i < v.size(); ++i)
    ret[i] = v[i];
  return ret;
}


template <typename data_t>
void QubitVector<data_t>::set_num_qubits(size_t num_qubits) {

  free_checkpoint();
  if(num_qubits != num_qubits_){
    free_mem();
  }
  data_size_ = BITS[num_qubits];
  allocate_mem(data_size_);

  num_qubits_ = num_qubits;
}

template <typename data_t>
void QubitVector<data_t>::free_mem(){
  if (data_) {
    if (!unmanaged_data_)
      free(data_);
    unmanaged_data_ = false;
    data_ = nullptr;
  }
}

template<typename data_t>
void QubitVector<data_t>::free_checkpoint(){
  if (checkpoint_) {
    free(checkpoint_);
    checkpoint_ = nullptr;
  }
}

template <typename data_t>
void QubitVector<data_t>::allocate_mem(size_t data_size){
  // Free any currently assigned memory
  free_mem();
  // Allocate memory for new vector
  if (data_ == nullptr) {
#if !defined(_WIN64) && !defined(_WIN32)
    void* data = nullptr;
    posix_memalign(&data, 64, sizeof(std::complex<data_t>) * data_size);
    data_ = reinterpret_cast<std::complex<data_t>*>(data);
#else
    data_ = reinterpret_cast<std::complex<data_t>*>(malloc(sizeof(std::complex<data_t>) * data_size));
#endif
  }
}

template <typename data_t>
void QubitVector<data_t>::allocate_checkpoint(size_t data_size){
  free_checkpoint();
#if !defined(_WIN64) && !defined(_WIN32)
  void* data = nullptr;
  posix_memalign(&data, 64, sizeof(std::complex<data_t>) * data_size);
  checkpoint_ = reinterpret_cast<std::complex<data_t>*>(data);
#else
  checkpoint_ = reinterpret_cast<std::complex<data_t>*>(malloc(sizeof(std::complex<data_t>) * data_size));
#endif

}

template <typename data_t>
size_t QubitVector<data_t>::required_memory_mb(uint_t num_qubits) const {

  size_t unit = std::log2(sizeof(std::complex<data_t>));
  size_t shift_mb = std::max<int_t>(0, num_qubits + unit - 20);
  size_t mem_mb = 1ULL << shift_mb;
  return mem_mb;
}


template <typename data_t>
void QubitVector<data_t>::checkpoint() {

  allocate_checkpoint(data_size_);
  const int_t END = data_size_;    // end for k loop
  #pragma omp parallel for if (num_qubits_ > omp_threshold_ && omp_threads_ > 1) num_threads(omp_threads_)
  for (int_t k = 0; k < END; ++k)
    checkpoint_[k] = data_[k];

}

template <typename data_t>
void QubitVector<data_t>::revert(bool keep) {

  #ifdef DEBUG
  check_checkpoint();
  #endif

  // If we aren't keeping checkpoint we don't need to copy memory
  // we can simply swap the pointers and free discarded memory
  if (!keep) {
    free_mem();
    data_ = checkpoint_;
    checkpoint_ = nullptr;
    return;
  }
  // Otherwise we need to copy data
  const int_t END = data_size_;    // end for k loop
  #pragma omp parallel for if (num_qubits_ > omp_threshold_ && omp_threads_ > 1) num_threads(omp_threads_)
  for (int_t k = 0; k < END; ++k)
    data_[k] = checkpoint_[k];

}

template <typename data_t>
std::complex<double> QubitVector<data_t>::inner_product() const {

  #ifdef DEBUG
  check_checkpoint();
  #endif
  // Lambda function for inner product with checkpoint state
  auto lambda = [&](int_t k, double &val_re, double &val_im)->void {
    const std::complex<double> z = data_[k] * std::conj(checkpoint_[k]);
    val_re += std::real(z);
    val_im += std::imag(z);
  };
  return apply_reduction_lambda(lambda);
}

//setup chunk
template <typename data_t>
bool QubitVector<data_t>::chunk_setup(int chunk_bits,int num_qubits,uint_t chunk_index,uint_t num_local_chunks)
{
  chunk_index_ = chunk_index;
  return true;
}

template <typename data_t>
bool QubitVector<data_t>::chunk_setup(const QubitVector<data_t>& base,const uint_t chunk_index)
{
  chunk_index_ = chunk_index;
  return true;
}

//prepare buffer for MPI send/recv
template <typename data_t>
std::complex<data_t>* QubitVector<data_t>::send_buffer(uint_t& size_in_byte)
{
  size_in_byte = sizeof(std::complex<data_t>) * data_size_;
  return data_;
}

template <typename data_t>
std::complex<data_t>* QubitVector<data_t>::recv_buffer(uint_t& size_in_byte)
{
  size_in_byte = sizeof(std::complex<data_t>) * data_size_;
  if(recv_buffer_.size() < data_size_){
    recv_buffer_.resize(data_size_);
  }
  return &recv_buffer_[0];
}

template <typename data_t>
void QubitVector<data_t>::release_send_buffer(void) const
{

}

template <typename data_t>
void QubitVector<data_t>::release_recv_buffer(void) const
{
  recv_buffer_.clear();
}

//------------------------------------------------------------------------------
// Initialization
//------------------------------------------------------------------------------

template <typename data_t>
void QubitVector<data_t>::initialize() {
  zero();
  data_[0] = 1.;
}

template <typename data_t>
template <typename list_t>
void QubitVector<data_t>::initialize_from_vector(const list_t &vec) {
  if (data_size_ != vec.size()) {
    std::string error = "QubitVector::initialize input vector is incorrect length (" +
                        std::to_string(data_size_) + "!=" +
                        std::to_string(vec.size()) + ")";
    throw std::runtime_error(error);
  }

  const int_t END = data_size_;    // end for k loop

#pragma omp parallel for if (num_qubits_ > omp_threshold_ && omp_threads_ > 1) num_threads(omp_threads_)
  for (int_t k = 0; k < END; ++k)
    data_[k] = vec[k];
}

template <typename data_t>
void QubitVector<data_t>::initialize_from_vector(std::vector<std::complex<data_t>> &&vec) {
  if (data_size_ != vec.size()) {
    std::string error = "QubitVector::initialize input vector is incorrect length (" +
                        std::to_string(data_size_) + "!=" +
                        std::to_string(vec.size()) + ")";
    throw std::runtime_error(error);
  }
  std::move(vec.begin(), vec.end(), data_);
}

template <typename data_t>
void QubitVector<data_t>::initialize_from_vector(AER::Vector<std::complex<data_t>> &&vec) {
  if (data_size_ != vec.size()) {
    std::string error = "QubitVector::initialize input vector is incorrect length (" +
                        std::to_string(data_size_) + "!=" +
                        std::to_string(vec.size()) + ")";
    throw std::runtime_error(error);
  }
  free_mem();
  data_ = vec.move_to_buffer();
}

template <typename data_t>
void QubitVector<data_t>::initialize_from_data(const std::complex<data_t>* vec, const size_t num_states) {
  if (data_size_ != num_states) {
    std::string error = "QubitVector::initialize input vector is incorrect length (" +
                        std::to_string(data_size_) + "!=" + std::to_string(num_states) + ")";
    throw std::runtime_error(error);
  }

  const int_t END = data_size_;    // end for k loop

#pragma omp parallel for if (num_qubits_ > omp_threshold_ && omp_threads_ > 1) num_threads(omp_threads_)
  for (int_t k = 0; k < END; ++k)
    data_[k] = vec[k];
}


/*******************************************************************************
 *
 * CONFIG SETTINGS
 *
 ******************************************************************************/

template <typename data_t>
void QubitVector<data_t>::set_omp_threads(int n) {
  if (n > 0)
    omp_threads_ = n;
}

template <typename data_t>
void QubitVector<data_t>::set_omp_threshold(int n) {
  if (n > 0)
    omp_threshold_ = n;
}

template <typename data_t>
void QubitVector<data_t>::set_json_chop_threshold(double threshold) {
  json_chop_threshold_ = threshold;
}

/*******************************************************************************
 *
 * LAMBDA FUNCTION TEMPLATES
 *
 ******************************************************************************/


//------------------------------------------------------------------------------
// State update
//------------------------------------------------------------------------------

template <typename data_t>
template<typename Lambda>
void QubitVector<data_t>::apply_lambda(Lambda&& func) {
  QV::apply_lambda(0, data_size_, omp_threads_managed(), func);
}

template <typename data_t>
template<typename Lambda, typename list_t>
void QubitVector<data_t>::apply_lambda(Lambda&& func, const list_t &qubits) {

  // Error checking
  #ifdef DEBUG
  for (const auto &qubit : qubits)
    check_qubit(qubit);
  #endif

  QV::apply_lambda(0, data_size_, omp_threads_managed(), func, qubits);
}

template <typename data_t>
template<typename Lambda, typename list_t, typename param_t>
void QubitVector<data_t>::apply_lambda(Lambda&& func,
                                       const list_t &qubits,
                                       const param_t &params) {

  // Error checking
  #ifdef DEBUG
  for (const auto &qubit : qubits)
    check_qubit(qubit);
  #endif

  QV::apply_lambda(0, data_size_, omp_threads_managed(), func, qubits, params);
}

template <typename data_t>
template<typename Lambda>
void QubitVector<data_t>::apply_lambda(Lambda&& func, size_t start, size_t stop){
    QV::apply_lambda(start, stop, omp_threads_managed(), func);
}


//------------------------------------------------------------------------------
// Reduction Lambda
//------------------------------------------------------------------------------

template <typename data_t>
template<typename Lambda>
std::complex<double>
QubitVector<data_t>::apply_reduction_lambda(Lambda &&func, size_t start, size_t stop) const {
  return QV::apply_reduction_lambda(start, stop, omp_threads_managed(), func);
}

template <typename data_t>
template<typename Lambda>
std::complex<double> QubitVector<data_t>::apply_reduction_lambda(Lambda &&func) const {
  return apply_reduction_lambda(std::move(func), size_t(0), data_size_);
}

template <typename data_t>
template<typename Lambda, typename list_t>
std::complex<double>
QubitVector<data_t>::apply_reduction_lambda(Lambda&& func,
                                            const list_t &qubits) const {

  // Error checking
  #ifdef DEBUG
  for (const auto &qubit : qubits)
    check_qubit(qubit);
  #endif

  return QV::apply_reduction_lambda(0, data_size_, omp_threads_managed(), func, qubits);
}


template <typename data_t>
template<typename Lambda, typename list_t, typename param_t>
std::complex<double>
QubitVector<data_t>::apply_reduction_lambda(Lambda&& func,
                                            const list_t &qubits,
                                            const param_t &params) const {

  // Error checking
  #ifdef DEBUG
  for (const auto &qubit : qubits)
    check_qubit(qubit);
  #endif

  return QV::apply_reduction_lambda(0, data_size_, omp_threads_managed(), func, qubits, params);
}


/*******************************************************************************
 *
 * MATRIX MULTIPLICATION
 *
 ******************************************************************************/
template <typename data_t>
void QubitVector<data_t>::apply_matrix(const reg_t &qubits,
                                       const cvector_t<double> &mat) {
    transformer_->apply_matrix(data_, data_size_, omp_threads_managed(), qubits, mat);
}

template <typename data_t>
void QubitVector<data_t>::apply_multiplexer(const reg_t &control_qubits,
                                            const reg_t &target_qubits,
                                            const cvector_t<double>  &mat) {

  auto lambda = [&](const indexes_t &inds, const cvector_t<data_t> &_mat)->void {
    // General implementation
    const size_t control_count = control_qubits.size();
    const size_t target_count  = target_qubits.size();
    const uint_t DIM = BITS[(target_count+control_count)];
    const uint_t columns = BITS[target_count];
    const uint_t blocks = BITS[control_count];
    // Lambda function for stacked matrix multiplication
    auto cache = std::make_unique<std::complex<data_t>[]>(DIM);
    for (uint_t i = 0; i < DIM; i++) {
      const auto ii = inds[i];
      cache[i] = data_[ii];
      data_[ii] = 0.;
    }
    // update state vector
    for (uint_t b = 0; b < blocks; b++)
      for (uint_t i = 0; i < columns; i++)
        for (uint_t j = 0; j < columns; j++)
	{
	  data_[inds[i+b*columns]] += _mat[i+b*columns + DIM * j] * cache[b*columns+j];
	}
  };
  
  // Use the lambda function
  auto qubits = target_qubits;
  for (const auto &q : control_qubits) {qubits.push_back(q);}
  apply_lambda(lambda, qubits, convert(mat));
}

template <typename data_t>
void QubitVector<data_t>::apply_diagonal_matrix(const reg_t &qubits,
                                                const cvector_t<double> &diag) {

  transformer_->apply_diagonal_matrix(data_, data_size_, omp_threads_managed(), qubits, diag);
}

template <typename data_t>
void QubitVector<data_t>::apply_permutation_matrix(const reg_t& qubits,
                                                   const std::vector<std::pair<uint_t, uint_t>> &pairs) {
  const size_t N = qubits.size();

  // Error checking
  #ifdef DEBUG
  check_vector(diag, N);
  #endif

  switch (N) {
    case 1: {
      // Lambda function for permutation matrix
      auto lambda = [&](const areg_t<2> &inds)->void {
        for (const auto &p : pairs) {
          std::swap(data_[inds[p.first]], data_[inds[p.second]]);
        }
      };
      apply_lambda(lambda, areg_t<1>({{qubits[0]}}));
      return;
    }
    case 2: {
      // Lambda function for permutation matrix
      auto lambda = [&](const areg_t<4> &inds)->void {
        for (const auto &p : pairs) {
          std::swap(data_[inds[p.first]], data_[inds[p.second]]);
        }
      };
      apply_lambda(lambda, areg_t<2>({{qubits[0], qubits[1]}}));
      return;
    }
    case 3: {
      // Lambda function for permutation matrix
      auto lambda = [&](const areg_t<8> &inds)->void {
        for (const auto &p : pairs) {
          std::swap(data_[inds[p.first]], data_[inds[p.second]]);
        }
      };
      apply_lambda(lambda, areg_t<3>({{qubits[0], qubits[1], qubits[2]}}));
      return;
    }
    case 4: {
      // Lambda function for permutation matrix
      auto lambda = [&](const areg_t<16> &inds)->void {
        for (const auto &p : pairs) {
          std::swap(data_[inds[p.first]], data_[inds[p.second]]);
        }
      };
      apply_lambda(lambda, areg_t<4>({{qubits[0], qubits[1], qubits[2], qubits[3]}}));
      return;
    }
    case 5: {
      // Lambda function for permutation matrix
      auto lambda = [&](const areg_t<32> &inds)->void {
        for (const auto &p : pairs) {
          std::swap(data_[inds[p.first]], data_[inds[p.second]]);
        }
      };
      apply_lambda(lambda, areg_t<5>({{qubits[0], qubits[1], qubits[2],
                                       qubits[3], qubits[4]}}));
      return;
    }
    case 6: {
      // Lambda function for permutation matrix
      auto lambda = [&](const areg_t<64> &inds)->void {
        for (const auto &p : pairs) {
          std::swap(data_[inds[p.first]], data_[inds[p.second]]);
        }
      };
      apply_lambda(lambda, areg_t<6>({{qubits[0], qubits[1], qubits[2],
                                       qubits[3], qubits[4], qubits[5]}}));
      return;
    }
    default: {
      // Lambda function for permutation matrix
      auto lambda = [&](const indexes_t &inds)->void {
        for (const auto &p : pairs) {
          std::swap(data_[inds[p.first]], data_[inds[p.second]]);
        }
      };
      // Use the lambda function
      apply_lambda(lambda, qubits);
    }
  } // end switch
}

/*******************************************************************************
 *
 * APPLY OPTIMIZED GATES
 *
 ******************************************************************************/

//------------------------------------------------------------------------------
// Multi-controlled gates
//------------------------------------------------------------------------------

template <typename data_t>
void QubitVector<data_t>::apply_mcx(const reg_t &qubits) {
  // Calculate the permutation positions for the last qubit.
  const size_t N = qubits.size();
  const size_t pos0 = MASKS[N - 1];
  const size_t pos1 = MASKS[N];

  switch (N) {
    case 1: {
      // Lambda function for X gate
      auto lambda = [&](const areg_t<2> &inds)->void {
        std::swap(data_[inds[pos0]], data_[inds[pos1]]);
      };
      apply_lambda(lambda, areg_t<1>({{qubits[0]}}));
      return;
    }
    case 2: {
      // Lambda function for CX gate
      auto lambda = [&](const areg_t<4> &inds)->void {
        std::swap(data_[inds[pos0]], data_[inds[pos1]]);
      };
      apply_lambda(lambda, areg_t<2>({{qubits[0], qubits[1]}}));
      return;
    }
    case 3: {
      // Lambda function for Toffli gate
      auto lambda = [&](const areg_t<8> &inds)->void {
        std::swap(data_[inds[pos0]], data_[inds[pos1]]);
      };
      apply_lambda(lambda, areg_t<3>({{qubits[0], qubits[1], qubits[2]}}));
      return;
    }
    default: {
      // Lambda function for general multi-controlled X gate
      auto lambda = [&](const indexes_t &inds)->void {
        std::swap(data_[inds[pos0]], data_[inds[pos1]]);
      };
      apply_lambda(lambda, qubits);
    }
  } // end switch
}

template <typename data_t>
void QubitVector<data_t>::apply_mcy(const reg_t &qubits) {
  // Calculate the permutation positions for the last qubit.
  const size_t N = qubits.size();
  const size_t pos0 = MASKS[N - 1];
  const size_t pos1 = MASKS[N];
  const std::complex<data_t> I(0., 1.);

  switch (N) {
    case 1: {
      // Lambda function for Y gate
      auto lambda = [&](const areg_t<2> &inds)->void {
        const std::complex<data_t> cache = data_[inds[pos0]];
        data_[inds[pos0]] = -I * data_[inds[pos1]];
        data_[inds[pos1]] = I * cache;
      };
      apply_lambda(lambda, areg_t<1>({{qubits[0]}}));
      return;
    }
    case 2: {
      // Lambda function for CY gate
      auto lambda = [&](const areg_t<4> &inds)->void {
        const std::complex<data_t> cache = data_[inds[pos0]];
        data_[inds[pos0]] = -I * data_[inds[pos1]];
        data_[inds[pos1]] = I * cache;
      };
      apply_lambda(lambda, areg_t<2>({{qubits[0], qubits[1]}}));
      return;
    }
    case 3: {
      // Lambda function for CCY gate
      auto lambda = [&](const areg_t<8> &inds)->void {
        const std::complex<data_t> cache = data_[inds[pos0]];
        data_[inds[pos0]] = -I * data_[inds[pos1]];
        data_[inds[pos1]] = I * cache;
      };
      apply_lambda(lambda, areg_t<3>({{qubits[0], qubits[1], qubits[2]}}));
      return;
    }
    default: {
      // Lambda function for general multi-controlled Y gate
      auto lambda = [&](const indexes_t &inds)->void {
        const std::complex<data_t> cache = data_[inds[pos0]];
        data_[inds[pos0]] = -I * data_[inds[pos1]];
        data_[inds[pos1]] = I * cache;
      };
      apply_lambda(lambda, qubits);
    }
  } // end switch
}

template <typename data_t>
void QubitVector<data_t>::apply_mcswap(const reg_t &qubits) {
  // Calculate the swap positions for the last two qubits.
  // If N = 2 this is just a regular SWAP gate rather than a controlled-SWAP gate.
  const size_t N = qubits.size();
  const size_t pos0 = MASKS[N - 1];
  const size_t pos1 = pos0 + BITS[N - 2];

  switch (N) {
    case 2: {
      // Lambda function for SWAP gate
      auto lambda = [&](const areg_t<4> &inds)->void {
        std::swap(data_[inds[pos0]], data_[inds[pos1]]);
      };
      apply_lambda(lambda, areg_t<2>({{qubits[0], qubits[1]}}));
      return;
    }
    case 3: {
      // Lambda function for C-SWAP gate
      auto lambda = [&](const areg_t<8> &inds)->void {
        std::swap(data_[inds[pos0]], data_[inds[pos1]]);
      };
      apply_lambda(lambda, areg_t<3>({{qubits[0], qubits[1], qubits[2]}}));
      return;
    }
    default: {
      // Lambda function for general multi-controlled SWAP gate
      auto lambda = [&](const indexes_t &inds)->void {
        std::swap(data_[inds[pos0]], data_[inds[pos1]]);
      };
      apply_lambda(lambda, qubits);
    }
  } // end switch
}

template <typename data_t>
void QubitVector<data_t>::apply_mcphase(const reg_t &qubits, const std::complex<double> phase) {
  const size_t N = qubits.size();
  switch (N) {
    case 1: {
      // Lambda function for arbitrary Phase gate with diagonal [1, phase]
      auto lambda = [&](const areg_t<2> &inds)->void {
        data_[inds[1]] *= phase;
      };
      apply_lambda(lambda, areg_t<1>({{qubits[0]}}));
      return;
    }
    case 2: {
      // Lambda function for CPhase gate with diagonal [1, 1, 1, phase]
      auto lambda = [&](const areg_t<4> &inds)->void {
        data_[inds[3]] *= phase;
      };
      apply_lambda(lambda, areg_t<2>({{qubits[0], qubits[1]}}));
      return;
    }
    case 3: {
      auto lambda = [&](const areg_t<8> &inds)->void {
         data_[inds[7]] *= phase;
      };
      apply_lambda(lambda, areg_t<3>({{qubits[0], qubits[1], qubits[2]}}));
      return;
    }
    default: {
      // Lambda function for general multi-controlled Phase gate
      // with diagonal [1, ..., 1, phase]
      auto lambda = [&](const indexes_t &inds)->void {
         data_[inds[MASKS[N]]] *= phase;
      };
      apply_lambda(lambda, qubits);
    }
  } // end switch
}

template <typename data_t>
void QubitVector<data_t>::apply_mcu(const reg_t &qubits,
                                    const cvector_t<double> &mat) {

  // Calculate the permutation positions for the last qubit.
  const size_t N = qubits.size();
  const size_t pos0 = MASKS[N - 1];
  const size_t pos1 = MASKS[N];

  // Check if matrix is actually diagonal and if so use
  // diagonal matrix lambda function
  // TODO: this should be changed to not check doubles with ==
  if (mat[1] == 0.0 && mat[2] == 0.0) {
    // Check if actually a phase gate
    if (mat[0] == 1.0) {
      apply_mcphase(qubits, mat[3]);
      return;
    }
    // Otherwise apply general diagonal gate
    const cvector_t<double> diag = {{mat[0], mat[3]}};
    // Diagonal version
    switch (N) {
      case 1: {
        // If N=1 this is just a single-qubit matrix
        apply_diagonal_matrix(qubits, diag);
        return;
      }
      case 2: {
        // Lambda function for CU gate
        auto lambda = [&](const areg_t<4> &inds,
                          const cvector_t<data_t> &_diag)->void {
          data_[inds[pos0]] = _diag[0] * data_[inds[pos0]];
          data_[inds[pos1]] = _diag[1] * data_[inds[pos1]];
        };
        apply_lambda(lambda, areg_t<2>({{qubits[0], qubits[1]}}), convert(diag));
        return;
      }
      case 3: {
        // Lambda function for CCU gate
        auto lambda = [&](const areg_t<8> &inds,
                          const cvector_t<data_t> &_diag)->void {
          data_[inds[pos0]] = _diag[0] * data_[inds[pos0]];
          data_[inds[pos1]] = _diag[1] * data_[inds[pos1]];
        };
        apply_lambda(lambda, areg_t<3>({{qubits[0], qubits[1], qubits[2]}}), convert(diag));
        return;
      }
      default: {
        // Lambda function for general multi-controlled U gate
        auto lambda = [&](const indexes_t &inds,
                          const cvector_t<data_t> &_diag)->void {
          data_[inds[pos0]] = _diag[0] * data_[inds[pos0]];
          data_[inds[pos1]] = _diag[1] * data_[inds[pos1]];
        };
        apply_lambda(lambda, qubits, convert(diag));
        return;
      }
    } // end switch
  }

  // Non-diagonal version
  switch (N) {
    case 1: {
      // If N=1 this is just a single-qubit matrix
      apply_matrix(qubits, mat);
      return;
    }
    case 2: {
      // Lambda function for CU gate
      auto lambda = [&](const areg_t<4> &inds,
                        const cvector_t<data_t> &_mat)->void {
      const auto cache = data_[inds[pos0]];
      data_[inds[pos0]] = _mat[0] * data_[inds[pos0]] + _mat[2] * data_[inds[pos1]];
      data_[inds[pos1]] = _mat[1] * cache + _mat[3] * data_[inds[pos1]];
      };
      apply_lambda(lambda, areg_t<2>({{qubits[0], qubits[1]}}), convert(mat));
      return;
    }
    case 3: {
      // Lambda function for CCU gate
      auto lambda = [&](const areg_t<8> &inds,
                        const cvector_t<data_t> &_mat)->void {
      const auto cache = data_[inds[pos0]];
      data_[inds[pos0]] = _mat[0] * data_[inds[pos0]] + _mat[2] * data_[inds[pos1]];
      data_[inds[pos1]] = _mat[1] * cache + _mat[3] * data_[inds[pos1]];
      };
      apply_lambda(lambda, areg_t<3>({{qubits[0], qubits[1], qubits[2]}}), convert(mat));
      return;
    }
    default: {
      // Lambda function for general multi-controlled U gate
      auto lambda = [&](const indexes_t &inds,
                        const cvector_t<data_t> &_mat)->void {
      const auto cache = data_[inds[pos0]];
      data_[inds[pos0]] = _mat[0] * data_[inds[pos0]] + _mat[2] * data_[inds[pos1]];
      data_[inds[pos1]] = _mat[1] * cache + _mat[3] * data_[inds[pos1]];
      };
      apply_lambda(lambda, qubits, convert(mat));
      return;
    }
  } // end switch
}

template <typename data_t>
void QubitVector<data_t>::apply_rotation(const reg_t &qubits, const Rotation r, const double theta)
{
  switch(r){
    case Rotation::x:
      apply_mcu(qubits, Linalg::VMatrix::rx(theta));
      break;
    case Rotation::y:
      apply_mcu(qubits, Linalg::VMatrix::ry(theta));
      break;
    case Rotation::z:
      apply_mcu(qubits, Linalg::VMatrix::rz(theta));
      break;
    case Rotation::xx:
      apply_matrix(qubits, Linalg::VMatrix::rxx(theta));
      break;
    case Rotation::yy:
      apply_matrix(qubits, Linalg::VMatrix::ryy(theta));
      break;
    case Rotation::zz:
      apply_diagonal_matrix(qubits, Linalg::VMatrix::rzz_diag(theta));
      break;
    case Rotation::zx:
      apply_matrix(qubits, Linalg::VMatrix::rzx(theta));
      break;
    default:
      throw std::invalid_argument(
          "QubitVector::invalid rotation axis.");
  }
}

template <typename data_t>
void QubitVector<data_t>::apply_chunk_swap(const reg_t &qubits, QubitVector<data_t> &src, bool write_back)
{
  uint_t q0,q1,t;

  q0 = qubits[qubits.size() - 2];
  q1 = qubits[qubits.size() - 1];

  if(q0 > q1){
    t = q0;
    q0 = q1;
    q1 = t;
  }

  if(q0 >= num_qubits_){  //exchange whole of chunk each other
    if(write_back){
#pragma omp parallel for if (num_qubits_ > omp_threshold_ && omp_threads_ > 1) num_threads(omp_threads_)
      for (int_t k = 0; k < data_size_; ++k) {
        std::swap(data_[k],src.data_[k]);
      }
    }
    else{
#pragma omp parallel for if (num_qubits_ > omp_threshold_ && omp_threads_ > 1) num_threads(omp_threads_)
      for (int_t k = 0; k < data_size_; ++k) {
        data_[k] = src.data_[k];
      }
    }
  }
  else{
    bool src_lower =  chunk_index_ < src.chunk_index_;
    auto first_idx =  src_lower ? 1 : 0;
    auto second_idx  = src_lower ? 0 : 1;
    auto lambda = [&](const areg_t<2> &inds)->void {
      std::swap(data_[inds[first_idx]], src.data_[inds[second_idx]]);
    };
    apply_lambda(lambda, areg_t<1>({{q0}}));
  }
}

template <typename data_t>
void QubitVector<data_t>::apply_chunk_swap(const reg_t &qubits, uint_t remote_chunk_index)
{
  uint_t q0,q1,t;

  q0 = qubits[qubits.size() - 2];
  q1 = qubits[qubits.size() - 1];

  if(q0 > q1){
    t = q0;
    q0 = q1;
    q1 = t;
  }

  if(q0 >= num_qubits_){  //exchange whole of chunk each other
#pragma omp parallel for if (num_qubits_ > omp_threshold_ && omp_threads_ > 1) num_threads(omp_threads_)
    for (int_t k = 0; k < data_size_; ++k) {
      data_[k] = recv_buffer_[k];
    }
  }
  else{
    bool src_lower =  chunk_index_ < remote_chunk_index;
    auto first_idx =  src_lower ? 1 : 0;
    auto second_idx  = src_lower ? 0 : 1;
    auto lambda = [&](const areg_t<2> &inds)->void {
      std::swap(data_[inds[first_idx]], recv_buffer_[inds[second_idx]]);
    };
    apply_lambda(lambda, areg_t<1>({{q0}}));
  }
}

template <typename data_t>
void QubitVector<data_t>::apply_chunk_swap(QubitVector<data_t> &src, uint_t dest_offset, uint_t src_offset, uint_t size)
{
  if(src.chunk_index_ == chunk_index_){
#pragma omp parallel for if (num_qubits_ > omp_threshold_ && omp_threads_ > 1) num_threads(omp_threads_)
    for (int_t k = 0; k < size; ++k) {
      data_[dest_offset + k] = src.recv_buffer_[src_offset + k];
    }
  }
  else{
#pragma omp parallel for if (num_qubits_ > omp_threshold_ && omp_threads_ > 1) num_threads(omp_threads_)
    for (int_t k = 0; k < size; ++k) {
      std::swap(data_[dest_offset + k], src.data_[src_offset + k]);
    }
  }
}

template <typename data_t>
void QubitVector<data_t>::apply_multi_swaps(const reg_t &qubits)
{
  for(int_t i=0;i<qubits.size();i+=10){
    int_t n = 10;
    if(i + n > qubits.size())
      n = qubits.size() - i;

    reg_t qubits_swap(qubits.begin() + i,qubits.begin() + i + n);

    uint_t nq = qubits_swap.size();
    uint_t size = 1ull << nq;

    auto lambda = [&](const indexes_t &inds)->void 
    {
      cvector_t<data_t> cache(size);
      for(int_t i=0;i<size;i++)
        cache[i] = data_[inds[i]];

      for(int_t i=0;i<size;i++){
        uint_t pos = i;
        for(int_t j=0;j<nq;j+=2){
          if((((pos >> j) & 1) ^ ((pos >> (j+1)) & 1)) != 0){
            pos ^= ((1ull << j) | (1ull << (j+1)));
          }
        }
        data_[inds[i]] = cache[pos];
      }
    };
    apply_lambda(lambda, qubits_swap);
  }
}

/*******************************************************************************
 *
 * NORMS
 *
 ******************************************************************************/
template <typename data_t>
double QubitVector<data_t>::norm() const {
  // Lambda function for norm
  auto lambda = [&](int_t k, double &val_re, double &val_im)->void {
    (void)val_im; // unused
    val_re += std::real(data_[k] * std::conj(data_[k]));
  };
  return std::real(apply_reduction_lambda(lambda));
}

template <typename data_t>
double QubitVector<data_t>::norm(const reg_t &qubits, const cvector_t<double> &mat) const {

  // Error checking
  #ifdef DEBUG
  check_vector(mat, 2 * qubits.size());
  #endif

  // Static array optimized lambda functions
  switch (qubits.size()) {
    case 1:
      return norm(qubits[0], mat);
    case 2: {
      // Lambda function for 2-qubit matrix norm
      auto lambda = [&](const areg_t<4> &inds, const cvector_t<data_t> &_mat,
                        double &val_re, double &val_im)->void {
        (void)val_im; // unused
        for (size_t i = 0; i < 4; i++) {
          std::complex<data_t> vi = 0;
          for (size_t j = 0; j < 4; j++)
            vi += _mat[i + 4 * j] * data_[inds[j]];
          val_re += std::real(vi * std::conj(vi));
        }
      };
      areg_t<2> qubits_arr = {{qubits[0], qubits[1]}};
      return std::real(apply_reduction_lambda(lambda, qubits_arr, convert(mat)));
    }
    case 3: {
      // Lambda function for 3-qubit matrix norm
      auto lambda = [&](const areg_t<8> &inds, const cvector_t<data_t> &_mat,
                        double &val_re, double &val_im)->void {
        (void)val_im; // unused
        for (size_t i = 0; i < 8; i++) {
          std::complex<data_t> vi = 0;
          for (size_t j = 0; j < 8; j++)
            vi += _mat[i + 8 * j] * data_[inds[j]];
          val_re += std::real(vi * std::conj(vi));
        }
      };
      areg_t<3> qubits_arr = {{qubits[0], qubits[1], qubits[2]}};
      return std::real(apply_reduction_lambda(lambda, qubits_arr, convert(mat)));
    }
    case 4: {
      // Lambda function for 4-qubit matrix norm
      auto lambda = [&](const areg_t<16> &inds, const cvector_t<data_t> &_mat,
                        double &val_re, double &val_im)->void {
        (void)val_im; // unused
        for (size_t i = 0; i < 16; i++) {
          std::complex<data_t> vi = 0;
          for (size_t j = 0; j < 16; j++)
            vi += _mat[i + 16 * j] * data_[inds[j]];
          val_re += std::real(vi * std::conj(vi));
        }
      };
      areg_t<4> qubits_arr = {{qubits[0], qubits[1], qubits[2], qubits[3]}};
      return std::real(apply_reduction_lambda(lambda, qubits_arr, convert(mat)));
    }
    default: {
      // Lambda function for N-qubit matrix norm
      auto lambda = [&](const indexes_t &inds, const cvector_t<data_t> &_mat,
                        double &val_re, double &val_im)->void {
        (void)val_im; // unused
        const uint_t DIM = BITS[qubits.size()];
        for (size_t i = 0; i < DIM; i++) {
          std::complex<data_t> vi = 0;
          for (size_t j = 0; j < DIM; j++)
            vi += _mat[i + DIM * j] * data_[inds[j]];
          val_re += std::real(vi * std::conj(vi));
        }
      };
      // Use the lambda function
      return std::real(apply_reduction_lambda(lambda, qubits, convert(mat)));
    }
  } // end switch
}

template <typename data_t>
double QubitVector<data_t>::norm_diagonal(const reg_t &qubits, const cvector_t<double> &mat) const {

  const uint_t N = qubits.size();

  // Error checking
  #ifdef DEBUG
  check_vector(mat, N);
  #endif

  // Static array optimized lambda functions
  switch (N) {
    case 1:
      return norm_diagonal(qubits[0], mat);
    case 2: {
      // Lambda function for 2-qubit matrix norm
      auto lambda = [&](const areg_t<4> &inds, const cvector_t<data_t> &_mat,
                        double &val_re, double &val_im)->void {
        (void)val_im; // unused
        for (size_t i = 0; i < 4; i++) {
          const auto vi = _mat[i] * data_[inds[i]];
          val_re += std::real(vi * std::conj(vi));
        }
      };
      areg_t<2> qubits_arr = {{qubits[0], qubits[1]}};
      return std::real(apply_reduction_lambda(lambda, qubits_arr, convert(mat)));
    }
    case 3: {
      // Lambda function for 3-qubit matrix norm
      auto lambda = [&](const areg_t<8> &inds, const cvector_t<data_t> &_mat,
                        double &val_re, double &val_im)->void {
        (void)val_im; // unused
        for (size_t i = 0; i < 8; i++) {
          const auto vi = _mat[i] * data_[inds[i]];
          val_re += std::real(vi * std::conj(vi));
        }
      };
      areg_t<3> qubits_arr = {{qubits[0], qubits[1], qubits[2]}};
      return std::real(apply_reduction_lambda(lambda, qubits_arr, convert(mat)));
    }
    case 4: {
      // Lambda function for 4-qubit matrix norm
      auto lambda = [&](const areg_t<16> &inds, const cvector_t<data_t> &_mat,
                        double &val_re, double &val_im)->void {
        (void)val_im; // unused
        for (size_t i = 0; i < 16; i++) {
          const auto vi = _mat[i] * data_[inds[i]];
          val_re += std::real(vi * std::conj(vi));
        }
      };
      areg_t<4> qubits_arr = {{qubits[0], qubits[1], qubits[2], qubits[3]}};
      return std::real(apply_reduction_lambda(lambda, qubits_arr, convert(mat)));
    }
    default: {
      // Lambda function for N-qubit matrix norm
      const uint_t DIM = BITS[N];
      auto lambda = [&](const indexes_t &inds, const cvector_t<data_t> &_mat,
                        double &val_re, double &val_im)->void {
        (void)val_im; // unused
        for (size_t i = 0; i < DIM; i++) {
          const auto vi = _mat[i] * data_[inds[i]];
          val_re += std::real(vi * std::conj(vi));
        }
      };
      // Use the lambda function
      return std::real(apply_reduction_lambda(lambda, qubits, convert(mat)));
    }
  } // end switch
}

//------------------------------------------------------------------------------
// Single-qubit specialization
//------------------------------------------------------------------------------
template <typename data_t>
double QubitVector<data_t>::norm(const uint_t qubit, const cvector_t<double> &mat) const {
  // Error handling
  #ifdef DEBUG
  check_vector(mat, 2);
  #endif

  // Check if input matrix is diagonal, and if so use diagonal function.
  if (mat[1] == 0.0 && mat[2] == 0.0) {
    const cvector_t<double> diag = {{mat[0], mat[3]}};
    return norm_diagonal(qubit, diag);
  }

  // Lambda function for norm reduction to real value.
  auto lambda = [&](const areg_t<2> &inds,
                    const cvector_t<data_t> &_mat,
                    double &val_re,
                    double &val_im)->void {
    (void)val_im; // unused
    const auto v0 = _mat[0] * data_[inds[0]] + _mat[2] * data_[inds[1]];
    const auto v1 = _mat[1] * data_[inds[0]] + _mat[3] * data_[inds[1]];
    val_re += std::real(v0 * std::conj(v0)) + std::real(v1 * std::conj(v1));
  };
  return std::real(apply_reduction_lambda(lambda, areg_t<1>({{qubit}}), convert(mat)));
}

template <typename data_t>
double QubitVector<data_t>::norm_diagonal(const uint_t qubit, const cvector_t<double> &mat) const {
  // Error handling
  #ifdef DEBUG
  check_vector(mat, 1);
  #endif
  // Lambda function for norm reduction to real value.
  auto lambda = [&](const areg_t<2> &inds,
                    const cvector_t<data_t> &_mat,
                    double &val_re,
                    double &val_im)->void {
    (void)val_im; // unused
    const auto v0 = _mat[0] * data_[inds[0]];
    const auto v1 = _mat[1] * data_[inds[1]];
    val_re += std::real(v0 * std::conj(v0)) + std::real(v1 * std::conj(v1));
  };
  return std::real(apply_reduction_lambda(lambda, areg_t<1>({{qubit}}), convert(mat)));
}


/*******************************************************************************
 *
 * Probabilities
 *
 ******************************************************************************/
template <typename data_t>
double QubitVector<data_t>::probability(const uint_t outcome) const {
  return std::real(data_[outcome] * std::conj(data_[outcome]));
}

template <typename data_t>
std::vector<double> QubitVector<data_t>::probabilities() const {
  const int_t END = 1LL << num_qubits();
  std::vector<double> probs(END, 0.);
#pragma omp parallel for if (num_qubits_ > omp_threshold_ && omp_threads_ > 1) num_threads(omp_threads_)
  for (int_t j=0; j < END; j++) {
    probs[j] = probability(j);
  }
  return probs;
}

template <typename data_t>
std::vector<double> QubitVector<data_t>::probabilities(const reg_t &qubits) const {

  const size_t N = qubits.size();
  const int_t DIM = BITS[N];
  const int_t END = BITS[num_qubits() - N];

  // Error checking
  #ifdef DEBUG
  for (const auto &qubit : qubits)
    check_qubit(qubit);
  #endif

  auto qubits_sorted = qubits;
  std::sort(qubits_sorted.begin(), qubits_sorted.end());
  if ((N == num_qubits_) && (qubits == qubits_sorted))
    return probabilities();

  std::vector<double> probs(DIM, 0.);
  #pragma omp parallel if (num_qubits_ > omp_threshold_ && omp_threads_ > 1) num_threads(omp_threads_)
  {
    std::vector<data_t> probs_private(DIM, 0.);
    #pragma omp for
      for (int_t k = 0; k < END; k++) {
        auto idx = indexes(qubits, qubits_sorted, k);
        for (int_t m = 0; m < DIM; ++m) {
          probs_private[m] += probability(idx[m]);
        }
      }
    #pragma omp critical
    for (int_t m = 0; m < DIM; ++m) {
      probs[m] += probs_private[m];
    }
  }
  return probs;
}


//------------------------------------------------------------------------------
// Sample measure outcomes
//------------------------------------------------------------------------------
template <typename data_t>
reg_t QubitVector<data_t>::sample_measure(const std::vector<double> &rnds) const {

  const int_t END = 1LL << num_qubits();
  const int_t SHOTS = rnds.size();
  reg_t samples;
  samples.assign(SHOTS, 0);

  const int INDEX_SIZE = sample_measure_index_size_;
  const int_t INDEX_END = BITS[INDEX_SIZE];
  // Qubit number is below index size, loop over shots
  if (END < INDEX_END) {
    #pragma omp parallel if (num_qubits_ > omp_threshold_ && omp_threads_ > 1) num_threads(omp_threads_)
    {
      #pragma omp for
      for (int_t i = 0; i < SHOTS; ++i) {
        double rnd = rnds[i];
        double p = .0;
        int_t sample;
        for (sample = 0; sample < END - 1; ++sample) {
          p += probability(sample);
          if (rnd < p)
            break;
        }
        samples[i] = sample;
      }
    } // end omp parallel
  }
  // Qubit number is above index size, loop over index blocks
  else {
    // Initialize indexes
    std::vector<double> idxs;
    idxs.assign(INDEX_END, 0.0);
    uint_t loop = (END >> INDEX_SIZE);
    #pragma omp parallel if (num_qubits_ > omp_threshold_ && omp_threads_ > 1) num_threads(omp_threads_)
    {
      #pragma omp for
      for (int_t i = 0; i < INDEX_END; ++i) {
        uint_t base = loop * i;
        double total = .0;
        double p = .0;
        for (uint_t j = 0; j < loop; ++j) {
          uint_t k = base | j;
          p = probability(k);
          total += p;
        }
        idxs[i] = total;
      }
    } // end omp parallel

    #pragma omp parallel if (num_qubits_ > omp_threshold_ && omp_threads_ > 1) num_threads(omp_threads_)
    {
      #pragma omp for
      for (int_t i = 0; i < SHOTS; ++i) {
        double rnd = rnds[i];
        double p = .0;
        int_t sample = 0;
        for (uint_t j = 0; j < idxs.size(); ++j) {
          if (rnd < (p + idxs[j])) {
            break;
          }
          p += idxs[j];
          sample += loop;
        }

        for (; sample < END - 1; ++sample) {
          p += probability(sample);
          if (rnd < p){
            break;
          }
        }
        samples[i] = sample;
      }
    } // end omp parallel
  }
  return samples;
}

/*******************************************************************************
 *
 * EXPECTATION VALUES
 *
 ******************************************************************************/
using pauli_mask_data = std::tuple<uint_t, uint_t, uint_t, uint_t>;
inline pauli_mask_data pauli_masks_and_phase(const reg_t &qubits, const std::string &pauli){
 // Break string up into Z and X
 // With Y being both Z and X (plus a phase)
  const size_t N = qubits.size();
  uint_t x_mask = 0;
  uint_t z_mask = 0;
  uint_t num_y = 0;
  uint_t x_max = 0;
  for (size_t i = 0; i < N; ++i) {
    const auto bit = BITS[qubits[i]];
    switch (pauli[N - 1 - i]) {
      case 'I':
        break;
      case 'X': {
        x_mask += bit;
        x_max = std::max(x_max, (qubits[i]));
        break;
      }
      case 'Z': {
        z_mask += bit;
        break;
      }
      case 'Y': {
        x_mask += bit;
        x_max = std::max(x_max, (qubits[i]));
        z_mask += bit;
        num_y++;
        break;
      }
      default:
        throw std::invalid_argument("Invalid Pauli \"" + std::to_string(pauli[N - 1 - i]) + "\".");
    }
  }
  return std::make_tuple(x_mask, z_mask, num_y, x_max);
}

template <typename data_t>
void add_y_phase(uint_t num_y, std::complex<data_t>& coeff){
  // Add overall phase to the input coefficient

  // Compute the overall phase of the operator.
  // This is (-1j) ** number of Y terms modulo 4
  switch (num_y & 3) {
    case 0:
      // phase = 1
      break;
    case 1:
      // phase = -1j
      coeff = std::complex<data_t>(coeff.imag(), -coeff.real());
      break;
    case 2:
      // phase = -1
      coeff = std::complex<data_t>(-coeff.real(), -coeff.imag());
      break;
    case 3:
      // phase = 1j
      coeff = std::complex<data_t>(-coeff.imag(), coeff.real());
      break;
  }
}

template <typename data_t>
double QubitVector<data_t>::expval_pauli(const reg_t &qubits,
                                         const std::string &pauli,const complex_t initial_phase) const {

  uint_t x_mask, z_mask, num_y, x_max;
  std::tie(x_mask, z_mask, num_y, x_max) = pauli_masks_and_phase(qubits, pauli);

  // Special case for only I Paulis
  if (x_mask + z_mask == 0) {
    return norm();
  }
  auto phase = std::complex<data_t>(initial_phase);
  add_y_phase(num_y, phase);

  // specialize x_max == 0
  if (!x_mask) {
    auto lambda = [&](const int_t i, double &val_re, double &val_im)->void {
      (void)val_im; // unused
      auto val = std::real(phase * data_[i] * std::conj(data_[i]));
      if (z_mask && (AER::Utils::popcount(i & z_mask) & 1)) {
        val = -val;
      }
      val_re += val;
    };
    return std::real(apply_reduction_lambda(std::move(lambda)));
  }

  const uint_t mask_u = ~MASKS[x_max + 1];
  const uint_t mask_l = MASKS[x_max];
  auto lambda = [&](const int_t i, double &val_re, double &val_im)->void {
    (void)val_im; // unused
    int_t idxs[2];
    idxs[0] = ((i << 1) & mask_u) | (i & mask_l);
    idxs[1] = idxs[0] ^ x_mask;
    double vals[2];
    vals[0] = std::real(phase * data_[idxs[1]] * std::conj(data_[idxs[0]]));
    vals[1] = std::real(phase * data_[idxs[0]] * std::conj(data_[idxs[1]]));
    for (int_t j = 0; j < 2; ++j) {
      if (z_mask && (AER::Utils::popcount(idxs[j] & z_mask) & 1)) {
        val_re -= vals[j];
      } else {
        val_re += vals[j];
      }
    }
  };
  return std::real(apply_reduction_lambda(std::move(lambda), (size_t) 0, (data_size_ >> 1)));
}


template <typename data_t>
double QubitVector<data_t>::expval_pauli(const reg_t &qubits,
                                         const std::string &pauli,
                                         const QubitVector<data_t>& pair_chunk,
                                         const uint_t z_count,const uint_t z_count_pair,const complex_t initial_phase) const 
{

  uint_t x_mask, z_mask, num_y, x_max;
  std::tie(x_mask, z_mask, num_y, x_max) = pauli_masks_and_phase(qubits, pauli);

  auto phase = std::complex<data_t>(initial_phase);
  add_y_phase(num_y, phase);

  std::complex<data_t>* pair_ptr = pair_chunk.data();
  if(pair_ptr == this->data()){
    pair_ptr = (std::complex<data_t>*)&recv_buffer_[0];    //use receive buffer for pair
  }

  auto lambda = [&](const int_t i, double &val_re, double &val_im)->void {
    (void)val_im; // unused
    uint_t idxs[2];
    idxs[0] = i;
    idxs[1] = i ^ x_mask;
    double vals[2];
    vals[0] = std::real(phase * pair_ptr[idxs[1]] * std::conj(data_[idxs[0]]));
    vals[1] = std::real(phase * data_[idxs[0]] * std::conj(pair_ptr[idxs[1]]));
    if( (AER::Utils::popcount(idxs[0] & z_mask)+z_count) & 1)
      vals[0] = -vals[0];
    if( (AER::Utils::popcount(idxs[1] & z_mask)+z_count_pair) & 1)
      vals[1] = -vals[1];
    val_re += vals[0] + vals[1];
  };
  return std::real(apply_reduction_lambda(std::move(lambda), (size_t) 0, data_size_));
}

/*******************************************************************************
 *
 * PAULI
 *
 ******************************************************************************/
template <typename data_t>
void QubitVector<data_t>::apply_pauli(const reg_t &qubits, const std::string &pauli,
                                      const complex_t &coeff){
  uint_t x_mask, z_mask, num_y, x_max;
  std::tie(x_mask, z_mask, num_y, x_max) = pauli_masks_and_phase(qubits, pauli);

  // Special case for only I Paulis
  if (x_mask + z_mask == 0) {
    return;
  }
  auto phase = std::complex<data_t>(coeff);
  add_y_phase(num_y, phase);

  // specialize x_max == 0
  if (!x_mask) {
    auto lambda = [&](const int_t i)->void {
        if (z_mask && (AER::Utils::popcount(i & z_mask) & 1)) {
             data_[i] *= -1;
        }
        data_[i] *= phase;
    };
    apply_lambda(lambda);
    return;
  }

  const uint_t mask_u = ~MASKS[x_max + 1];
  const uint_t mask_l = MASKS[x_max];
  auto lambda = [&](const int_t i)->void {
    int_t idxs[2];
    idxs[0] = ((i << 1) & mask_u) | (i & mask_l);
    idxs[1] = idxs[0] ^ x_mask;
    std::swap(data_[idxs[0]], data_[idxs[1]]);
    for (int_t j = 0; j < 2; ++j) {
      if (z_mask && (AER::Utils::popcount(idxs[j] & z_mask) & 1)) {
        data_[idxs[j]] *= -1;
      }
      data_[idxs[j]] *= phase;
    }
  };
  apply_lambda(lambda, (size_t) 0, (data_size_ >> 1));
}


//------------------------------------------------------------------------------
} // end namespace QV
} // end namespace AER
//------------------------------------------------------------------------------

// ostream overload for templated qubitvector
template <typename data_t>
inline std::ostream &operator<<(std::ostream &out, const AER::QV::QubitVector<data_t>&qv) {

  out << "[";
  size_t last = qv.size() - 1;
  for (size_t i = 0; i < qv.size(); ++i) {
    out << qv[i];
    if (i != last)
      out << ", ";
  }
  out << "]";
  return out;
}

//------------------------------------------------------------------------------
#endif // end module<|MERGE_RESOLUTION|>--- conflicted
+++ resolved
@@ -79,27 +79,6 @@
   }
 
   QubitVector(size_t num_qubits, std::complex<data_t>* data, bool copy=false);
-<<<<<<< HEAD
-=======
-  QubitVector(const QubitVector& obj) {};
-  QubitVector &operator=(QubitVector&& obj) {
-    num_qubits_ = obj.num_qubits_;
-    data_size_ = obj.data_size_;
-    data_ = obj.data_;
-    unmanaged_data_ = obj.unmanaged_data_;
-    checkpoint_ = obj.checkpoint_;
-    chunk_index_ = obj.chunk_index_;
-    recv_buffer_ = obj.recv_buffer_;
-    omp_threads_ = obj.omp_threads_;
-    omp_threshold_ = obj.omp_threshold_;
-    sample_measure_index_size_ = obj.sample_measure_index_size_;
-    json_chop_threshold_ = obj.json_chop_threshold_;
-    obj.data_ = nullptr;
-    obj.checkpoint_ = nullptr;
-    return *this;
-  };
-  QubitVector& operator= (const QubitVector&) = delete;
->>>>>>> 1ee094ba
 
   //-----------------------------------------------------------------------
   // Data access
@@ -781,11 +760,16 @@
 
   initialize_from_data(obj.data_,obj.data_size_);
 
+  unmanaged_data_ = obj.unmanaged_data_;
+  checkpoint_ = obj.checkpoint_;
+  chunk_index_ = obj.chunk_index_;
+  recv_buffer_ = obj.recv_buffer_;
   omp_threads_ = obj.omp_threads_;
   omp_threshold_ = obj.omp_threshold_;
   sample_measure_index_size_ = obj.sample_measure_index_size_;
   json_chop_threshold_ = obj.json_chop_threshold_;
-  chunk_index_ = obj.chunk_index_;
+  obj.data_ = nullptr;
+  obj.checkpoint_ = nullptr;
 }
 
 //------------------------------------------------------------------------------
