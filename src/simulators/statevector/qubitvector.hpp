--- conflicted
+++ resolved
@@ -1064,12 +1064,8 @@
 
 template <typename data_t, typename Derived>
 template<typename Lambda>
-<<<<<<< HEAD
-std::complex<double> QubitVector<data_t, Derived>::apply_reduction_lambda(Lambda &&func) const {
-=======
 std::complex<double>
-QubitVector<data_t>::apply_reduction_lambda(Lambda &&func, size_t start, size_t stop) const {
->>>>>>> 1602b1cc
+QubitVector<data_t, Derived>::apply_reduction_lambda(Lambda &&func, size_t start, size_t stop) const {
   // Reduction variables
   double val_re = 0.;
   double val_im = 0.;
@@ -1084,9 +1080,9 @@
   return std::complex<double>(val_re, val_im);
 }
 
-template <typename data_t>
+template <typename data_t, typename Derived>
 template<typename Lambda>
-std::complex<double> QubitVector<data_t>::apply_reduction_lambda(Lambda &&func) const {
+std::complex<double> QubitVector<data_t, Derived>::apply_reduction_lambda(Lambda &&func) const {
   return apply_reduction_lambda(std::move(func), size_t(0), data_size_);
 }
 
@@ -2206,8 +2202,8 @@
  *
  ******************************************************************************/
 
-template <typename data_t>
-double QubitVector<data_t>::expval_pauli(const reg_t &qubits,
+template <typename data_t, typename Derived>
+double QubitVector<data_t, Derived>::expval_pauli(const reg_t &qubits,
                                          const std::string &pauli) const {
   // Break string up into Z and X
   // With Y being both Z and X (plus a phase)
