/**
 * This code is part of Qiskit.
 *
 * (C) Copyright IBM 2018, 2019.
 *
 * This code is licensed under the Apache License, Version 2.0. You may
 * obtain a copy of this license in the LICENSE.txt file in the root directory
 * of this source tree or at http://www.apache.org/licenses/LICENSE-2.0.
 *
 * Any modifications or derivative works of this code must retain this
 * copyright notice, and modified files need to carry a notice indicating
 * that they have been altered from the originals.
 */



#ifndef _qv_qubit_vector_hpp_
#define _qv_qubit_vector_hpp_

#include <algorithm>
#include <array>
#include <cmath>
#include <complex>
#include <cstdint>
#include <string>
#include <vector>
#include <tuple>

#include <sstream>
#include <stdexcept>

#include "simulators/statevector/indexes.hpp"
#include "simulators/statevector/transformer.hpp"
#include "simulators/statevector/transformer_avx2.hpp"
#include "framework/avx2_detect.hpp"
#include "framework/json.hpp"
#include "framework/utils.hpp"
#include "framework/linalg/vector.hpp"

namespace AER {
namespace QV {
template <typename T> using cvector_t = std::vector<std::complex<T>>;

//============================================================================
// QubitVector class
//============================================================================

// Template class for qubit vector.
// The arguement of the template must have an operator[] access method.
// The following methods may also need to be template specialized:
//   * set_num_qubits(size_t)
//   * initialize()
//   * initialize_from_vector(cvector_t<data_t>)
// If the template argument does not have these methods then template
// specialization must be used to override the default implementations.

template <typename data_t = double>
class QubitVector {
    std::unique_ptr<Transformer<std::complex<data_t>*, data_t>> transformer_;

public:

  //-----------------------------------------------------------------------
  // Constructors and Destructor
  //-----------------------------------------------------------------------

  QubitVector();
  explicit QubitVector(size_t num_qubits);
  virtual ~QubitVector();
  QubitVector(const QubitVector& obj) {};
  QubitVector &operator=(const QubitVector& obj) {};

  //-----------------------------------------------------------------------
  // Data access
  //-----------------------------------------------------------------------

  // Element access
  std::complex<data_t> &operator[](uint_t element);
  std::complex<data_t> operator[](uint_t element) const;

  // Returns a reference to the underlying data_t data class
  std::complex<data_t>* &data() {return data_;}

  // Returns a copy of the underlying data_t data class
  std::complex<data_t>* data() const {return data_;}

  //-----------------------------------------------------------------------
  // Utility functions
  //-----------------------------------------------------------------------

  // Return the string name of the QUbitVector class
  static std::string name() {return "statevector";}

  // Set the size of the vector in terms of qubit number
  void set_num_qubits(size_t num_qubits);

  // Returns the number of qubits for the current vector
  virtual uint_t num_qubits() const {return num_qubits_;}

  // Returns the size of the underlying n-qubit vector
  uint_t size() const {return data_size_;}

  // Returns required memory
  size_t required_memory_mb(uint_t num_qubits) const;

  // Returns a copy of the underlying data_t data as a complex vector
  cvector_t<data_t> vector() const;

  // Returns a copy of the underlying data_t data as a complex vector
  AER::Vector<std::complex<data_t>> copy_to_vector() const;

  // Moves the data to a complex vector
  AER::Vector<std::complex<data_t>> move_to_vector();

  // Return JSON serialization of QubitVector;
  json_t json() const;

  // Set all entries in the vector to 0.
  void zero();

  // convert vector type to data type of this qubit vector
  cvector_t<data_t> convert(const cvector_t<double>& v) const;

  // State initialization of a component
  // Initialize the specified qubits to a desired statevector
  // (leaving the other qubits in their current state)
  // assuming the qubits being initialized have already been reset to the zero state
  // (using apply_reset)
  void initialize_component(const reg_t &qubits, const cvector_t<double> &state);

  //setup chunk
  void chunk_setup(int chunk_bits,int num_qubits,uint_t chunk_index,uint_t num_local_chunks);

  //cache control for chunks on host
  void fetch_chunk(void) const
  {
  }
  void release_chunk(bool write_back = true) const
  {
  }

  //blocking
  void enter_register_blocking(const reg_t& qubits)
  {
  }
  void leave_register_blocking(void)
  {
  }

  //prepare buffer for MPI send/recv
  void* send_buffer(uint_t& size_in_byte);
  void* recv_buffer(uint_t& size_in_byte);

  //-----------------------------------------------------------------------
  // Check point operations
  //-----------------------------------------------------------------------

  // Create a checkpoint of the current state
  void checkpoint();

  // Revert to the checkpoint
  void revert(bool keep);

  // Compute the inner product of current state with checkpoint state
  std::complex<double> inner_product() const;

  //-----------------------------------------------------------------------
  // Initialization
  //-----------------------------------------------------------------------

  // Initializes the current vector so that all qubits are in the |0> state.
  void initialize();

  // Initializes the vector to a custom initial state.
  // If the length of the data vector does not match the number of qubits
  // an exception is raised.
  void initialize_from_vector(const cvector_t<double> &data);

  // Initializes the vector to a custom initial state.
  // If num_states does not match the number of qubits an exception is raised.
  void initialize_from_data(const std::complex<data_t>* data, const size_t num_states);

  //-----------------------------------------------------------------------
  // Apply Matrices
  //-----------------------------------------------------------------------

  // Apply a N-qubit matrix to the state vector.
  // The matrix is input as vector of the column-major vectorized N-qubit matrix.
  void apply_matrix(const reg_t &qubits, const cvector_t<double> &mat);

  // Apply a stacked set of 2^control_count target_count--qubit matrix to the state vector.
  // The matrix is input as vector of the column-major vectorized N-qubit matrix.
  void apply_multiplexer(const reg_t &control_qubits, const reg_t &target_qubits, const cvector_t<double> &mat);

  // Apply a N-qubit diagonal matrix to the state vector.
  // The matrix is input as vector of the matrix diagonal.
  void apply_diagonal_matrix(const reg_t &qubits, const cvector_t<double> &mat);

  // Swap pairs of indicies in the underlying vector
  void apply_permutation_matrix(const reg_t &qubits,
                                const std::vector<std::pair<uint_t, uint_t>> &pairs);

  //-----------------------------------------------------------------------
  // Apply Specialized Gates
  //-----------------------------------------------------------------------

  // Apply a general N-qubit multi-controlled X-gate
  // If N=1 this implements an optimized X gate
  // If N=2 this implements an optimized CX gate
  // If N=3 this implements an optimized Toffoli gate
  void apply_mcx(const reg_t &qubits);

  // Apply a general multi-controlled Y-gate
  // If N=1 this implements an optimized Y gate
  // If N=2 this implements an optimized CY gate
  // If N=3 this implements an optimized CCY gate
  void apply_mcy(const reg_t &qubits);

  // Apply a general multi-controlled single-qubit phase gate
  // with diagonal [1, ..., 1, phase]
  // If N=1 this implements an optimized single-qubit phase gate
  // If N=2 this implements an optimized CPhase gate
  // If N=3 this implements an optimized CCPhase gate
  // if phase = -1 this is a Z, CZ, CCZ gate
  void apply_mcphase(const reg_t &qubits, const std::complex<double> phase);

  // Apply a general multi-controlled single-qubit unitary gate
  // If N=1 this implements an optimized single-qubit U gate
  // If N=2 this implements an optimized CU gate
  // If N=3 this implements an optimized CCU gate
  void apply_mcu(const reg_t &qubits, const cvector_t<double> &mat);

  // Apply a general multi-controlled SWAP gate
  // If N=2 this implements an optimized SWAP  gate
  // If N=3 this implements an optimized Fredkin gate
  void apply_mcswap(const reg_t &qubits);

<<<<<<< HEAD
  //swap between chunk
  void apply_chunk_swap(const reg_t &qubits, QubitVector<data_t> &chunk, bool write_back = true);
  void apply_chunk_swap(const reg_t &qubits, uint_t remote_chunk_index);
=======
  void apply_pauli(const reg_t &qubits, const std::string &pauli,
                   const complex_t &coeff = 1);

>>>>>>> 7ef7a44d
  //-----------------------------------------------------------------------
  // Z-measurement outcome probabilities
  //-----------------------------------------------------------------------

  // Return the Z-basis measurement outcome probability P(outcome) for
  // outcome in [0, 2^num_qubits - 1]
  virtual double probability(const uint_t outcome) const;

  // Return the probabilities for all measurement outcomes in the current vector
  // This is equivalent to returning a new vector with  new[i]=|orig[i]|^2.
  // Eg. For 2-qubits this is [P(00), P(01), P(010), P(11)]
  virtual std::vector<double> probabilities() const;

  // Return the Z-basis measurement outcome probabilities [P(0), ..., P(2^N-1)]
  // for measurement of N-qubits.
  virtual std::vector<double> probabilities(const reg_t &qubits) const;

  // Return M sampled outcomes for Z-basis measurement of all qubits
  // The input is a length M list of random reals between [0, 1) used for
  // generating samples.
  virtual reg_t sample_measure(const std::vector<double> &rnds) const;

  //-----------------------------------------------------------------------
  // Norms
  //-----------------------------------------------------------------------

  // Returns the norm of the current vector
  double norm() const;

  // These functions return the norm <psi|A^dagger.A|psi> obtained by
  // applying a matrix A to the vector. It is equivalent to returning the
  // expectation value of A^\dagger A, and could probably be removed because
  // of this.

  // Return the norm for of the vector obtained after apply the 1-qubit
  // matrix mat to the vector.
  // The matrix is input as vector of the column-major vectorized 1-qubit matrix.
  double norm(const uint_t qubit, const cvector_t<double> &mat) const;

  // Return the norm for of the vector obtained after apply the N-qubit
  // matrix mat to the vector.
  // The matrix is input as vector of the column-major vectorized N-qubit matrix.
  double norm(const reg_t &qubits, const cvector_t<double> &mat) const;

  // Return the norm for of the vector obtained after apply the 1-qubit
  // diagonal matrix mat to the vector.
  // The matrix is input as vector of the matrix diagonal.
  double norm_diagonal(const uint_t qubit, const cvector_t<double> &mat) const;

  // Return the norm for of the vector obtained after apply the N-qubit
  // diagonal matrix mat to the vector.
  // The matrix is input as vector of the matrix diagonal.
  double norm_diagonal(const reg_t &qubits, const cvector_t<double> &mat) const;

  //-----------------------------------------------------------------------
  // Expectation Value
  //-----------------------------------------------------------------------

  // These functions return the expectation value <psi|A|psi> for a matrix A.
  // If A is hermitian these will return real values, if A is non-Hermitian
  // they in general will return complex values.

  // Return the expectation value of an N-qubit Pauli matrix.
  // The Pauli is input as a length N string of I,X,Y,Z characters.
  double expval_pauli(const reg_t &qubits, const std::string &pauli,
                      const complex_t &coeff = 1) const;

  //-----------------------------------------------------------------------
  // JSON configuration settings
  //-----------------------------------------------------------------------

  // Set the threshold for chopping values to 0 in JSON
  void set_json_chop_threshold(double threshold);

  // Set the threshold for chopping values to 0 in JSON
  double get_json_chop_threshold() {return json_chop_threshold_;}

  //-----------------------------------------------------------------------
  // OpenMP configuration settings
  //-----------------------------------------------------------------------

  // Set the maximum number of OpenMP thread for operations.
  void set_omp_threads(int n);

  // Get the maximum number of OpenMP thread for operations.
  uint_t get_omp_threads() {return omp_threads_;}

  // Set the qubit threshold for activating OpenMP.
  // If self.qubits() > threshold OpenMP will be activated.
  void set_omp_threshold(int n);

  // Get the qubit threshold for activating OpenMP.
  uint_t get_omp_threshold() {return omp_threshold_;}

  //-----------------------------------------------------------------------
  // Optimization configuration settings
  //-----------------------------------------------------------------------

  // Set the sample_measure index size
  void set_sample_measure_index_size(int n) {sample_measure_index_size_ = n;}

  // Get the sample_measure index size
  int get_sample_measure_index_size() {return sample_measure_index_size_;}

protected:

  //-----------------------------------------------------------------------
  // Protected data members
  //-----------------------------------------------------------------------
  size_t num_qubits_;
  size_t data_size_;
  std::complex<data_t>* data_;
  std::complex<data_t>* checkpoint_;

  uint_t chunk_index_;      //global chunk index
  cvector_t<data_t> recv_buffer_;   //receive buffer for MPI

  //-----------------------------------------------------------------------
  // Config settings
  //-----------------------------------------------------------------------
  uint_t omp_threads_ = 1;     // Disable multithreading by default
  uint_t omp_threshold_ = 14;  // Qubit threshold for multithreading when enabled
  int sample_measure_index_size_ = 10; // Sample measure indexing qubit size
  double json_chop_threshold_ = 0;  // Threshold for choping small values
                                    // in JSON serialization
  inline uint_t omp_threads_managed() const {
    return (num_qubits_ > omp_threshold_ && omp_threads_ > 1) ? omp_threads_: 1;
  }

  void set_transformer_method(){
    transformer_ = is_avx2_supported() ? std::make_unique<TransformerAVX2<std::complex<data_t>*, data_t>>()
                                       : std::make_unique<Transformer<std::complex<data_t>*, data_t>>();
  }

    //-----------------------------------------------------------------------
  // Error Messages
  //-----------------------------------------------------------------------

  void check_qubit(const uint_t qubit) const;
  void check_vector(const cvector_t<data_t> &diag, uint_t nqubits) const;
  void check_matrix(const cvector_t<data_t> &mat, uint_t nqubits) const;
  void check_dimension(const QubitVector &qv) const;
  void check_checkpoint() const;

  //-----------------------------------------------------------------------
  // Statevector update with Lambda function
  //-----------------------------------------------------------------------
  // Apply a lambda function to all entries of the statevector.
  // The function signature should be:
  //
  // [&](const int_t k)->void
  //
  // where k is the index of the vector
  template <typename Lambda>
  void apply_lambda(Lambda&& func);

  //-----------------------------------------------------------------------
  // Statevector update with Lambda function on a range of entries
  //-----------------------------------------------------------------------
  // Apply a lambda function to all entries of the statevector
  // between start and stop
  // The function signature should be:
  //
  // [&](const int_t k)->void
  //
  // where k is the index of the vector
  template <typename Lambda>
  void apply_lambda(Lambda&& func, size_t start, size_t stop);

  //-----------------------------------------------------------------------
  // Statevector block update with Lambda function
  //-----------------------------------------------------------------------
  // These functions loop through the indexes of the qubitvector data and
  // apply a lambda function to each block specified by the qubits argument.
  //
  // NOTE: The lambda functions can use the dynamic or static indexes
  // signature however if N is known at compile time the static case should
  // be preferred as it is significantly faster.

  // Apply a N-qubit lambda function to all blocks of the statevector
  // for the given qubits. The function signature should be either:
  //
  // (Static): [&](const areg_t<1ULL<<N> &inds)->void
  // (Dynamic): [&](const indexes_t &inds)->void
  //
  // where `inds` are the 2 ** N indexes for each N-qubit block returned by
  // the `indexes` function.
  template <typename Lambda, typename list_t>
  void apply_lambda(Lambda&& func, const list_t &qubits);

  // Apply an N-qubit parameterized lambda function to all blocks of the
  // statevector for the given qubits. The function signature should be:
  //
  // (Static): [&](const areg_t<1ULL<<N> &inds, const param_t &params)->void
  // (Dynamic): [&](const indexes_t &inds, const param_t &params)->void
  //
  // where `inds` are the 2 ** N indexes for each N-qubit block returned by
  // the `indexes` function and `param` is a templated parameter class.
  // (typically a complex vector).
  template <typename Lambda, typename list_t, typename param_t>
  void apply_lambda(Lambda&& func, const list_t &qubits, const param_t &par);

  //-----------------------------------------------------------------------
  // State reduction with Lambda functions
  //-----------------------------------------------------------------------
  // Apply a complex reduction lambda function over the specified entries
  // of the state vector given by start, stop.
  //
  // [&](const int_t k, double &val_re, double &val_im)->void
  //
  // where k is the index of the vector, val_re and val_im are the doubles
  // to store the reduction.
  // Returns std::complex<double>(val_re, val_im)
  template <typename Lambda>
  std::complex<double> apply_reduction_lambda(Lambda&& func, size_t start, size_t stop) const;

  template <typename Lambda>
  std::complex<double> apply_reduction_lambda(Lambda&& func) const;

  //-----------------------------------------------------------------------
  // Statevector block reduction with Lambda function
  //-----------------------------------------------------------------------
  // These functions loop through the indexes of the qubitvector data and
  // apply a reduction lambda function to each block specified by the qubits
  // argument. The reduction lambda stores the reduction in two doubles
  // (val_re, val_im) and returns the complex result std::complex<double>(val_re, val_im)
  //
  // NOTE: The lambda functions can use the dynamic or static indexes
  // signature however if N is known at compile time the static case should
  // be preferred as it is significantly faster.

  // Apply a N-qubit complex matrix reduction lambda function to all blocks
  // of the statevector for the given qubits.
  // The lambda function signature should be:
  //
  // (Static): [&](const areg_t<1ULL<<N> &inds, const param_t &mat,
  //               double &val_re, double &val_im)->void
  // (Dynamic): [&](const indexes_t &inds, const param_t &mat,
  //                double &val_re, double &val_im)->void
  //
  // where `inds` are the 2 ** N indexes for each N-qubit block returned by
  // the `indexes` function, `val_re` and `val_im` are the doubles to
  // store the reduction returned as std::complex<double>(val_re, val_im).
  template <typename Lambda, typename list_t>
  std::complex<double> apply_reduction_lambda(Lambda&& func,
                                              const list_t &qubits) const;

  // Apply a N-qubit complex matrix reduction lambda function to all blocks
  // of the statevector for the given qubits.
  // The lambda function signature should be:
  //
  // (Static): [&](const areg_t<1ULL<<N> &inds, const param_t &parms,
  //               double &val_re, double &val_im)->void
  // (Dynamic): [&](const indexes_t &inds, const param_t &params,
  //                double &val_re, double &val_im)->void
  //
  // where `inds` are the 2 ** N indexes for each N-qubit block returned by
  // the `indexe`s function, `params` is a templated parameter class
  // (typically a complex vector), `val_re` and `val_im` are the doubles to
  // store the reduction returned as std::complex<double>(val_re, val_im).
  template <typename Lambda, typename list_t, typename param_t>
  std::complex<double> apply_reduction_lambda(Lambda&& func,
                                              const list_t &qubits,
                                              const param_t &params) const;

  // Free allocated memory
  void free_mem();

  // Free allocated checkpoint
  void free_checkpoint();

  // Allocates memory for the underlaying quantum state
  void allocate_mem(size_t data_size);

  // Allocates memory for the checkoiunt
  void allocate_checkpoint(size_t data_size);
};

/*******************************************************************************
 *
 * Implementations
 *
 ******************************************************************************/

//------------------------------------------------------------------------------
// JSON Serialization
//------------------------------------------------------------------------------

template <typename data_t>
inline void to_json(json_t &js, const QubitVector<data_t> &qv) {
  js = qv.json();
}

template <typename data_t>
json_t QubitVector<data_t>::json() const {
  const int_t END = data_size_;
  const json_t ZERO = std::complex<data_t>(0.0, 0.0);
  json_t js = json_t(data_size_, ZERO);

  if (json_chop_threshold_ > 0) {
    #pragma omp parallel for if (num_qubits_ > omp_threshold_ && omp_threads_ > 1) num_threads(omp_threads_)
    for (int_t j=0; j < END; j++) {
      if (std::abs(data_[j].real()) > json_chop_threshold_)
        js[j][0] = data_[j].real();
      if (std::abs(data_[j].imag()) > json_chop_threshold_)
        js[j][1] = data_[j].imag();
    }
  } else {
    #pragma omp parallel for if (num_qubits_ > omp_threshold_ && omp_threads_ > 1) num_threads(omp_threads_)
    for (int_t j=0; j < END; j++) {
      js[j][0] = data_[j].real();
      js[j][1] = data_[j].imag();
    }
  }
  return js;
}

//------------------------------------------------------------------------------
// Error Handling
//------------------------------------------------------------------------------

template <typename data_t>
void QubitVector<data_t>::check_qubit(const uint_t qubit) const {
  if (qubit + 1 > num_qubits_) {
    std::string error = "QubitVector: qubit index " + std::to_string(qubit) +
                        " > " + std::to_string(num_qubits_);
    throw std::runtime_error(error);
  }
}

template <typename data_t>
void QubitVector<data_t>::check_matrix(const cvector_t<data_t> &vec, uint_t nqubits) const {
  const size_t DIM = BITS[nqubits];
  const auto SIZE = vec.size();
  if (SIZE != DIM * DIM) {
    std::string error = "QubitVector: vector size is " + std::to_string(SIZE) +
                        " != " + std::to_string(DIM * DIM);
    throw std::runtime_error(error);
  }
}

template <typename data_t>
void QubitVector<data_t>::check_vector(const cvector_t<data_t> &vec, uint_t nqubits) const {
  const size_t DIM = BITS[nqubits];
  const auto SIZE = vec.size();
  if (SIZE != DIM) {
    std::string error = "QubitVector: vector size is " + std::to_string(SIZE) +
                        " != " + std::to_string(DIM);
    throw std::runtime_error(error);
  }
}

template <typename data_t>
void QubitVector<data_t>::check_dimension(const QubitVector &qv) const {
  if (data_size_ != qv.size_) {
    std::string error = "QubitVector: vectors are different shape " +
                         std::to_string(data_size_) + " != " +
                         std::to_string(qv.num_states_);
    throw std::runtime_error(error);
  }
}

template <typename data_t>
void QubitVector<data_t>::check_checkpoint() const {
  if (!checkpoint_) {
    throw std::runtime_error("QubitVector: checkpoint must exist for inner_product() or revert()");
  }
}

//------------------------------------------------------------------------------
// Constructors & Destructor
//------------------------------------------------------------------------------

template <typename data_t>
QubitVector<data_t>::QubitVector(size_t num_qubits)
  : num_qubits_(0), data_(nullptr), checkpoint_(0) {
    set_num_qubits(num_qubits);
    set_transformer_method();
  }

template <typename data_t>
QubitVector<data_t>::QubitVector() : QubitVector(0) {}

template <typename data_t>
QubitVector<data_t>::~QubitVector() {
  free_mem();
  free_checkpoint();
}

//------------------------------------------------------------------------------
// Element access operators
//------------------------------------------------------------------------------

template <typename data_t>
std::complex<data_t> &QubitVector<data_t>::operator[](uint_t element) {
  // Error checking
  #ifdef DEBUG
  if (element > data_size_) {
    std::string error = "QubitVector: vector index " + std::to_string(element) +
                        " > " + std::to_string(data_size_);
    throw std::runtime_error(error);
  }
  #endif
  return data_[element];
}

template <typename data_t>
std::complex<data_t> QubitVector<data_t>::operator[](uint_t element) const {
  // Error checking
  #ifdef DEBUG
  if (element > data_size_) {
    std::string error = "QubitVector: vector index " + std::to_string(element) +
                        " > " + std::to_string(data_size_);
    throw std::runtime_error(error);
  }
  #endif
  return data_[element];
}

template <typename data_t>
cvector_t<data_t> QubitVector<data_t>::vector() const {
  cvector_t<data_t> ret(data_size_, 0.);
  const int_t END = data_size_;
  #pragma omp parallel for if (num_qubits_ > omp_threshold_ && omp_threads_ > 1) num_threads(omp_threads_)
  for (int_t j=0; j < END; j++) {
    ret[j] = data_[j];
  }
  return ret;
}

template <typename data_t>
AER::Vector<std::complex<data_t>> QubitVector<data_t>::copy_to_vector() const {
  return AER::Vector<std::complex<data_t>>::copy_from_buffer(data_size_, data_);
}

template <typename data_t>
AER::Vector<std::complex<data_t>> QubitVector<data_t>::move_to_vector() {
  const auto vec = AER::Vector<std::complex<data_t>>::move_from_buffer(data_size_, data_);
  data_ = nullptr;
  return vec;
}

//------------------------------------------------------------------------------
// State initialize component
//------------------------------------------------------------------------------
template <typename data_t>
void QubitVector<data_t>::initialize_component(const reg_t &qubits, const cvector_t<double> &state0) {

  cvector_t<data_t> state = convert(state0);

  // Lambda function for initializing component
  auto lambda = [&](const indexes_t &inds, const cvector_t<data_t> &_state)->void {
    const uint_t DIM = 1ULL << qubits.size();
    std::complex<data_t> cache = data_[inds[0]];  // the k-th component of non-initialized vector
    for (size_t i = 0; i < DIM; i++) {
      data_[inds[i]] = cache * _state[i];  // set component to psi[k] * state[i]
    }    // (where psi is is the post-reset state of the non-initialized qubits)
   };
  // Use the lambda function
  apply_lambda(lambda, qubits, state);
}

//------------------------------------------------------------------------------
// Utility
//------------------------------------------------------------------------------

template <typename data_t>
void QubitVector<data_t>::zero() {
  const int_t END = data_size_;    // end for k loop

#pragma omp parallel for if (num_qubits_ > omp_threshold_ && omp_threads_ > 1) num_threads(omp_threads_)
  for (int_t k = 0; k < END; ++k) {
    data_[k] = 0.0;
  }
}

template <typename data_t>
cvector_t<data_t> QubitVector<data_t>::convert(const cvector_t<double>& v) const {
  cvector_t<data_t> ret(v.size());
  for (size_t i = 0; i < v.size(); ++i)
    ret[i] = v[i];
  return ret;
}


template <typename data_t>
void QubitVector<data_t>::set_num_qubits(size_t num_qubits) {

  free_checkpoint();
  if(num_qubits != num_qubits_){
    free_mem();
  }
  data_size_ = BITS[num_qubits];
  allocate_mem(data_size_);

  num_qubits_ = num_qubits;
}

template <typename data_t>
void QubitVector<data_t>::free_mem(){
  if (data_) {
    free(data_);
    data_ = nullptr;
  }
}


template<typename data_t>
void QubitVector<data_t>::free_checkpoint(){
  if (checkpoint_) {
    free(checkpoint_);
    checkpoint_ = nullptr;
  }
}

template <typename data_t>
void QubitVector<data_t>::allocate_mem(size_t data_size){
  // Free any currently assigned memory
  free_mem();
  // Allocate memory for new vector
  if (data_ == nullptr) {
#if !defined(_WIN64) && !defined(_WIN32)
    void* data;
    posix_memalign(&data, 64, sizeof(std::complex<data_t>) * data_size);
    data_ = reinterpret_cast<std::complex<data_t>*>(data);
#else
    data_ = reinterpret_cast<std::complex<data_t>*>(malloc(sizeof(std::complex<data_t>) * data_size));
#endif
  }
}

template <typename data_t>
void QubitVector<data_t>::allocate_checkpoint(size_t data_size){
  free_checkpoint();
#if !defined(_WIN64) && !defined(_WIN32)
  void* data;
  posix_memalign(&data, 64, sizeof(std::complex<data_t>) * data_size);
  checkpoint_ = reinterpret_cast<std::complex<data_t>*>(data);
#else
  checkpoint_ = reinterpret_cast<std::complex<data_t>*>(malloc(sizeof(std::complex<data_t>) * data_size));
#endif

}

template <typename data_t>
size_t QubitVector<data_t>::required_memory_mb(uint_t num_qubits) const {

  size_t unit = std::log2(sizeof(std::complex<data_t>));
  size_t shift_mb = std::max<int_t>(0, num_qubits + unit - 20);
  size_t mem_mb = 1ULL << shift_mb;
  return mem_mb;
}


template <typename data_t>
void QubitVector<data_t>::checkpoint() {

  allocate_checkpoint(data_size_);
  const int_t END = data_size_;    // end for k loop
  #pragma omp parallel for if (num_qubits_ > omp_threshold_ && omp_threads_ > 1) num_threads(omp_threads_)
  for (int_t k = 0; k < END; ++k)
    checkpoint_[k] = data_[k];
}


template <typename data_t>
void QubitVector<data_t>::revert(bool keep) {

  #ifdef DEBUG
  check_checkpoint();
  #endif

  // If we aren't keeping checkpoint we don't need to copy memory
  // we can simply swap the pointers and free discarded memory
  if (!keep) {
    free_mem();
    data_ = checkpoint_;
    checkpoint_ = nullptr;
    return;
  }
  // Otherwise we need to copy data
  const int_t END = data_size_;    // end for k loop
  #pragma omp parallel for if (num_qubits_ > omp_threshold_ && omp_threads_ > 1) num_threads(omp_threads_)
  for (int_t k = 0; k < END; ++k)
    data_[k] = checkpoint_[k];

}

template <typename data_t>
std::complex<double> QubitVector<data_t>::inner_product() const {

  #ifdef DEBUG
  check_checkpoint();
  #endif
  // Lambda function for inner product with checkpoint state
  auto lambda = [&](int_t k, double &val_re, double &val_im)->void {
    const std::complex<double> z = data_[k] * std::conj(checkpoint_[k]);
    val_re += std::real(z);
    val_im += std::imag(z);
  };
  return apply_reduction_lambda(lambda);
}

//setup chunk
template <typename data_t>
void QubitVector<data_t>::chunk_setup(int chunk_bits,int num_qubits,uint_t chunk_index,uint_t num_local_chunks)
{
  chunk_index_ = chunk_index;
}

//prepare buffer for MPI send/recv
template <typename data_t>
void* QubitVector<data_t>::send_buffer(uint_t& size_in_byte)
{
  size_in_byte = sizeof(std::complex<data_t>) * data_size_;
  return data_;
}

template <typename data_t>
void* QubitVector<data_t>::recv_buffer(uint_t& size_in_byte)
{
  size_in_byte = sizeof(std::complex<data_t>) * data_size_;
  if(recv_buffer_.size() < data_size_){
    recv_buffer_.resize(data_size_);
  }
  return &recv_buffer_[0];
}

//------------------------------------------------------------------------------
// Initialization
//------------------------------------------------------------------------------

template <typename data_t>
void QubitVector<data_t>::initialize() {
  zero();
  data_[0] = 1.;
}

template <typename data_t>
void QubitVector<data_t>::initialize_from_vector(const cvector_t<double> &statevec) {
  if (data_size_ != statevec.size()) {
    std::string error = "QubitVector::initialize input vector is incorrect length (" +
                        std::to_string(data_size_) + "!=" +
                        std::to_string(statevec.size()) + ")";
    throw std::runtime_error(error);
  }

  const int_t END = data_size_;    // end for k loop

#pragma omp parallel for if (num_qubits_ > omp_threshold_ && omp_threads_ > 1) num_threads(omp_threads_)
  for (int_t k = 0; k < END; ++k)
    data_[k] = statevec[k];
}

template <typename data_t>
void QubitVector<data_t>::initialize_from_data(const std::complex<data_t>* statevec, const size_t num_states) {
  if (data_size_ != num_states) {
    std::string error = "QubitVector::initialize input vector is incorrect length (" +
                        std::to_string(data_size_) + "!=" + std::to_string(num_states) + ")";
    throw std::runtime_error(error);
  }

  const int_t END = data_size_;    // end for k loop

#pragma omp parallel for if (num_qubits_ > omp_threshold_ && omp_threads_ > 1) num_threads(omp_threads_)
  for (int_t k = 0; k < END; ++k)
    data_[k] = statevec[k];
}


/*******************************************************************************
 *
 * CONFIG SETTINGS
 *
 ******************************************************************************/

template <typename data_t>
void QubitVector<data_t>::set_omp_threads(int n) {
  if (n > 0)
    omp_threads_ = n;
}

template <typename data_t>
void QubitVector<data_t>::set_omp_threshold(int n) {
  if (n > 0)
    omp_threshold_ = n;
}

template <typename data_t>
void QubitVector<data_t>::set_json_chop_threshold(double threshold) {
  json_chop_threshold_ = threshold;
}

/*******************************************************************************
 *
 * LAMBDA FUNCTION TEMPLATES
 *
 ******************************************************************************/


//------------------------------------------------------------------------------
// State update
//------------------------------------------------------------------------------

template <typename data_t>
template<typename Lambda>
void QubitVector<data_t>::apply_lambda(Lambda&& func) {
  QV::apply_lambda(0, data_size_, omp_threads_managed(), func);
}

template <typename data_t>
template<typename Lambda, typename list_t>
void QubitVector<data_t>::apply_lambda(Lambda&& func, const list_t &qubits) {

  // Error checking
  #ifdef DEBUG
  for (const auto &qubit : qubits)
    check_qubit(qubit);
  #endif

  QV::apply_lambda(0, data_size_, omp_threads_managed(), func, qubits);
}

template <typename data_t>
template<typename Lambda, typename list_t, typename param_t>
void QubitVector<data_t>::apply_lambda(Lambda&& func,
                                       const list_t &qubits,
                                       const param_t &params) {

  // Error checking
  #ifdef DEBUG
  for (const auto &qubit : qubits)
    check_qubit(qubit);
  #endif

  QV::apply_lambda(0, data_size_, omp_threads_managed(), func, qubits, params);
}

template <typename data_t>
template<typename Lambda>
void QubitVector<data_t>::apply_lambda(Lambda&& func, size_t start, size_t stop){
    QV::apply_lambda(start, stop, omp_threads_managed(), func);
}


//------------------------------------------------------------------------------
// Reduction Lambda
//------------------------------------------------------------------------------

template <typename data_t>
template<typename Lambda>
std::complex<double>
QubitVector<data_t>::apply_reduction_lambda(Lambda &&func, size_t start, size_t stop) const {
  return QV::apply_reduction_lambda(start, stop, omp_threads_managed(), func);
}

template <typename data_t>
template<typename Lambda>
std::complex<double> QubitVector<data_t>::apply_reduction_lambda(Lambda &&func) const {
  return apply_reduction_lambda(std::move(func), size_t(0), data_size_);
}

template <typename data_t>
template<typename Lambda, typename list_t>
std::complex<double>
QubitVector<data_t>::apply_reduction_lambda(Lambda&& func,
                                            const list_t &qubits) const {

  // Error checking
  #ifdef DEBUG
  for (const auto &qubit : qubits)
    check_qubit(qubit);
  #endif

  return QV::apply_reduction_lambda(0, data_size_, omp_threads_managed(), func, qubits);
}


template <typename data_t>
template<typename Lambda, typename list_t, typename param_t>
std::complex<double>
QubitVector<data_t>::apply_reduction_lambda(Lambda&& func,
                                            const list_t &qubits,
                                            const param_t &params) const {

  // Error checking
  #ifdef DEBUG
  for (const auto &qubit : qubits)
    check_qubit(qubit);
  #endif

  return QV::apply_reduction_lambda(0, data_size_, omp_threads_managed(), func, qubits, params);
}


/*******************************************************************************
 *
 * MATRIX MULTIPLICATION
 *
 ******************************************************************************/
template <typename data_t>
void QubitVector<data_t>::apply_matrix(const reg_t &qubits,
                                       const cvector_t<double> &mat) {
    transformer_->apply_matrix(data_, data_size_, omp_threads_managed(), qubits, mat);
}

template <typename data_t>
void QubitVector<data_t>::apply_multiplexer(const reg_t &control_qubits,
                                            const reg_t &target_qubits,
                                            const cvector_t<double>  &mat) {

  auto lambda = [&](const indexes_t &inds, const cvector_t<data_t> &_mat)->void {
    // General implementation
    const size_t control_count = control_qubits.size();
    const size_t target_count  = target_qubits.size();
    const uint_t DIM = BITS[(target_count+control_count)];
    const uint_t columns = BITS[target_count];
    const uint_t blocks = BITS[control_count];
    // Lambda function for stacked matrix multiplication
    auto cache = std::make_unique<std::complex<data_t>[]>(DIM);
    for (uint_t i = 0; i < DIM; i++) {
      const auto ii = inds[i];
      cache[i] = data_[ii];
      data_[ii] = 0.;
    }
    // update state vector
    for (uint_t b = 0; b < blocks; b++)
      for (uint_t i = 0; i < columns; i++)
        for (uint_t j = 0; j < columns; j++)
	{
	  data_[inds[i+b*columns]] += _mat[i+b*columns + DIM * j] * cache[b*columns+j];
	}
  };
  
  // Use the lambda function
  auto qubits = target_qubits;
  for (const auto &q : control_qubits) {qubits.push_back(q);}
  apply_lambda(lambda, qubits, convert(mat));
}

template <typename data_t>
void QubitVector<data_t>::apply_diagonal_matrix(const reg_t &qubits,
                                                const cvector_t<double> &diag) {

  transformer_->apply_diagonal_matrix(data_, data_size_, omp_threads_managed(), qubits, diag);
}

template <typename data_t>
void QubitVector<data_t>::apply_permutation_matrix(const reg_t& qubits,
                                                   const std::vector<std::pair<uint_t, uint_t>> &pairs) {
  const size_t N = qubits.size();

  // Error checking
  #ifdef DEBUG
  check_vector(diag, N);
  #endif

  switch (N) {
    case 1: {
      // Lambda function for permutation matrix
      auto lambda = [&](const areg_t<2> &inds)->void {
        for (const auto &p : pairs) {
          std::swap(data_[inds[p.first]], data_[inds[p.second]]);
        }
      };
      apply_lambda(lambda, areg_t<1>({{qubits[0]}}));
      return;
    }
    case 2: {
      // Lambda function for permutation matrix
      auto lambda = [&](const areg_t<4> &inds)->void {
        for (const auto &p : pairs) {
          std::swap(data_[inds[p.first]], data_[inds[p.second]]);
        }
      };
      apply_lambda(lambda, areg_t<2>({{qubits[0], qubits[1]}}));
      return;
    }
    case 3: {
      // Lambda function for permutation matrix
      auto lambda = [&](const areg_t<8> &inds)->void {
        for (const auto &p : pairs) {
          std::swap(data_[inds[p.first]], data_[inds[p.second]]);
        }
      };
      apply_lambda(lambda, areg_t<3>({{qubits[0], qubits[1], qubits[2]}}));
      return;
    }
    case 4: {
      // Lambda function for permutation matrix
      auto lambda = [&](const areg_t<16> &inds)->void {
        for (const auto &p : pairs) {
          std::swap(data_[inds[p.first]], data_[inds[p.second]]);
        }
      };
      apply_lambda(lambda, areg_t<4>({{qubits[0], qubits[1], qubits[2], qubits[3]}}));
      return;
    }
    case 5: {
      // Lambda function for permutation matrix
      auto lambda = [&](const areg_t<32> &inds)->void {
        for (const auto &p : pairs) {
          std::swap(data_[inds[p.first]], data_[inds[p.second]]);
        }
      };
      apply_lambda(lambda, areg_t<5>({{qubits[0], qubits[1], qubits[2],
                                       qubits[3], qubits[4]}}));
      return;
    }
    case 6: {
      // Lambda function for permutation matrix
      auto lambda = [&](const areg_t<64> &inds)->void {
        for (const auto &p : pairs) {
          std::swap(data_[inds[p.first]], data_[inds[p.second]]);
        }
      };
      apply_lambda(lambda, areg_t<6>({{qubits[0], qubits[1], qubits[2],
                                       qubits[3], qubits[4], qubits[5]}}));
      return;
    }
    default: {
      // Lambda function for permutation matrix
      auto lambda = [&](const indexes_t &inds)->void {
        for (const auto &p : pairs) {
          std::swap(data_[inds[p.first]], data_[inds[p.second]]);
        }
      };
      // Use the lambda function
      apply_lambda(lambda, qubits);
    }
  } // end switch
}


/*******************************************************************************
 *
 * APPLY OPTIMIZED GATES
 *
 ******************************************************************************/

//------------------------------------------------------------------------------
// Multi-controlled gates
//------------------------------------------------------------------------------

template <typename data_t>
void QubitVector<data_t>::apply_mcx(const reg_t &qubits) {
  // Calculate the permutation positions for the last qubit.
  const size_t N = qubits.size();
  const size_t pos0 = MASKS[N - 1];
  const size_t pos1 = MASKS[N];

  switch (N) {
    case 1: {
      // Lambda function for X gate
      auto lambda = [&](const areg_t<2> &inds)->void {
        std::swap(data_[inds[pos0]], data_[inds[pos1]]);
      };
      apply_lambda(lambda, areg_t<1>({{qubits[0]}}));
      return;
    }
    case 2: {
      // Lambda function for CX gate
      auto lambda = [&](const areg_t<4> &inds)->void {
        std::swap(data_[inds[pos0]], data_[inds[pos1]]);
      };
      apply_lambda(lambda, areg_t<2>({{qubits[0], qubits[1]}}));
      return;
    }
    case 3: {
      // Lambda function for Toffli gate
      auto lambda = [&](const areg_t<8> &inds)->void {
        std::swap(data_[inds[pos0]], data_[inds[pos1]]);
      };
      apply_lambda(lambda, areg_t<3>({{qubits[0], qubits[1], qubits[2]}}));
      return;
    }
    default: {
      // Lambda function for general multi-controlled X gate
      auto lambda = [&](const indexes_t &inds)->void {
        std::swap(data_[inds[pos0]], data_[inds[pos1]]);
      };
      apply_lambda(lambda, qubits);
    }
  } // end switch
}

template <typename data_t>
void QubitVector<data_t>::apply_mcy(const reg_t &qubits) {
  // Calculate the permutation positions for the last qubit.
  const size_t N = qubits.size();
  const size_t pos0 = MASKS[N - 1];
  const size_t pos1 = MASKS[N];
  const std::complex<data_t> I(0., 1.);

  switch (N) {
    case 1: {
      // Lambda function for Y gate
      auto lambda = [&](const areg_t<2> &inds)->void {
        const std::complex<data_t> cache = data_[inds[pos0]];
        data_[inds[pos0]] = -I * data_[inds[pos1]];
        data_[inds[pos1]] = I * cache;
      };
      apply_lambda(lambda, areg_t<1>({{qubits[0]}}));
      return;
    }
    case 2: {
      // Lambda function for CY gate
      auto lambda = [&](const areg_t<4> &inds)->void {
        const std::complex<data_t> cache = data_[inds[pos0]];
        data_[inds[pos0]] = -I * data_[inds[pos1]];
        data_[inds[pos1]] = I * cache;
      };
      apply_lambda(lambda, areg_t<2>({{qubits[0], qubits[1]}}));
      return;
    }
    case 3: {
      // Lambda function for CCY gate
      auto lambda = [&](const areg_t<8> &inds)->void {
        const std::complex<data_t> cache = data_[inds[pos0]];
        data_[inds[pos0]] = -I * data_[inds[pos1]];
        data_[inds[pos1]] = I * cache;
      };
      apply_lambda(lambda, areg_t<3>({{qubits[0], qubits[1], qubits[2]}}));
      return;
    }
    default: {
      // Lambda function for general multi-controlled Y gate
      auto lambda = [&](const indexes_t &inds)->void {
        const std::complex<data_t> cache = data_[inds[pos0]];
        data_[inds[pos0]] = -I * data_[inds[pos1]];
        data_[inds[pos1]] = I * cache;
      };
      apply_lambda(lambda, qubits);
    }
  } // end switch
}

template <typename data_t>
void QubitVector<data_t>::apply_mcswap(const reg_t &qubits) {
  // Calculate the swap positions for the last two qubits.
  // If N = 2 this is just a regular SWAP gate rather than a controlled-SWAP gate.
  const size_t N = qubits.size();
  const size_t pos0 = MASKS[N - 1];
  const size_t pos1 = pos0 + BITS[N - 2];

  switch (N) {
    case 2: {
      // Lambda function for SWAP gate
      auto lambda = [&](const areg_t<4> &inds)->void {
        std::swap(data_[inds[pos0]], data_[inds[pos1]]);
      };
      apply_lambda(lambda, areg_t<2>({{qubits[0], qubits[1]}}));
      return;
    }
    case 3: {
      // Lambda function for C-SWAP gate
      auto lambda = [&](const areg_t<8> &inds)->void {
        std::swap(data_[inds[pos0]], data_[inds[pos1]]);
      };
      apply_lambda(lambda, areg_t<3>({{qubits[0], qubits[1], qubits[2]}}));
      return;
    }
    default: {
      // Lambda function for general multi-controlled SWAP gate
      auto lambda = [&](const indexes_t &inds)->void {
        std::swap(data_[inds[pos0]], data_[inds[pos1]]);
      };
      apply_lambda(lambda, qubits);
    }
  } // end switch
}

template <typename data_t>
void QubitVector<data_t>::apply_mcphase(const reg_t &qubits, const std::complex<double> phase) {
  const size_t N = qubits.size();
  switch (N) {
    case 1: {
      // Lambda function for arbitrary Phase gate with diagonal [1, phase]
      auto lambda = [&](const areg_t<2> &inds)->void {
        data_[inds[1]] *= phase;
      };
      apply_lambda(lambda, areg_t<1>({{qubits[0]}}));
      return;
    }
    case 2: {
      // Lambda function for CPhase gate with diagonal [1, 1, 1, phase]
      auto lambda = [&](const areg_t<4> &inds)->void {
        data_[inds[3]] *= phase;
      };
      apply_lambda(lambda, areg_t<2>({{qubits[0], qubits[1]}}));
      return;
    }
    case 3: {
      auto lambda = [&](const areg_t<8> &inds)->void {
         data_[inds[7]] *= phase;
      };
      apply_lambda(lambda, areg_t<3>({{qubits[0], qubits[1], qubits[2]}}));
      return;
    }
    default: {
      // Lambda function for general multi-controlled Phase gate
      // with diagonal [1, ..., 1, phase]
      auto lambda = [&](const indexes_t &inds)->void {
         data_[inds[MASKS[N]]] *= phase;
      };
      apply_lambda(lambda, qubits);
    }
  } // end switch
}

template <typename data_t>
void QubitVector<data_t>::apply_mcu(const reg_t &qubits,
                                    const cvector_t<double> &mat) {

  // Calculate the permutation positions for the last qubit.
  const size_t N = qubits.size();
  const size_t pos0 = MASKS[N - 1];
  const size_t pos1 = MASKS[N];

  // Check if matrix is actually diagonal and if so use
  // diagonal matrix lambda function
  // TODO: this should be changed to not check doubles with ==
  if (mat[1] == 0.0 && mat[2] == 0.0) {
    // Check if actually a phase gate
    if (mat[0] == 1.0) {
      apply_mcphase(qubits, mat[3]);
      return;
    }
    // Otherwise apply general diagonal gate
    const cvector_t<double> diag = {{mat[0], mat[3]}};
    // Diagonal version
    switch (N) {
      case 1: {
        // If N=1 this is just a single-qubit matrix
        apply_diagonal_matrix(qubits, diag);
        return;
      }
      case 2: {
        // Lambda function for CU gate
        auto lambda = [&](const areg_t<4> &inds,
                          const cvector_t<data_t> &_diag)->void {
          data_[inds[pos0]] = _diag[0] * data_[inds[pos0]];
          data_[inds[pos1]] = _diag[1] * data_[inds[pos1]];
        };
        apply_lambda(lambda, areg_t<2>({{qubits[0], qubits[1]}}), convert(diag));
        return;
      }
      case 3: {
        // Lambda function for CCU gate
        auto lambda = [&](const areg_t<8> &inds,
                          const cvector_t<data_t> &_diag)->void {
          data_[inds[pos0]] = _diag[0] * data_[inds[pos0]];
          data_[inds[pos1]] = _diag[1] * data_[inds[pos1]];
        };
        apply_lambda(lambda, areg_t<3>({{qubits[0], qubits[1], qubits[2]}}), convert(diag));
        return;
      }
      default: {
        // Lambda function for general multi-controlled U gate
        auto lambda = [&](const indexes_t &inds,
                          const cvector_t<data_t> &_diag)->void {
          data_[inds[pos0]] = _diag[0] * data_[inds[pos0]];
          data_[inds[pos1]] = _diag[1] * data_[inds[pos1]];
        };
        apply_lambda(lambda, qubits, convert(diag));
        return;
      }
    } // end switch
  }

  // Non-diagonal version
  switch (N) {
    case 1: {
      // If N=1 this is just a single-qubit matrix
      apply_matrix(qubits, mat);
      return;
    }
    case 2: {
      // Lambda function for CU gate
      auto lambda = [&](const areg_t<4> &inds,
                        const cvector_t<data_t> &_mat)->void {
      const auto cache = data_[inds[pos0]];
      data_[inds[pos0]] = _mat[0] * data_[inds[pos0]] + _mat[2] * data_[inds[pos1]];
      data_[inds[pos1]] = _mat[1] * cache + _mat[3] * data_[inds[pos1]];
      };
      apply_lambda(lambda, areg_t<2>({{qubits[0], qubits[1]}}), convert(mat));
      return;
    }
    case 3: {
      // Lambda function for CCU gate
      auto lambda = [&](const areg_t<8> &inds,
                        const cvector_t<data_t> &_mat)->void {
      const auto cache = data_[inds[pos0]];
      data_[inds[pos0]] = _mat[0] * data_[inds[pos0]] + _mat[2] * data_[inds[pos1]];
      data_[inds[pos1]] = _mat[1] * cache + _mat[3] * data_[inds[pos1]];
      };
      apply_lambda(lambda, areg_t<3>({{qubits[0], qubits[1], qubits[2]}}), convert(mat));
      return;
    }
    default: {
      // Lambda function for general multi-controlled U gate
      auto lambda = [&](const indexes_t &inds,
                        const cvector_t<data_t> &_mat)->void {
      const auto cache = data_[inds[pos0]];
      data_[inds[pos0]] = _mat[0] * data_[inds[pos0]] + _mat[2] * data_[inds[pos1]];
      data_[inds[pos1]] = _mat[1] * cache + _mat[3] * data_[inds[pos1]];
      };
      apply_lambda(lambda, qubits, convert(mat));
      return;
    }
  } // end switch
}

template <typename data_t>
void QubitVector<data_t>::apply_chunk_swap(const reg_t &qubits, QubitVector<data_t> &src, bool write_back)
{
  uint_t q0,q1,t;

  q0 = qubits[qubits.size() - 2];
  q1 = qubits[qubits.size() - 1];

  if(q0 > q1){
    t = q0;
    q0 = q1;
    q1 = t;
  }

  if(q0 >= num_qubits_){  //exchange whole of chunk each other
    if(write_back){
#pragma omp parallel for if (num_qubits_ > omp_threshold_ && omp_threads_ > 1) num_threads(omp_threads_)
      for (int_t k = 0; k < data_size_; ++k) {
        std::swap(data_[k],src.data_[k]);
      }
    }
    else{
#pragma omp parallel for if (num_qubits_ > omp_threshold_ && omp_threads_ > 1) num_threads(omp_threads_)
      for (int_t k = 0; k < data_size_; ++k) {
        data_[k] = src.data_[k];
      }
    }
  }
  else{
    if(chunk_index_ < src.chunk_index_){
      auto lambda = [&](const areg_t<2> &inds)->void {
        std::swap(data_[inds[1]], src.data_[inds[0]]);
      };
      apply_lambda(lambda, areg_t<1>({{q0}}));
    }
    else{
      auto lambda = [&](const areg_t<2> &inds)->void {
        std::swap(data_[inds[0]], src.data_[inds[1]]);
      };
      apply_lambda(lambda, areg_t<1>({{q0}}));
    }
  }
}

template <typename data_t>
void QubitVector<data_t>::apply_chunk_swap(const reg_t &qubits, uint_t remote_chunk_index)
{
  uint_t q0,q1,t;

  q0 = qubits[qubits.size() - 2];
  q1 = qubits[qubits.size() - 1];

  if(q0 > q1){
    t = q0;
    q0 = q1;
    q1 = t;
  }

  if(q0 >= num_qubits_){  //exchange whole of chunk each other
#pragma omp parallel for if (num_qubits_ > omp_threshold_ && omp_threads_ > 1) num_threads(omp_threads_)
    for (int_t k = 0; k < data_size_; ++k) {
      data_[k] = recv_buffer_[k];
    }
  }
  else{
    if(chunk_index_ < remote_chunk_index){
      auto lambda = [&](const areg_t<2> &inds)->void {
        data_[inds[1]] = recv_buffer_[inds[0]];
      };
      apply_lambda(lambda, areg_t<1>({{q0}}));
    }
    else{
      auto lambda = [&](const areg_t<2> &inds)->void {
        data_[inds[0]] = recv_buffer_[inds[1]];
      };
      apply_lambda(lambda, areg_t<1>({{q0}}));
    }
  }
}

/*******************************************************************************
 *
 * NORMS
 *
 ******************************************************************************/
template <typename data_t>
double QubitVector<data_t>::norm() const {
  // Lambda function for norm
  auto lambda = [&](int_t k, double &val_re, double &val_im)->void {
    (void)val_im; // unused
    val_re += std::real(data_[k] * std::conj(data_[k]));
  };
  return std::real(apply_reduction_lambda(lambda));
}

template <typename data_t>
double QubitVector<data_t>::norm(const reg_t &qubits, const cvector_t<double> &mat) const {

  // Error checking
  #ifdef DEBUG
  check_vector(mat, 2 * qubits.size());
  #endif

  // Static array optimized lambda functions
  switch (qubits.size()) {
    case 1:
      return norm(qubits[0], mat);
    case 2: {
      // Lambda function for 2-qubit matrix norm
      auto lambda = [&](const areg_t<4> &inds, const cvector_t<data_t> &_mat,
                        double &val_re, double &val_im)->void {
        (void)val_im; // unused
        for (size_t i = 0; i < 4; i++) {
          std::complex<data_t> vi = 0;
          for (size_t j = 0; j < 4; j++)
            vi += _mat[i + 4 * j] * data_[inds[j]];
          val_re += std::real(vi * std::conj(vi));
        }
      };
      areg_t<2> qubits_arr = {{qubits[0], qubits[1]}};
      return std::real(apply_reduction_lambda(lambda, qubits_arr, convert(mat)));
    }
    case 3: {
      // Lambda function for 3-qubit matrix norm
      auto lambda = [&](const areg_t<8> &inds, const cvector_t<data_t> &_mat,
                        double &val_re, double &val_im)->void {
        (void)val_im; // unused
        for (size_t i = 0; i < 8; i++) {
          std::complex<data_t> vi = 0;
          for (size_t j = 0; j < 8; j++)
            vi += _mat[i + 8 * j] * data_[inds[j]];
          val_re += std::real(vi * std::conj(vi));
        }
      };
      areg_t<3> qubits_arr = {{qubits[0], qubits[1], qubits[2]}};
      return std::real(apply_reduction_lambda(lambda, qubits_arr, convert(mat)));
    }
    case 4: {
      // Lambda function for 4-qubit matrix norm
      auto lambda = [&](const areg_t<16> &inds, const cvector_t<data_t> &_mat,
                        double &val_re, double &val_im)->void {
        (void)val_im; // unused
        for (size_t i = 0; i < 16; i++) {
          std::complex<data_t> vi = 0;
          for (size_t j = 0; j < 16; j++)
            vi += _mat[i + 16 * j] * data_[inds[j]];
          val_re += std::real(vi * std::conj(vi));
        }
      };
      areg_t<4> qubits_arr = {{qubits[0], qubits[1], qubits[2], qubits[3]}};
      return std::real(apply_reduction_lambda(lambda, qubits_arr, convert(mat)));
    }
    default: {
      // Lambda function for N-qubit matrix norm
      auto lambda = [&](const indexes_t &inds, const cvector_t<data_t> &_mat,
                        double &val_re, double &val_im)->void {
        (void)val_im; // unused
        const uint_t DIM = BITS[qubits.size()];
        for (size_t i = 0; i < DIM; i++) {
          std::complex<data_t> vi = 0;
          for (size_t j = 0; j < DIM; j++)
            vi += _mat[i + DIM * j] * data_[inds[j]];
          val_re += std::real(vi * std::conj(vi));
        }
      };
      // Use the lambda function
      return std::real(apply_reduction_lambda(lambda, qubits, convert(mat)));
    }
  } // end switch
}

template <typename data_t>
double QubitVector<data_t>::norm_diagonal(const reg_t &qubits, const cvector_t<double> &mat) const {

  const uint_t N = qubits.size();

  // Error checking
  #ifdef DEBUG
  check_vector(mat, N);
  #endif

  // Static array optimized lambda functions
  switch (N) {
    case 1:
      return norm_diagonal(qubits[0], mat);
    case 2: {
      // Lambda function for 2-qubit matrix norm
      auto lambda = [&](const areg_t<4> &inds, const cvector_t<data_t> &_mat,
                        double &val_re, double &val_im)->void {
        (void)val_im; // unused
        for (size_t i = 0; i < 4; i++) {
          const auto vi = _mat[i] * data_[inds[i]];
          val_re += std::real(vi * std::conj(vi));
        }
      };
      areg_t<2> qubits_arr = {{qubits[0], qubits[1]}};
      return std::real(apply_reduction_lambda(lambda, qubits_arr, convert(mat)));
    }
    case 3: {
      // Lambda function for 3-qubit matrix norm
      auto lambda = [&](const areg_t<8> &inds, const cvector_t<data_t> &_mat,
                        double &val_re, double &val_im)->void {
        (void)val_im; // unused
        for (size_t i = 0; i < 8; i++) {
          const auto vi = _mat[i] * data_[inds[i]];
          val_re += std::real(vi * std::conj(vi));
        }
      };
      areg_t<3> qubits_arr = {{qubits[0], qubits[1], qubits[2]}};
      return std::real(apply_reduction_lambda(lambda, qubits_arr, convert(mat)));
    }
    case 4: {
      // Lambda function for 4-qubit matrix norm
      auto lambda = [&](const areg_t<16> &inds, const cvector_t<data_t> &_mat,
                        double &val_re, double &val_im)->void {
        (void)val_im; // unused
        for (size_t i = 0; i < 16; i++) {
          const auto vi = _mat[i] * data_[inds[i]];
          val_re += std::real(vi * std::conj(vi));
        }
      };
      areg_t<4> qubits_arr = {{qubits[0], qubits[1], qubits[2], qubits[3]}};
      return std::real(apply_reduction_lambda(lambda, qubits_arr, convert(mat)));
    }
    default: {
      // Lambda function for N-qubit matrix norm
      const uint_t DIM = BITS[N];
      auto lambda = [&](const indexes_t &inds, const cvector_t<data_t> &_mat,
                        double &val_re, double &val_im)->void {
        (void)val_im; // unused
        for (size_t i = 0; i < DIM; i++) {
          const auto vi = _mat[i] * data_[inds[i]];
          val_re += std::real(vi * std::conj(vi));
        }
      };
      // Use the lambda function
      return std::real(apply_reduction_lambda(lambda, qubits, convert(mat)));
    }
  } // end switch
}

//------------------------------------------------------------------------------
// Single-qubit specialization
//------------------------------------------------------------------------------
template <typename data_t>
double QubitVector<data_t>::norm(const uint_t qubit, const cvector_t<double> &mat) const {
  // Error handling
  #ifdef DEBUG
  check_vector(mat, 2);
  #endif

  // Check if input matrix is diagonal, and if so use diagonal function.
  if (mat[1] == 0.0 && mat[2] == 0.0) {
    const cvector_t<double> diag = {{mat[0], mat[3]}};
    return norm_diagonal(qubit, diag);
  }

  // Lambda function for norm reduction to real value.
  auto lambda = [&](const areg_t<2> &inds,
                    const cvector_t<data_t> &_mat,
                    double &val_re,
                    double &val_im)->void {
    (void)val_im; // unused
    const auto v0 = _mat[0] * data_[inds[0]] + _mat[2] * data_[inds[1]];
    const auto v1 = _mat[1] * data_[inds[0]] + _mat[3] * data_[inds[1]];
    val_re += std::real(v0 * std::conj(v0)) + std::real(v1 * std::conj(v1));
  };
  return std::real(apply_reduction_lambda(lambda, areg_t<1>({{qubit}}), convert(mat)));
}

template <typename data_t>
double QubitVector<data_t>::norm_diagonal(const uint_t qubit, const cvector_t<double> &mat) const {
  // Error handling
  #ifdef DEBUG
  check_vector(mat, 1);
  #endif
  // Lambda function for norm reduction to real value.
  auto lambda = [&](const areg_t<2> &inds,
                    const cvector_t<data_t> &_mat,
                    double &val_re,
                    double &val_im)->void {
    (void)val_im; // unused
    const auto v0 = _mat[0] * data_[inds[0]];
    const auto v1 = _mat[1] * data_[inds[1]];
    val_re += std::real(v0 * std::conj(v0)) + std::real(v1 * std::conj(v1));
  };
  return std::real(apply_reduction_lambda(lambda, areg_t<1>({{qubit}}), convert(mat)));
}


/*******************************************************************************
 *
 * Probabilities
 *
 ******************************************************************************/
template <typename data_t>
double QubitVector<data_t>::probability(const uint_t outcome) const {
  return std::real(data_[outcome] * std::conj(data_[outcome]));
}

template <typename data_t>
std::vector<double> QubitVector<data_t>::probabilities() const {
  const int_t END = 1LL << num_qubits();
  std::vector<double> probs(END, 0.);
#pragma omp parallel for if (num_qubits_ > omp_threshold_ && omp_threads_ > 1) num_threads(omp_threads_)
  for (int_t j=0; j < END; j++) {
    probs[j] = probability(j);
  }
  return probs;
}

template <typename data_t>
std::vector<double> QubitVector<data_t>::probabilities(const reg_t &qubits) const {

  const size_t N = qubits.size();
  const int_t DIM = BITS[N];
  const int_t END = BITS[num_qubits() - N];

  // Error checking
  #ifdef DEBUG
  for (const auto &qubit : qubits)
    check_qubit(qubit);
  #endif

  auto qubits_sorted = qubits;
  std::sort(qubits_sorted.begin(), qubits_sorted.end());
  if ((N == num_qubits_) && (qubits == qubits_sorted))
    return probabilities();

  std::vector<double> probs(DIM, 0.);
  #pragma omp parallel if (num_qubits_ > omp_threshold_ && omp_threads_ > 1) num_threads(omp_threads_)
  {
    std::vector<data_t> probs_private(DIM, 0.);
    #pragma omp for
      for (int_t k = 0; k < END; k++) {
        auto idx = indexes(qubits, qubits_sorted, k);
        for (int_t m = 0; m < DIM; ++m) {
          probs_private[m] += probability(idx[m]);
        }
      }
    #pragma omp critical
    for (int_t m = 0; m < DIM; ++m) {
      probs[m] += probs_private[m];
    }
  }
  return probs;
}

//------------------------------------------------------------------------------
// Sample measure outcomes
//------------------------------------------------------------------------------
template <typename data_t>
reg_t QubitVector<data_t>::sample_measure(const std::vector<double> &rnds) const {

  const int_t END = 1LL << num_qubits();
  const int_t SHOTS = rnds.size();
  reg_t samples;
  samples.assign(SHOTS, 0);

  const int INDEX_SIZE = sample_measure_index_size_;
  const int_t INDEX_END = BITS[INDEX_SIZE];
  // Qubit number is below index size, loop over shots
  if (END < INDEX_END) {
    #pragma omp parallel if (num_qubits_ > omp_threshold_ && omp_threads_ > 1) num_threads(omp_threads_)
    {
      #pragma omp for
      for (int_t i = 0; i < SHOTS; ++i) {
        double rnd = rnds[i];
        double p = .0;
        int_t sample;
        for (sample = 0; sample < END - 1; ++sample) {
          p += probability(sample);
          if (rnd < p)
            break;
        }
        samples[i] = sample;
      }
    } // end omp parallel
  }
  // Qubit number is above index size, loop over index blocks
  else {
    // Initialize indexes
    std::vector<double> idxs;
    idxs.assign(INDEX_END, 0.0);
    uint_t loop = (END >> INDEX_SIZE);
    #pragma omp parallel if (num_qubits_ > omp_threshold_ && omp_threads_ > 1) num_threads(omp_threads_)
    {
      #pragma omp for
      for (int_t i = 0; i < INDEX_END; ++i) {
        uint_t base = loop * i;
        double total = .0;
        double p = .0;
        for (uint_t j = 0; j < loop; ++j) {
          uint_t k = base | j;
          p = probability(k);
          total += p;
        }
        idxs[i] = total;
      }
    } // end omp parallel

    #pragma omp parallel if (num_qubits_ > omp_threshold_ && omp_threads_ > 1) num_threads(omp_threads_)
    {
      #pragma omp for
      for (int_t i = 0; i < SHOTS; ++i) {
        double rnd = rnds[i];
        double p = .0;
        int_t sample = 0;
        for (uint_t j = 0; j < idxs.size(); ++j) {
          if (rnd < (p + idxs[j])) {
            break;
          }
          p += idxs[j];
          sample += loop;
        }

        for (; sample < END - 1; ++sample) {
          p += probability(sample);
          if (rnd < p){
            break;
          }
        }
        samples[i] = sample;
      }
    } // end omp parallel
  }
  return samples;
}

/*******************************************************************************
 *
 * EXPECTATION VALUES
 *
 ******************************************************************************/
using pauli_mask_data = std::tuple<uint_t, uint_t, uint_t, uint_t>;
pauli_mask_data pauli_masks_and_phase(const reg_t &qubits, const std::string &pauli){
 // Break string up into Z and X
 // With Y being both Z and X (plus a phase)
  const size_t N = qubits.size();
  uint_t x_mask = 0;
  uint_t z_mask = 0;
  uint_t num_y = 0;
  uint_t x_max = 0;
  for (size_t i = 0; i < N; ++i) {
    const auto bit = BITS[qubits[i]];
    switch (pauli[N - 1 - i]) {
      case 'I':
        break;
      case 'X': {
        x_mask += bit;
        x_max = std::max(x_max, (qubits[i]));
        break;
      }
      case 'Z': {
        z_mask += bit;
        break;
      }
      case 'Y': {
        x_mask += bit;
        x_max = std::max(x_max, (qubits[i]));
        z_mask += bit;
        num_y++;
        break;
      }
      default:
        throw std::invalid_argument("Invalid Pauli \"" + std::to_string(pauli[N - 1 - i]) + "\".");
    }
  }
  return std::make_tuple(x_mask, z_mask, num_y, x_max);
}

template <typename data_t>
void add_y_phase(uint_t num_y, std::complex<data_t>& coeff){
  // Add overall phase to the input coefficient

  // Compute the overall phase of the operator.
  // This is (-1j) ** number of Y terms modulo 4
  switch (num_y & 3) {
    case 0:
      // phase = 1
      break;
    case 1:
      // phase = -1j
      coeff = std::complex<data_t>(coeff.imag(), -coeff.real());
      break;
    case 2:
      // phase = -1
      coeff = std::complex<data_t>(-coeff.real(), -coeff.imag());
      break;
    case 3:
      // phase = 1j
      coeff = std::complex<data_t>(-coeff.imag(), coeff.real());
      break;
  }
}

template <typename data_t>
double QubitVector<data_t>::expval_pauli(const reg_t &qubits,
                                         const std::string &pauli,
                                         const complex_t &coeff) const {

  uint_t x_mask, z_mask, num_y, x_max;
  std::tie(x_mask, z_mask, num_y, x_max) = pauli_masks_and_phase(qubits, pauli);

  // Special case for only I Paulis
  if (x_mask + z_mask == 0) {
    return norm();
  }
  auto phase = std::complex<data_t>(coeff);
  add_y_phase(num_y, phase);

  // specialize x_max == 0
  if (!x_mask) {
    auto lambda = [&](const int_t i, double &val_re, double &val_im)->void {
      (void)val_im; // unused
      auto val = std::real(phase * data_[i] * std::conj(data_[i]));
      if (z_mask && (AER::Utils::popcount(i & z_mask) & 1)) {
        val = -val;
      }
      val_re += val;
    };
    return std::real(apply_reduction_lambda(std::move(lambda)));
  }

  const uint_t mask_u = ~MASKS[x_max + 1];
  const uint_t mask_l = MASKS[x_max];
  auto lambda = [&](const int_t i, double &val_re, double &val_im)->void {
    (void)val_im; // unused
    int_t idxs[2];
    idxs[0] = ((i << 1) & mask_u) | (i & mask_l);
    idxs[1] = idxs[0] ^ x_mask;
    double vals[2];
    vals[0] = std::real(phase * data_[idxs[1]] * std::conj(data_[idxs[0]]));
    vals[1] = std::real(phase * data_[idxs[0]] * std::conj(data_[idxs[1]]));
    for (int_t j = 0; j < 2; ++j) {
      if (z_mask && (AER::Utils::popcount(idxs[j] & z_mask) & 1)) {
        val_re -= vals[j];
      } else {
        val_re += vals[j];
      }
    }
  };
  return std::real(apply_reduction_lambda(std::move(lambda), (size_t) 0, (data_size_ >> 1)));
}

/*******************************************************************************
 *
 * PAULI
 *
 ******************************************************************************/
template <typename data_t>
void QubitVector<data_t>::apply_pauli(const reg_t &qubits, const std::string &pauli,
                                      const complex_t &coeff){
  uint_t x_mask, z_mask, num_y, x_max;
  std::tie(x_mask, z_mask, num_y, x_max) = pauli_masks_and_phase(qubits, pauli);

  // Special case for only I Paulis
  if (x_mask + z_mask == 0) {
    return;
  }
  auto phase = std::complex<data_t>(coeff);
  add_y_phase(num_y, phase);
  const uint_t DIM = 1ULL << qubits.size();

  // specialize x_max == 0
  if (!x_mask) {
    auto lambda = [&](const int_t i)->void {
        if (z_mask && (AER::Utils::popcount(i & z_mask) & 1)) {
             data_[i] *= -1;
        }
        data_[i] *= phase;
    };
    apply_lambda(lambda);
    return;
  }

  const uint_t mask_u = ~MASKS[x_max + 1];
  const uint_t mask_l = MASKS[x_max];
  auto lambda = [&](const int_t i)->void {
    int_t idxs[2];
    idxs[0] = ((i << 1) & mask_u) | (i & mask_l);
    idxs[1] = idxs[0] ^ x_mask;
    for (int_t j = 0; j < 2; ++j) {
      if (z_mask && (AER::Utils::popcount(idxs[j] & z_mask) & 1)) {
        data_[idxs[j]] *= -1;
      }
      data_[idxs[j]] *= phase;
    }
    std::swap(data_[idxs[0]], data_[idxs[1]]);
  };
  apply_lambda(lambda, (size_t) 0, (data_size_ >> 1));
}

//------------------------------------------------------------------------------
} // end namespace QV
} // end namespace AER
//------------------------------------------------------------------------------

// ostream overload for templated qubitvector
template <typename data_t>
inline std::ostream &operator<<(std::ostream &out, const AER::QV::QubitVector<data_t>&qv) {

  out << "[";
  size_t last = qv.size() - 1;
  for (size_t i = 0; i < qv.size(); ++i) {
    out << qv[i];
    if (i != last)
      out << ", ";
  }
  out << "]";
  return out;
}

//------------------------------------------------------------------------------
#endif // end module<|MERGE_RESOLUTION|>--- conflicted
+++ resolved
@@ -235,15 +235,12 @@
   // If N=3 this implements an optimized Fredkin gate
   void apply_mcswap(const reg_t &qubits);
 
-<<<<<<< HEAD
   //swap between chunk
   void apply_chunk_swap(const reg_t &qubits, QubitVector<data_t> &chunk, bool write_back = true);
   void apply_chunk_swap(const reg_t &qubits, uint_t remote_chunk_index);
-=======
   void apply_pauli(const reg_t &qubits, const std::string &pauli,
                    const complex_t &coeff = 1);
 
->>>>>>> 7ef7a44d
   //-----------------------------------------------------------------------
   // Z-measurement outcome probabilities
   //-----------------------------------------------------------------------
