--- conflicted
+++ resolved
@@ -145,12 +145,8 @@
 
   // setup chunk
   uint_t chunk_setup(int chunk_bits, int num_qubits, uint_t chunk_index,
-                   uint_t num_local_chunks);
-<<<<<<< HEAD
+                     uint_t num_local_chunks);
   uint_t chunk_setup(QubitVector<data_t> &base, const uint_t chunk_index);
-=======
-  bool chunk_setup(QubitVector<data_t> &base, const uint_t chunk_index);
->>>>>>> 9999dfbe
   uint_t chunk_index(void) { return chunk_index_; }
 
   // cache control for chunks on host
@@ -353,8 +349,13 @@
                            const std::vector<cmatrix_t> &kmats,
                            std::vector<RngEngine> &rng) {}
   // apply matrices to each chunk in a batch
-  void apply_batched_matrix(const reg_t &qubits, const cvector_t<double> &mat, const uint_t num_matrices, const uint_t num_shots_per_matrix){}
-  void apply_batched_diagonal_matrix(const reg_t &qubits, const cvector_t<double> &mat, const uint_t num_matrices, const uint_t num_shots_per_matrix){}
+  void apply_batched_matrix(const reg_t &qubits, const cvector_t<double> &mat,
+                            const uint_t num_matrices,
+                            const uint_t num_shots_per_matrix) {}
+  void apply_batched_diagonal_matrix(const reg_t &qubits,
+                                     const cvector_t<double> &mat,
+                                     const uint_t num_matrices,
+                                     const uint_t num_shots_per_matrix) {}
 
   //-----------------------------------------------------------------------
   // Norms
@@ -408,9 +409,10 @@
                       const uint_t z_count, const uint_t z_count_pair,
                       const complex_t initial_phase = 1.0) const;
 
-  void batched_expval_pauli(std::vector<double>& val, const reg_t &qubits,
-                            const std::string &pauli, bool variance, std::complex<double> param, bool last,
-                            const complex_t initial_phase = 1.0) const{}
+  void batched_expval_pauli(std::vector<double> &val, const reg_t &qubits,
+                            const std::string &pauli, bool variance,
+                            std::complex<double> param, bool last,
+                            const complex_t initial_phase = 1.0) const {}
   //-----------------------------------------------------------------------
   // JSON configuration settings
   //-----------------------------------------------------------------------
@@ -1038,15 +1040,15 @@
 // setup chunk
 template <typename data_t>
 uint_t QubitVector<data_t>::chunk_setup(int chunk_bits, int num_qubits,
-                                      uint_t chunk_index,
-                                      uint_t num_local_chunks) {
+                                        uint_t chunk_index,
+                                        uint_t num_local_chunks) {
   chunk_index_ = chunk_index;
   return num_local_chunks;
 }
 
 template <typename data_t>
 uint_t QubitVector<data_t>::chunk_setup(QubitVector<data_t> &base,
-                                      const uint_t chunk_index) {
+                                        const uint_t chunk_index) {
   chunk_index_ = chunk_index;
   return 0;
 }
