/**
 * Copyright 2018, IBM.
 *
 * This source code is licensed under the Apache License, Version 2.0 found in
 * the LICENSE.txt file in the root directory of this source tree.
 */

#ifndef _qv_qubit_vector_hpp_
#define _qv_qubit_vector_hpp_

#include <algorithm>
#include <array>
#include <cmath>
#include <complex>
#include <cstdint>
#include <string>
#include <vector>
#include <iostream>
#include <sstream>
#include <stdexcept>

#include "framework/json.hpp"

namespace QV {

// Type aliases
using uint_t = uint64_t;
using int_t = int64_t;
using reg_t = std::vector<uint_t>;
using indexes_t = std::unique_ptr<uint_t[]>;
using complex_t = std::complex<double>;
using cvector_t = std::vector<complex_t>;
using rvector_t = std::vector<double>;

//============================================================================
// BIT MASKS and indexing
//============================================================================

/*
# Auto generate these values with following python snippet
import json

def cpp_init_list(int_lst):
    ret = json.dumps([str(i) + 'ULL' for i in int_lst])
    return ret.replace('"', '').replace('[','{{').replace(']','}};')

print('const std::array<uint_t, 64> BITS = ' + cpp_init_list([(1 << i) for i in range(64)]) + '\n')
print('const std::array<uint_t, 64> MASKS = ' + cpp_init_list([(1 << i) - 1 for i in range(64)]))
*/

const std::array<uint_t, 64> BITS {{
  1ULL, 2ULL, 4ULL, 8ULL,
  16ULL, 32ULL, 64ULL, 128ULL,
  256ULL, 512ULL, 1024ULL, 2048ULL,
  4096ULL, 8192ULL, 16384ULL, 32768ULL,
  65536ULL, 131072ULL, 262144ULL, 524288ULL,
  1048576ULL, 2097152ULL, 4194304ULL, 8388608ULL,
  16777216ULL, 33554432ULL, 67108864ULL, 134217728ULL,
  268435456ULL, 536870912ULL, 1073741824ULL, 2147483648ULL,
  4294967296ULL, 8589934592ULL, 17179869184ULL, 34359738368ULL, 
  68719476736ULL, 137438953472ULL, 274877906944ULL, 549755813888ULL,
  1099511627776ULL, 2199023255552ULL, 4398046511104ULL, 8796093022208ULL,
  17592186044416ULL, 35184372088832ULL, 70368744177664ULL, 140737488355328ULL, 
  281474976710656ULL, 562949953421312ULL, 1125899906842624ULL, 2251799813685248ULL,
  4503599627370496ULL, 9007199254740992ULL, 18014398509481984ULL, 36028797018963968ULL,
  72057594037927936ULL, 144115188075855872ULL, 288230376151711744ULL, 576460752303423488ULL,
  1152921504606846976ULL, 2305843009213693952ULL, 4611686018427387904ULL, 9223372036854775808ULL
}};


const std::array<uint_t, 64> MASKS {{
  0ULL, 1ULL, 3ULL, 7ULL,
  15ULL, 31ULL, 63ULL, 127ULL,
  255ULL, 511ULL, 1023ULL, 2047ULL,
  4095ULL, 8191ULL, 16383ULL, 32767ULL,
  65535ULL, 131071ULL, 262143ULL, 524287ULL,
  1048575ULL, 2097151ULL, 4194303ULL, 8388607ULL,
  16777215ULL, 33554431ULL, 67108863ULL, 134217727ULL,
  268435455ULL, 536870911ULL, 1073741823ULL, 2147483647ULL,
  4294967295ULL, 8589934591ULL, 17179869183ULL, 34359738367ULL,
  68719476735ULL, 137438953471ULL, 274877906943ULL, 549755813887ULL,
  1099511627775ULL, 2199023255551ULL, 4398046511103ULL, 8796093022207ULL,
  17592186044415ULL, 35184372088831ULL, 70368744177663ULL, 140737488355327ULL,
  281474976710655ULL, 562949953421311ULL, 1125899906842623ULL, 2251799813685247ULL,
  4503599627370495ULL, 9007199254740991ULL, 18014398509481983ULL, 36028797018963967ULL,
  72057594037927935ULL, 144115188075855871ULL, 288230376151711743ULL, 576460752303423487ULL,
  1152921504606846975ULL, 2305843009213693951ULL, 4611686018427387903ULL, 9223372036854775807ULL
}};


//============================================================================
// QubitVector class
//============================================================================

// Template class for qubit vector.
// The arguement of the template must have an operator[] access method.
// The following methods may also need to be template specialized:
//   * set_num_qubits(size_t)
//   * initialize()
//   * initialize_from_vector(cvector_t)
// If the template argument does not have these methods then template
// specialization must be used to override the default implementations.

template <typename data_t = complex_t*>
class QubitVector {

public:

  //-----------------------------------------------------------------------
  // Constructors and Destructor
  //-----------------------------------------------------------------------

  QubitVector();
  explicit QubitVector(size_t num_qubits);
  virtual ~QubitVector();
  QubitVector(const QubitVector& obj) = delete;
  QubitVector &operator=(const QubitVector& obj) = delete;

  //-----------------------------------------------------------------------
  // Data access
  //-----------------------------------------------------------------------

  // Element access
  complex_t &operator[](uint_t element);
  complex_t operator[](uint_t element) const;

  // Returns a reference to the underlying data_t data class
  data_t &data() {return data_;}

  // Returns a copy of the underlying data_t data class
  data_t data() const {return data_;}

  //-----------------------------------------------------------------------
  // Utility functions
  //-----------------------------------------------------------------------

  // Set the size of the vector in terms of qubit number
  virtual void set_num_qubits(size_t num_qubits);

  // Returns the number of qubits for the current vector
  uint_t num_qubits() const {return num_qubits_;}

  // Returns the size of the underlying n-qubit vector
  uint_t size() const {return data_size_;}

  // Returns a copy of the underlying data_t data as a complex vector
  cvector_t vector() const;

  // Return JSON serialization of QubitVector;
  json_t json() const;

  // Set all entries in the vector to 0.
  void zero();

  // Return as an int an N qubit bitstring for M-N qubit bit k with 0s inserted
  // for N qubits at the locations specified by qubits_sorted.
  // qubits_sorted must be sorted lowest to highest. Eg. {0, 1}.
  uint_t index0(const reg_t &qubits_sorted, const uint_t k) const;

  // Return a std::unique_ptr to an array of of 2^N in ints
  // each int corresponds to an N qubit bitstring for M-N qubit bits in state k,
  // and the specified N qubits in states [0, ..., 2^N - 1]
  // qubits_sorted must be sorted lowest to highest. Eg. {0, 1}.
  // qubits specifies the location of the qubits in the retured strings.
  // NOTE: since the return is a unique_ptr it cannot be copied.
  indexes_t indexes(const reg_t & qubits, const reg_t &qubits_sorted, const uint_t k) const;

  //-----------------------------------------------------------------------
  // Check point operations
  //-----------------------------------------------------------------------

  // Create a checkpoint of the current state
  void checkpoint();

  // Revert to the checkpoint
  void revert(bool keep);

  // Compute the inner product of current state with checkpoint state
  complex_t inner_product() const;

  //-----------------------------------------------------------------------
  // Initialization
  //-----------------------------------------------------------------------

  // Initializes the current vector so that all qubits are in the |0> state.
  void initialize();

  // Initializes the vector to a custom initial state.
  // If the length of the data vector does not match the number of qubits
  // an exception is raised.
  void initialize_from_vector(const cvector_t &data);

  // Initializes the vector to a custom initial state.
  // If num_states does not match the number of qubits an exception is raised.
  void initialize_from_data(const data_t &data, const size_t num_states);

  //-----------------------------------------------------------------------
  // Apply Matrices
  //-----------------------------------------------------------------------

  // Apply a 1-qubit matrix to the state vector.
  // The matrix is input as vector of the column-major vectorized 1-qubit matrix.
  void apply_matrix(const uint_t qubit, const cvector_t &mat);

  // Apply a N-qubit matrix to the state vector.
  // The matrix is input as vector of the column-major vectorized N-qubit matrix.
  void apply_matrix(const reg_t &qubits, const cvector_t &mat);

  // Apply a 1-qubit diagonal matrix to the state vector.
  // The matrix is input as vector of the matrix diagonal.
  void apply_diagonal_matrix(const uint_t qubit, const cvector_t &mat);

  // Apply a N-qubit diagonal matrix to the state vector.
  // The matrix is input as vector of the matrix diagonal.
  void apply_diagonal_matrix(const reg_t &qubits, const cvector_t &mat);
  
  // Swap pairs of indicies in the underlying vector
  void apply_permutation_matrix(const reg_t &qubits,
                                const std::vector<std::pair<uint_t, uint_t>> &pairs);

  //-----------------------------------------------------------------------
  // Apply Specialized Gates
  //-----------------------------------------------------------------------

  // Apply a single-qubit Pauli-X gate to the state vector
  void apply_x(const uint_t qubit);

  // Apply a single-qubit Pauli-Y gate to the state vector
  void apply_y(const uint_t qubit);

  // Apply a single-qubit Pauli-Z gate to the state vector
  void apply_z(const uint_t qubit);

  // Apply a 2-qubit SWAP gate to the state vector
  void apply_swap(const uint_t q0, const uint_t q1);

  // Apply multi-controlled X-gate
  void apply_mcx(const reg_t &qubits);

  // Apply multi-controlled Y-gate
  void apply_mcy(const reg_t &qubits);

  // Apply multi-controlled Z-gate
  void apply_mcz(const reg_t &qubits);
  
  // Apply multi-controlled single-qubit unitary gate
  void apply_mcu(const reg_t &qubits, const cvector_t &mat);

  //-----------------------------------------------------------------------
  // Z-measurement outcome probabilities
  //-----------------------------------------------------------------------

  // Return the Z-basis measurement outcome probability P(outcome) for
  // outcome in [0, 2^num_qubits - 1]
  double probability(const uint_t outcome) const;

  // Return the probabilities for all measurement outcomes in the current vector
  // This is equivalent to returning a new vector with  new[i]=|orig[i]|^2.
  // Eg. For 2-qubits this is [P(00), P(01), P(010), P(11)]
  rvector_t probabilities() const;

  // Return the Z-basis measurement outcome probabilities [P(0), P(1)]
  // for measurement of specified qubit
  rvector_t probabilities(const uint_t qubit) const;

  // Return the Z-basis measurement outcome probabilities [P(0), ..., P(2^N-1)]
  // for measurement of N-qubits.
  rvector_t probabilities(const reg_t &qubits) const;

  // Return M sampled outcomes for Z-basis measurement of all qubits
  // The input is a length M list of random reals between [0, 1) used for
  // generating samples.
  std::vector<uint_t> sample_measure(const std::vector<double> &rnds) const;

  //-----------------------------------------------------------------------
  // Norms
  //-----------------------------------------------------------------------
  
  // Returns the norm of the current vector
  double norm() const;

  // These functions return the norm <psi|A^dagger.A|psi> obtained by
  // applying a matrix A to the vector. It is equivalent to returning the
  // expectation value of A^\dagger A, and could probably be removed because
  // of this.

  // Return the norm for of the vector obtained after apply the 1-qubit
  // matrix mat to the vector.
  // The matrix is input as vector of the column-major vectorized 1-qubit matrix.
  double norm(const uint_t qubit, const cvector_t &mat) const;

  // Return the norm for of the vector obtained after apply the N-qubit
  // matrix mat to the vector.
  // The matrix is input as vector of the column-major vectorized N-qubit matrix.
  double norm(const reg_t &qubits, const cvector_t &mat) const;

  // Return the norm for of the vector obtained after apply the 1-qubit
  // diagonal matrix mat to the vector.
  // The matrix is input as vector of the matrix diagonal.
  double norm_diagonal(const uint_t qubit, const cvector_t &mat) const;

  // Return the norm for of the vector obtained after apply the N-qubit
  // diagonal matrix mat to the vector.
  // The matrix is input as vector of the matrix diagonal.
  double norm_diagonal(const reg_t &qubits, const cvector_t &mat) const;

  //-----------------------------------------------------------------------
  // JSON configuration settings
  //-----------------------------------------------------------------------

  // Set the threshold for chopping values to 0 in JSON
  void set_json_chop_threshold(double threshold);

  // Set the threshold for chopping values to 0 in JSON
  double get_json_chop_threshold() {return json_chop_threshold_;}

  //-----------------------------------------------------------------------
  // OpenMP configuration settings
  //-----------------------------------------------------------------------

  // Set the maximum number of OpenMP thread for operations.
  void set_omp_threads(int n);

  // Get the maximum number of OpenMP thread for operations.
  uint_t get_omp_threads() {return omp_threads_;}

  // Set the qubit threshold for activating OpenMP.
  // If self.qubits() > threshold OpenMP will be activated.
  void set_omp_threshold(int n);

  // Get the qubit threshold for activating OpenMP.
  uint_t get_omp_threshold() {return omp_threshold_;}

  //-----------------------------------------------------------------------
  // Optimization configuration settings
  //-----------------------------------------------------------------------

  // Enable sorted qubit matrix gate optimization (Default disabled)
  void enable_gate_opt() {gate_opt_ = true;}

  // Disable sorted qubit matrix gate optimization
  void disable_gate_opt() {gate_opt_ = false;}

  // Set the sample_measure index size
  void set_sample_measure_index_size(int n) {sample_measure_index_size_ = n;}

  // Get the sample_measure index size
  int get_sample_measure_index_size() {return sample_measure_index_size_;}

protected:

  //-----------------------------------------------------------------------
  // Protected data members
  //-----------------------------------------------------------------------
  size_t num_qubits_;
  size_t data_size_;
  data_t data_;
  data_t checkpoint_;

  //-----------------------------------------------------------------------
  // Config settings
  //----------------------------------------------------------------------- 
  uint_t omp_threads_ = 1;     // Disable multithreading by default
  uint_t omp_threshold_ = 13;  // Qubit threshold for multithreading when enabled
  int sample_measure_index_size_ = 10; // Sample measure indexing qubit size
  bool gate_opt_ = false;      // enable large-qubit optimized gates
  double json_chop_threshold_ = 0;  // Threshold for choping small values
                                    // in JSON serialization

  //-----------------------------------------------------------------------
  // Error Messages
  //-----------------------------------------------------------------------

  void check_qubit(const uint_t qubit) const;
  void check_vector(const cvector_t &diag, uint_t nqubits) const;
  void check_matrix(const cvector_t &mat, uint_t nqubits) const;
  void check_dimension(const QubitVector &qv) const;
  void check_checkpoint() const;

  //-----------------------------------------------------------------------
  // State update with Lambda functions
  //-----------------------------------------------------------------------
  // These functions loop through the indexes of the qubitvector data and
  // apply a lambda function to each entry.

  // Apply a lambda function to all entries of the statevector.
  // The function signature should be:
  // [&](const int_t k)->void
  // where k is the index of the vector
  template <typename Lambda>
  void apply_lambda(Lambda&& func);

  // Apply a single-qubit lambda function to all blocks of the statevector
  // for the given qubit. The function signature should be:
  // [&](const int_t k)->void where k is 0 for the qubit
  template <typename Lambda>
  void apply_lambda(Lambda&& func, const uint_t qubit);

  // Apply a double-qubit lambda function to all blocks of the statevector
  // for the given qubits. The function signature should be:
  // [&](const int_t k)->void where k is 0 for each qubit
  template <typename Lambda>
  void apply_lambda(Lambda&& func, const uint_t qubit0, const uint_t qubit1);

  // Apply a N-qubit lambda function to all blocks of the statevector
  // for the given qubits. The function signature should be:
  // [&](const indexes_t &inds)->void
  // where inds are the 2 ** N indexes for each N-qubit block returned by
  // the dynamic_indexes function
  template <typename Lambda>
  void apply_lambda(Lambda&& func, const reg_t &qubits);

  //-----------------------------------------------------------------------
  // State matrix update with Lambda functions
  //-----------------------------------------------------------------------
  // These functions loop through the indexes of the qubitvector data and
  // apply a lambda function taking a vector matrix argument to each entry.

  // Apply a single-qubit matrix lambda function to all blocks of the
  // statevector for the given qubit. The function signature should be:
  // [&](const int_t k1, const int_t k2, const cvector_t &m)->void
  // where (k1, k2) are the 0 and 1 indexes for each qubit block and
  // m is a vectorized complex matrix.
  template <typename Lambda>
  void apply_matrix_lambda(Lambda&& func,
                           const uint_t qubit,
                           const cvector_t &mat);

  // Apply a N-qubit matrix lambda function to all blocks of the statevector
  // for the given qubits. The function signature should be:
  // [&](const indexes_t &inds, const cvector_t &m)->void
  // where inds are the 2 ** N indexes for each N-qubit block returned by
  // the dynamic_indexes function and m is a vectorized complex matrix.
  template <typename Lambda>
  void apply_matrix_lambda(Lambda&& func,
                           const reg_t &qubits,
                           const cvector_t &mat);

  //-----------------------------------------------------------------------
  // State reduction functions with Lambda functions
  //-----------------------------------------------------------------------
  // These functions loop through the indexes of the qubitvector data and
  // apply a lambda function to each entry that appplies a reduction on
  // two doubles (val_re, val_im) and returns the complex result
  // complex_t(val_re, val_im)

  // Apply a complex reduction lambda function to all entries of the
  // statevector and return the complex result.
  // The function signature should be:
  // [&](const int_t k, double &val_re, double &val_im)->void
  // where k is the index of the vector, val_re and val_im are the doubles
  // to store the reduction.
  // Returns complex_t(val_re, val_im)
  template <typename Lambda>
  complex_t apply_reduction_lambda(Lambda&& func) const;

  // Apply a 1-qubit complex reduction  lambda function to all blocks of the
  // statevector for the given qubit. The function signature should be:
  // [&](const int_t k1, const int_t k2, double &val_re, double &val_im)->void
  // where (k1, k2) are the 0 and 1 indexes for each qubit block
  // val_re and val_im are the doubles to store the reduction.
  // Returns complex_t(val_re, val_im)
  template <typename Lambda>
  complex_t apply_reduction_lambda(Lambda&& func,
                                   const uint_t qubit) const;

  // Apply a N-qubit complex reduction lambda function to all blocks of the
  // statevector for the given qubits. The function signature should be:
  // [&](const indexes_t &inds, double &val_re, double &val_im)->void
  // where inds are the 2 ** N indexes for each N-qubit block returned by
  // the static_indexes function, val_re and val_im are the doubles to store
  // the reduction.
  // Returns complex_t(val_re, val_im)
  template <typename Lambda>
  complex_t apply_reduction_lambda(Lambda&& func,
                                   const reg_t &qubits) const;

  //-----------------------------------------------------------------------
  // State matrix reduction functions with Lambda functions
  //-----------------------------------------------------------------------
  // These functions loop through the indexes of the qubitvector data and
  // apply a lambda function to each entry that also applies a reduction
  // and also applies a matrix. Unlike apply_matrix_lambda these should not
  // update the state.

  // Apply a 1-qubit complex matrix reduction lambda function to all blocks of the
  // statevector for the given qubit. The function signature should be:
  // [&](const int_t k1, const int_t k2, const cvector_t &m,
  //     double &val_re, double &val_im)->void
  // where (k1, k2) are the 0 and 1 indexes for each qubit block, m is a
  // vectorized complex matrix, val_re and val_im are the doubles to store
  // the reduction.
  // Returns complex_t(val_re, val_im)
  template <typename Lambda>
  complex_t apply_matrix_reduction_lambda(Lambda&& func,
                                          const uint_t qubit,
                                          const cvector_t &mat) const;

  // Apply a N-qubit complex matrix reduction lambda function to all blocks of the
  // statevector for the given qubits. The function signature should be:
  // [&](const indexes_t &inds, const cvector_t &m,
  //     double &val_re, double &val_im)->void
  // where inds are the 2 ** N indexes for each N-qubit block returned by
  // the static_indexes function, m is a vectorized complex matrix,
  // val_re and val_im are the doubles to store the reduction.
  // Returns complex_t(val_re, val_im)
  template <typename Lambda>
  complex_t apply_matrix_reduction_lambda(Lambda&& func,
                                          const reg_t &qubits,
                                          const cvector_t &mat) const;

  //-----------------------------------------------------------------------
  // Optimized matrix multiplication
  //-----------------------------------------------------------------------
  
  // Optimized implementations
  void apply_matrix2(const reg_t &qubits, const cvector_t &mat);
  void apply_matrix3(const reg_t &qubits, const cvector_t &mat);
  void apply_matrix4(const reg_t &qubits, const cvector_t &mat);
  void apply_matrix5(const reg_t &qubits, const cvector_t &mat);
  void apply_matrix6(const reg_t &qubits, const cvector_t &mat);

  // Permute an N-qubit vectorized matrix to match a reordering of qubits
  cvector_t sort_matrix(const reg_t &src,
                        const reg_t &sorted,
                        const cvector_t &mat) const;

  // Swap cols and rows of vectorized matrix
  void swap_cols_and_rows(const uint_t idx1, const uint_t idx2,
                          cvector_t &mat, uint_t dim) const;
};

/*******************************************************************************
 *
 * Implementations
 *
 ******************************************************************************/

//------------------------------------------------------------------------------
// JSON Serialization
//------------------------------------------------------------------------------

template <typename data_t>
inline void to_json(json_t &js, const QubitVector<data_t> &qv) {
  js = qv.json();
}

template <typename data_t>
json_t QubitVector<data_t>::json() const {
  const int_t END = data_size_;
  const json_t ZERO = complex_t(0.0, 0.0);
  json_t js = json_t(data_size_, ZERO);
  
  if (json_chop_threshold_ > 0) {
    #pragma omp parallel for if (num_qubits_ > omp_threshold_ && omp_threads_ > 1) num_threads(omp_threads_)
    for (int_t j=0; j < END; j++) {
      if (std::abs(data_[j].real()) > json_chop_threshold_)
        js[j][0] = data_[j].real();
      if (std::abs(data_[j].imag()) > json_chop_threshold_)
        js[j][1] = data_[j].imag();
    }
  } else {
    #pragma omp parallel for if (num_qubits_ > omp_threshold_ && omp_threads_ > 1) num_threads(omp_threads_)
    for (int_t j=0; j < END; j++) {
      js[j][0] = data_[j].real();
      js[j][1] = data_[j].imag();
    }
  }
  return js;
}

//------------------------------------------------------------------------------
// Error Handling
//------------------------------------------------------------------------------

template <typename data_t>
void QubitVector<data_t>::check_qubit(const uint_t qubit) const {
  if (qubit + 1 > num_qubits_) {
    std::string error = "QubitVector: qubit index " + std::to_string(qubit) +
                        " > " + std::to_string(num_qubits_);
    throw std::runtime_error(error);
  }
}

template <typename data_t>
void QubitVector<data_t>::check_matrix(const cvector_t &vec, uint_t nqubits) const {
  const size_t DIM = BITS[nqubits];
  const auto SIZE = vec.size();
  if (SIZE != DIM * DIM) {
    std::string error = "QubitVector: vector size is " + std::to_string(SIZE) +
                        " != " + std::to_string(DIM * DIM);
    throw std::runtime_error(error);
  }
}

template <typename data_t>
void QubitVector<data_t>::check_vector(const cvector_t &vec, uint_t nqubits) const {
  const size_t DIM = BITS[nqubits];
  const auto SIZE = vec.size();
  if (SIZE != DIM) {
    std::string error = "QubitVector: vector size is " + std::to_string(SIZE) +
                        " != " + std::to_string(DIM);
    throw std::runtime_error(error);
  }
}

template <typename data_t>
void QubitVector<data_t>::check_dimension(const QubitVector &qv) const {
  if (data_size_ != qv.size_) {
    std::string error = "QubitVector: vectors are different shape " +
                         std::to_string(data_size_) + " != " +
                         std::to_string(qv.num_states_);
    throw std::runtime_error(error);
  }
}

template <typename data_t>
void QubitVector<data_t>::check_checkpoint() const {
  if (!checkpoint_) {
    throw std::runtime_error("QubitVector: checkpoint must exist for inner_product() or revert()");
  }
}

//------------------------------------------------------------------------------
// Constructors & Destructor
//------------------------------------------------------------------------------

template <typename data_t>
QubitVector<data_t>::QubitVector(size_t num_qubits) : num_qubits_(0), data_(0), checkpoint_(0){
  set_num_qubits(num_qubits);
}

template <typename data_t>
QubitVector<data_t>::QubitVector() : QubitVector(0) {}

template <typename data_t>
QubitVector<data_t>::~QubitVector() {
  if (data_)
    free(data_);

  if (checkpoint_)
    free(checkpoint_);
}

//------------------------------------------------------------------------------
// Element access operators
//------------------------------------------------------------------------------

template <typename data_t>
complex_t &QubitVector<data_t>::operator[](uint_t element) {
  // Error checking
  #ifdef DEBUG
  if (element > data_size_) {
    std::string error = "QubitVector: vector index " + std::to_string(element) +
                        " > " + std::to_string(data_size_);
    throw std::runtime_error(error);
  }
  #endif
  return data_[element];
}

template <typename data_t>
complex_t QubitVector<data_t>::operator[](uint_t element) const {
  // Error checking
  #ifdef DEBUG
  if (element > data_size_) {
    std::string error = "QubitVector: vector index " + std::to_string(element) +
                        " > " + std::to_string(data_size_);
    throw std::runtime_error(error);
  }
  #endif
  return data_[element];
}

template <typename data_t>
cvector_t QubitVector<data_t>::vector() const {
  cvector_t ret(data_size_, 0.);
  const int_t END = data_size_;
  #pragma omp parallel for if (num_qubits_ > omp_threshold_ && omp_threads_ > 1) num_threads(omp_threads_)
  for (int_t j=0; j < END; j++) {
    ret[j] = data_[j];
  }
  return ret;
}

//------------------------------------------------------------------------------
// Indexing
//------------------------------------------------------------------------------

template <typename data_t>
uint_t QubitVector<data_t>::index0(const reg_t& qubits_sorted, const uint_t k) const {
  uint_t lowbits, retval = k;
  for (const auto& qubit : qubits_sorted) {
    lowbits = retval & MASKS[qubit];
    retval >>= qubit;
    retval <<= qubit + 1;
    retval |= lowbits;
  }
  return retval;
}

template <typename data_t>
indexes_t QubitVector<data_t>::indexes(const reg_t& qubits,
                                       const reg_t& qubits_sorted,
                                       const uint_t k) const {
  const auto N = qubits_sorted.size();
  indexes_t ret(new uint_t[BITS[N]]);
  // Get index0
  ret[0] = index0(qubits_sorted, k);
  for (size_t i = 0; i < N; i++) {
    const auto n = BITS[i];
    const auto bit = BITS[qubits[i]];
    for (size_t j = 0; j < n; j++)
      ret[n + j] = ret[j] | bit;
  }
  return ret;
}

//------------------------------------------------------------------------------
// Utility
//------------------------------------------------------------------------------

template <typename data_t>
void QubitVector<data_t>::zero() {
  const int_t END = data_size_;    // end for k loop

#pragma omp parallel for if (num_qubits_ > omp_threshold_ && omp_threads_ > 1) num_threads(omp_threads_)
  for (int_t k = 0; k < END; ++k) {
    data_[k] = 0.0;
  }
}

template <typename data_t>
void QubitVector<data_t>::set_num_qubits(size_t num_qubits) {
  num_qubits_ = num_qubits;
  data_size_ = BITS[num_qubits];

  // Free any currently assigned memory
  if (data_)
    free(data_);

  if (checkpoint_) {
    free(checkpoint_);
    checkpoint_ = nullptr;
  }

  // Allocate memory for new vector
  data_ = reinterpret_cast<complex_t*>(malloc(sizeof(complex_t) * data_size_));
}


template <typename data_t>
void QubitVector<data_t>::checkpoint() {
  if (!checkpoint_)
    checkpoint_ = reinterpret_cast<complex_t*>(malloc(sizeof(complex_t) * data_size_));

  const int_t END = data_size_;    // end for k loop
#pragma omp parallel for if (num_qubits_ > omp_threshold_ && omp_threads_ > 1) num_threads(omp_threads_)
  for (int_t k = 0; k < END; ++k)
    checkpoint_[k] = data_[k];
}


template <typename data_t>
void QubitVector<data_t>::revert(bool keep) {

  #ifdef DEBUG
  check_checkpoint();
  #endif

  const int_t END = data_size_;    // end for k loop
#pragma omp parallel for if (num_qubits_ > omp_threshold_ && omp_threads_ > 1) num_threads(omp_threads_)
  for (int_t k = 0; k < END; ++k)
    data_[k] = checkpoint_[k];

  if (!keep) {
    free(checkpoint_);
    checkpoint_ = nullptr;
  }
}

template <typename data_t>
complex_t QubitVector<data_t>::inner_product() const {

  #ifdef DEBUG
  check_checkpoint();
  #endif
  // Lambda function for inner product with checkpoint state
  auto lambda = [&](int_t k, double &val_re, double &val_im)->void {
    const complex_t z = data_[k] * std::conj(checkpoint_[k]);
    val_re += std::real(z);
    val_im += std::imag(z);
  };
  return apply_reduction_lambda(lambda);
}

//------------------------------------------------------------------------------
// Initialization
//------------------------------------------------------------------------------

template <typename data_t>
void QubitVector<data_t>::initialize() {
  zero();
  data_[0] = 1.;
}

template <typename data_t>
void QubitVector<data_t>::initialize_from_vector(const cvector_t &statevec) {
  if (data_size_ != statevec.size()) {
    std::string error = "QubitVector::initialize input vector is incorrect length (" + 
                        std::to_string(data_size_) + "!=" +
                        std::to_string(statevec.size()) + ")";
    throw std::runtime_error(error);
  }

  const int_t END = data_size_;    // end for k loop

#pragma omp parallel for if (num_qubits_ > omp_threshold_ && omp_threads_ > 1) num_threads(omp_threads_)
  for (int_t k = 0; k < END; ++k)
    data_[k] = statevec[k];
}

template <typename data_t>
void QubitVector<data_t>::initialize_from_data(const data_t &statevec, const size_t num_states) {
  if (data_size_ != num_states) {
    std::string error = "QubitVector::initialize input vector is incorrect length (" +
                        std::to_string(data_size_) + "!=" + std::to_string(num_states) + ")";
    throw std::runtime_error(error);
  }

  const int_t END = data_size_;    // end for k loop

#pragma omp parallel for if (num_qubits_ > omp_threshold_ && omp_threads_ > 1) num_threads(omp_threads_)
  for (int_t k = 0; k < END; ++k)
    data_[k] = statevec[k];
}


/*******************************************************************************
 *
 * CONFIG SETTINGS
 *
 ******************************************************************************/

template <typename data_t>
void QubitVector<data_t>::set_omp_threads(int n) {
  if (n > 0)
    omp_threads_ = n;
}

template <typename data_t>
void QubitVector<data_t>::set_omp_threshold(int n) {
  if (n > 0)
    omp_threshold_ = n;
}

template <typename data_t>
void QubitVector<data_t>::set_json_chop_threshold(double threshold) {
  json_chop_threshold_ = threshold;
}

/*******************************************************************************
 *
 * LAMBDA FUNCTION TEMPLATES
 *
 ******************************************************************************/

//------------------------------------------------------------------------------
// General lambda
//------------------------------------------------------------------------------

// Static N-qubit
template <typename data_t>
template<typename Lambda>
void QubitVector<data_t>::apply_lambda(Lambda&& func) {
  const int_t END = data_size_;
#pragma omp parallel if (num_qubits_ > omp_threshold_ && omp_threads_ > 1) num_threads(omp_threads_)
  {
#pragma omp for
    for (int_t k = 0; k < END; k++) {
      std::forward<Lambda>(func)(k);
    }
  }
}

// Single qubit
template <typename data_t>
template<typename Lambda>
void QubitVector<data_t>::apply_lambda(Lambda&& func,
                                       const uint_t qubit) {
  // Error checking
  #ifdef DEBUG
  check_qubit(qubit);
  #endif

  const int_t END1 = data_size_;       // end for k1 loop
  const int_t END2 = BITS[qubit];      // end for k2 loop
  const int_t STEP1 = BITS[qubit + 1]; // step for k1 loop
#pragma omp parallel if (num_qubits_ > omp_threshold_ && omp_threads_ > 1) num_threads(omp_threads_)
  {
#ifdef _WIN32
  #pragma omp for
#else
  #pragma omp for collapse(2)
#endif
    for (int_t k1 = 0; k1 < END1; k1 += STEP1)
      for (int_t k2 = 0; k2 < END2; k2++) {
        std::forward<Lambda>(func)(k1 | k2);
      }
  }
}

// Two qubit
template <typename data_t>
template<typename Lambda>
void QubitVector<data_t>::apply_lambda(Lambda&& func,
                                       const uint_t qubit0,
                                       const uint_t qubit1) {
  // Error checking
  #ifdef DEBUG
  check_qubit(qubit0);
  check_qubit(qubit1);
  #endif

  const int_t END = data_size_;

  const int_t END0 = BITS[qubit0];
  const int_t STEP0 = BITS[qubit0 + 1];
  const int_t END1 = BITS[qubit1];
  const int_t STEP1 = BITS[qubit1 + 1];

  if (qubit0 < qubit1) {
    #pragma omp parallel if (num_qubits_ > omp_threshold_ && omp_threads_ > 1) num_threads(omp_threads_)
    {
#ifdef _WIN32
      #pragma omp for
#else
      #pragma omp for collapse(3)
#endif
      for (int_t k1 = 0; k1 < END; k1 += STEP1)
        for (int_t k2 = 0; k2 < END1; k2 += STEP0)
          for (int_t k3 = 0; k3 < END0; k3++)
            std::forward<Lambda>(func)(k3 | k2 | k1);
    }
  } else {
    #pragma omp parallel if (num_qubits_ > omp_threshold_ && omp_threads_ > 1) num_threads(omp_threads_)
    {
#ifdef _WIN32
      #pragma omp for
#else
      #pragma omp for collapse(3)
#endif
      for (int_t k1 = 0; k1 < END; k1 += STEP0)
        for (int_t k2 = 0; k2 < END0; k2 += STEP1)
          for (int_t k3 = 0; k3 < END1; k3++)
            std::forward<Lambda>(func)(k3 | k2 | k1);
    }
  }
}

// Dynamic N-qubit
template <typename data_t>
template<typename Lambda>
void QubitVector<data_t>::apply_lambda(Lambda&& func,
                                       const reg_t &qubits) {

  // Error checking
  #ifdef DEBUG
  for (const auto &qubit : qs)
    check_qubit(qubit);
  #endif

  const auto NUM_QUBITS = qubits.size();
  const int_t END = data_size_ >> NUM_QUBITS;
  auto qubits_sorted = qubits;
  std::sort(qubits_sorted.begin(), qubits_sorted.end());
#pragma omp parallel if (num_qubits_ > omp_threshold_ && omp_threads_ > 1) num_threads(omp_threads_)
  {
#pragma omp for
    for (int_t k = 0; k < END; k++) {
      // store entries touched by U
      auto inds = indexes(qubits, qubits_sorted, k);
      std::forward<Lambda>(func)(inds);
    }
  }
}

//------------------------------------------------------------------------------
// Matrix Lambda
//------------------------------------------------------------------------------

// Single qubit
template <typename data_t>
template<typename Lambda>
void QubitVector<data_t>::apply_matrix_lambda(Lambda&& func,
                                              const uint_t qubit,
                                              const cvector_t &mat) {
  // Error checking
  #ifdef DEBUG
  check_qubit(qubit);
  #endif

  const int_t END1 = data_size_;       // end for k1 loop
  const int_t END2 = BITS[qubit];      // end for k2 loop
  const int_t STEP1 = BITS[qubit + 1]; // step for k1 loop
#pragma omp parallel if (num_qubits_ > omp_threshold_ && omp_threads_ > 1) num_threads(omp_threads_)
  {
#ifdef _WIN32
  #pragma omp for
#else
  #pragma omp for collapse(2)
#endif
    for (int_t k1 = 0; k1 < END1; k1 += STEP1)
      for (int_t k2 = 0; k2 < END2; k2++) {
        std::forward<Lambda>(func)(k1, k2, mat);
      }
  }
}

// Dynamic N-qubit
template <typename data_t>
template<typename Lambda>
void QubitVector<data_t>::apply_matrix_lambda(Lambda&& func, const reg_t &qubits, const cvector_t &mat) {

  // Error checking
  #ifdef DEBUG
  for (const auto &qubit : qubits)
    check_qubit(qubit);
  #endif

  const auto NUM_QUBITS = qubits.size();
  const int_t END = data_size_ >> NUM_QUBITS;
  auto qubits_sorted = qubits;
  std::sort(qubits_sorted.begin(), qubits_sorted.end());

#pragma omp parallel if (num_qubits_ > omp_threshold_ && omp_threads_ > 1) num_threads(omp_threads_)
  {
#pragma omp for
    for (int_t k = 0; k < END; k++) {
      const auto inds = indexes(qubits, qubits_sorted, k);
      std::forward<Lambda>(func)(inds, mat);
    }
  }
}


//------------------------------------------------------------------------------
// Reduction Lambda
//------------------------------------------------------------------------------

template <typename data_t>
template<typename Lambda>
complex_t QubitVector<data_t>::apply_reduction_lambda(Lambda &&func) const {
  // Reduction variables
  double val_re = 0.;
  double val_im = 0.;
  const int_t END = data_size_;
#pragma omp parallel reduction(+:val_re, val_im) if (num_qubits_ > omp_threshold_ && omp_threads_ > 1)         \
                                               num_threads(omp_threads_)
  {
#pragma omp for
    for (int_t k = 0; k < END; k++) {
        std::forward<Lambda>(func)(k, val_re, val_im);
      }
  } // end omp parallel
  return complex_t(val_re, val_im);
}

// Single-qubit
template <typename data_t>
template<typename Lambda>
complex_t QubitVector<data_t>::apply_reduction_lambda(Lambda &&func,
                                                      const uint_t qubit) const {

  // Error handling
  #ifdef DEBUG
  check_qubit(qubit);
  #endif

  const int_t END1 = data_size_;       // end for k1 loop
  const int_t END2 = BITS[qubit];      // end for k2 loop
  const int_t STEP1 = BITS[qubit + 1]; // step for k1 loop

  // Reduction variables
  double val_re = 0.;
  double val_im = 0.;
#pragma omp parallel reduction(+:val_re, val_im) if (num_qubits_ > omp_threshold_ && omp_threads_ > 1)         \
                                               num_threads(omp_threads_)
  {
#ifdef _WIN32
  #pragma omp for
#else
  #pragma omp for collapse(2)
#endif
    for (int_t k1 = 0; k1 < END1; k1 += STEP1)
      for (int_t k2 = 0; k2 < END2; k2++) {
        std::forward<Lambda>(func)(k1, k2, val_re, val_im);
      }
  } // end omp parallel
  return complex_t(val_re, val_im);
}

// Dynamic N-qubit
template <typename data_t>
template<typename Lambda>
complex_t QubitVector<data_t>::apply_reduction_lambda(Lambda&& func,
                                                      const reg_t &qubits) const {

  // Error checking
  #ifdef DEBUG
  for (const auto &qubit : qubits)
    check_qubit(qubit);
  #endif

  const size_t NUM_QUBITS =  qubits.size();
  const int_t END = data_size_ >> NUM_QUBITS;
  auto qubits_sorted = qubits;
  std::sort(qubits_sorted.begin(), qubits_sorted.end());

  // Reduction variables
  double val_re = 0.;
  double val_im = 0.;
#pragma omp parallel reduction(+:val_re, val_im) if (num_qubits_ > omp_threshold_ && omp_threads_ > 1)         \
                                               num_threads(omp_threads_)
  {
#pragma omp for
    for (int_t k = 0; k < END; k++) {
      const auto inds = indexes(qubits, qubits_sorted, k);
      std::forward<Lambda>(func)(inds, val_re, val_im);
    }
  } // end omp parallel
  return complex_t(val_re, val_im);
}

//------------------------------------------------------------------------------
// Matrix and Reduction Lambda
//------------------------------------------------------------------------------

template <typename data_t>
template<typename Lambda>
complex_t QubitVector<data_t>::apply_matrix_reduction_lambda(Lambda &&func,
                                                             const uint_t qubit,
                                                             const cvector_t &mat) const {

  // Error handling
  #ifdef DEBUG
  check_qubit(qubit);
  #endif

  const int_t END1 = data_size_;       // end for k1 loop
  const int_t END2 = BITS[qubit];      // end for k2 loop
  const int_t STEP1 = BITS[qubit + 1]; // step for k1 loop

  // Reduction variables
  double val_re = 0.;
  double val_im = 0.;
#pragma omp parallel reduction(+:val_re, val_im) if (num_qubits_ > omp_threshold_ && omp_threads_ > 1)         \
                                               num_threads(omp_threads_)
  {
#ifdef _WIN32
  #pragma omp for
#else
  #pragma omp for collapse(2)
#endif
    for (int_t k1 = 0; k1 < END1; k1 += STEP1)
      for (int_t k2 = 0; k2 < END2; k2++) {
        std::forward<Lambda>(func)(k1, k2, mat, val_re, val_im);
      }
  } // end omp parallel
  return complex_t(val_re, val_im);
}


template <typename data_t>
template<typename Lambda>
complex_t QubitVector<data_t>::apply_matrix_reduction_lambda(Lambda&& func,
                                                             const reg_t &qubits,
                                                             const cvector_t &mat) const {

  const auto NUM_QUBITS = qubits.size();
  // Error checking
  #ifdef DEBUG
  for (const auto &qubit : qubits)
    check_qubit(qubit);
  #endif

  const int_t END = data_size_ >> NUM_QUBITS;
  auto qubits_sorted = qubits;
  std::sort(qubits_sorted.begin(), qubits_sorted.end());

  // Reduction variables
  double val_re = 0.;
  double val_im = 0.;
#pragma omp parallel reduction(+:val_re, val_im) if (num_qubits_ > omp_threshold_ && omp_threads_ > 1)         \
                                               num_threads(omp_threads_)
  {
#pragma omp for
    for (int_t k = 0; k < END; k++) {
      const auto inds = indexes(qubits, qubits_sorted, k);
      std::forward<Lambda>(func)(inds, mat, val_re, val_im);
    }
  } // end omp parallel
  return complex_t(val_re, val_im);
}


/*******************************************************************************
 *
 * MATRIX MULTIPLICATION
 *
 ******************************************************************************/
template <typename data_t>
void QubitVector<data_t>::apply_matrix(const reg_t &qubits,
                                       const cvector_t &mat) {
  
  const size_t N = qubits.size();
  // Error checking
  #ifdef DEBUG
  check_vector(mat, 2 * N);
  #endif

  // Optimized 1-qubit apply matrix.
  if (N==1) {
    apply_matrix(qubits[0], mat);
    return;
  }

  // Matrix-swap based optimized 2-6 qubit implementation
  if (gate_opt_ && N <= 6) {
    switch (N) {
      case 2:
        apply_matrix2(qubits, mat);
        return;
      case 3:
        apply_matrix3(qubits, mat);
        return;
      case 4:
        apply_matrix4(qubits, mat);
        return;
      case 5:
        apply_matrix5(qubits, mat);
        return;
      case 6:
        apply_matrix6(qubits, mat);
        return;
    default:
      break;
    } // end switch
  }
  
  // General implementation
  const uint_t DIM = BITS[N];
  // Lambda function for N-qubit matrix multiplication
  auto lambda = [&](const indexes_t &inds, const cvector_t &_mat)->void {
    auto cache = std::make_unique<complex_t[]>(DIM);
    for (size_t i = 0; i < DIM; i++) {
      const auto ii = inds[i];
      cache[i] = data_[ii];
      data_[ii] = 0.;
    }
    // update state vector
    for (size_t i = 0; i < DIM; i++)
      for (size_t j = 0; j < DIM; j++)
        data_[inds[i]] += _mat[i + DIM * j] * cache[j];
  };

  // Use the lambda function
  apply_matrix_lambda(lambda, qubits, mat);
}

template <typename data_t>
void QubitVector<data_t>::apply_diagonal_matrix(const reg_t &qubits,
                                                const cvector_t &diag) {

  // Optimized 1-qubit apply matrix.                                                
  if (qubits.size() == 1) {
    apply_diagonal_matrix(qubits[0], diag);
    return;
  }

  const size_t N = qubits.size();
  const uint_t DIM = BITS[N];
  // Error checking
  #ifdef DEBUG
  check_vector(diag, N);
  #endif

  // Lambda function for N-qubit matrix multiplication
  auto lambda = [&](const indexes_t &inds,
                    const cvector_t &_mat)->void {
    for (size_t i = 0; i < DIM; i++) {
      data_[inds[i]] *= _mat[i];
    }
  };

  // Use the lambda function
  apply_matrix_lambda(lambda, qubits, diag);
}

template <typename data_t>
void QubitVector<data_t>::apply_permutation_matrix(const reg_t& qubits,
                                                   const std::vector<std::pair<uint_t, uint_t>> &pairs) {
  // Lambda function for permutation matrix
  auto lambda = [&](const indexes_t &inds)->void {
    for (const auto& p : pairs) {
      std::swap(data_[inds[p.first]], data_[inds[p.second]]);
    }
  };
  // Use the lambda function
  apply_lambda(lambda, qubits);
}

/*******************************************************************************
 *
 * APPLY OPTIMIZED GATES
 *
 ******************************************************************************/

//------------------------------------------------------------------------------
// Single-qubit gates
//------------------------------------------------------------------------------
template <typename data_t>
void QubitVector<data_t>::apply_x(const uint_t qubit) {
  // Lambda function for optimized Pauli-X gate
  auto lambda = [&](const int_t i0)->void {
    const auto i1 = i0 | BITS[qubit];
    std::swap(data_[i0], data_[i1]);
  };
  apply_lambda(lambda, qubit);
}

template <typename data_t>
void QubitVector<data_t>::apply_y(const uint_t qubit) {
  // Lambda function for optimized Pauli-Y gate
  const complex_t I(0., 1.);
  auto lambda = [&](const int_t i0)->void {
    const auto i1 = i0 | BITS[qubit];
    const complex_t cache = data_[i0];
    data_[i0] = -I * data_[i1]; // mat(0,1)
    data_[i1] = I * cache;     // mat(1,0)
  };
  apply_lambda(lambda, qubit);
}

template <typename data_t>
void QubitVector<data_t>::apply_z(const uint_t qubit) {
  // Lambda function for optimized Pauli-Z gate
  auto lambda = [&](const int_t i0)->void {
    data_[i0 | BITS[qubit]] *= complex_t(-1.0, 0.0);
  };
  apply_lambda(lambda, qubit);
}

//------------------------------------------------------------------------------
// Multi-controlled gates
//------------------------------------------------------------------------------

template <typename data_t>
<<<<<<< HEAD
void QubitVector<data_t>::apply_cnot(const uint_t qubit_ctrl, const uint_t qubit_trgt) {

  const int_t GAP_ctrl = BITS[qubit_ctrl];
  const int_t GAP_trgt = BITS[qubit_trgt];

  // Lambda function for CX gate
  auto lambda = [&](const int_t i00)->void {
    auto i10 = i00 | GAP_ctrl;
    std::swap(data_[i10], data_[i10 | GAP_trgt]);
  };
  apply_lambda(lambda, qubit_ctrl, qubit_trgt);
}

template <typename data_t>
void QubitVector<data_t>::apply_swap(const uint_t qubit0, const uint_t qubit1) {
  const int_t GAP0 = BITS[qubit0];
  const int_t GAP1 = BITS[qubit1];

  // Lambda function for SWAP gate
  auto lambda = [&](const int_t i00)->void {
    std::swap(data_[i00 | GAP0], data_[i00 | GAP1]);
  };
  apply_lambda(lambda, qubit0, qubit1);
}

template <typename data_t>
void QubitVector<data_t>::apply_cz(const uint_t qubit_ctrl, const uint_t qubit_trgt) {
  const int_t GAP_ctrl = BITS[qubit_ctrl];
  const int_t GAP_trgt = BITS[qubit_trgt];

  // Lambda function for CZ gate
  auto lambda = [&](const int_t i00)->void {
    data_[i00 | GAP_ctrl | GAP_trgt] *= -1.;
  };
  apply_lambda(lambda, qubit_ctrl, qubit_trgt);
=======
void QubitVector<data_t>::apply_mcx(const reg_t &qubits) {
  // Calculate the permutation positions for the last qubit.
  const size_t N = qubits.size();
  const size_t pos0 = MASKS[N - 1];
  const size_t pos1 = MASKS[N];
  // Lambda function for multi-controlled X gate
  auto lambda = [&](const indexes_t &inds)->void {
    std::swap(data_[inds[pos0]], data_[inds[pos1]]);
  };
  apply_lambda(lambda, qubits);
}

template <typename data_t>
void QubitVector<data_t>::apply_mcy(const reg_t &qubits) {
  // Calculate the permutation positions for the last qubit.
  const size_t N = qubits.size();
  const size_t pos0 = MASKS[N - 1];
  const size_t pos1 = MASKS[N];
  const complex_t I(0., 1.);
  // Lambda function for multi-controlled Y gate
  auto lambda = [&](const indexes_t &inds)->void {
    const complex_t cache = data_[inds[pos0]];
    data_[inds[pos0]] = -I * data_[inds[pos1]];
    data_[inds[pos1]] = I * cache;
  };
  apply_lambda(lambda, qubits);
}

template <typename data_t>
void QubitVector<data_t>::apply_mcz(const reg_t &qubits) {
  // Lambda function for multi-controlled Z gate
  auto lambda = [&](const indexes_t &inds)->void {
    // Multiply last block index by -1
    data_[inds[MASKS[qubits.size()]]] *= -1.;
  };
  apply_lambda(lambda, qubits);
>>>>>>> 397084a2
}

template <typename data_t>
void QubitVector<data_t>::apply_mcu(const reg_t &qubits,
                                    const cvector_t &mat) {
  // Calculate the permutation positions for the last qubit.
  const size_t N = qubits.size();
  const size_t pos0 = MASKS[N - 1];
  const size_t pos1 = MASKS[N];
  // Lambda function for multi-controlled single-qubit gate
  auto lambda = [&](const indexes_t &inds,
                    const cvector_t &_mat)->void {
    const auto cache = data_[pos0];
    data_[pos0] = _mat[0] * data_[pos0] + _mat[2] * data_[pos1];
    data_[pos1] = _mat[1] * cache + _mat[3] * data_[pos1];
  };
  apply_matrix_lambda(lambda, qubits, mat);
}

//------------------------------------------------------------------------------
// Swap gates
//------------------------------------------------------------------------------

template <typename data_t>
void QubitVector<data_t>::apply_swap(const uint_t qubit0, const uint_t qubit1) {
  // Lambda function for SWAP gate
  auto lambda = [&](const indexes_t &inds)->void {
    std::swap(data_[inds[1]], data_[inds[2]]);
  };
  // Use the lambda function
  const reg_t qubits = {qubit0, qubit1};
  apply_lambda(lambda, qubits);
}

//------------------------------------------------------------------------------
// Single-qubit matrices
//------------------------------------------------------------------------------

template <typename data_t>
void QubitVector<data_t>::apply_matrix(const uint_t qubit,
                                       const cvector_t& mat) {
  // Check if matrix is actually diagonal and if so use 
  // apply_diagonal_matrix
  // TODO: this should be changed to not check doubles with ==
  if (mat[1] == 0.0 && mat[2] == 0.0) {
    const cvector_t diag = {{mat[0], mat[3]}};
    apply_diagonal_matrix(qubit, diag);
    return;
  }

  // Lambda function for single-qubit matrix multiplication
  const int_t BIT = BITS[qubit];
  auto lambda = [&](const int_t k1, const int_t k2,
                    const cvector_t &_mat)->void {
    const auto pos0 = k1 | k2;
    const auto pos1 = pos0 | BIT;
    const auto cache = data_[pos0];
    data_[pos0] = _mat[0] * data_[pos0] + _mat[2] * data_[pos1];
    data_[pos1] = _mat[1] * cache + _mat[3] * data_[pos1];
  };
  apply_matrix_lambda(lambda, qubit, mat);
}

template <typename data_t>
void QubitVector<data_t>::apply_diagonal_matrix(const uint_t qubit,
                                                const cvector_t& diag) {
  // TODO: This should be changed so it isn't checking doubles with ==
  const int_t BIT = BITS[qubit];
  if (diag[0] == 1.0) {  // [[1, 0], [0, z]] matrix
    if (diag[1] == 1.0)
      return; // Identity

    if (diag[1] == complex_t(0., -1.)) { // [[1, 0], [0, -i]]
      auto lambda = [&](const int_t k1, const int_t k2,
                        const cvector_t &_mat)->void {
        const auto k = k1 | k2 | BIT;
        double cache = data_[k].imag();
        data_[k].imag(data_[k].real() * -1.);
        data_[k].real(cache);
      };
      apply_matrix_lambda(lambda, qubit, diag);
    } else if (diag[1] == complex_t(0., 1.)) {
      // [[1, 0], [0, i]]
      auto lambda = [&](const int_t k1, const int_t k2,
                        const cvector_t &_mat)->void {
        const auto k = k1 | k2 | BIT;
        double cache = data_[k].imag();
        data_[k].imag(data_[k].real());
        data_[k].real(cache * -1.);
      };
      apply_matrix_lambda(lambda, qubit, diag);
    } else if (diag[0] == 0.0) {
      // [[1, 0], [0, 0]]
      auto lambda = [&](const int_t k1, const int_t k2,
                        const cvector_t &_mat)->void {
        data_[k1 | k2 | BIT] = 0.0;
      };
      apply_matrix_lambda(lambda, qubit, diag);
    } else {
      // general [[1, 0], [0, z]]
      auto lambda = [&](const int_t k1, const int_t k2,
                        const cvector_t &_mat)->void {
        const auto k = k1 | k2 | BIT;
        data_[k] *= _mat[1];
      };
      apply_matrix_lambda(lambda, qubit, diag);
    }
  } else if (diag[1] == 1.0) {
    // [[z, 0], [0, 1]] matrix
    if (diag[0] == complex_t(0., -1.)) {
      // [[-i, 0], [0, 1]]
      auto lambda = [&](const int_t k1, const int_t k2,
                        const cvector_t &_mat)->void {
        const auto k = k1 | k2;
        double cache = data_[k].imag();
        data_[k].imag(data_[k].real() * -1.);
        data_[k].real(cache);
      };
      apply_matrix_lambda(lambda, qubit, diag);
    } else if (diag[0] == complex_t(0., 1.)) {
      // [[i, 0], [0, 1]]
      auto lambda = [&](const int_t k1, const int_t k2,
                        const cvector_t &_mat)->void {
        const auto k = k1 | k2;
        double cache = data_[k].imag();
        data_[k].imag(data_[k].real());
        data_[k].real(cache * -1.);
      };
      apply_matrix_lambda(lambda, qubit, diag);
    } else if (diag[0] == 0.0) {
      // [[0, 0], [0, 1]]
      auto lambda = [&](const int_t k1, const int_t k2,
                        const cvector_t &_mat)->void {
        data_[k1 | k2] = 0.0;
      };
      apply_matrix_lambda(lambda, qubit, diag);
    } else {
      // general [[z, 0], [0, 1]]
      auto lambda = [&](const int_t k1, const int_t k2,
                        const cvector_t &_mat)->void {
        const auto k = k1 | k2;
        data_[k] *= _mat[0];
      };
      apply_matrix_lambda(lambda, qubit, diag);
    }
  } else {
    // Lambda function for diagonal matrix multiplication
    auto lambda = [&](const int_t k1, const int_t k2,
                      const cvector_t &_mat)->void {
      const auto k = k1 | k2;
      data_[k] *= _mat[0];
      data_[k | BIT] *= _mat[1];
    };
    apply_matrix_lambda(lambda, qubit, diag);
  }
}

//------------------------------------------------------------------------------
// 2-6 qubit optimized matrices
//------------------------------------------------------------------------------

template <typename data_t>
void QubitVector<data_t>::apply_matrix2(const reg_t& qubits, const cvector_t &vmat) {
  // Check qubits is size.
  if (qubits.size() != 2) {
    throw std::runtime_error("QubitVector::apply_matrix2 called for wrong number of qubits");
  }
  // Optimized implementation
  auto sorted_qs = qubits;
  std::sort(sorted_qs.begin(), sorted_qs.end());
  auto sorted_vmat = sort_matrix(qubits, sorted_qs, vmat);

  int_t END = data_size_;
  int_t step1 = BITS[sorted_qs[0]];
  int_t step2 = BITS[sorted_qs[1]];
#pragma omp parallel if (num_qubits_ > omp_threshold_ && omp_threads_ > 1) num_threads(omp_threads_)
  {
#ifdef _WIN32
#pragma omp for
#else
#pragma omp for collapse(3)
#endif
    for (int_t k1 = 0; k1 < END; k1 += (step2 * 2UL)) {
      for (int_t k2 = 0; k2 < step2; k2 += (step1 * 2UL)) {
        for (int_t k3 = 0; k3 < step1; k3++) {
          int_t t0 = k1 | k2 | k3;
          int_t t1 = t0 | step1;
          int_t t2 = t0 | step2;
          int_t t3 = t2 | step1;

          const complex_t psi0 = data_[t0];
          const complex_t psi1 = data_[t1];
          const complex_t psi2 = data_[t2];
          const complex_t psi3 = data_[t3];
          // data_[t_i] = sum_j mat[i + 4 * j] * psi[j]
          data_[t0] = psi0 * sorted_vmat[0] + psi1 * sorted_vmat[4] + psi2 * sorted_vmat[8] + psi3 * sorted_vmat[12];
          data_[t1] = psi0 * sorted_vmat[1] + psi1 * sorted_vmat[5] + psi2 * sorted_vmat[9] + psi3 * sorted_vmat[13];
          data_[t2] = psi0 * sorted_vmat[2] + psi1 * sorted_vmat[6] + psi2 * sorted_vmat[10] + psi3 * sorted_vmat[14];
          data_[t3] = psi0 * sorted_vmat[3] + psi1 * sorted_vmat[7] + psi2 * sorted_vmat[11] + psi3 * sorted_vmat[15];
        }
      }
    }
  }
}

template <typename data_t>
void QubitVector<data_t>::apply_matrix3(const reg_t& qubits, const cvector_t &vmat) {
  // Check qubits is size.
  if (qubits.size() != 3) {
    throw std::runtime_error("QubitVector::apply_matrix3 called for wrong number of qubits");
  }
  // Optimized implementation
  auto sorted_qs = qubits;
  std::sort(sorted_qs.begin(), sorted_qs.end());
  auto sorted_vmat = sort_matrix(qubits, sorted_qs, vmat);
  const uint_t dim = BITS[3];

  int_t END = data_size_;
  int_t step1 = BITS[sorted_qs[0]];
  int_t step2 = BITS[sorted_qs[1]];
  int_t step3 = BITS[sorted_qs[2]];

  int_t masks[] = {//
      0, //
      step1, //
      step2, //
      step2 | step1, //
      step3, //
      step3 | step1, //
      step3 | step2, //
      step3 | step2 | step1 //
  };

#pragma omp parallel if (num_qubits_ > omp_threshold_ && omp_threads_ > 1) num_threads(omp_threads_)
  {
#ifdef _WIN32
#pragma omp for
#else
#pragma omp for collapse(4)
#endif
    for (int_t k1 = 0; k1 < END; k1 += (step3 * 2UL)) {
      for (int_t k2 = 0; k2 < step3; k2 += (step2 * 2UL)) {
        for (int_t k3 = 0; k3 < step2; k3 += (step1 * 2UL)) {
          for (int_t k4 = 0; k4 < step1; k4++) {
            int_t base = k1 | k2 | k3 | k4;
            complex_t psi[8];
            for (int_t i = 0; i < 8; ++i) {
              psi[i] = data_[base | masks[i]];
              data_[base | masks[i]] = 0.;
            }
            for (size_t i = 0; i < 8; ++i)
              for (size_t j = 0; j < 8; ++j)
                data_[base | masks[i]] += psi[j] * sorted_vmat[j * dim + i];
          }
        }
      }
    }
  }
}

template <typename data_t>
void QubitVector<data_t>::apply_matrix4(const reg_t& qubits, const cvector_t &vmat) {
  // Check qubits is size.
  if (qubits.size() != 4) {
    throw std::runtime_error("QubitVector::apply_matrix4 called for wrong number of qubits");
  }
  // Optimized implementation
  auto sorted_qs = qubits;
  std::sort(sorted_qs.begin(), sorted_qs.end());
  auto sorted_vmat = sort_matrix(qubits, sorted_qs, vmat);
  const uint_t dim = BITS[4];

  int_t END = data_size_;
  int_t step1 = BITS[sorted_qs[0]];
  int_t step2 = BITS[sorted_qs[1]];
  int_t step3 = BITS[sorted_qs[2]];
  int_t step4 = BITS[sorted_qs[3]];

  int_t masks[] = {//
      0, //
      step1, //
      step2, //
      step2 | step1, //
      step3, //
      step3 | step1, //
      step3 | step2, //
      step3 | step2 | step1, //
      step4, //
      step4 | step1, //
      step4 | step2, //
      step4 | step2 | step1, //
      step4 | step3, //
      step4 | step3 | step1, //
      step4 | step3 | step2, //
      step4 | step3 | step2 | step1 //
  };

#pragma omp parallel if (num_qubits_ > omp_threshold_ && omp_threads_ > 1) num_threads(omp_threads_)
  {
#ifdef _WIN32
#pragma omp for
#else
#pragma omp for collapse(5)
#endif
    for (int_t k1 = 0; k1 < END; k1 += (step4 * 2UL)) {
      for (int_t k2 = 0; k2 < step4; k2 += (step3 * 2UL)) {
        for (int_t k3 = 0; k3 < step3; k3 += (step2 * 2UL)) {
          for (int_t k4 = 0; k4 < step2; k4 += (step1 * 2UL)) {
            for (int_t k5 = 0; k5 < step1; k5++) {
              int_t base = k1 | k2 | k3 | k4 | k5;
              complex_t psi[16];
              for (int_t i = 0; i < 16; ++i) {
                psi[i] = data_[base | masks[i]];
                data_[base | masks[i]] = 0.;
              }
              for (size_t i = 0; i < 16; ++i)
                for (size_t j = 0; j < 16; ++j)
                  data_[base | masks[i]] += psi[j] * sorted_vmat[j * dim + i];
            }
          }
        }
      }
    }
  }
}

template <typename data_t>
void QubitVector<data_t>::apply_matrix5(const reg_t &qubits, const cvector_t &vmat) {
  // Check qubits is size.
  if (qubits.size() != 5) {
    throw std::runtime_error("QubitVector::apply_matrix5 called for wrong number of qubits");
  }
  // Optimized implementation
  auto sorted_qs = qubits;
  std::sort(sorted_qs.begin(), sorted_qs.end());
  auto sorted_vmat = sort_matrix(qubits, sorted_qs, vmat);
  const uint_t dim = BITS[5];

  int_t END = data_size_;
  int_t step1 = BITS[sorted_qs[0]];
  int_t step2 = BITS[sorted_qs[1]];
  int_t step3 = BITS[sorted_qs[2]];
  int_t step4 = BITS[sorted_qs[3]];
  int_t step5 = BITS[sorted_qs[4]];

  int_t masks[] = {//
      0, //
      step1, //
      step2, //
      step2 | step1, //
      step3, //
      step3 | step1, //
      step3 | step2, //
      step3 | step2 | step1, //
      step4, //
      step4 | step1, //
      step4 | step2, //
      step4 | step2 | step1, //
      step4 | step3, //
      step4 | step3 | step1, //
      step4 | step3 | step2, //
      step4 | step3 | step2 | step1, //
      step5, //
      step5 | step1, //
      step5 | step2, //
      step5 | step2 | step1, //
      step5 | step3, //
      step5 | step3 | step1, //
      step5 | step3 | step2, //
      step5 | step3 | step2 | step1, //
      step5 | step4, //
      step5 | step4 | step1, //
      step5 | step4 | step2, //
      step5 | step4 | step2 | step1, //
      step5 | step4 | step3, //
      step5 | step4 | step3 | step1, //
      step5 | step4 | step3 | step2, //
      step5 | step4 | step3 | step2 | step1 //
  };

#pragma omp parallel if (num_qubits_ > omp_threshold_ && omp_threads_ > 1) num_threads(omp_threads_)
  {
#ifdef _WIN32
#pragma omp for
#else
#pragma omp for collapse(6)
#endif
    for (int_t k1 = 0; k1 < END; k1 += (step5 * 2UL)) {
      for (int_t k2 = 0; k2 < step5; k2 += (step4 * 2UL)) {
        for (int_t k3 = 0; k3 < step4; k3 += (step3 * 2UL)) {
          for (int_t k4 = 0; k4 < step3; k4 += (step2 * 2UL)) {
            for (int_t k5 = 0; k5 < step2; k5 += (step1 * 2UL)) {
              for (int_t k6 = 0; k6 < step1; k6++) {
                int_t base = k1 | k2 | k3 | k4 | k5 | k6;
                complex_t psi[32];
                for (int_t i = 0; i < 32; ++i) {
                  psi[i] = data_[base | masks[i]];
                  data_[base | masks[i]] = 0.;
                }
                for (size_t i = 0; i < 32; ++i)
                  for (size_t j = 0; j < 32; ++j)
                    data_[base | masks[i]] += psi[j] * sorted_vmat[j * dim + i];
              }
            }
          }
        }
      }
    }
  }
}

template <typename data_t>
void QubitVector<data_t>::apply_matrix6(const reg_t &qubits, const cvector_t &vmat) {
  // Check qubits is size.
  if (qubits.size() != 6) {
    throw std::runtime_error("QubitVector::apply_matrix6 called for wrong number of qubits");
  }
  // Optimized implementation
  auto sorted_qs = qubits;
  std::sort(sorted_qs.begin(), sorted_qs.end());
  auto sorted_vmat = sort_matrix(qubits, sorted_qs, vmat);
  const uint_t dim = BITS[6];

  int_t END = data_size_;
  int_t step1 = BITS[sorted_qs[0]];
  int_t step2 = BITS[sorted_qs[1]];
  int_t step3 = BITS[sorted_qs[2]];
  int_t step4 = BITS[sorted_qs[3]];
  int_t step5 = BITS[sorted_qs[4]];
  int_t step6 = BITS[sorted_qs[5]];

  int_t masks[] = {//
      0, //
      step1, //
      step2, //
      step2 | step1, //
      step3, //
      step3 | step1, //
      step3 | step2, //
      step3 | step2 | step1, //
      step4, //
      step4 | step1, //
      step4 | step2, //
      step4 | step2 | step1, //
      step4 | step3, //
      step4 | step3 | step1, //
      step4 | step3 | step2, //
      step4 | step3 | step2 | step1, //
      step5, //
      step5 | step1, //
      step5 | step2, //
      step5 | step2 | step1, //
      step5 | step3, //
      step5 | step3 | step1, //
      step5 | step3 | step2, //
      step5 | step3 | step2 | step1, //
      step5 | step4, //
      step5 | step4 | step1, //
      step5 | step4 | step2, //
      step5 | step4 | step2 | step1, //
      step5 | step4 | step3, //
      step5 | step4 | step3 | step1, //
      step5 | step4 | step3 | step2, //
      step5 | step4 | step3 | step2 | step1, //
      step6, //
      step6 | step1, //
      step6 | step2, //
      step6 | step2 | step1, //
      step6 | step3, //
      step6 | step3 | step1, //
      step6 | step3 | step2, //
      step6 | step3 | step2 | step1, //
      step6 | step4, //
      step6 | step4 | step1, //
      step6 | step4 | step2, //
      step6 | step4 | step2 | step1, //
      step6 | step4 | step3, //
      step6 | step4 | step3 | step1, //
      step6 | step4 | step3 | step2, //
      step6 | step4 | step3 | step2 | step1, //
      step6 | step5, //
      step6 | step5 | step1, //
      step6 | step5 | step2, //
      step6 | step5 | step2 | step1, //
      step6 | step5 | step3, //
      step6 | step5 | step3 | step1, //
      step6 | step5 | step3 | step2, //
      step6 | step5 | step3 | step2 | step1, //
      step6 | step5 | step4, //
      step6 | step5 | step4 | step1, //
      step6 | step5 | step4 | step2, //
      step6 | step5 | step4 | step2 | step1, //
      step6 | step5 | step4 | step3, //
      step6 | step5 | step4 | step3 | step1, //
      step6 | step5 | step4 | step3 | step2, //
      step6 | step5 | step4 | step3 | step2 | step1 //
  };

#pragma omp parallel if (num_qubits_ > omp_threshold_ && omp_threads_ > 1) num_threads(omp_threads_)
  {
#ifdef _WIN32
#pragma omp for
#else
#pragma omp for collapse(7)
#endif
    for (int_t k1 = 0; k1 < END; k1 += (step6 * 2UL)) {
      for (int_t k2 = 0; k2 < step6; k2 += (step5 * 2UL)) {
        for (int_t k3 = 0; k3 < step5; k3 += (step4 * 2UL)) {
          for (int_t k4 = 0; k4 < step4; k4 += (step3 * 2UL)) {
            for (int_t k5 = 0; k5 < step3; k5 += (step2 * 2UL)) {
              for (int_t k6 = 0; k6 < step2; k6 += (step1 * 2UL)) {
                for (int_t k7 = 0; k7 < step1; k7++) {
                  int_t base = k1 | k2 | k3 | k4 | k5 | k6 | k7;
                  complex_t psi[64];
                  for (int_t i = 0; i < 64; ++i) {
                    psi[i] = data_[base | masks[i]];
                    data_[base | masks[i]] = 0.;
                  }
                  for (size_t i = 0; i < 64; ++i)
                    for (size_t j = 0; j < 64; ++j)
                      data_[base | masks[i]] += psi[j] * sorted_vmat[j * dim + i];
                }
              }
            }
          }
        }
      }
    }
  }
}

//------------------------------------------------------------------------------
// Gate-swap optimized helper functions
//------------------------------------------------------------------------------
template <typename data_t>
void QubitVector<data_t>::swap_cols_and_rows(const uint_t idx1,
                                             const uint_t idx2,
                                             cvector_t &mat,
                                             uint_t dim) const {

  uint_t mask1 = BITS[idx1];
  uint_t mask2 = BITS[idx2];

  for (uint_t first = 0; first < dim; ++first) {
    if ((first & mask1) && !(first & mask2)) {
      uint_t second = (first ^ mask1) | mask2;

      for (uint_t i = 0; i < dim; ++i) {
        complex_t cache = mat[first * dim + i];
        mat[first * dim + i] = mat[second * dim +  i];
        mat[second * dim +  i] = cache;
      }
      for (uint_t i = 0; i < dim; ++i) {
        complex_t cache = mat[i * dim + first];
        mat[i * dim + first] = mat[i * dim + second];
        mat[i * dim + second] = cache;
      }
    }
  }
}

template <typename data_t>
cvector_t QubitVector<data_t>::sort_matrix(const reg_t& src,
                                           const reg_t& sorted,
                                           const cvector_t &mat) const {

  const uint_t N = src.size();
  const uint_t DIM = BITS[N];
  auto ret = mat;
  auto current = src;

  while (current != sorted) {
    uint_t from;
    uint_t to;
    for (from = 0; from < current.size(); ++from)
      if (current[from] != sorted[from])
        break;
    if (from == current.size())
      break;
    for (to = from + 1; to < current.size(); ++to)
      if (current[from] == sorted[to])
        break;
    if (to == current.size()) {
      throw std::runtime_error("QubitVector<data_t>::sort_matrix we should not reach here");
    }
    swap_cols_and_rows(from, to, ret, DIM);
    std::swap(current[from], current[to]);
  }

  return ret;
}

/*******************************************************************************
 *
 * NORMS
 *
 ******************************************************************************/
template <typename data_t>
double QubitVector<data_t>::norm() const {
  // Lambda function for norm
  auto lambda = [&](int_t k, double &val_re, double &val_im)->void {
    (void)val_im; // unused
    val_re += std::real(data_[k] * std::conj(data_[k]));
  };
  return std::real(apply_reduction_lambda(lambda));
}

template <typename data_t>
double QubitVector<data_t>::norm(const reg_t &qubits, const cvector_t &mat) const {

  const uint_t N = qubits.size();
  const uint_t DIM = BITS[N];
  // Error checking
  #ifdef DEBUG
  check_vector(mat, 2 * N);
  #endif

  // Lambda function for N-qubit matrix norm
  auto lambda = [&](const indexes_t &inds, const cvector_t &_mat, 
                    double &val_re, double &val_im)->void {
    (void)val_im; // unused
    for (size_t i = 0; i < DIM; i++) {
      complex_t vi = 0;
      for (size_t j = 0; j < DIM; j++)
        vi += _mat[i + DIM * j] * data_[inds[j]];
      val_re += std::real(vi * std::conj(vi));
    }
  };
  // Use the lambda function
  return std::real(apply_matrix_reduction_lambda(lambda, qubits, mat));
}

template <typename data_t>
double QubitVector<data_t>::norm_diagonal(const reg_t &qubits, const cvector_t &mat) const {

  const uint_t N = qubits.size();
  const uint_t DIM = BITS[N];

  // Error checking
  #ifdef DEBUG
  check_vector(mat, N);
  #endif

  // Lambda function for N-qubit matrix norm
  auto lambda = [&](const indexes_t &inds, const cvector_t &_mat,
                    double &val_re, double &val_im)->void {
    (void)val_im; // unused
    for (size_t i = 0; i < DIM; i++) {
      const auto vi = _mat[i] * data_[inds[i]];
      val_re += std::real(vi * std::conj(vi));
    }
  };
  // Use the lambda function
  return std::real(apply_matrix_reduction_lambda(lambda, qubits, mat));
}

//------------------------------------------------------------------------------
// Single-qubit specialization
//------------------------------------------------------------------------------
template <typename data_t>
double QubitVector<data_t>::norm(const uint_t qubit, const cvector_t &mat) const {
  // Error handling
  #ifdef DEBUG
  check_vector(mat, 2);
  #endif
  // Lambda function for norm reduction to real value.
  auto lambda = [&](const int_t k1, const int_t k2,const cvector_t &_mat,
                    double &val_re, double &val_im)->void {
    (void)val_im; // unused;
    const auto k = k1 | k2;
    const auto cache0 = data_[k];
    const auto cache1 = data_[k | BITS[qubit]];
    const auto v0 = _mat[0] * cache0 + _mat[2] * cache1;
    const auto v1 = _mat[1] * cache0 + _mat[3] * cache1;
    val_re += std::real(v0 * std::conj(v0)) + std::real(v1 * std::conj(v1));
  };
  return std::real(apply_matrix_reduction_lambda(lambda, qubit, mat));
}

template <typename data_t>
double QubitVector<data_t>::norm_diagonal(const uint_t qubit, const cvector_t &mat) const {
  // Error handling
  #ifdef DEBUG
  check_vector(mat, 1);
  #endif
  // Lambda function for norm reduction to real value.
  auto lambda = [&](const int_t k1, const int_t k2,const cvector_t &_mat,
                    double &val_re, double &val_im)->void {
    (void)val_im; // unused;
    const auto k = k1 | k2;
    const auto v0 = _mat[0] * data_[k];
    const auto v1 = _mat[1] * data_[k | BITS[qubit]];
    val_re += std::real(v0 * std::conj(v0)) + std::real(v1 * std::conj(v1));
  };
  return std::real(apply_matrix_reduction_lambda(lambda, qubit, mat));
}


/*******************************************************************************
 *
 * Probabilities
 *
 ******************************************************************************/

template <typename data_t>
double QubitVector<data_t>::probability(const uint_t outcome) const {
  const auto v = data_[outcome];
  return std::real(v * std::conj(v));
}

template <typename data_t>
rvector_t QubitVector<data_t>::probabilities() const {
  rvector_t probs(data_size_);
  const int_t END = data_size_;
  probs.assign(data_size_, 0.);

#pragma omp parallel for if (num_qubits_ > omp_threshold_ && omp_threads_ > 1) num_threads(omp_threads_)
  for (int_t j=0; j < END; j++) {
    probs[j] = probability(j);
  }
  return probs;
}

template <typename data_t>
rvector_t QubitVector<data_t>::probabilities(const reg_t &qubits) const {

  const size_t N = qubits.size();
  const uint_t DIM = BITS[N];
  const uint_t END = BITS[num_qubits_ - N];

  // Error checking
  #ifdef DEBUG
  for (const auto &qubit : qubits)
    check_qubit(qubit);
  #endif

  if (N == 0)
    return rvector_t({norm()});

  auto qubits_sorted = qubits;
  std::sort(qubits_sorted.begin(), qubits_sorted.end());
  if ((N == num_qubits_) && (qubits == qubits_sorted))
    return probabilities();

  rvector_t probs(DIM, 0.);
  for (size_t k = 0; k < END; k++) {
    auto idx = indexes(qubits, qubits_sorted, k);
    for (size_t m = 0; m < DIM; ++m) {
      probs[m] += probability(idx[m]);
    }
  }
  return probs;
}

//------------------------------------------------------------------------------
// Single-qubit specialization
//------------------------------------------------------------------------------

template <typename data_t>
rvector_t QubitVector<data_t>::probabilities(const uint_t qubit) const {

  // Error handling
  #ifdef DEBUG
  check_qubit(qubit);
  #endif

  // Lambda function for single qubit probs as reduction
  // p(0) stored as real part p(1) as imag part
  auto lambda = [&](const int_t k1, const int_t k2,
                    double &val_p0, double &val_p1)->void {
    const auto k = k1 | k2;
    val_p0 += probability(k);
    val_p1 += probability(k | BITS[qubit]);
  };
  auto p0p1 = apply_reduction_lambda(lambda, qubit);
  return rvector_t({std::real(p0p1), std::imag(p0p1)});
}


//------------------------------------------------------------------------------
// Sample measure outcomes
//------------------------------------------------------------------------------
template <typename data_t>
reg_t QubitVector<data_t>::sample_measure(const std::vector<double> &rnds) const {

  const int_t END = data_size_;
  const int_t SHOTS = rnds.size();
  reg_t samples;
  samples.assign(SHOTS, 0);

  const int INDEX_SIZE = sample_measure_index_size_;
  const int_t INDEX_END = BITS[INDEX_SIZE];
  // Qubit number is below index size, loop over shots
  if (END < INDEX_END) {
    #pragma omp parallel if (num_qubits_ > omp_threshold_ && omp_threads_ > 1) num_threads(omp_threads_)
    {
      #pragma omp for
      for (int_t i = 0; i < SHOTS; ++i) {
        double rnd = rnds[i];
        double p = .0;
        int_t sample;
        for (sample = 0; sample < END - 1; ++sample) {
          p += std::real(std::conj(data_[sample]) * data_[sample]);
          if (rnd < p)
            break;
        }
        samples[i] = sample;
      }
    } // end omp parallel
  }
  // Qubit number is above index size, loop over index blocks
  else {
    // Initialize indexes
    std::vector<double> idxs;
    idxs.assign(INDEX_END, 0.0);
    uint_t loop = (END >> INDEX_SIZE);
    #pragma omp parallel if (num_qubits_ > omp_threshold_ && omp_threads_ > 1) num_threads(omp_threads_)
    {
      #pragma omp for
      for (int_t i = 0; i < INDEX_END; ++i) {
        uint_t base = loop * i;
        double total = .0;
        double p = .0;
        for (uint_t j = 0; j < loop; ++j) {
          uint_t k = base | j;
          p = std::real(std::conj(data_[k]) * data_[k]);
          total += p;
        }
        idxs[i] = total;
      }
    } // end omp parallel

    #pragma omp parallel if (num_qubits_ > omp_threshold_ && omp_threads_ > 1) num_threads(omp_threads_)
    {
      #pragma omp for
      for (int_t i = 0; i < SHOTS; ++i) {
        double rnd = rnds[i];
        double p = .0;
        int_t sample = 0;
        for (uint_t j = 0; j < idxs.size(); ++j) {
          if (rnd < (p + idxs[j])) {
            break;
          }
          p += idxs[j];
          sample += loop;
        }

        for (; sample < END - 1; ++sample) {
          p += std::real(std::conj(data_[sample]) * data_[sample]);
          if (rnd < p){
            break;
          }
        }
        samples[i] = sample;
      }
    } // end omp parallel
  }
  return samples;
}

//------------------------------------------------------------------------------
} // end namespace QV
//------------------------------------------------------------------------------

// ostream overload for templated qubitvector
template <typename data_t>
inline std::ostream &operator<<(std::ostream &out, const QV::QubitVector<data_t>&qv) {

  out << "[";
  size_t last = qv.size() - 1;
  for (size_t i = 0; i < qv.size(); ++i) {
    out << qv[i];
    if (i != last)
      out << ", ";
  }
  out << "]";
  return out;
}

//------------------------------------------------------------------------------
#endif // end module<|MERGE_RESOLUTION|>--- conflicted
+++ resolved
@@ -31,6 +31,7 @@
 using complex_t = std::complex<double>;
 using cvector_t = std::vector<complex_t>;
 using rvector_t = std::vector<double>;
+template <size_t N> using areg_t = std::array<uint_t, N>;
 
 //============================================================================
 // BIT MASKS and indexing
@@ -155,7 +156,15 @@
   // Return as an int an N qubit bitstring for M-N qubit bit k with 0s inserted
   // for N qubits at the locations specified by qubits_sorted.
   // qubits_sorted must be sorted lowest to highest. Eg. {0, 1}.
-  uint_t index0(const reg_t &qubits_sorted, const uint_t k) const;
+  template<typename list_t>
+  uint_t index0(const list_t &qubits_sorted, const uint_t k) const;
+
+  // Return a vector of of 2^N in ints, where each int corresponds to an N qubit
+  // bitstring for M-N qubit bits in state k, and the specified N qubits in states
+  // [0, ..., 2^N - 1] qubits_sorted must be sorted lowest to highest. Eg. {0, 1}.
+  // qubits specifies the location of the qubits in the retured strings.
+  template<size_t N>
+  areg_t<1ULL << N> indexes(const areg_t<N> &qs, const areg_t<N> &qubits_sorted, const uint_t k) const;
 
   // Return a std::unique_ptr to an array of of 2^N in ints
   // each int corresponds to an N qubit bitstring for M-N qubit bits in state k,
@@ -392,23 +401,18 @@
 
   // Apply a single-qubit lambda function to all blocks of the statevector
   // for the given qubit. The function signature should be:
-  // [&](const int_t k)->void where k is 0 for the qubit
+  // [&](const int_t k1, const int_t k2)->void
+  // where (k1, k2) are the 0 and 1 indexes for each qubit block
   template <typename Lambda>
   void apply_lambda(Lambda&& func, const uint_t qubit);
-
-  // Apply a double-qubit lambda function to all blocks of the statevector
-  // for the given qubits. The function signature should be:
-  // [&](const int_t k)->void where k is 0 for each qubit
-  template <typename Lambda>
-  void apply_lambda(Lambda&& func, const uint_t qubit0, const uint_t qubit1);
 
   // Apply a N-qubit lambda function to all blocks of the statevector
   // for the given qubits. The function signature should be:
   // [&](const indexes_t &inds)->void
   // where inds are the 2 ** N indexes for each N-qubit block returned by
   // the dynamic_indexes function
-  template <typename Lambda>
-  void apply_lambda(Lambda&& func, const reg_t &qubits);
+  template <typename Lambda, typename list_t>
+  void apply_lambda(Lambda&& func, const list_t &qubits);
 
   //-----------------------------------------------------------------------
   // State matrix update with Lambda functions
@@ -431,9 +435,9 @@
   // [&](const indexes_t &inds, const cvector_t &m)->void
   // where inds are the 2 ** N indexes for each N-qubit block returned by
   // the dynamic_indexes function and m is a vectorized complex matrix.
-  template <typename Lambda>
+  template <typename Lambda, typename list_t>
   void apply_matrix_lambda(Lambda&& func,
-                           const reg_t &qubits,
+                           const list_t &qubits,
                            const cvector_t &mat);
 
   //-----------------------------------------------------------------------
@@ -688,15 +692,32 @@
 //------------------------------------------------------------------------------
 
 template <typename data_t>
-uint_t QubitVector<data_t>::index0(const reg_t& qubits_sorted, const uint_t k) const {
+template <typename list_t>
+uint_t QubitVector<data_t>::index0(const list_t &qubits_sorted, const uint_t k) const {
   uint_t lowbits, retval = k;
-  for (const auto& qubit : qubits_sorted) {
-    lowbits = retval & MASKS[qubit];
-    retval >>= qubit;
-    retval <<= qubit + 1;
+  for (size_t j = 0; j < qubits_sorted.size(); j++) {
+    lowbits = retval & MASKS[qubits_sorted[j]];
+    retval >>= qubits_sorted[j];
+    retval <<= qubits_sorted[j] + 1;
     retval |= lowbits;
   }
   return retval;
+}
+
+template <typename data_t>
+template <size_t N>
+areg_t<1ULL << N> QubitVector<data_t>::indexes(const areg_t<N> &qs,
+                                       const areg_t<N> &qubits_sorted,
+                                       const uint_t k) const {
+  areg_t<1ULL << N> ret;
+  ret[0] = index0(qubits_sorted, k);
+  for (size_t i = 0; i < N; i++) {
+    const auto n = 1ULL << i;
+    const auto bit = BITS[qs[i]];
+    for (size_t j = 0; j < n; j++)
+      ret[n + j] = ret[j] | bit;
+  }
+  return ret;
 }
 
 template <typename data_t>
@@ -905,68 +926,20 @@
 #endif
     for (int_t k1 = 0; k1 < END1; k1 += STEP1)
       for (int_t k2 = 0; k2 < END2; k2++) {
-        std::forward<Lambda>(func)(k1 | k2);
+        std::forward<Lambda>(func)(k1, k2);
       }
   }
 }
 
-// Two qubit
-template <typename data_t>
-template<typename Lambda>
+// Dynamic N-qubit
+template <typename data_t>
+template<typename Lambda, typename list_t>
 void QubitVector<data_t>::apply_lambda(Lambda&& func,
-                                       const uint_t qubit0,
-                                       const uint_t qubit1) {
+                                       const list_t &qubits) {
+
   // Error checking
   #ifdef DEBUG
-  check_qubit(qubit0);
-  check_qubit(qubit1);
-  #endif
-
-  const int_t END = data_size_;
-
-  const int_t END0 = BITS[qubit0];
-  const int_t STEP0 = BITS[qubit0 + 1];
-  const int_t END1 = BITS[qubit1];
-  const int_t STEP1 = BITS[qubit1 + 1];
-
-  if (qubit0 < qubit1) {
-    #pragma omp parallel if (num_qubits_ > omp_threshold_ && omp_threads_ > 1) num_threads(omp_threads_)
-    {
-#ifdef _WIN32
-      #pragma omp for
-#else
-      #pragma omp for collapse(3)
-#endif
-      for (int_t k1 = 0; k1 < END; k1 += STEP1)
-        for (int_t k2 = 0; k2 < END1; k2 += STEP0)
-          for (int_t k3 = 0; k3 < END0; k3++)
-            std::forward<Lambda>(func)(k3 | k2 | k1);
-    }
-  } else {
-    #pragma omp parallel if (num_qubits_ > omp_threshold_ && omp_threads_ > 1) num_threads(omp_threads_)
-    {
-#ifdef _WIN32
-      #pragma omp for
-#else
-      #pragma omp for collapse(3)
-#endif
-      for (int_t k1 = 0; k1 < END; k1 += STEP0)
-        for (int_t k2 = 0; k2 < END0; k2 += STEP1)
-          for (int_t k3 = 0; k3 < END1; k3++)
-            std::forward<Lambda>(func)(k3 | k2 | k1);
-    }
-  }
-}
-
-// Dynamic N-qubit
-template <typename data_t>
-template<typename Lambda>
-void QubitVector<data_t>::apply_lambda(Lambda&& func,
-                                       const reg_t &qubits) {
-
-  // Error checking
-  #ifdef DEBUG
-  for (const auto &qubit : qs)
+  for (const auto &qubit : qubits)
     check_qubit(qubit);
   #endif
 
@@ -1019,8 +992,8 @@
 
 // Dynamic N-qubit
 template <typename data_t>
-template<typename Lambda>
-void QubitVector<data_t>::apply_matrix_lambda(Lambda&& func, const reg_t &qubits, const cvector_t &mat) {
+template<typename Lambda, typename list_t>
+void QubitVector<data_t>::apply_matrix_lambda(Lambda&& func, const list_t &qubits, const cvector_t &mat) {
 
   // Error checking
   #ifdef DEBUG
@@ -1322,7 +1295,8 @@
 template <typename data_t>
 void QubitVector<data_t>::apply_x(const uint_t qubit) {
   // Lambda function for optimized Pauli-X gate
-  auto lambda = [&](const int_t i0)->void {
+  auto lambda = [&](const int_t k1, const int_t k2)->void {
+    const auto i0 = k1 | k2;
     const auto i1 = i0 | BITS[qubit];
     std::swap(data_[i0], data_[i1]);
   };
@@ -1333,7 +1307,8 @@
 void QubitVector<data_t>::apply_y(const uint_t qubit) {
   // Lambda function for optimized Pauli-Y gate
   const complex_t I(0., 1.);
-  auto lambda = [&](const int_t i0)->void {
+  auto lambda = [&](const int_t k1, const int_t k2)->void {
+    const auto i0 = k1 | k2;
     const auto i1 = i0 | BITS[qubit];
     const complex_t cache = data_[i0];
     data_[i0] = -I * data_[i1]; // mat(0,1)
@@ -1345,8 +1320,8 @@
 template <typename data_t>
 void QubitVector<data_t>::apply_z(const uint_t qubit) {
   // Lambda function for optimized Pauli-Z gate
-  auto lambda = [&](const int_t i0)->void {
-    data_[i0 | BITS[qubit]] *= complex_t(-1.0, 0.0);
+  auto lambda = [&](const int_t k1, const int_t k2)->void {
+    data_[k1 | k2 | BITS[qubit]] *= complex_t(-1.0, 0.0);
   };
   apply_lambda(lambda, qubit);
 }
@@ -1356,48 +1331,21 @@
 //------------------------------------------------------------------------------
 
 template <typename data_t>
-<<<<<<< HEAD
-void QubitVector<data_t>::apply_cnot(const uint_t qubit_ctrl, const uint_t qubit_trgt) {
-
-  const int_t GAP_ctrl = BITS[qubit_ctrl];
-  const int_t GAP_trgt = BITS[qubit_trgt];
-
-  // Lambda function for CX gate
-  auto lambda = [&](const int_t i00)->void {
-    auto i10 = i00 | GAP_ctrl;
-    std::swap(data_[i10], data_[i10 | GAP_trgt]);
-  };
-  apply_lambda(lambda, qubit_ctrl, qubit_trgt);
-}
-
-template <typename data_t>
-void QubitVector<data_t>::apply_swap(const uint_t qubit0, const uint_t qubit1) {
-  const int_t GAP0 = BITS[qubit0];
-  const int_t GAP1 = BITS[qubit1];
-
-  // Lambda function for SWAP gate
-  auto lambda = [&](const int_t i00)->void {
-    std::swap(data_[i00 | GAP0], data_[i00 | GAP1]);
-  };
-  apply_lambda(lambda, qubit0, qubit1);
-}
-
-template <typename data_t>
-void QubitVector<data_t>::apply_cz(const uint_t qubit_ctrl, const uint_t qubit_trgt) {
-  const int_t GAP_ctrl = BITS[qubit_ctrl];
-  const int_t GAP_trgt = BITS[qubit_trgt];
-
-  // Lambda function for CZ gate
-  auto lambda = [&](const int_t i00)->void {
-    data_[i00 | GAP_ctrl | GAP_trgt] *= -1.;
-  };
-  apply_lambda(lambda, qubit_ctrl, qubit_trgt);
-=======
 void QubitVector<data_t>::apply_mcx(const reg_t &qubits) {
   // Calculate the permutation positions for the last qubit.
   const size_t N = qubits.size();
   const size_t pos0 = MASKS[N - 1];
   const size_t pos1 = MASKS[N];
+
+  if (N == 2) {
+    // Lambda function for multi-controlled X gate
+    auto lambda = [&](const areg_t<4> &inds)->void {
+      std::swap(data_[inds[pos0]], data_[inds[pos1]]);
+    };
+    apply_lambda(lambda, (areg_t<2>){qubits[0], qubits[1]});
+    return;
+  }
+
   // Lambda function for multi-controlled X gate
   auto lambda = [&](const indexes_t &inds)->void {
     std::swap(data_[inds[pos0]], data_[inds[pos1]]);
@@ -1412,6 +1360,19 @@
   const size_t pos0 = MASKS[N - 1];
   const size_t pos1 = MASKS[N];
   const complex_t I(0., 1.);
+
+
+  if (N == 2) {
+    // Lambda function for multi-controlled Y gate
+    auto lambda = [&](const areg_t<4> &inds)->void {
+      const complex_t cache = data_[inds[pos0]];
+      data_[inds[pos0]] = -I * data_[inds[pos1]];
+      data_[inds[pos1]] = I * cache;
+    };
+    apply_lambda(lambda, (areg_t<2>){qubits[0], qubits[1]});
+    return;
+  }
+
   // Lambda function for multi-controlled Y gate
   auto lambda = [&](const indexes_t &inds)->void {
     const complex_t cache = data_[inds[pos0]];
@@ -1423,13 +1384,24 @@
 
 template <typename data_t>
 void QubitVector<data_t>::apply_mcz(const reg_t &qubits) {
+  const size_t N = qubits.size();
+
+  if (N == 2) {
+    // Lambda function for multi-controlled Z gate
+    auto lambda = [&](const areg_t<4> &inds)->void {
+      // Multiply last block index by -1
+      data_[inds[MASKS[qubits.size()]]] *= -1.;
+    };
+    apply_lambda(lambda, (areg_t<2>){qubits[0], qubits[1]});
+    return;
+  }
+
   // Lambda function for multi-controlled Z gate
   auto lambda = [&](const indexes_t &inds)->void {
     // Multiply last block index by -1
     data_[inds[MASKS[qubits.size()]]] *= -1.;
   };
   apply_lambda(lambda, qubits);
->>>>>>> 397084a2
 }
 
 template <typename data_t>
@@ -1439,6 +1411,19 @@
   const size_t N = qubits.size();
   const size_t pos0 = MASKS[N - 1];
   const size_t pos1 = MASKS[N];
+
+  if (N == 2) {
+    // Lambda function for multi-controlled single-qubit gate
+    auto lambda = [&](const areg_t<4> &inds,
+                      const cvector_t &_mat)->void {
+      const auto cache = data_[pos0];
+      data_[pos0] = _mat[0] * data_[pos0] + _mat[2] * data_[pos1];
+      data_[pos1] = _mat[1] * cache + _mat[3] * data_[pos1];
+    };
+    apply_matrix_lambda(lambda, (areg_t<2>){qubits[0], qubits[1]}, mat);
+    return;
+  }
+
   // Lambda function for multi-controlled single-qubit gate
   auto lambda = [&](const indexes_t &inds,
                     const cvector_t &_mat)->void {
