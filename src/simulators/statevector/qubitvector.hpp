--- conflicted
+++ resolved
@@ -67,7 +67,6 @@
   QubitVector();
   explicit QubitVector(size_t num_qubits);
   virtual ~QubitVector();
-<<<<<<< HEAD
   QubitVector(const QubitVector& obj): num_qubits_(0), data_(nullptr), checkpoint_(0)
   {
     set_transformer_method();
@@ -78,11 +77,8 @@
     copy_qv(obj);
     return *this;
   }
-=======
+
   QubitVector(size_t num_qubits, std::complex<data_t>* data, bool copy=false);
-  QubitVector(const QubitVector& obj) {};
-  QubitVector &operator=(const QubitVector& obj) {};
->>>>>>> 5d30c4ea
 
   //-----------------------------------------------------------------------
   // Data access
@@ -340,8 +336,7 @@
   virtual void apply_batched_reset(const reg_t& qubits,std::vector<RngEngine>& rng){}
 
   //copy classical register stored on qreg 
-  template <typename storage_t>
-  void read_measured_data(storage_t& creg){}
+  void read_measured_data(ClassicalRegister& creg){}
 
   virtual int_t set_batched_system_conditional(int_t src_reg, reg_t& mask){return -1;}
 
