--- conflicted
+++ resolved
@@ -227,7 +227,7 @@
   void apply_mcswap(const reg_t &qubits);
 
   //swap between chunk
-  void apply_chunk_swap(const reg_t &qubits, QubitVector<data_t,Derived> &chunk, bool write_back = true);
+  void apply_chunk_swap(const reg_t &qubits, QubitVector<data_t> &chunk, bool write_back = true);
   void apply_chunk_swap(const reg_t &qubits, uint_t remote_chunk_index);
   //-----------------------------------------------------------------------
   // Z-measurement outcome probabilities
@@ -818,24 +818,23 @@
   return apply_reduction_lambda(lambda);
 }
 
-<<<<<<< HEAD
 //setup chunk
-template <typename data_t, typename Derived>
-void QubitVector<data_t, Derived>::chunk_setup(int chunk_bits,int num_qubits,uint_t chunk_index,uint_t num_local_chunks)
+template <typename data_t>
+void QubitVector<data_t>::chunk_setup(int chunk_bits,int num_qubits,uint_t chunk_index,uint_t num_local_chunks)
 {
   chunk_index_ = chunk_index;
 }
 
 //prepare buffer for MPI send/recv
-template <typename data_t, typename Derived>
-void* QubitVector<data_t, Derived>::send_buffer(uint_t& size_in_byte)
+template <typename data_t>
+void* QubitVector<data_t>::send_buffer(uint_t& size_in_byte)
 {
   size_in_byte = sizeof(std::complex<data_t>) * data_size_;
   return data_;
 }
 
-template <typename data_t, typename Derived>
-void* QubitVector<data_t, Derived>::recv_buffer(uint_t& size_in_byte)
+template <typename data_t>
+void* QubitVector<data_t>::recv_buffer(uint_t& size_in_byte)
 {
   size_in_byte = sizeof(std::complex<data_t>) * data_size_;
   if(recv_buffer_.size() < data_size_){
@@ -843,8 +842,6 @@
   }
   return &recv_buffer_[0];
 }
-=======
->>>>>>> d715609b
 
 //------------------------------------------------------------------------------
 // Initialization
@@ -1055,35 +1052,7 @@
 template <typename data_t>
 void QubitVector<data_t>::apply_diagonal_matrix(const reg_t &qubits,
                                                 const cvector_t<double> &diag) {
-<<<<<<< HEAD
-
-  // Error checking
-  #ifdef DEBUG
-  check_vector(diag, qubits.size());
-  #endif
-
-  if (qubits.size() == 1) {
-    apply_diagonal_matrix(qubits[0], diag);
-    return;
-  }
-
-  int_t base_ind = chunk_index_ << num_qubits_;
-
-  auto lambda = [&](const areg_t<2> &inds, const cvector_t<data_t> &_diag)->void {
-    for (int_t i = 0; i < 2; ++i) {
-      const int_t k = inds[i];
-      int_t iv = 0;
-      for (int_t j = 0; j < qubits.size(); j++)
-        if (((k + base_ind) & (1ULL << qubits[j])) != 0)
-          iv += (1ULL << j);
-      if (_diag[iv] != (data_t) 1.0)
-        data_[k] *= _diag[iv];
-    }
-  };
-  apply_lambda(lambda, areg_t<1>({{qubits[0]}}), convert(diag));
-=======
     transformer_->apply_diagonal_matrix(data_, data_size_, omp_threads_managed(), qubits, diag);
->>>>>>> d715609b
 }
 
 template <typename data_t>
@@ -1452,183 +1421,8 @@
   } // end switch
 }
 
-<<<<<<< HEAD
-//------------------------------------------------------------------------------
-// Single-qubit matrices
-//------------------------------------------------------------------------------
-
-template <typename data_t, typename Derived>
-void QubitVector<data_t, Derived>::apply_matrix(const uint_t qubit,
-                                       const cvector_t<double>& mat) {
-
-  // Check if matrix is diagonal and if so use optimized lambda
-  if (mat[1] == 0.0 && mat[2] == 0.0) {
-    const cvector_t<double> diag = {{mat[0], mat[3]}};
-    apply_diagonal_matrix(qubit, diag);
-    return;
-  }
-
-  // Convert qubit to array register for lambda functions
-  areg_t<1> qubits = {{qubit}};
-
-  // Check if anti-diagonal matrix and if so use optimized lambda
-  if(mat[0] == 0.0 && mat[3] == 0.0) {
-    if (mat[1] == 1.0 && mat[2] == 1.0) {
-      // X-matrix
-      auto lambda = [&](const areg_t<2> &inds)->void {
-        std::swap(data_[inds[0]], data_[inds[1]]);
-      };
-      apply_lambda(lambda, qubits);
-      return;
-    }
-    if (mat[2] == 0.0) {
-      // Non-unitary projector
-      // possibly used in measure/reset/kraus update
-      auto lambda = [&](const areg_t<2> &inds,
-                        const cvector_t<data_t> &_mat)->void {
-        data_[inds[1]] = _mat[1] * data_[inds[0]];
-        data_[inds[0]] = 0.0;
-      };
-      apply_lambda(lambda, qubits, convert(mat));
-      return;
-    }
-    if (mat[1] == 0.0) {
-      // Non-unitary projector
-      // possibly used in measure/reset/kraus update
-      auto lambda = [&](const areg_t<2> &inds,
-                        const cvector_t<data_t> &_mat)->void {
-        data_[inds[0]] = _mat[2] * data_[inds[1]];
-        data_[inds[1]] = 0.0;
-      };
-      apply_lambda(lambda, qubits, convert(mat));
-      return;
-    }
-    // else we have a general anti-diagonal matrix
-    auto lambda = [&](const areg_t<2> &inds,
-                      const cvector_t<data_t> &_mat)->void {
-      const std::complex<data_t> cache = data_[inds[0]];
-      data_[inds[0]] = _mat[2] * data_[inds[1]];
-      data_[inds[1]] = _mat[1] * cache;
-    };
-    apply_lambda(lambda, qubits, convert(mat));
-    return;
-  }
-  // Otherwise general single-qubit matrix multiplication
-  auto lambda = [&](const areg_t<2> &inds, const cvector_t<data_t> &_mat)->void {
-    const auto cache = data_[inds[0]];
-    data_[inds[0]] = _mat[0] * cache + _mat[2] * data_[inds[1]];
-    data_[inds[1]] = _mat[1] * cache + _mat[3] * data_[inds[1]];
-  };
-  apply_lambda(lambda, qubits, convert(mat));
-}
-
-template <typename data_t, typename Derived>
-void QubitVector<data_t, Derived>::apply_diagonal_matrix(const uint_t qubit,
-                                                const cvector_t<double>& diag) {
-
-  // TODO: This should be changed so it isn't checking doubles with ==
-  if (diag[0] == 1.0) {  // [[1, 0], [0, z]] matrix
-    if (diag[1] == 1.0)
-      return; // Identity
-
-    if (diag[1] == std::complex<double>(0., -1.)) { // [[1, 0], [0, -i]]
-      auto lambda = [&](const areg_t<2> &inds,
-                        const cvector_t<data_t> &_mat)->void {
-        const auto k = inds[1];
-        double cache = data_[k].imag();
-        data_[k].imag(data_[k].real() * -1.);
-        data_[k].real(cache);
-      };
-      apply_lambda(lambda, areg_t<1>({{qubit}}), convert(diag));
-      return;
-    }
-    if (diag[1] == std::complex<double>(0., 1.)) {
-      // [[1, 0], [0, i]]
-      auto lambda = [&](const areg_t<2> &inds,
-                        const cvector_t<data_t> &_mat)->void {
-        const auto k = inds[1];
-        double cache = data_[k].imag();
-        data_[k].imag(data_[k].real());
-        data_[k].real(cache * -1.);
-      };
-      apply_lambda(lambda, areg_t<1>({{qubit}}), convert(diag));
-      return;
-    }
-    if (diag[0] == 0.0) {
-      // [[1, 0], [0, 0]]
-      auto lambda = [&](const areg_t<2> &inds,
-                        const cvector_t<data_t> &_mat)->void {
-        data_[inds[1]] = 0.0;
-      };
-      apply_lambda(lambda, areg_t<1>({{qubit}}), convert(diag));
-      return;
-    }
-    // general [[1, 0], [0, z]]
-    auto lambda = [&](const areg_t<2> &inds,
-                      const cvector_t<data_t> &_mat)->void {
-      const auto k = inds[1];
-      data_[k] *= _mat[1];
-    };
-    apply_lambda(lambda, areg_t<1>({{qubit}}), convert(diag));
-    return;
-  } else if (diag[1] == 1.0) {
-    // [[z, 0], [0, 1]] matrix
-    if (diag[0] == std::complex<double>(0., -1.)) {
-      // [[-i, 0], [0, 1]]
-      auto lambda = [&](const areg_t<2> &inds,
-                        const cvector_t<data_t> &_mat)->void {
-        const auto k = inds[1];
-        double cache = data_[k].imag();
-        data_[k].imag(data_[k].real() * -1.);
-        data_[k].real(cache);
-      };
-      apply_lambda(lambda, areg_t<1>({{qubit}}), convert(diag));
-      return;
-    }
-    if (diag[0] == std::complex<double>(0., 1.)) {
-      // [[i, 0], [0, 1]]
-      auto lambda = [&](const areg_t<2> &inds,
-                        const cvector_t<data_t> &_mat)->void {
-        const auto k = inds[1];
-        double cache = data_[k].imag();
-        data_[k].imag(data_[k].real());
-        data_[k].real(cache * -1.);
-      };
-      apply_lambda(lambda, areg_t<1>({{qubit}}), convert(diag));
-      return;
-    }
-    if (diag[0] == 0.0) {
-      // [[0, 0], [0, 1]]
-      auto lambda = [&](const areg_t<2> &inds,
-                        const cvector_t<data_t> &_mat)->void {
-        data_[inds[0]] = 0.0;
-      };
-      apply_lambda(lambda, areg_t<1>({{qubit}}), convert(diag));
-      return;
-    }
-    // general [[z, 0], [0, 1]]
-    auto lambda = [&](const areg_t<2> &inds,
-                      const cvector_t<data_t> &_mat)->void {
-      const auto k = inds[0];
-      data_[k] *= _mat[0];
-    };
-    apply_lambda(lambda, areg_t<1>({{qubit}}), convert(diag));
-    return;
-  } else {
-    // Lambda function for diagonal matrix multiplication
-    auto lambda = [&](const areg_t<2> &inds,
-                      const cvector_t<data_t> &_mat)->void {
-      const auto k0 = inds[0];
-      const auto k1 = inds[1];
-      data_[k0] *= _mat[0];
-      data_[k1] *= _mat[1];
-    };
-    apply_lambda(lambda, areg_t<1>({{qubit}}), convert(diag));
-  }
-}
-
-template <typename data_t, typename Derived>
-void QubitVector<data_t, Derived>::apply_chunk_swap(const reg_t &qubits, QubitVector<data_t,Derived> &src, bool write_back)
+template <typename data_t>
+void QubitVector<data_t>::apply_chunk_swap(const reg_t &qubits, QubitVector<data_t> &src, bool write_back)
 {
   uint_t q0,q1,t;
 
@@ -1671,8 +1465,8 @@
   }
 }
 
-template <typename data_t, typename Derived>
-void QubitVector<data_t, Derived>::apply_chunk_swap(const reg_t &qubits, uint_t remote_chunk_index)
+template <typename data_t>
+void QubitVector<data_t>::apply_chunk_swap(const reg_t &qubits, uint_t remote_chunk_index)
 {
   uint_t q0,q1,t;
 
@@ -1707,8 +1501,6 @@
   }
 }
 
-=======
->>>>>>> d715609b
 /*******************************************************************************
  *
  * NORMS
