--- conflicted
+++ resolved
@@ -37,15 +37,10 @@
     OpType::roerror, OpType::save_expval,
     OpType::save_expval_var, OpType::save_probs,
     OpType::save_probs_ket, OpType::save_amps_sq,
-<<<<<<< HEAD
-    OpType::save_stabilizer, OpType::save_state,
-    OpType::set_stabilizer,
+    OpType::save_stabilizer, OpType::save_clifford,
+    OpType::save_state, OpType::set_stabilizer,
     OpType::jump, OpType::mark
   },
-=======
-    OpType::save_stabilizer, OpType::save_clifford,
-    OpType::save_state, OpType::set_stabilizer},
->>>>>>> fb4cfa20
   // Gates
   {"CX", "cx", "cy", "cz", "swap", "id", "x", "y", "z", "h", "s", "sdg",
    "sx", "sxdg", "delay", "pauli"},
