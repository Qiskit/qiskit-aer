--- conflicted
+++ resolved
@@ -41,14 +41,9 @@
       OpType::set_stabilizer,   OpType::jump, OpType::mark,
      OpType::store},
     // Gates
-<<<<<<< HEAD
-    {"CX", "cx",  "cy", "cz",   "swap",  "id",    "x",   "y",  "z",  "h",
-     "s",  "sdg", "sx", "sxdg", "delay", "pauli", "ecr", "rx", "ry", "rz"});
-// clang-format on
-=======
     {"CX", "cx", "cy", "cz", "swap", "id", "x", "y", "z", "h", "s", "sdg", "sx",
      "sxdg", "delay", "pauli", "ecr", "rz"});
->>>>>>> 9bfd1105
+// clang-format on
 
 enum class Gates {
   id,
