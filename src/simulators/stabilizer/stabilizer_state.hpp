/**
 * This code is part of Qiskit.
 *
 * (C) Copyright IBM 2018, 2019.
 *
 * This code is licensed under the Apache License, Version 2.0. You may
 * obtain a copy of this license in the LICENSE.txt file in the root directory
 * of this source tree or at http://www.apache.org/licenses/LICENSE-2.0.
 *
 * Any modifications or derivative works of this code must retain this
 * copyright notice, and modified files need to carry a notice indicating
 * that they have been altered from the originals.
 */

#ifndef _aer_stabilizer_state_hpp
#define _aer_stabilizer_state_hpp

#include "framework/utils.hpp"
#include "framework/json.hpp"
#include "simulators/state.hpp"
#include "clifford.hpp"

namespace AER {
namespace Stabilizer {

//============================================================================
// Stabilizer state gates
//============================================================================
using OpType = Operations::OpType;

// OpSet of supported instructions
const Operations::OpSet StateOpSet(
  // Op types
  {OpType::gate, OpType::measure,
    OpType::reset,
    OpType::barrier, OpType::bfunc, OpType::qerror_loc,
    OpType::roerror, OpType::save_expval,
    OpType::save_expval_var, OpType::save_probs,
    OpType::save_probs_ket, OpType::save_amps_sq,
    OpType::save_stabilizer, OpType::save_clifford,
    OpType::save_state, OpType::set_stabilizer,
    OpType::jump, OpType::mark
  },
  // Gates
  {"CX", "cx", "cy", "cz", "swap", "id", "x", "y", "z", "h", "s", "sdg",
   "sx", "sxdg", "delay", "pauli"});

enum class Gates {id, x, y, z, h, s, sdg, sx, sxdg, cx, cy, cz, swap, pauli};

//============================================================================
// Stabilizer Table state class
//============================================================================

class State : public QuantumState::State<Clifford::Clifford> {

public:
  using BaseState = QuantumState::State<Clifford::Clifford>;

  State() : BaseState(StateOpSet) {}

  virtual ~State() = default;

  //-----------------------------------------------------------------------
  // Base class overrides
  //-----------------------------------------------------------------------

  // Return the string name of the State class
  virtual std::string name() const override {return "stabilizer";}

  // Apply an operation
  // If the op is not in allowed_ops an exeption will be raised.
  void apply_op(QuantumState::RegistersBase& state,
                        const Operations::Op &op,
                        ExperimentResult &result,
                        RngEngine &rng,
                        bool final_op = false) override;

  // TODO: currently returns 0
  // Returns the required memory for storing an n-qubit state in megabytes.
  virtual size_t required_memory_mb(uint_t num_qubits,
                                    QuantumState::OpItr first, QuantumState::OpItr last)
                                    const override;

  // Sample n-measurement outcomes without applying the measure operation
  // to the system state
  virtual std::vector<reg_t> sample_measure(QuantumState::RegistersBase& state_in, const reg_t& qubits,
                                            uint_t shots,
                                            RngEngine &rng) override;

protected:
  // Initializes an n-qubit state to the all |0> state
  void initialize_qreg_state(QuantumState::RegistersBase& state_in, const uint_t num_qubits) override;

  // Initializes to a specific n-qubit state
  void initialize_qreg_state(QuantumState::RegistersBase& state_in, const Clifford::Clifford &state) override;

  // Load any settings for the State class from a config JSON
  void set_state_config(QuantumState::RegistersBase& state_in, const json_t &config) override;

  //-----------------------------------------------------------------------
  // Apply instructions
  //-----------------------------------------------------------------------

  // Applies a sypported Gate operation to the state class.
  // If the input is not in allowed_gates an exeption will be raised.
  void apply_gate(QuantumState::Registers<Clifford::Clifford>& state,const Operations::Op &op);

  // Applies a sypported Gate operation to the state class.
  // If the input is not in allowed_gates an exeption will be raised.
  void apply_pauli(QuantumState::Registers<Clifford::Clifford>& state,const reg_t &qubits, const std::string& pauli);

  // Measure qubits and return a list of outcomes [q0, q1, ...]
  // If a state subclass supports this function then "measure"
  // should be contained in the set returned by the 'allowed_ops'
  // method.
  virtual void apply_measure(QuantumState::Registers<Clifford::Clifford>& state,
                             const reg_t &qubits,
                             const reg_t &cmemory,
                             const reg_t &cregister,
                             RngEngine &rng);

  // Reset the specified qubits to the |0> state by simulating
  // a measurement, applying a conditional x-gate if the outcome is 1, and
  // then discarding the outcome.
  void apply_reset(QuantumState::Registers<Clifford::Clifford>& state,const reg_t &qubits, RngEngine &rng);

<<<<<<< HEAD
  // Apply a supported snapshot instruction
  // If the input is not in allowed_snapshots an exeption will be raised.
  virtual void apply_snapshot(QuantumState::Registers<Clifford::Clifford>& state,const Operations::Op &op, ExperimentResult &result);

=======
>>>>>>> d13c2a51
  // Set the state of the simulator to a given Clifford
  void apply_set_stabilizer(QuantumState::Registers<Clifford::Clifford>& state,const Clifford::Clifford &clifford);

  //-----------------------------------------------------------------------
  // Save data instructions
  //-----------------------------------------------------------------------

  // Save Clifford state of simulator
  void apply_save_stabilizer(QuantumState::Registers<Clifford::Clifford>& state,const Operations::Op &op, ExperimentResult &result);

  // Save probabilities
  void apply_save_probs(QuantumState::Registers<Clifford::Clifford>& state,const Operations::Op &op, ExperimentResult &result);

  // Helper function for saving amplitudes squared
  void apply_save_amplitudes_sq(QuantumState::Registers<Clifford::Clifford>& state,
                                const Operations::Op &op,
                                ExperimentResult &result);

  // Helper function for computing expectation value
  virtual double expval_pauli(QuantumState::RegistersBase& state,
                              const reg_t &qubits,
                              const std::string& pauli) override;

  // Return the probability of an outcome bitstring.
  double get_probability(QuantumState::Registers<Clifford::Clifford>& state,const reg_t &qubits, const std::string &outcome);

  template <typename T>
  void get_probabilities_auxiliary(QuantumState::Registers<Clifford::Clifford>& state,const reg_t& qubits,
					std::string outcome,
					double outcome_prob,
					T& probs);

  void get_probability_helper(QuantumState::Registers<Clifford::Clifford>& state,const reg_t& qubits,
	                            const std::string &outcome,
                              std::string &outcome_carry,
                              double &prob_carry);
  
  //-----------------------------------------------------------------------
  // Measurement Helpers
  //-----------------------------------------------------------------------

  // Implement a measurement on all specified qubits and return the outcome
  reg_t apply_measure_and_update(QuantumState::Registers<Clifford::Clifford>& state,const reg_t &qubits, RngEngine &rng);

  void apply_measure_and_update_shot_branching(QuantumState::Registers<Clifford::Clifford>& state,
                                               const reg_t &qubits,
                                               const reg_t &cmemory,
                                               const reg_t &cregister,
                                               bool reset_only);

  //-----------------------------------------------------------------------
<<<<<<< HEAD
  // Special snapshot types
  //
  // IMPORTANT: These methods are not marked const to allow modifying state
  // during snapshot, but after the snapshot is applied the simulator
  // should be left in the pre-snapshot state.
  //-----------------------------------------------------------------------

  // Snapshot the stabilizer state of the simulator.
  // This returns a list of stabilizer generators
  void snapshot_stabilizer(QuantumState::Registers<Clifford::Clifford>& state,const Operations::Op &op, ExperimentResult &result);
                            
  // Snapshot current qubit probabilities for a measurement (average)
  void snapshot_probabilities(QuantumState::Registers<Clifford::Clifford>& state,const Operations::Op &op,
                              ExperimentResult &result,
                              bool variance);

  // Snapshot the expectation value of a Pauli operator
  void snapshot_pauli_expval(QuantumState::Registers<Clifford::Clifford>& state,const Operations::Op &op,
                             ExperimentResult &result,
                             SnapshotDataType type);

  //-----------------------------------------------------------------------
=======
>>>>>>> d13c2a51
  // Config Settings
  //-----------------------------------------------------------------------

  // Set maximum number of qubits for which snapshot
  // probabilities can be implemented
  size_t max_qubits_snapshot_probs_ = 32;

  // Threshold for chopping small values to zero in JSON
  double json_chop_threshold_ = 1e-10;

  // Table of allowed gate names to gate enum class members
  const static stringmap_t<Gates> gateset_;

<<<<<<< HEAD
  // Table of allowed snapshot types to enum class members
  const static stringmap_t<Snapshots> snapshotset_;

  bool shot_branching_supported(void) override
  {
    return true;
  }
=======
>>>>>>> d13c2a51
};


//============================================================================
// Implementation: Allowed ops and gateset
//============================================================================

const stringmap_t<Gates> State::gateset_({
  // Single qubit gates
  {"delay", Gates::id},// Delay gate
  {"id", Gates::id},   // Pauli-Identity gate
  {"x", Gates::x},     // Pauli-X gate
  {"y", Gates::y},     // Pauli-Y gate
  {"z", Gates::z},     // Pauli-Z gate
  {"s", Gates::s},     // Phase gate (aka sqrt(Z) gate)
  {"sdg", Gates::sdg}, // Conjugate-transpose of Phase gate
  {"h", Gates::h},     // Hadamard gate (X + Z / sqrt(2))
  {"sx", Gates::sx},   // Sqrt X gate.
  {"sxdg", Gates::sxdg}, // Inverse Sqrt X gate.
  // Two-qubit gates
  {"CX", Gates::cx},    // Controlled-X gate (CNOT)
  {"cx", Gates::cx},    // Controlled-X gate (CNOT),
  {"cy", Gates::cy},    // Controlled-Y gate
  {"cz", Gates::cz},    // Controlled-Z gate
  {"swap", Gates::swap},  // SWAP gate
  {"pauli", Gates::pauli} // Pauli gate
});

//============================================================================
// Implementation: Base class method overrides
//============================================================================

//-------------------------------------------------------------------------
// Initialization
//-------------------------------------------------------------------------

void State::initialize_qreg_state(QuantumState::RegistersBase& state_in, const uint_t num_qubits) 
{
  QuantumState::Registers<Clifford::Clifford>& state = dynamic_cast<QuantumState::Registers<Clifford::Clifford>&>(state_in);
  if(state.qregs().size() == 0)
    state.allocate(1);
  state.qreg() = Clifford::Clifford(num_qubits);
}

void State::initialize_qreg_state(QuantumState::RegistersBase& state_in, const Clifford::Clifford &clifford) 
{
  // Check dimension of state
  if (clifford.num_qubits() != BaseState::num_qubits_) {
    throw std::invalid_argument("Stabilizer::State::initialize: initial state does not match qubit number");
  }
  QuantumState::Registers<Clifford::Clifford>& state = dynamic_cast<QuantumState::Registers<Clifford::Clifford>&>(state_in);
  if(state.qregs().size() == 0)
    state.allocate(1);
  state.qreg() = clifford;
}

//-------------------------------------------------------------------------
// Utility
//-------------------------------------------------------------------------

size_t State::required_memory_mb(uint_t num_qubits,
                                 QuantumState::OpItr first, QuantumState::OpItr last)
                                 const  {
  (void)first; // avoid unused variable compiler warning
  (void)last;
  // The Clifford object requires very little memory.
  // A Pauli vector consists of 2 binary vectors each with
  // Binary vector = (4 + n // 64) 64-bit ints
  // Pauli = 2 * binary vector
  size_t mem = 16 * (4 + num_qubits); // Pauli bytes
  // Clifford = 2n * Pauli + 2n phase ints
  mem = 2 * num_qubits * (mem + 16); // Clifford bytes
  mem = mem >> 20; // Clifford mb
  return mem;
}

void State::set_state_config(QuantumState::RegistersBase& state_in, const json_t &config) 
{
  // Set threshold for truncating snapshots
  JSON::get_value(json_chop_threshold_, "zero_threshold", config);

  // Load max snapshot qubit size and set hard limit of 64 qubits.
  JSON::get_value(max_qubits_snapshot_probs_, "stabilizer_max_snapshot_probabilities", config);
  max_qubits_snapshot_probs_ = std::max<uint_t>(max_qubits_snapshot_probs_, 64);
}

//=========================================================================
// Implementation: apply operations
//=========================================================================

void State::apply_op(QuantumState::RegistersBase& state_in,
                     const Operations::Op &op,
                     ExperimentResult &result,
                     RngEngine &rng, bool final_op) 
{
  QuantumState::Registers<Clifford::Clifford>& state = dynamic_cast<QuantumState::Registers<Clifford::Clifford>&>(state_in);

  if (state.creg().check_conditional(op)) {
    switch (op.type) {
      case OpType::barrier:
      case OpType::qerror_loc:
        break;
      case OpType::reset:
        if(BaseState::enable_shot_branching_){  //shot branching
          if(op.name == "update"){    //for the second call of measure
            uint_t r = op.int_params[0];   //use saved prob
            if(state.qreg().measure_and_update(op.qubits[0], r)){
              //add X to additional list
              Operations::Op xop;
              xop.type = OpType::gate;
              xop.name = "x";
              xop.qubits.push_back(op.qubits[0]);
              state.add_op_after_branch(0, xop);
            }
            break;
          }
        }
        apply_reset(state, op.qubits, rng);
        break;
      case OpType::measure:
        if(BaseState::enable_shot_branching_){  //shot branching
          if(op.name == "update"){    //for the second call of measure
            reg_t outcome(1);
            uint_t r = op.int_params[0];   //use saved prob
            outcome[0] = state.qreg().measure_and_update(op.qubits[0], r);
            state.creg().store_measure(outcome, op.memory, op.registers);
            break;
          }
        }
        apply_measure(state, op.qubits, op.memory, op.registers, rng);
        break;
      case OpType::bfunc:
        state.creg().apply_bfunc(op);
        break;
      case OpType::roerror:
        state.creg().apply_roerror(op, rng);
        break;
      case OpType::gate:
        apply_gate(state, op);
        break;
<<<<<<< HEAD
      case OpType::snapshot:
        apply_snapshot(state, op, result);
        break;
=======
>>>>>>> d13c2a51
      case OpType::set_stabilizer:
        apply_set_stabilizer(state, op.clifford);
        break;
      case OpType::save_expval:
      case OpType::save_expval_var:
        apply_save_expval(state, op, result);
        break;
      case OpType::save_probs:
      case OpType::save_probs_ket:
        apply_save_probs(state, op, result);
        break;
      case OpType::save_amps_sq:
        apply_save_amplitudes_sq(state, op, result);
        break;
      case OpType::save_state:
      case OpType::save_stabilizer:
      case OpType::save_clifford:
        apply_save_stabilizer(state, op, result);
        break;
      default:
        throw std::invalid_argument("Stabilizer::State::invalid instruction \'" +
                                    op.name + "\'.");
    }
  }
}

void State::apply_gate(QuantumState::Registers<Clifford::Clifford>& state, const Operations::Op &op) {
  // Check Op is supported by State
  auto it = gateset_.find(op.name);
  if (it == gateset_.end())
    throw std::invalid_argument("Stabilizer::State::invalid gate instruction \'" +
                                op.name + "\'.");
  switch (it -> second) {
    case Gates::id:
      break;
    case Gates::x:
      state.qreg().append_x(op.qubits[0]);
      break;
    case Gates::y:
      state.qreg().append_y(op.qubits[0]);
      break;
    case Gates::z:
      state.qreg().append_z(op.qubits[0]);
      break;
    case Gates::h:
      state.qreg().append_h(op.qubits[0]);
      break;
    case Gates::s:
      state.qreg().append_s(op.qubits[0]);
      break;
    case Gates::sdg:
      state.qreg().append_z(op.qubits[0]);
      state.qreg().append_s(op.qubits[0]);
      break;
    case Gates::sx:
      state.qreg().append_z(op.qubits[0]);
      state.qreg().append_s(op.qubits[0]);
      state.qreg().append_h(op.qubits[0]);
      state.qreg().append_z(op.qubits[0]);
      state.qreg().append_s(op.qubits[0]);
      break;
    case Gates::sxdg:
      state.qreg().append_s(op.qubits[0]);
      state.qreg().append_h(op.qubits[0]);
      state.qreg().append_s(op.qubits[0]);
      break;
    case Gates::cx:
      state.qreg().append_cx(op.qubits[0], op.qubits[1]);
      break;
    case Gates::cz:
      state.qreg().append_h(op.qubits[1]);
      state.qreg().append_cx(op.qubits[0], op.qubits[1]);
      state.qreg().append_h(op.qubits[1]);
      break;
    case Gates::cy:
      state.qreg().append_z(op.qubits[1]);
      state.qreg().append_s(op.qubits[1]);
      state.qreg().append_cx(op.qubits[0], op.qubits[1]);
      state.qreg().append_s(op.qubits[1]);
      break;
    case Gates::swap:
      state.qreg().append_cx(op.qubits[0], op.qubits[1]);
      state.qreg().append_cx(op.qubits[1], op.qubits[0]);
      state.qreg().append_cx(op.qubits[0], op.qubits[1]);
      break;
    case Gates::pauli:
      apply_pauli(state, op.qubits, op.string_params[0]);
      break;
    default:
      // We shouldn't reach here unless there is a bug in gateset
      throw std::invalid_argument("Stabilizer::State::invalid gate instruction \'" +
                                  op.name + "\'.");
  }
}

void State::apply_pauli(QuantumState::Registers<Clifford::Clifford>& state,const reg_t &qubits, const std::string& pauli) {
  const auto size = qubits.size();
  for (size_t i = 0; i < qubits.size(); ++i) {
    const auto qubit = qubits[size - 1 - i];
    switch (pauli[i]) {
      case 'I':
        break;
      case 'X':
        state.qreg().append_x(qubit);
        break;
      case 'Y':
        state.qreg().append_y(qubit);
        break;
      case 'Z':
        state.qreg().append_z(qubit);
        break;
      default:
        throw std::invalid_argument("invalid Pauli \'" + std::to_string(pauli[i]) + "\'.");
    }
  }
}

//=========================================================================
// Implementation: Reset and Measurement Sampling
//=========================================================================


void State::apply_measure(QuantumState::Registers<Clifford::Clifford>& state,
                          const reg_t &qubits,
                          const reg_t &cmemory,
                          const reg_t &cregister,
                          RngEngine &rng) 
{
  if(BaseState::enable_shot_branching_){  //shot branching
    apply_measure_and_update_shot_branching(state,qubits,cmemory,cregister,false);
  }
  else{
    // Apply measurement and get classical outcome
    reg_t outcome = apply_measure_and_update(state, qubits, rng);
    // Add measurement outcome to creg
    state.creg().store_measure(outcome, cmemory, cregister);
  }
}


void State::apply_reset(QuantumState::Registers<Clifford::Clifford>& state,const reg_t &qubits, RngEngine &rng) 
{
  if(BaseState::enable_shot_branching_){  //shot branching
    reg_t cmem;
    reg_t creg;
    apply_measure_and_update_shot_branching(state,qubits,cmem,creg,true);
  }
  else{
    // Apply measurement and get classical outcome
    reg_t outcome = apply_measure_and_update(state, qubits, rng);
    // Use the outcome to apply X gate to any qubits left in the
    // |1> state after measure, then discard outcome.
    for (size_t j=0; j < qubits.size(); j++) {
      if (outcome[j] == 1) {
        state.qreg().append_x(qubits[j]);
      }
    }
  }
}


reg_t State::apply_measure_and_update(QuantumState::Registers<Clifford::Clifford>& state,
                                      const reg_t &qubits,
                                      RngEngine &rng) 
{
  // Measurement outcome probabilities in the clifford
  // table are either deterministic or random.
  // We generate the distribution for the random case
  // which is used to generate the random integer
  // needed by the measure function.
  const rvector_t dist = {0.5, 0.5};
  reg_t outcome;
  // Measure each qubit
  for (const auto &q : qubits) {
    uint_t r = rng.rand_int(dist);
    outcome.push_back(state.qreg().measure_and_update(q, r));
  }
  return outcome;
}

void State::apply_measure_and_update_shot_branching(QuantumState::Registers<Clifford::Clifford>& state,
                                               const reg_t &qubits,
                                               const reg_t &cmemory,
                                               const reg_t &cregister,
                                               bool reset_only)
{
  const rvector_t dist = {0.5, 0.5};
  uint_t nshots = state.num_shots();
  reg_t shot_branch(nshots);

  //only first qubit is measured/reset 
  for(int_t i=0;i<nshots;i++)
    shot_branch[i] = state.rng_shots(i).rand_int(dist);
  //branch shots
  state.branch_shots(shot_branch, 2);

  //states are updated in additional op call
  for(uint_t i=0;i<2;i++){
    Operations::Op op;
    if(reset_only){
      op.type = OpType::reset;
    }
    else{
      op.type = OpType::measure;
      if(cmemory.size() > 0)
        op.memory.push_back(cmemory[0]);
      if(cregister.size() > 0)
        op.registers.push_back(cregister[0]);
    }
    op.name = "update";   //name for second call
    op.qubits.push_back(qubits[0]);
    op.int_params.push_back(i);
    state.add_op_after_branch(i, op);
  }

  //add measure/reset for remaining qubits
  if(qubits.size() > 1){
    for(uint_t i=0;i<2;i++){
      Operations::Op op;
      if(reset_only){
        op.type = OpType::reset;
        op.name = "reset";
      }
      else{
        op.type = OpType::measure;
        op.name = "measure";
        if(cmemory.size() > 1)
          op.memory.insert(op.memory.begin(),cmemory.begin()+1,cmemory.end());
        if(cregister.size() > 1)
          op.registers.insert(op.registers.begin(),cregister.begin()+1,cregister.end());
      }
      op.qubits.insert(op.qubits.begin(),qubits.begin()+1,qubits.end());
      state.add_op_after_branch(i, op);
    }
  }
}


std::vector<reg_t> State::sample_measure(QuantumState::RegistersBase& state_in, const reg_t &qubits,
                                         uint_t shots,
                                         RngEngine &rng) 
{
  QuantumState::Registers<Clifford::Clifford>& state = dynamic_cast<QuantumState::Registers<Clifford::Clifford>&>(state_in);

  // TODO: see if we can improve efficiency by directly sampling from Clifford table
  auto qreg_cache = state.qreg();
  std::vector<reg_t> samples;
  samples.reserve(shots);
  for(int_t i=0;i<shots;i++) { // loop over shots
    if(BaseState::enable_shot_branching_ && state.num_shots() == shots)  //shot branching
      samples.push_back(apply_measure_and_update(state, qubits, state.rng_shots(i)));
    else
      samples.push_back(apply_measure_and_update(state, qubits, rng));
    state.qreg() = qreg_cache; // restore pre-measurement data from cache
  }
  return samples;
}

void State::apply_set_stabilizer(QuantumState::Registers<Clifford::Clifford>& state,const Clifford::Clifford &clifford) 
{
  if (clifford.num_qubits() != state.qreg().num_qubits()) {
    throw std::invalid_argument(
      "set stabilizer must be defined on full width of qubits (" +
      std::to_string(clifford.num_qubits()) + " != " +
      std::to_string(state.qreg().num_qubits()) + ").");
  }
  state.qreg().table() = clifford.table();
  state.qreg().phases() = clifford.phases();
}

//=========================================================================
// Implementation: Save data
//=========================================================================

void State::apply_save_stabilizer(QuantumState::Registers<Clifford::Clifford>& state,const Operations::Op &op,
                                ExperimentResult &result) 
{
  std::string key = op.string_params[0];
  OpType op_type = op.type;
  switch (op_type) {
    case OpType::save_clifford: {
      if (key == "_method_") {
        key = "clifford";
      }
      break;
    }
    case OpType::save_stabilizer:
    case OpType::save_state: {
      if (key == "_method_") {
        key = "stabilizer";
      }
      op_type = OpType::save_stabilizer;
      break;
    }
    default:
      // We shouldn't ever reach here...
      throw std::invalid_argument("Invalid save state instruction for stabilizer");
  }
  json_t clifford = state.qreg();
  result.save_data_pershot(state.creg(), key, std::move(clifford), op_type, op.save_type);
}

void State::apply_save_probs(QuantumState::Registers<Clifford::Clifford>& state,const Operations::Op &op,
                             ExperimentResult &result) 
{
  // Check number of qubits being measured is less than 64.
  // otherwise we cant use 64-bit int logic.
  // Practical limits are much lower. For example:
  // A 32-qubit probability vector takes approx 16 GB of memory
  // to store.
  const size_t num_qubits = op.qubits.size();
  if (num_qubits > max_qubits_snapshot_probs_) {
    std::string msg =
        "Stabilizer::State::snapshot_probabilities: "
        "cannot return measure probabilities for " +
        std::to_string(num_qubits) + "-qubit measurement. Maximum is set to " +
        std::to_string(max_qubits_snapshot_probs_);
    throw std::runtime_error(msg);
  }
  if (op.type == OpType::save_probs_ket) {
    std::map<std::string, double> probs;
    get_probabilities_auxiliary(state,
        op.qubits, std::string(op.qubits.size(), 'X'), 1, probs);
    result.save_data_average(state.creg(), op.string_params[0],
                             std::move(probs), op.type, op.save_type);
  } else {
    std::vector<double> probs(1ULL << op.qubits.size(), 0.);
    get_probabilities_auxiliary(state,
      op.qubits, std::string(op.qubits.size(), 'X'), 1, probs); 
    result.save_data_average(state.creg(), op.string_params[0],
                             std::move(probs), op.type, op.save_type);
  }
}

void State::apply_save_amplitudes_sq(QuantumState::Registers<Clifford::Clifford>& state,const Operations::Op &op,
                                     ExperimentResult &result) 
{
  if (op.int_params.empty()) {
    throw std::invalid_argument("Invalid save_amplitudes_sq instructions (empty params).");
  }
  uint_t num_qubits = op.qubits.size();
  if (num_qubits != state.qreg().num_qubits()) {
    throw std::invalid_argument("Save amplitude square must be defined on full width of qubits.");
  }
  rvector_t amps_sq(op.int_params.size(), 1.0); // Must be initialized in 1 for helper func
  for (size_t i = 0; i < op.int_params.size(); i++) {
    amps_sq[i] = get_probability(state, op.qubits, Utils::int2bin(op.int_params[i], num_qubits));
  }
  result.save_data_average(state.creg(), op.string_params[0],
                           std::move(amps_sq), op.type, op.save_type);
}

double State::expval_pauli(QuantumState::RegistersBase& state_in,const reg_t &qubits,
                           const std::string& pauli) 
{
  QuantumState::Registers<Clifford::Clifford>& state = dynamic_cast<QuantumState::Registers<Clifford::Clifford>&>(state_in);

  // Construct Pauli on N-qubits
  const auto num_qubits = state.qreg().num_qubits();
  Pauli::Pauli P(num_qubits);
  uint_t phase = 0;
  for (size_t i = 0; i < qubits.size(); ++i) {
    switch (pauli[pauli.size() - 1 - i]) {
      case 'X':
        P.X.set1(qubits[i]);
        break;
      case 'Y':
        P.X.set1(qubits[i]);
        P.Z.set1(qubits[i]);
        phase += 1;
        break;
      case 'Z':
        P.Z.set1(qubits[i]);
        break;
      default:
        break;
    };
  }

  // Check if there is a stabilizer that anti-commutes with an odd number of qubits
  // If so expectation value is 0
  for (size_t i = 0; i < num_qubits; i++) {
    const auto& stabi = state.qreg().stabilizer(i);
    size_t num_anti = 0;
    for (const auto& qubit : qubits) {
      if (P.Z[qubit] & stabi.X[qubit]) {
	      num_anti++;
      }
      if (P.X[qubit] & stabi.Z[qubit]) {
	      num_anti++;
      }
    }
    if(num_anti % 2 == 1)
      return 0.0;
  }

  // Otherwise P is (-1)^a prod_j S_j^b_j for Clifford stabilizers
  // If P anti-commutes with D_j then b_j = 1.
  // Multiply P by stabilizers with anti-commuting destabilizers
  auto PZ = P.Z; // Make a copy of P.Z 
  for (size_t i = 0; i < num_qubits; i++) {
    // Check if destabilizer anti-commutes
    const auto& destabi = state.qreg().destabilizer(i);
    size_t num_anti = 0;
    for (const auto& qubit : qubits) {
      if (P.Z[qubit] & destabi.X[qubit]) {
	      num_anti++;
      }
      if (P.X[qubit] & destabi.Z[qubit]) {
	      num_anti++;
      }
    }
    if (num_anti % 2 == 0) continue;

    // If anti-commutes multiply Pauli by stabilizer
    const auto& stabi = state.qreg().stabilizer(i);
    phase += 2 * state.qreg().phases()[i + num_qubits];
    for (size_t k = 0; k < num_qubits; k++) {
      phase += stabi.Z[k] & stabi.X[k];
      phase += 2 * (PZ[k] & stabi.X[k]);
      PZ.setValue(PZ[k] ^ stabi.Z[k], k);
    }
  }
  return (phase % 4) ? -1.0 : 1.0;
}

static void set_value_helper(std::map<std::string, double>& probs,
                             const std::string &outcome,
                             double value) {
  probs[Utils::bin2hex(outcome)] = value;
}

static void set_value_helper(std::vector<double>& probs,
                             const std::string &outcome,
                             double value) {
  probs[std::stoull(outcome, 0, 2)] = value;
}

template <typename T>
void State::get_probabilities_auxiliary(QuantumState::Registers<Clifford::Clifford>& state,
                                        const reg_t &qubits,
                                        std::string outcome,
                                        double outcome_prob,
                                        T &probs) {
  uint_t qubit_for_branching = -1;
  for (uint_t i = 0; i < qubits.size(); ++i) {
    uint_t qubit = qubits[qubits.size() - i - 1];
    if (outcome[i] == 'X') {
      if (state.qreg().is_deterministic_outcome(qubit)) {
        bool single_qubit_outcome =
        state.qreg().measure_and_update(qubit, 0);
        if (single_qubit_outcome) {
          outcome[i] = '1';
        } else {
          outcome[i] = '0';
        }
      } else {
        qubit_for_branching = i;
      }
    }
  }

  if (qubit_for_branching == -1) {
    set_value_helper(probs, outcome, outcome_prob);
    return;
  }

  for (uint_t single_qubit_outcome = 0; single_qubit_outcome < 2;
       ++single_qubit_outcome) {
    std::string new_outcome = outcome;
    if (single_qubit_outcome) {
      new_outcome[qubit_for_branching] = '1';
    } else {
      new_outcome[qubit_for_branching] = '0';
    }

    auto copy_of_qreg = state.qreg();
    state.qreg().measure_and_update(
        qubits[qubits.size() - qubit_for_branching - 1], single_qubit_outcome);
    get_probabilities_auxiliary(state, qubits, new_outcome, 0.5 * outcome_prob, probs);
    state.qreg() = copy_of_qreg;
  }
}

double State::get_probability(QuantumState::Registers<Clifford::Clifford>& state,const reg_t &qubits, const std::string &outcome) 
{
  std::string outcome_carry = std::string(qubits.size(), 'X');
  double prob = 1.0;
  get_probability_helper(state, qubits, outcome, outcome_carry, prob);
  return prob;
}

void State::get_probability_helper(QuantumState::Registers<Clifford::Clifford>& state,
                                   const reg_t &qubits,
                                   const std::string &outcome,
                                   std::string &outcome_carry,
                                   double &prob_carry) 
{
  uint_t qubit_for_branching = -1;
  for (uint_t i = 0; i < qubits.size(); ++i) {
    uint_t qubit = qubits[qubits.size() - i - 1];
    if (outcome_carry[i] == 'X') {
      if (state.qreg().is_deterministic_outcome(qubit)) {
        bool single_qubit_outcome =
          state.qreg().measure_and_update(qubit, 0);
        if (single_qubit_outcome) {
          outcome_carry[i] = '1';
        } else {
          outcome_carry[i] = '0';
        }
        if (outcome[i] != outcome_carry[i]) {
          prob_carry = 0.0;
          return;
        }
      } else {
        qubit_for_branching = i;
      }
    }
  }
  if (qubit_for_branching == -1) {
    return;
  }
  outcome_carry[qubit_for_branching] = outcome[qubit_for_branching];
  uint_t single_qubit_outcome = (outcome[qubit_for_branching] == '1') ? 1 : 0;
  auto cached_qreg = state.qreg();
  state.qreg().measure_and_update(
      qubits[qubits.size() - qubit_for_branching - 1], single_qubit_outcome);
  prob_carry *= 0.5;
  get_probability_helper(state, qubits, outcome, outcome_carry, prob_carry);
  state.qreg() = cached_qreg;
}

<<<<<<< HEAD
//=========================================================================
// Implementation: Snapshots
//=========================================================================

void State::apply_snapshot(QuantumState::Registers<Clifford::Clifford>& state, const Operations::Op &op,
                           ExperimentResult &result) 
{
// Look for snapshot type in snapshotset
  auto it = snapshotset_.find(op.name);
  if (it == snapshotset_.end())
    throw std::invalid_argument("Stabilizer::State::invalid snapshot instruction \'" + 
                                op.name + "\'.");
  switch (it->second) {
    case Snapshots::stabilizer:
      snapshot_stabilizer(state, op, result);
      break;
    case Snapshots::cmemory:
      BaseState::snapshot_creg_memory(state, op, result);
      break;
    case Snapshots::cregister:
      BaseState::snapshot_creg_register(state, op, result);
      break;
    case Snapshots::probs: {
      snapshot_probabilities(state, op, result, false);
    } break;
    case Snapshots::probs_var: {
      snapshot_probabilities(state, op, result, true);
    } break;
    case Snapshots::expval_pauli: {
      snapshot_pauli_expval(state, op, result, SnapshotDataType::average);
    } break;
    case Snapshots::expval_pauli_var: {
      snapshot_pauli_expval(state, op, result, SnapshotDataType::average_var);
    } break;
    case Snapshots::expval_pauli_shot: {
      snapshot_pauli_expval(state, op, result, SnapshotDataType::pershot);
    } break;
    default:
      // We shouldn't get here unless there is a bug in the snapshotset
      throw std::invalid_argument("Stabilizer::State::invalid snapshot instruction \'" +
                                  op.name + "\'.");
  }
}


void State::snapshot_stabilizer(QuantumState::Registers<Clifford::Clifford>& state,const Operations::Op &op, ExperimentResult &result) 
{
  // We don't want to snapshot the full Clifford table, only the
  // stabilizer part. First Convert simulator clifford table to JSON
  json_t clifford = state.qreg();
  // Then extract the stabilizer generator list
  result.legacy_data.add_pershot_snapshot("stabilizer",
                               op.string_params[0],
                               clifford["stabilizer"]);
}


void State::snapshot_probabilities(QuantumState::Registers<Clifford::Clifford>& state, const Operations::Op &op,
                                   ExperimentResult &result,
                                   bool variance) 
{
  // Check number of qubits being measured is less than 64.
  // otherwise we cant use 64-bit int logic.
  // Practical limits are much lower. For example:
  // A 32-qubit probability vector takes approx 16 GB of memory
  // to store.
  const size_t num_qubits = op.qubits.size();
  if (num_qubits > max_qubits_snapshot_probs_) {
    std::string msg =
        "Stabilizer::State::snapshot_probabilities: "
        "cannot return measure probabilities for " +
        std::to_string(num_qubits) + "-qubit measurement. Maximum is set to " +
        std::to_string(max_qubits_snapshot_probs_);
    throw std::runtime_error(msg);
  }

  std::map<std::string, double> probs;
  get_probabilities_auxiliary(state, 
      op.qubits, std::string(op.qubits.size(), 'X'), 1, probs);

  // Add snapshot to data
  result.legacy_data.add_average_snapshot("probabilities", op.string_params[0],
                                        state.creg().memory_hex(), probs, variance);
}


void State::snapshot_pauli_expval(QuantumState::Registers<Clifford::Clifford>& state, const Operations::Op &op,
                                  ExperimentResult &result, SnapshotDataType type) 
{
  // Check empty edge case
  if (op.params_expval_pauli.empty()) {
    throw std::invalid_argument(
        "Invalid expval snapshot (Pauli components are empty).");
  }

  // Compute expval components
  complex_t expval(0., 0.);
  for (const auto &param : op.params_expval_pauli) {
    const auto &coeff = param.first;
    const auto &pauli = param.second;
    expval += coeff * expval_pauli(state, op.qubits, pauli);
  }

  // add to snapshot
  Utils::chop_inplace(expval, json_chop_threshold_);
  switch (type) {
    case SnapshotDataType::average:
      result.legacy_data.add_average_snapshot("expectation_value", op.string_params[0],
                            state.creg().memory_hex(), expval, false);
      break;
    case SnapshotDataType::average_var:
      result.legacy_data.add_average_snapshot("expectation_value", op.string_params[0],
                            state.creg().memory_hex(), expval, true);
      break;
    case SnapshotDataType::pershot:
      result.legacy_data.add_pershot_snapshot("expectation_values", op.string_params[0], expval);
      break;
  }
}


=======
>>>>>>> d13c2a51
//------------------------------------------------------------------------------
} // end namespace Stabilizer
//------------------------------------------------------------------------------
} // end namespace AER
//------------------------------------------------------------------------------
#endif<|MERGE_RESOLUTION|>--- conflicted
+++ resolved
@@ -124,13 +124,6 @@
   // then discarding the outcome.
   void apply_reset(QuantumState::Registers<Clifford::Clifford>& state,const reg_t &qubits, RngEngine &rng);
 
-<<<<<<< HEAD
-  // Apply a supported snapshot instruction
-  // If the input is not in allowed_snapshots an exeption will be raised.
-  virtual void apply_snapshot(QuantumState::Registers<Clifford::Clifford>& state,const Operations::Op &op, ExperimentResult &result);
-
-=======
->>>>>>> d13c2a51
   // Set the state of the simulator to a given Clifford
   void apply_set_stabilizer(QuantumState::Registers<Clifford::Clifford>& state,const Clifford::Clifford &clifford);
 
@@ -182,31 +175,6 @@
                                                bool reset_only);
 
   //-----------------------------------------------------------------------
-<<<<<<< HEAD
-  // Special snapshot types
-  //
-  // IMPORTANT: These methods are not marked const to allow modifying state
-  // during snapshot, but after the snapshot is applied the simulator
-  // should be left in the pre-snapshot state.
-  //-----------------------------------------------------------------------
-
-  // Snapshot the stabilizer state of the simulator.
-  // This returns a list of stabilizer generators
-  void snapshot_stabilizer(QuantumState::Registers<Clifford::Clifford>& state,const Operations::Op &op, ExperimentResult &result);
-                            
-  // Snapshot current qubit probabilities for a measurement (average)
-  void snapshot_probabilities(QuantumState::Registers<Clifford::Clifford>& state,const Operations::Op &op,
-                              ExperimentResult &result,
-                              bool variance);
-
-  // Snapshot the expectation value of a Pauli operator
-  void snapshot_pauli_expval(QuantumState::Registers<Clifford::Clifford>& state,const Operations::Op &op,
-                             ExperimentResult &result,
-                             SnapshotDataType type);
-
-  //-----------------------------------------------------------------------
-=======
->>>>>>> d13c2a51
   // Config Settings
   //-----------------------------------------------------------------------
 
@@ -220,16 +188,10 @@
   // Table of allowed gate names to gate enum class members
   const static stringmap_t<Gates> gateset_;
 
-<<<<<<< HEAD
-  // Table of allowed snapshot types to enum class members
-  const static stringmap_t<Snapshots> snapshotset_;
-
   bool shot_branching_supported(void) override
   {
     return true;
   }
-=======
->>>>>>> d13c2a51
 };
 
 
@@ -370,12 +332,6 @@
       case OpType::gate:
         apply_gate(state, op);
         break;
-<<<<<<< HEAD
-      case OpType::snapshot:
-        apply_snapshot(state, op, result);
-        break;
-=======
->>>>>>> d13c2a51
       case OpType::set_stabilizer:
         apply_set_stabilizer(state, op.clifford);
         break;
@@ -908,130 +864,6 @@
   state.qreg() = cached_qreg;
 }
 
-<<<<<<< HEAD
-//=========================================================================
-// Implementation: Snapshots
-//=========================================================================
-
-void State::apply_snapshot(QuantumState::Registers<Clifford::Clifford>& state, const Operations::Op &op,
-                           ExperimentResult &result) 
-{
-// Look for snapshot type in snapshotset
-  auto it = snapshotset_.find(op.name);
-  if (it == snapshotset_.end())
-    throw std::invalid_argument("Stabilizer::State::invalid snapshot instruction \'" + 
-                                op.name + "\'.");
-  switch (it->second) {
-    case Snapshots::stabilizer:
-      snapshot_stabilizer(state, op, result);
-      break;
-    case Snapshots::cmemory:
-      BaseState::snapshot_creg_memory(state, op, result);
-      break;
-    case Snapshots::cregister:
-      BaseState::snapshot_creg_register(state, op, result);
-      break;
-    case Snapshots::probs: {
-      snapshot_probabilities(state, op, result, false);
-    } break;
-    case Snapshots::probs_var: {
-      snapshot_probabilities(state, op, result, true);
-    } break;
-    case Snapshots::expval_pauli: {
-      snapshot_pauli_expval(state, op, result, SnapshotDataType::average);
-    } break;
-    case Snapshots::expval_pauli_var: {
-      snapshot_pauli_expval(state, op, result, SnapshotDataType::average_var);
-    } break;
-    case Snapshots::expval_pauli_shot: {
-      snapshot_pauli_expval(state, op, result, SnapshotDataType::pershot);
-    } break;
-    default:
-      // We shouldn't get here unless there is a bug in the snapshotset
-      throw std::invalid_argument("Stabilizer::State::invalid snapshot instruction \'" +
-                                  op.name + "\'.");
-  }
-}
-
-
-void State::snapshot_stabilizer(QuantumState::Registers<Clifford::Clifford>& state,const Operations::Op &op, ExperimentResult &result) 
-{
-  // We don't want to snapshot the full Clifford table, only the
-  // stabilizer part. First Convert simulator clifford table to JSON
-  json_t clifford = state.qreg();
-  // Then extract the stabilizer generator list
-  result.legacy_data.add_pershot_snapshot("stabilizer",
-                               op.string_params[0],
-                               clifford["stabilizer"]);
-}
-
-
-void State::snapshot_probabilities(QuantumState::Registers<Clifford::Clifford>& state, const Operations::Op &op,
-                                   ExperimentResult &result,
-                                   bool variance) 
-{
-  // Check number of qubits being measured is less than 64.
-  // otherwise we cant use 64-bit int logic.
-  // Practical limits are much lower. For example:
-  // A 32-qubit probability vector takes approx 16 GB of memory
-  // to store.
-  const size_t num_qubits = op.qubits.size();
-  if (num_qubits > max_qubits_snapshot_probs_) {
-    std::string msg =
-        "Stabilizer::State::snapshot_probabilities: "
-        "cannot return measure probabilities for " +
-        std::to_string(num_qubits) + "-qubit measurement. Maximum is set to " +
-        std::to_string(max_qubits_snapshot_probs_);
-    throw std::runtime_error(msg);
-  }
-
-  std::map<std::string, double> probs;
-  get_probabilities_auxiliary(state, 
-      op.qubits, std::string(op.qubits.size(), 'X'), 1, probs);
-
-  // Add snapshot to data
-  result.legacy_data.add_average_snapshot("probabilities", op.string_params[0],
-                                        state.creg().memory_hex(), probs, variance);
-}
-
-
-void State::snapshot_pauli_expval(QuantumState::Registers<Clifford::Clifford>& state, const Operations::Op &op,
-                                  ExperimentResult &result, SnapshotDataType type) 
-{
-  // Check empty edge case
-  if (op.params_expval_pauli.empty()) {
-    throw std::invalid_argument(
-        "Invalid expval snapshot (Pauli components are empty).");
-  }
-
-  // Compute expval components
-  complex_t expval(0., 0.);
-  for (const auto &param : op.params_expval_pauli) {
-    const auto &coeff = param.first;
-    const auto &pauli = param.second;
-    expval += coeff * expval_pauli(state, op.qubits, pauli);
-  }
-
-  // add to snapshot
-  Utils::chop_inplace(expval, json_chop_threshold_);
-  switch (type) {
-    case SnapshotDataType::average:
-      result.legacy_data.add_average_snapshot("expectation_value", op.string_params[0],
-                            state.creg().memory_hex(), expval, false);
-      break;
-    case SnapshotDataType::average_var:
-      result.legacy_data.add_average_snapshot("expectation_value", op.string_params[0],
-                            state.creg().memory_hex(), expval, true);
-      break;
-    case SnapshotDataType::pershot:
-      result.legacy_data.add_pershot_snapshot("expectation_values", op.string_params[0], expval);
-      break;
-  }
-}
-
-
-=======
->>>>>>> d13c2a51
 //------------------------------------------------------------------------------
 } // end namespace Stabilizer
 //------------------------------------------------------------------------------
