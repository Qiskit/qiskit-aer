--- conflicted
+++ resolved
@@ -67,12 +67,7 @@
 // Stabilizer Table state class
 //============================================================================
 
-<<<<<<< HEAD
-
-class State : public Base::State<Clifford::Clifford> {
-=======
 class State : public QuantumState::State<Clifford::Clifford> {
->>>>>>> 5d30c4ea
 
 public:
   using BaseState = QuantumState::State<Clifford::Clifford>;
@@ -90,7 +85,7 @@
 
   // Apply an operation
   // If the op is not in allowed_ops an exeption will be raised.
-  void apply_op(Base::RegistersBase& state,
+  void apply_op(QuantumState::RegistersBase& state,
                         const Operations::Op &op,
                         ExperimentResult &result,
                         RngEngine &rng,
@@ -99,25 +94,25 @@
   // TODO: currently returns 0
   // Returns the required memory for storing an n-qubit state in megabytes.
   virtual size_t required_memory_mb(uint_t num_qubits,
-                                    Base::OpItr first, Base::OpItr last)
+                                    QuantumState::OpItr first, QuantumState::OpItr last)
                                     const override;
 
   // Sample n-measurement outcomes without applying the measure operation
   // to the system state
-  virtual std::vector<reg_t> sample_measure(const reg_t& qubits,
+  virtual std::vector<reg_t> sample_measure_state(QuantumState::RegistersBase& state_in, const reg_t& qubits,
                                             uint_t shots,
                                             RngEngine &rng) override;
 
 protected:
   // Initializes an n-qubit state to the all |0> state
-  void initialize_state(Base::RegistersBase& state_in, uint_t num_qubits) override;
+  void initialize_state(QuantumState::RegistersBase& state_in, uint_t num_qubits) override;
 
   // Initializes to a specific n-qubit state
-  void initialize_state(Base::RegistersBase& state_in, uint_t num_qubits,
+  void initialize_state(QuantumState::RegistersBase& state_in, uint_t num_qubits,
                                const Clifford::Clifford &state) override;
 
   // Load any settings for the State class from a config JSON
-  void set_state_config(Base::RegistersBase& state_in, const json_t &config) override;
+  void set_state_config(QuantumState::RegistersBase& state_in, const json_t &config) override;
 
   //-----------------------------------------------------------------------
   // Apply instructions
@@ -125,17 +120,17 @@
 
   // Applies a sypported Gate operation to the state class.
   // If the input is not in allowed_gates an exeption will be raised.
-  void apply_gate(Base::Registers<Clifford::Clifford>& state,const Operations::Op &op);
+  void apply_gate(QuantumState::Registers<Clifford::Clifford>& state,const Operations::Op &op);
 
   // Applies a sypported Gate operation to the state class.
   // If the input is not in allowed_gates an exeption will be raised.
-  void apply_pauli(Base::Registers<Clifford::Clifford>& state,const reg_t &qubits, const std::string& pauli);
+  void apply_pauli(QuantumState::Registers<Clifford::Clifford>& state,const reg_t &qubits, const std::string& pauli);
 
   // Measure qubits and return a list of outcomes [q0, q1, ...]
   // If a state subclass supports this function then "measure"
   // should be contained in the set returned by the 'allowed_ops'
   // method.
-  virtual void apply_measure(Base::Registers<Clifford::Clifford>& state,
+  virtual void apply_measure(QuantumState::Registers<Clifford::Clifford>& state,
                              const reg_t &qubits,
                              const reg_t &cmemory,
                              const reg_t &cregister,
@@ -144,45 +139,45 @@
   // Reset the specified qubits to the |0> state by simulating
   // a measurement, applying a conditional x-gate if the outcome is 1, and
   // then discarding the outcome.
-  void apply_reset(Base::Registers<Clifford::Clifford>& state,const reg_t &qubits, RngEngine &rng);
+  void apply_reset(QuantumState::Registers<Clifford::Clifford>& state,const reg_t &qubits, RngEngine &rng);
 
   // Apply a supported snapshot instruction
   // If the input is not in allowed_snapshots an exeption will be raised.
-  virtual void apply_snapshot(Base::Registers<Clifford::Clifford>& state,const Operations::Op &op, ExperimentResult &result);
+  virtual void apply_snapshot(QuantumState::Registers<Clifford::Clifford>& state,const Operations::Op &op, ExperimentResult &result);
 
   // Set the state of the simulator to a given Clifford
-  void apply_set_stabilizer(Base::Registers<Clifford::Clifford>& state,const Clifford::Clifford &clifford);
+  void apply_set_stabilizer(QuantumState::Registers<Clifford::Clifford>& state,const Clifford::Clifford &clifford);
 
   //-----------------------------------------------------------------------
   // Save data instructions
   //-----------------------------------------------------------------------
 
   // Save Clifford state of simulator
-  void apply_save_stabilizer(Base::Registers<Clifford::Clifford>& state,const Operations::Op &op, ExperimentResult &result);
+  void apply_save_stabilizer(QuantumState::Registers<Clifford::Clifford>& state,const Operations::Op &op, ExperimentResult &result);
 
   // Save probabilities
-  void apply_save_probs(Base::Registers<Clifford::Clifford>& state,const Operations::Op &op, ExperimentResult &result);
+  void apply_save_probs(QuantumState::Registers<Clifford::Clifford>& state,const Operations::Op &op, ExperimentResult &result);
 
   // Helper function for saving amplitudes squared
-  void apply_save_amplitudes_sq(Base::Registers<Clifford::Clifford>& state,
+  void apply_save_amplitudes_sq(QuantumState::Registers<Clifford::Clifford>& state,
                                 const Operations::Op &op,
                                 ExperimentResult &result);
 
   // Helper function for computing expectation value
-  virtual double expval_pauli(Base::RegistersBase& state,
+  virtual double expval_pauli(QuantumState::RegistersBase& state,
                               const reg_t &qubits,
                               const std::string& pauli) override;
 
   // Return the probability of an outcome bitstring.
-  double get_probability(Base::Registers<Clifford::Clifford>& state,const reg_t &qubits, const std::string &outcome);
+  double get_probability(QuantumState::Registers<Clifford::Clifford>& state,const reg_t &qubits, const std::string &outcome);
 
   template <typename T>
-  void get_probabilities_auxiliary(Base::Registers<Clifford::Clifford>& state,const reg_t& qubits,
+  void get_probabilities_auxiliary(QuantumState::Registers<Clifford::Clifford>& state,const reg_t& qubits,
 					std::string outcome,
 					double outcome_prob,
 					T& probs);
 
-  void get_probability_helper(Base::Registers<Clifford::Clifford>& state,const reg_t& qubits,
+  void get_probability_helper(QuantumState::Registers<Clifford::Clifford>& state,const reg_t& qubits,
 	                            const std::string &outcome,
                               std::string &outcome_carry,
                               double &prob_carry);
@@ -192,7 +187,7 @@
   //-----------------------------------------------------------------------
 
   // Implement a measurement on all specified qubits and return the outcome
-  reg_t apply_measure_and_update(Base::Registers<Clifford::Clifford>& state,const reg_t &qubits, RngEngine &rng);
+  reg_t apply_measure_and_update(QuantumState::Registers<Clifford::Clifford>& state,const reg_t &qubits, RngEngine &rng);
 
   //-----------------------------------------------------------------------
   // Special snapshot types
@@ -204,15 +199,15 @@
 
   // Snapshot the stabilizer state of the simulator.
   // This returns a list of stabilizer generators
-  void snapshot_stabilizer(Base::Registers<Clifford::Clifford>& state,const Operations::Op &op, ExperimentResult &result);
+  void snapshot_stabilizer(QuantumState::Registers<Clifford::Clifford>& state,const Operations::Op &op, ExperimentResult &result);
                             
   // Snapshot current qubit probabilities for a measurement (average)
-  void snapshot_probabilities(Base::Registers<Clifford::Clifford>& state,const Operations::Op &op,
+  void snapshot_probabilities(QuantumState::Registers<Clifford::Clifford>& state,const Operations::Op &op,
                               ExperimentResult &result,
                               bool variance);
 
   // Snapshot the expectation value of a Pauli operator
-  void snapshot_pauli_expval(Base::Registers<Clifford::Clifford>& state,const Operations::Op &op,
+  void snapshot_pauli_expval(QuantumState::Registers<Clifford::Clifford>& state,const Operations::Op &op,
                              ExperimentResult &result,
                              SnapshotDataType type);
 
@@ -281,22 +276,22 @@
 // Initialization
 //-------------------------------------------------------------------------
 
-void State::initialize_state(Base::RegistersBase& state_in, uint_t num_qubits) 
-{
-  Base::Registers<Clifford::Clifford>& state = dynamic_cast<Base::Registers<Clifford::Clifford>&>(state_in);
+void State::initialize_state(QuantumState::RegistersBase& state_in, uint_t num_qubits) 
+{
+  QuantumState::Registers<Clifford::Clifford>& state = dynamic_cast<QuantumState::Registers<Clifford::Clifford>&>(state_in);
   if(state.qregs().size() == 0)
     state.allocate(1);
   state.qreg() = Clifford::Clifford(num_qubits);
 }
 
-void State::initialize_state(Base::RegistersBase& state_in, uint_t num_qubits,
+void State::initialize_state(QuantumState::RegistersBase& state_in, uint_t num_qubits,
                             const Clifford::Clifford &clifford) 
 {
   // Check dimension of state
   if (clifford.num_qubits() != num_qubits) {
     throw std::invalid_argument("Stabilizer::State::initialize: initial state does not match qubit number");
   }
-  Base::Registers<Clifford::Clifford>& state = dynamic_cast<Base::Registers<Clifford::Clifford>&>(state_in);
+  QuantumState::Registers<Clifford::Clifford>& state = dynamic_cast<QuantumState::Registers<Clifford::Clifford>&>(state_in);
   if(state.qregs().size() == 0)
     state.allocate(1);
   state.qreg() = clifford;
@@ -307,7 +302,7 @@
 //-------------------------------------------------------------------------
 
 size_t State::required_memory_mb(uint_t num_qubits,
-                                 Base::OpItr first, Base::OpItr last)
+                                 QuantumState::OpItr first, QuantumState::OpItr last)
                                  const  {
   (void)first; // avoid unused variable compiler warning
   (void)last;
@@ -322,7 +317,7 @@
   return mem;
 }
 
-void State::set_state_config(Base::RegistersBase& state_in, const json_t &config) 
+void State::set_state_config(QuantumState::RegistersBase& state_in, const json_t &config) 
 {
   if(omp_get_num_threads() > 1){
 #pragma omp critical
@@ -349,19 +344,14 @@
 // Implementation: apply operations
 //=========================================================================
 
-void State::apply_op(Base::RegistersBase& state_in,
+void State::apply_op(QuantumState::RegistersBase& state_in,
                      const Operations::Op &op,
                      ExperimentResult &result,
-<<<<<<< HEAD
                      RngEngine &rng, bool final_op) 
 {
-  Base::Registers<Clifford::Clifford>& state = dynamic_cast<Base::Registers<Clifford::Clifford>&>(state_in);
+  QuantumState::Registers<Clifford::Clifford>& state = dynamic_cast<QuantumState::Registers<Clifford::Clifford>&>(state_in);
 
   if (state.creg().check_conditional(op)) {
-=======
-                     RngEngine &rng, bool final_op) {
-  if (BaseState::creg().check_conditional(op)) {
->>>>>>> 5d30c4ea
     switch (op.type) {
       case OpType::barrier:
       case OpType::qerror_loc:
@@ -373,17 +363,10 @@
         apply_measure(state, op.qubits, op.memory, op.registers, rng);
         break;
       case OpType::bfunc:
-<<<<<<< HEAD
         state.creg().apply_bfunc(op);
         break;
       case OpType::roerror:
         state.creg().apply_roerror(op, rng);
-=======
-        BaseState::creg().apply_bfunc(op);
-        break;
-      case OpType::roerror:
-        BaseState::creg().apply_roerror(op, rng);
->>>>>>> 5d30c4ea
         break;
       case OpType::gate:
         apply_gate(state, op);
@@ -417,7 +400,7 @@
   }
 }
 
-void State::apply_gate(Base::Registers<Clifford::Clifford>& state, const Operations::Op &op) {
+void State::apply_gate(QuantumState::Registers<Clifford::Clifford>& state, const Operations::Op &op) {
   // Check Op is supported by State
   auto it = gateset_.find(op.name);
   if (it == gateset_.end())
@@ -486,7 +469,7 @@
   }
 }
 
-void State::apply_pauli(Base::Registers<Clifford::Clifford>& state,const reg_t &qubits, const std::string& pauli) {
+void State::apply_pauli(QuantumState::Registers<Clifford::Clifford>& state,const reg_t &qubits, const std::string& pauli) {
   const auto size = qubits.size();
   for (size_t i = 0; i < qubits.size(); ++i) {
     const auto qubit = qubits[size - 1 - i];
@@ -513,7 +496,7 @@
 //=========================================================================
 
 
-void State::apply_measure(Base::Registers<Clifford::Clifford>& state,
+void State::apply_measure(QuantumState::Registers<Clifford::Clifford>& state,
                           const reg_t &qubits,
                           const reg_t &cmemory,
                           const reg_t &cregister,
@@ -522,15 +505,11 @@
   // Apply measurement and get classical outcome
   reg_t outcome = apply_measure_and_update(state, qubits, rng);
   // Add measurement outcome to creg
-<<<<<<< HEAD
   state.creg().store_measure(outcome, cmemory, cregister);
-=======
-  BaseState::creg().store_measure(outcome, cmemory, cregister);
->>>>>>> 5d30c4ea
-}
-
-
-void State::apply_reset(Base::Registers<Clifford::Clifford>& state,const reg_t &qubits, RngEngine &rng) 
+}
+
+
+void State::apply_reset(QuantumState::Registers<Clifford::Clifford>& state,const reg_t &qubits, RngEngine &rng) 
 {
   // Apply measurement and get classical outcome
   reg_t outcome = apply_measure_and_update(state, qubits, rng);
@@ -544,7 +523,7 @@
 }
 
 
-reg_t State::apply_measure_and_update(Base::Registers<Clifford::Clifford>& state,
+reg_t State::apply_measure_and_update(QuantumState::Registers<Clifford::Clifford>& state,
                                       const reg_t &qubits,
                                       RngEngine &rng) 
 {
@@ -563,22 +542,24 @@
   return outcome;
 }
 
-std::vector<reg_t> State::sample_measure(const reg_t &qubits,
+std::vector<reg_t> State::sample_measure_state(QuantumState::RegistersBase& state_in, const reg_t &qubits,
                                          uint_t shots,
                                          RngEngine &rng) 
 {
+  QuantumState::Registers<Clifford::Clifford>& state = dynamic_cast<QuantumState::Registers<Clifford::Clifford>&>(state_in);
+
   // TODO: see if we can improve efficiency by directly sampling from Clifford table
-  auto qreg_cache = BaseState::state_.qreg();
+  auto qreg_cache = state.qreg();
   std::vector<reg_t> samples;
   samples.reserve(shots);
   while (shots-- > 0) { // loop over shots
-    samples.push_back(apply_measure_and_update(BaseState::state_, qubits, rng));
-    BaseState::state_.qreg() = qreg_cache; // restore pre-measurement data from cache
+    samples.push_back(apply_measure_and_update(state, qubits, rng));
+    state.qreg() = qreg_cache; // restore pre-measurement data from cache
   }
   return samples;
 }
 
-void State::apply_set_stabilizer(Base::Registers<Clifford::Clifford>& state,const Clifford::Clifford &clifford) 
+void State::apply_set_stabilizer(QuantumState::Registers<Clifford::Clifford>& state,const Clifford::Clifford &clifford) 
 {
   if (clifford.num_qubits() != state.qreg().num_qubits()) {
     throw std::invalid_argument(
@@ -594,7 +575,7 @@
 // Implementation: Save data
 //=========================================================================
 
-void State::apply_save_stabilizer(Base::Registers<Clifford::Clifford>& state,const Operations::Op &op,
+void State::apply_save_stabilizer(QuantumState::Registers<Clifford::Clifford>& state,const Operations::Op &op,
                                 ExperimentResult &result) 
 {
   std::string key = op.string_params[0];
@@ -618,16 +599,11 @@
       // We shouldn't ever reach here...
       throw std::invalid_argument("Invalid save state instruction for stabilizer");
   }
-<<<<<<< HEAD
   json_t clifford = state.qreg();
-  BaseState::save_data_pershot(state, result, key, std::move(clifford), op_type, op.save_type);
-=======
-  json_t clifford = BaseState::qreg_;
-  result.save_data_pershot(creg(), key, std::move(clifford), op_type, op.save_type);
->>>>>>> 5d30c4ea
-}
-
-void State::apply_save_probs(Base::Registers<Clifford::Clifford>& state,const Operations::Op &op,
+  result.save_data_pershot(state.creg(), key, std::move(clifford), op_type, op.save_type);
+}
+
+void State::apply_save_probs(QuantumState::Registers<Clifford::Clifford>& state,const Operations::Op &op,
                              ExperimentResult &result) 
 {
   // Check number of qubits being measured is less than 64.
@@ -648,28 +624,18 @@
     std::map<std::string, double> probs;
     get_probabilities_auxiliary(state,
         op.qubits, std::string(op.qubits.size(), 'X'), 1, probs);
-<<<<<<< HEAD
-    BaseState::save_data_average(state, result, op.string_params[0],
-                                 std::move(probs), op.type, op.save_type);
-=======
-    result.save_data_average(creg(), op.string_params[0],
+    result.save_data_average(state.creg(), op.string_params[0],
                              std::move(probs), op.type, op.save_type);
->>>>>>> 5d30c4ea
   } else {
     std::vector<double> probs(1ULL << op.qubits.size(), 0.);
     get_probabilities_auxiliary(state,
       op.qubits, std::string(op.qubits.size(), 'X'), 1, probs); 
-<<<<<<< HEAD
-    BaseState::save_data_average(state, result, op.string_params[0],
-                                 std::move(probs), op.type, op.save_type);
-=======
-    result.save_data_average(creg(), op.string_params[0],
+    result.save_data_average(state.creg(), op.string_params[0],
                              std::move(probs), op.type, op.save_type);
->>>>>>> 5d30c4ea
-  }
-}
-
-void State::apply_save_amplitudes_sq(Base::Registers<Clifford::Clifford>& state,const Operations::Op &op,
+  }
+}
+
+void State::apply_save_amplitudes_sq(QuantumState::Registers<Clifford::Clifford>& state,const Operations::Op &op,
                                      ExperimentResult &result) 
 {
   if (op.int_params.empty()) {
@@ -683,19 +649,14 @@
   for (size_t i = 0; i < op.int_params.size(); i++) {
     amps_sq[i] = get_probability(state, op.qubits, Utils::int2bin(op.int_params[i], num_qubits));
   }
-<<<<<<< HEAD
-  BaseState::save_data_average(state, result, op.string_params[0],
-                               std::move(amps_sq), op.type, op.save_type);
-=======
-  result.save_data_average(creg(), op.string_params[0],
+  result.save_data_average(state.creg(), op.string_params[0],
                            std::move(amps_sq), op.type, op.save_type);
->>>>>>> 5d30c4ea
-}
-
-double State::expval_pauli(Base::RegistersBase& state_in,const reg_t &qubits,
+}
+
+double State::expval_pauli(QuantumState::RegistersBase& state_in,const reg_t &qubits,
                            const std::string& pauli) 
 {
-  Base::Registers<Clifford::Clifford>& state = dynamic_cast<Base::Registers<Clifford::Clifford>&>(state_in);
+  QuantumState::Registers<Clifford::Clifford>& state = dynamic_cast<QuantumState::Registers<Clifford::Clifford>&>(state_in);
 
   // Construct Pauli on N-qubits
   const auto num_qubits = state.qreg().num_qubits();
@@ -779,7 +740,7 @@
 }
 
 template <typename T>
-void State::get_probabilities_auxiliary(Base::Registers<Clifford::Clifford>& state,
+void State::get_probabilities_auxiliary(QuantumState::Registers<Clifford::Clifford>& state,
                                         const reg_t &qubits,
                                         std::string outcome,
                                         double outcome_prob,
@@ -824,7 +785,7 @@
   }
 }
 
-double State::get_probability(Base::Registers<Clifford::Clifford>& state,const reg_t &qubits, const std::string &outcome) 
+double State::get_probability(QuantumState::Registers<Clifford::Clifford>& state,const reg_t &qubits, const std::string &outcome) 
 {
   std::string outcome_carry = std::string(qubits.size(), 'X');
   double prob = 1.0;
@@ -832,7 +793,7 @@
   return prob;
 }
 
-void State::get_probability_helper(Base::Registers<Clifford::Clifford>& state,
+void State::get_probability_helper(QuantumState::Registers<Clifford::Clifford>& state,
                                    const reg_t &qubits,
                                    const std::string &outcome,
                                    std::string &outcome_carry,
@@ -876,7 +837,7 @@
 // Implementation: Snapshots
 //=========================================================================
 
-void State::apply_snapshot(Base::Registers<Clifford::Clifford>& state, const Operations::Op &op,
+void State::apply_snapshot(QuantumState::Registers<Clifford::Clifford>& state, const Operations::Op &op,
                            ExperimentResult &result) 
 {
 // Look for snapshot type in snapshotset
@@ -917,7 +878,7 @@
 }
 
 
-void State::snapshot_stabilizer(Base::Registers<Clifford::Clifford>& state,const Operations::Op &op, ExperimentResult &result) 
+void State::snapshot_stabilizer(QuantumState::Registers<Clifford::Clifford>& state,const Operations::Op &op, ExperimentResult &result) 
 {
   // We don't want to snapshot the full Clifford table, only the
   // stabilizer part. First Convert simulator clifford table to JSON
@@ -929,7 +890,7 @@
 }
 
 
-void State::snapshot_probabilities(Base::Registers<Clifford::Clifford>& state, const Operations::Op &op,
+void State::snapshot_probabilities(QuantumState::Registers<Clifford::Clifford>& state, const Operations::Op &op,
                                    ExperimentResult &result,
                                    bool variance) 
 {
@@ -954,15 +915,11 @@
 
   // Add snapshot to data
   result.legacy_data.add_average_snapshot("probabilities", op.string_params[0],
-<<<<<<< HEAD
                                         state.creg().memory_hex(), probs, variance);
-=======
-                            BaseState::creg().memory_hex(), probs, variance);
->>>>>>> 5d30c4ea
-}
-
-
-void State::snapshot_pauli_expval(Base::Registers<Clifford::Clifford>& state, const Operations::Op &op,
+}
+
+
+void State::snapshot_pauli_expval(QuantumState::Registers<Clifford::Clifford>& state, const Operations::Op &op,
                                   ExperimentResult &result, SnapshotDataType type) 
 {
   // Check empty edge case
@@ -984,19 +941,11 @@
   switch (type) {
     case SnapshotDataType::average:
       result.legacy_data.add_average_snapshot("expectation_value", op.string_params[0],
-<<<<<<< HEAD
                             state.creg().memory_hex(), expval, false);
       break;
     case SnapshotDataType::average_var:
       result.legacy_data.add_average_snapshot("expectation_value", op.string_params[0],
                             state.creg().memory_hex(), expval, true);
-=======
-                            BaseState::creg().memory_hex(), expval, false);
-      break;
-    case SnapshotDataType::average_var:
-      result.legacy_data.add_average_snapshot("expectation_value", op.string_params[0],
-                            BaseState::creg().memory_hex(), expval, true);
->>>>>>> 5d30c4ea
       break;
     case SnapshotDataType::pershot:
       result.legacy_data.add_pershot_snapshot("expectation_values", op.string_params[0], expval);
