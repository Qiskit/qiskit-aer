--- conflicted
+++ resolved
@@ -1139,8 +1139,6 @@
   state.creg().initialize(num_memory, num_register);
 }
 
-<<<<<<< HEAD
-
 template <class state_t>
 void State<state_t>::initialize_creg_state(RegistersBase& state, 
                                      uint_t num_memory,
@@ -1150,12 +1148,6 @@
 {
   num_creg_memory_ = num_memory;
   num_creg_registers_ = num_register;
-=======
-  //-----------------------------------------------------------------------
-  // Standard snapshots
-  //-----------------------------------------------------------------------
->>>>>>> 1ee094ba
-
   state.creg().initialize(num_memory, num_register, memory_hex, register_hex);
 }
 
