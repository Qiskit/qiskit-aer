/**
 * This code is part of Qiskit.
 *
 * (C) Copyright IBM 2018, 2019.
 *
 * This code is licensed under the Apache License, Version 2.0. You may
 * obtain a copy of this license in the LICENSE.txt file in the root directory
 * of this source tree or at http://www.apache.org/licenses/LICENSE-2.0.
 *
 * Any modifications or derivative works of this code must retain this
 * copyright notice, and modified files need to carry a notice indicating
 * that they have been altered from the originals.
 */

#ifndef _aer_base_state_hpp_
#define _aer_base_state_hpp_

#include "framework/config.hpp"
#include "framework/creg.hpp"
#include "framework/json.hpp"
#include "framework/opset.hpp"
#include "framework/results/experiment_result.hpp"
#include "framework/types.hpp"

#include "noise/noise_model.hpp"

namespace AER {

namespace QuantumState {

//=========================================================================
// State interface base class for Qiskit-Aer
//=========================================================================

class Base {
public:
  using ignore_argument = void;
  using DataSubType = Operations::DataSubType;
  using OpType = Operations::OpType;
  using OpItr = std::vector<Operations::Op>::const_iterator;

  //-----------------------------------------------------------------------
  // Constructors
  //-----------------------------------------------------------------------

  // The constructor arguments are used to initialize the OpSet
  // for the State class for checking supported simulator Operations
  //
  // Standard OpTypes that can be included here are:
  // - `OpType::gate` if gates are supported
  // - `OpType::measure` if measure is supported
  // - `OpType::reset` if reset is supported
  // - `OpType::barrier` if barrier is supported
  // - `OpType::matrix` if arbitrary unitary matrices are supported
  // - `OpType::kraus` if general Kraus noise channels are supported
  //
  // For gate ops allowed gates are specified by a set of string names,
  // for example this could include {"u1", "u2", "u3", "U", "cx", "CX"}

  Base(const Operations::OpSet &opset) : opset_(opset) { cregs_.resize(1); }

  virtual ~Base() = default;

  //-----------------------------------------------------------------------
  // Data accessors
  //-----------------------------------------------------------------------

  // Return the state creg object
  auto &creg(uint_t idx = 0) { return cregs_[idx]; }
  const auto &creg(uint_t idx = 0) const { return cregs_[idx]; }
  std::vector<ClassicalRegister> &cregs() { return cregs_; }
  const std::vector<ClassicalRegister> &cregs() const { return cregs_; }

  // Return the state opset object
  Operations::OpSet &opset() { return opset_; }
  const Operations::OpSet &opset() const { return opset_; }

  //=======================================================================
  // Subclass Override Methods
  //
  // The following methods should be implemented by any State subclasses.
  // Abstract methods are required, while some methods are optional for
  // State classes that support measurement to be compatible with a general
  // QasmController.
  //=======================================================================

  //-----------------------------------------------------------------------
  // Abstract methods
  //
  // The implementation of these methods must be defined in all subclasses
  //-----------------------------------------------------------------------

  // Return a string name for the State type
  virtual std::string name() const = 0;

  // Return an estimate of the required memory for implementing the
  // specified sequence of operations on a `num_qubit` sized State.
  virtual size_t
  required_memory_mb(uint_t num_qubits,
                     const std::vector<Operations::Op> &ops) const = 0;

  // memory allocation (previously called before inisitalize_qreg)
  virtual bool allocate(uint_t num_qubits, uint_t block_bits,
                        uint_t num_parallel_shots = 1) {
    return true;
  }

  // Return the expectation value of a N-qubit Pauli operator
  // If the simulator does not support Pauli expectation value this should
  // raise an exception.
  virtual double expval_pauli(const reg_t &qubits,
                              const std::string &pauli) = 0;

  // Initializes the State to the default state.
  // Typically this is the n-qubit all |0> state
  virtual void initialize_qreg(uint_t num_qubits) = 0;

  //-----------------------------------------------------------------------
  // ClassicalRegister methods
  //-----------------------------------------------------------------------

  // Initialize classical memory and register to default value (all-0)
  virtual void initialize_creg(uint_t num_memory, uint_t num_register);

  // Initialize classical memory and register to specific values
  virtual void initialize_creg(uint_t num_memory, uint_t num_register,
                               const std::string &memory_hex,
                               const std::string &register_hex);

  //-----------------------------------------------------------------------
  // Apply circuits and ops
  //-----------------------------------------------------------------------

  // Apply the global phase
  virtual void apply_global_phase(){};

  // Apply a single operation
  // The `final_op` flag indicates no more instructions will be applied
  // to the state after this sequence, so the state can be modified at the
  // end of the instructions.
  virtual void apply_op(const Operations::Op &op, ExperimentResult &result,
                        RngEngine &rng, bool final_op = false) = 0;

  // Apply a sequence of operations to the current state of the State class.
  // It is up to the State subclass to decide how this sequence should be
  // executed (ie in sequence, or some other execution strategy.)
  // If this sequence contains operations not in the supported opset
  // an exeption will be thrown.
  // The `final_ops` flag indicates no more instructions will be applied
  // to the state after this sequence, so the state can be modified at the
  // end of the instructions.
  virtual void apply_ops(OpItr first, OpItr last, ExperimentResult &result,
                         RngEngine &rng, bool final_ops = false);

  // apply ops to multiple shots
  // this function should be separately defined since apply_ops is called in
  // quantum_error
  void apply_ops_multi_shots(OpItr first, OpItr last,
                             const Noise::NoiseModel &noise,
                             ExperimentResult &result, uint_t rng_seed,
                             bool final_ops = false) {
    throw std::invalid_argument(
        "apply_ops_multi_shots is not supported in State " + name());
  }

  //-----------------------------------------------------------------------
  // Optional: Load config settings
  //-----------------------------------------------------------------------

  // Load any settings for the State class from a config
  virtual void set_config(const Config &config);

  //-----------------------------------------------------------------------
  // Optional: Add information to metadata
  //-----------------------------------------------------------------------

  // Every state can add information to the metadata structure
  virtual void add_metadata(ExperimentResult &result) const {}

  //-----------------------------------------------------------------------
  // Optional: measurement sampling
  //
  // This method is only required for a State subclass to be compatible with
  // the measurement sampling optimization of a general the QasmController
  //-----------------------------------------------------------------------

  // Sample n-measurement outcomes without applying the measure operation
  // to the system state. Even though this method is not marked as const
  // at the end of sample the system should be left in the same state
  // as before sampling
  virtual std::vector<reg_t> sample_measure(const reg_t &qubits, uint_t shots,
                                            RngEngine &rng);

  //-----------------------------------------------------------------------
  // Config Settings
  //-----------------------------------------------------------------------

  // Sets the number of threads available to the State implementation
  // If negative there is no restriction on the backend
  virtual inline void set_parallelization(int n) { threads_ = n; }

  // Set a complex global phase value exp(1j * theta) for the state
  void set_global_phase(double theta);

  // Set a complex global phase value exp(1j * theta) for the state
  void add_global_phase(double theta);

  // set number of processes to be distributed
  virtual void set_distribution(uint_t nprocs) {}

  // set maximum number of qubits for matrix multiplication
  virtual void set_max_matrix_qubits(int_t bits) { max_matrix_qubits_ = bits; }

  // set max number of shots to execute in a batch (used in StateChunk class)
  virtual void set_max_bached_shots(uint_t shots) {}

  // Does this state support multi-chunk distribution?
  virtual bool multi_chunk_distribution_supported(void) { return false; }

  // Does this state support multi-shot parallelization?
  virtual bool multi_shot_parallelization_supported(void) { return false; }

  // set creg bit counts before initialize creg
  virtual void set_num_creg_bits(uint_t num_memory, uint_t num_register) {}

  // can apply density matrix (without statevector output required)
  virtual void enable_density_matrix(bool flg) {}

  void set_num_global_qubits(uint_t qubits) { num_global_qubits_ = qubits; }

  void enable_cuStateVec(bool flg) { cuStateVec_enable_ = flg; }

  //-----------------------------------------------------------------------
  // Common instructions
  //-----------------------------------------------------------------------

  // Apply a save expectation value instruction
  void apply_save_expval(const Operations::Op &op, ExperimentResult &result);

protected:
  // Classical register data
  std::vector<ClassicalRegister> cregs_;

  // Opset of instructions supported by the state
  Operations::OpSet opset_;

  // Maximum threads which may be used by the backend for OpenMP multithreading
  // Default value is single-threaded unless overridden
  int threads_ = 1;

  // Set a global phase exp(1j * theta) for the state
  bool has_global_phase_ = false;
  complex_t global_phase_ = 1;

  int_t max_matrix_qubits_ = 0;

  std::string sim_device_name_ = "CPU";

  uint_t num_global_qubits_; // used for chunk parallelization

  bool cuStateVec_enable_ = false;
<<<<<<< HEAD
=======

  reg_t target_gpus_;
>>>>>>> f54f1477
};

void Base::set_config(const Config &config) {
  sim_device_name_ = config.device;

  if (config.target_gpus.has_value()) {
    target_gpus_ = config.target_gpus.value();
  }
}

std::vector<reg_t> Base::sample_measure(const reg_t &qubits, uint_t shots,
                                        RngEngine &rng) {
  (ignore_argument) qubits;
  (ignore_argument) shots;
  return std::vector<reg_t>();
}

void Base::apply_ops(const OpItr first, const OpItr last,
                     ExperimentResult &result, RngEngine &rng, bool final_ops) {

  std::unordered_map<std::string, OpItr> marks;
  // Simple loop over vector of input operations
  for (auto it = first; it != last; ++it) {
    switch (it->type) {
    case Operations::OpType::mark: {
      marks[it->string_params[0]] = it;
      break;
    }
    case Operations::OpType::jump: {
      if (creg().check_conditional(*it)) {
        const auto &mark_name = it->string_params[0];
        auto mark_it = marks.find(mark_name);
        if (mark_it != marks.end()) {
          it = mark_it->second;
        } else {
          for (++it; it != last; ++it) {
            if (it->type == Operations::OpType::mark) {
              marks[it->string_params[0]] = it;
              if (it->string_params[0] == mark_name) {
                break;
              }
            }
          }
          if (it == last) {
            std::stringstream msg;
            msg << "Invalid jump destination:\"" << mark_name << "\"."
                << std::endl;
            throw std::runtime_error(msg.str());
          }
        }
      }
      break;
    }
    default: {
      apply_op(*it, result, rng, final_ops && (it + 1 == last));
    }
    }
  }
};

void Base::initialize_creg(uint_t num_memory, uint_t num_register) {
  creg().initialize(num_memory, num_register);
}

void Base::initialize_creg(uint_t num_memory, uint_t num_register,
                           const std::string &memory_hex,
                           const std::string &register_hex) {
  creg().initialize(num_memory, num_register, memory_hex, register_hex);
}

template <class state_t>
class State : public Base {

public:
  using ignore_argument = void;
  using DataSubType = Operations::DataSubType;
  using OpType = Operations::OpType;

  //-----------------------------------------------------------------------
  // Constructors
  //-----------------------------------------------------------------------

  // The constructor arguments are used to initialize the OpSet
  // for the State class for checking supported simulator Operations
  //
  // Standard OpTypes that can be included here are:
  // - `OpType::gate` if gates are supported
  // - `OpType::measure` if measure is supported
  // - `OpType::reset` if reset is supported
  // - `OpType::barrier` if barrier is supported
  // - `OpType::matrix` if arbitrary unitary matrices are supported
  // - `OpType::kraus` if general Kraus noise channels are supported
  //
  // For gate ops allowed gates are specified by a set of string names,
  // for example this could include {"u1", "u2", "u3", "U", "cx", "CX"}

  State(const Operations::OpSet &opset) : Base(opset) {}

  State(const Operations::OpSet::optypeset_t &optypes, const stringset_t &gates)
      : State(Operations::OpSet(optypes, gates)){};

  virtual ~State(){};

  //-----------------------------------------------------------------------
  // Data accessors
  //-----------------------------------------------------------------------

  // Return the state qreg object
  auto &qreg() { return qreg_; }
  const auto &qreg() const { return qreg_; }

protected:
  // The quantum state data structure
  state_t qreg_;
};

void Base::set_global_phase(double theta) {
  if (Linalg::almost_equal(theta, 0.0)) {
    has_global_phase_ = false;
    global_phase_ = 1;
  } else {
    has_global_phase_ = true;
    global_phase_ = std::exp(complex_t(0.0, theta));
  }
}

void Base::add_global_phase(double theta) {
  if (Linalg::almost_equal(theta, 0.0))
    return;

  has_global_phase_ = true;
  global_phase_ *= std::exp(complex_t(0.0, theta));
}

void Base::apply_save_expval(const Operations::Op &op,
                             ExperimentResult &result) {
  // Check empty edge case
  if (op.expval_params.empty()) {
    throw std::invalid_argument(
        "Invalid save expval instruction (Pauli components are empty).");
  }
  bool variance = (op.type == OpType::save_expval_var);

  // Accumulate expval components
  double expval(0.);
  double sq_expval(0.);

  for (const auto &param : op.expval_params) {
    // param is tuple (pauli, coeff, sq_coeff)
    const auto val = expval_pauli(op.qubits, std::get<0>(param));
    expval += std::get<1>(param) * val;
    if (variance) {
      sq_expval += std::get<2>(param) * val;
    }
  }
  if (variance) {
    std::vector<double> expval_var(2);
    expval_var[0] = expval;                      // mean
    expval_var[1] = sq_expval - expval * expval; // variance
    result.save_data_average(creg(), op.string_params[0], expval_var, op.type,
                             op.save_type);
  } else {
    result.save_data_average(creg(), op.string_params[0], expval, op.type,
                             op.save_type);
  }
}

//-------------------------------------------------------------------------
} // namespace QuantumState
//-------------------------------------------------------------------------
} // end namespace AER
//-------------------------------------------------------------------------
#endif<|MERGE_RESOLUTION|>--- conflicted
+++ resolved
@@ -259,11 +259,8 @@
   uint_t num_global_qubits_; // used for chunk parallelization
 
   bool cuStateVec_enable_ = false;
-<<<<<<< HEAD
-=======
 
   reg_t target_gpus_;
->>>>>>> f54f1477
 };
 
 void Base::set_config(const Config &config) {
