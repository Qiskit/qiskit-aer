--- conflicted
+++ resolved
@@ -324,14 +324,9 @@
 }
 
 template <typename data_t>
-<<<<<<< HEAD
 void DensityMatrix<data_t>::apply_diagonal_unitary_matrix(const reg_t &qubits,
                                                           const cvector_t<double> &diag) 
 {
-=======
-void DensityMatrix<data_t>::apply_diagonal_unitary_matrix(
-    const reg_t &qubits, const cvector_t<double> &diag) {
->>>>>>> 7b3ab205
   // Apply as single 2N-qubit matrix mult.
   apply_diagonal_superop_matrix(
       qubits, AER::Utils::tensor_product(AER::Utils::conjugate(diag), diag));
