/**
 * This code is part of Qiskit.
 *
 * (C) Copyright IBM 2018, 2019.
 *
 * This code is licensed under the Apache License, Version 2.0. You may
 * obtain a copy of this license in the LICENSE.txt file in the root directory
 * of this source tree or at http://www.apache.org/licenses/LICENSE-2.0.
 *
 * Any modifications or derivative works of this code must retain this
 * copyright notice, and modified files need to carry a notice indicating
 * that they have been altered from the originals.
 */

#ifndef _aer_densitymatrix_state_hpp
#define _aer_densitymatrix_state_hpp

#include <algorithm>
#define _USE_MATH_DEFINES
#include <math.h>

#include "densitymatrix.hpp"
#include "framework/json.hpp"
#include "framework/opset.hpp"
#include "framework/utils.hpp"
#include "simulators/state.hpp"
#include "simulators/chunk_utils.hpp"
#ifdef AER_THRUST_SUPPORTED
#include "densitymatrix_thrust.hpp"
#endif

namespace AER {

namespace DensityMatrix {

using OpType = Operations::OpType;

// OpSet of supported instructions
const Operations::OpSet StateOpSet(
    // Op types
    {OpType::gate,         OpType::measure,     OpType::reset,
     OpType::barrier,      OpType::bfunc,       OpType::qerror_loc,
     OpType::roerror,      OpType::matrix,      OpType::diagonal_matrix,
     OpType::kraus,        OpType::superop,     OpType::set_statevec,
     OpType::set_densmat,  OpType::save_expval, OpType::save_expval_var,
     OpType::save_densmat, OpType::save_probs,  OpType::save_probs_ket,
     OpType::save_amps_sq, OpType::save_state,  OpType::jump,
     OpType::mark},
    // Gates
    {"U",   "CX", "u1",   "u2",  "u3",    "u",     "cx",  "cy",  "cz",  "swap",
     "id",  "x",  "y",    "z",   "h",     "s",     "sdg", "t",   "tdg", "ccx",
     "r",   "rx", "ry",   "rz",  "rxx",   "ryy",   "rzz", "rzx", "p",   "cp",
     "cu1", "sx", "sxdg", "x90", "delay", "pauli", "ecr"});

// Allowed gates enum class
enum class Gates {
  u1,
  u2,
  u3,
  r,
  rx,
  ry,
  rz,
  id,
  x,
  y,
  z,
  h,
  s,
  sdg,
  sx,
  sxdg,
  t,
  tdg,
  cx,
  cy,
  cz,
  swap,
  rxx,
  ryy,
  rzz,
  rzx,
  ccx,
  cp,
  pauli,
  ecr
};

//=========================================================================
// DensityMatrix State subclass
//=========================================================================

template <class densmat_t = QV::DensityMatrix<double>>
class State : public QuantumState::State<densmat_t> {
public:
  using BaseState = QuantumState::State<densmat_t>;

  State() : BaseState(StateOpSet) {}
  virtual ~State() = default;

  //-----------------------------------------------------------------------
  // Base class overrides
  //-----------------------------------------------------------------------

  // Return the string name of the State class
  std::string name() const override { return densmat_t::name(); }

  // Apply an operation
  // If the op is not in allowed_ops an exeption will be raised.
<<<<<<< HEAD
  void apply_op(const Operations::Op &op,
                        ExperimentResult &result,
                        RngEngine &rng,
=======
  virtual void apply_op(const int_t iChunk, const Operations::Op &op,
                        ExperimentResult &result, RngEngine &rng,
>>>>>>> 7b3ab205
                        bool final_op = false) override;

  //memory allocation (previously called before inisitalize_qreg)
  bool allocate(uint_t num_qubits,uint_t block_bits,uint_t num_parallel_shots = 1) override;

  // Initializes an n-qubit state to the all |0> state
  void initialize_qreg(uint_t num_qubits) override;

  // Returns the required memory for storing an n-qubit state in megabytes.
  // For this state the memory is indepdentent of the number of ops
  // and is approximately 16 * 1 << num_qubits bytes
  size_t
  required_memory_mb(uint_t num_qubits,
                     const std::vector<Operations::Op> &ops) const override;

  // Load the threshold for applying OpenMP parallelization
  // if the controller/engine allows threads for it
<<<<<<< HEAD
  void set_config(const json_t &config) override;
=======
  virtual void set_config(const Config &config) override;
>>>>>>> 7b3ab205

  // Sample n-measurement outcomes without applying the measure operation
  // to the system state
  std::vector<reg_t> sample_measure(const reg_t &qubits, uint_t shots,
                                            RngEngine &rng) override;

  //-----------------------------------------------------------------------
  // Additional methods
  //-----------------------------------------------------------------------

  // Initializes to a specific n-qubit state
  virtual void initialize_qreg(uint_t num_qubits, densmat_t &&state);

  // Initialize OpenMP settings for the underlying DensityMatrix class
  void initialize_omp();

  auto move_to_matrix();
  auto copy_to_matrix();

  template <typename list_t>
  void initialize_from_vector(const list_t &vec);

  //-----------------------------------------------------------------------
  // Apply instructions
  //-----------------------------------------------------------------------
<<<<<<< HEAD
=======
  // apply op to multiple shots , return flase if op is not supported to execute
  // in a batch
  bool apply_batched_op(const int_t iChunk, const Operations::Op &op,
                        ExperimentResult &result, std::vector<RngEngine> &rng,
                        bool final_op = false) override;

>>>>>>> 7b3ab205
  // Applies a sypported Gate operation to the state class.
  // If the input is not in allowed_gates an exeption will be raised.
  void apply_gate(const Operations::Op &op);

<<<<<<< HEAD
  //apply (multi) control gate by statevector
  void apply_gate_statevector(const Operations::Op &op);
=======
  // apply (multi) control gate by statevector
  void apply_gate_statevector(const int_t iChunk, const Operations::Op &op);
>>>>>>> 7b3ab205

  // Measure qubits and return a list of outcomes [q0, q1, ...]
  // If a state subclass supports this function it then "measure"
  // should be contained in the set returned by the 'allowed_ops'
  // method.
<<<<<<< HEAD
  virtual void apply_measure(const reg_t &qubits, const reg_t &cmemory,
                             const reg_t &cregister, RngEngine &rng);
=======
  virtual void apply_measure(const int_t iChunk, const reg_t &qubits,
                             const reg_t &cmemory, const reg_t &cregister,
                             RngEngine &rng);
>>>>>>> 7b3ab205

  // Reset the specified qubits to the |0> state by tracing out qubits
  void apply_reset(const reg_t &qubits);

  // Apply a matrix to given qubits (identity on all other qubits)
<<<<<<< HEAD
  void apply_matrix(const reg_t &qubits, const cmatrix_t &mat);

  // Apply a vectorized matrix to given qubits (identity on all other qubits)
  void apply_matrix(const reg_t &qubits, const cvector_t &vmat);

  //apply diagonal matrix
  void apply_diagonal_unitary_matrix(const reg_t &qubits, const cvector_t & diag);

  // Apply a Kraus error operation
  void apply_kraus(const reg_t &qubits, const std::vector<cmatrix_t> &kraus);

  // Apply an N-qubit Pauli gate
  void apply_pauli(const reg_t &qubits, const std::string &pauli);

  // apply phase
  void apply_phase(const uint_t qubit, const complex_t phase);
  void apply_phase(const reg_t& qubits, const complex_t phase);
=======
  void apply_matrix(const int_t iChunk, const reg_t &qubits,
                    const cmatrix_t &mat);

  // Apply a vectorized matrix to given qubits (identity on all other qubits)
  void apply_matrix(const int_t iChunk, const reg_t &qubits,
                    const cvector_t &vmat);

  // apply diagonal matrix
  void apply_diagonal_unitary_matrix(const int_t iChunk, const reg_t &qubits,
                                     const cvector_t &diag);

  // Apply a Kraus error operation
  void apply_kraus(const int_t iChunk, const reg_t &qubits,
                   const std::vector<cmatrix_t> &kraus);

  // Apply an N-qubit Pauli gate
  void apply_pauli(const int_t iChunk, const reg_t &qubits,
                   const std::string &pauli);

  // apply phase
  void apply_phase(const int_t iChunk, const uint_t qubit,
                   const complex_t phase);
  void apply_phase(const int_t iChunk, const reg_t &qubits,
                   const complex_t phase);
>>>>>>> 7b3ab205

protected:
  //-----------------------------------------------------------------------
  // Save data instructions
  //-----------------------------------------------------------------------

  // Save the current full density matrix
<<<<<<< HEAD
  void apply_save_state(const Operations::Op &op,
                        ExperimentResult &result,
                        bool last_op = false);
=======
  void apply_save_state(const int_t iChunk, const Operations::Op &op,
                        ExperimentResult &result, bool last_op = false);
>>>>>>> 7b3ab205

  // Save the current density matrix or reduced density matrix
  void apply_save_density_matrix(const Operations::Op &op,
                                 ExperimentResult &result,
                                 bool last_op = false);

  // Helper function for computing expectation value
  void apply_save_probs(const Operations::Op &op,
                        ExperimentResult &result);

  // Helper function for saving amplitudes squared
  void apply_save_amplitudes_sq(const Operations::Op &op,
                                ExperimentResult &result);

  // Helper function for computing expectation value
<<<<<<< HEAD
  virtual double expval_pauli(const reg_t &qubits,
                              const std::string& pauli) override;

  // Return the reduced density matrix for the simulator
  cmatrix_t reduced_density_matrix(const reg_t &qubits, bool last_op = false);
  cmatrix_t reduced_density_matrix_helper(const reg_t &qubits,
=======
  virtual double expval_pauli(const int_t iChunk, const reg_t &qubits,
                              const std::string &pauli) override;

  // Return the reduced density matrix for the simulator
  cmatrix_t reduced_density_matrix(const int_t iChunk, const reg_t &qubits,
                                   bool last_op = false);
  cmatrix_t reduced_density_matrix_helper(const int_t iChunk,
                                          const reg_t &qubits,
>>>>>>> 7b3ab205
                                          const reg_t &qubits_sorted);

  //-----------------------------------------------------------------------
  // Measurement Helpers
  //-----------------------------------------------------------------------

  // Return vector of measure probabilities for specified qubits
  // If a state subclass supports this function it then "measure"
  // should be contained in the set returned by the 'allowed_ops'
  // method.
  // TODO: move to private (no longer part of base class)
  rvector_t measure_probs(const reg_t &qubits) const;

  // Sample the measurement outcome for qubits
  // return a pair (m, p) of the outcome m, and its corresponding
  // probability p.
  // Outcome is given as an int: Eg for two-qubits {q0, q1} we have
  // 0 -> |q1 = 0, q0 = 0> state
  // 1 -> |q1 = 0, q0 = 1> state
  // 2 -> |q1 = 1, q0 = 0> state
  // 3 -> |q1 = 1, q0 = 1> state
<<<<<<< HEAD
  std::pair<uint_t, double> sample_measure_with_prob(const reg_t &qubits,
                                                     RngEngine &rng);

  void measure_reset_update(const std::vector<uint_t> &qubits,
=======
  std::pair<uint_t, double> sample_measure_with_prob(const int_t iChunk,
                                                     const reg_t &qubits,
                                                     RngEngine &rng);

  void measure_reset_update(const int_t iChunk,
                            const std::vector<uint_t> &qubits,
>>>>>>> 7b3ab205
                            const uint_t final_state, const uint_t meas_state,
                            const double meas_prob);

  //-----------------------------------------------------------------------
  // Single-qubit gate helpers
  //-----------------------------------------------------------------------

  // Apply a waltz gate specified by parameters u3(theta, phi, lambda)
<<<<<<< HEAD
  void apply_gate_u3(const uint_t qubit, const double theta, const double phi,
                     const double lambda);
=======
  void apply_gate_u3(const int_t iChunk, const uint_t qubit, const double theta,
                     const double phi, const double lambda);
>>>>>>> 7b3ab205

  //-----------------------------------------------------------------------
  // Config Settings
  //-----------------------------------------------------------------------

  // OpenMP qubit threshold
  // NOTE: This is twice the number of qubits in the DensityMatrix since it
  // refers to the equivalent qubit number in the underlying QubitVector class
  int omp_qubit_threshold_ = 14;

  // Threshold for chopping small values to zero in JSON
  double json_chop_threshold_ = 1e-10;

  // Table of allowed gate names to gate enum class members
  const static stringmap_t<Gates> gateset_;
<<<<<<< HEAD
=======

  // scale for density matrix = 2
  // this function is used in the base class to scale chunk qubits for
  // multi-chunk distribution
  int qubit_scale(void) override { return 2; }

  //-----------------------------------------------------------------------
  // Functions for multi-chunk distribution
  //-----------------------------------------------------------------------
  // swap between chunks
  void apply_chunk_swap(const reg_t &qubits) override;

  // apply multiple swaps between chunks
  void apply_multi_chunk_swap(const reg_t &qubits) override;
>>>>>>> 7b3ab205
};

//=========================================================================
// Implementation: Allowed ops and gateset
//=========================================================================

template <class densmat_t>
const stringmap_t<Gates> State<densmat_t>::gateset_({
    // Single qubit gates
    {"delay", Gates::id},  // Delay gate
    {"id", Gates::id},     // Pauli-Identity gate
    {"x", Gates::x},       // Pauli-X gate
    {"y", Gates::y},       // Pauli-Y gate
    {"z", Gates::z},       // Pauli-Z gate
    {"s", Gates::s},       // Phase gate (aka sqrt(Z) gate)
    {"sdg", Gates::sdg},   // Conjugate-transpose of Phase gate
    {"h", Gates::h},       // Hadamard gate (X + Z / sqrt(2))
    {"t", Gates::t},       // T-gate (sqrt(S))
    {"tdg", Gates::tdg},   // Conjguate-transpose of T gate
    {"x90", Gates::sx},    // Pi/2 X (equiv to Sqrt(X) gate)
    {"sx", Gates::sx},     // Sqrt(X) gate
    {"sxdg", Gates::sxdg}, // Inverse Sqrt(X) gate
    {"r", Gates::r},       // R rotation gate
    {"rx", Gates::rx},     // Pauli-X rotation gate
    {"ry", Gates::ry},     // Pauli-Y rotation gate
    {"rz", Gates::rz},     // Pauli-Z rotation gate
    // Waltz Gates
    {"p", Gates::u1},  // Phase gate
    {"u1", Gates::u1}, // zero-X90 pulse waltz gate
    {"u2", Gates::u2}, // single-X90 pulse waltz gate
    {"u3", Gates::u3}, // two X90 pulse waltz gate
    {"u", Gates::u3},  // two X90 pulse waltz gate
    {"U", Gates::u3},  // two X90 pulse waltz gate
    // Two-qubit gates
    {"CX", Gates::cx},     // Controlled-X gate (CNOT)
    {"cx", Gates::cx},     // Controlled-X gate (CNOT)
    {"cy", Gates::cy},     // Controlled-Y gate
    {"cz", Gates::cz},     // Controlled-Z gate
    {"cp", Gates::cp},     // Controlled-Phase gate
    {"cu1", Gates::cp},    // Controlled-Phase gate
    {"swap", Gates::swap}, // SWAP gate
    {"rxx", Gates::rxx},   // Pauli-XX rotation gate
    {"ryy", Gates::ryy},   // Pauli-YY rotation gate
    {"rzz", Gates::rzz},   // Pauli-ZZ rotation gate
    {"rzx", Gates::rzx},   // Pauli-ZX rotation gate
    {"ecr", Gates::ecr},   // ECR Gate
    // Three-qubit gates
    {"ccx", Gates::ccx}, // Controlled-CX gate (Toffoli)
    // Pauli gate
    {"pauli", Gates::pauli} // Multi-qubit Pauli gate
});

//=========================================================================
// Implementation: Base class method overrides
//=========================================================================

//-------------------------------------------------------------------------
// Initialization
//-------------------------------------------------------------------------
template <class densmat_t>
<<<<<<< HEAD
void State<densmat_t>::initialize_qreg(uint_t num_qubits) 
{
  initialize_omp();

  BaseState::qreg_.set_num_qubits(num_qubits);
  BaseState::qreg_.initialize();
}

template <class densmat_t>
bool State<densmat_t>::allocate(uint_t num_qubits,uint_t block_bits,uint_t num_parallel_shots)
{
  if(BaseState::max_matrix_qubits_ > 0)
    BaseState::qreg_.set_max_matrix_bits(BaseState::max_matrix_qubits_);

  BaseState::qreg_.chunk_setup(block_bits*2, block_bits*2, 0, 1);

  return true;
=======
void State<densmat_t>::initialize_qreg(uint_t num_qubits) {
  if (BaseState::qregs_.size() == 0)
    BaseState::allocate(num_qubits, num_qubits, 1);
  initialize_omp();

  for (int_t i = 0; i < BaseState::qregs_.size(); i++) {
    BaseState::qregs_[i].set_num_qubits(BaseState::chunk_bits_);
  }

  if (BaseState::multi_chunk_distribution_) {
    if (BaseState::chunk_omp_parallel_ && BaseState::num_groups_ > 0) {
#pragma omp parallel for
      for (int_t ig = 0; ig < BaseState::num_groups_; ig++) {
        for (int_t iChunk = BaseState::top_chunk_of_group_[ig];
             iChunk < BaseState::top_chunk_of_group_[ig + 1]; iChunk++) {
          if (BaseState::global_chunk_index_ + iChunk == 0) {
            BaseState::qregs_[iChunk].initialize();
          } else {
            BaseState::qregs_[iChunk].zero();
          }
        }
      }
    } else {
      for (int_t i = 0; i < BaseState::qregs_.size(); i++) {
        if (BaseState::global_chunk_index_ + i == 0) {
          BaseState::qregs_[i].initialize();
        } else {
          BaseState::qregs_[i].zero();
        }
      }
    }
  } else {
    for (int_t i = 0; i < BaseState::qregs_.size(); i++) {
      BaseState::qregs_[i].initialize();
    }
  }
>>>>>>> 7b3ab205
}

template <class densmat_t>
void State<densmat_t>::initialize_qreg(uint_t num_qubits, densmat_t &&state) {
  if (state.num_qubits() != num_qubits) {
    state.move_to_vector().move_to_buffer();
    throw std::invalid_argument("DensityMatrix::State::initialize_qreg: "
                                "initial state does not match qubit number");
  }

  if (BaseState::qregs_.size() == 1) {
    BaseState::qregs_[0] = std::move(state);
  } else {
    initialize_omp();
    for (int_t iChunk = 0; iChunk < BaseState::qregs_.size(); iChunk++) {
      BaseState::qregs_[iChunk].set_num_qubits(BaseState::chunk_bits_);
    }

    if (BaseState::multi_chunk_distribution_) {
      auto matrix = state.move_to_matrix();
      uint_t size = 1ull << (BaseState::chunk_bits_ * 2);
      uint_t mask = (1ull << (BaseState::chunk_bits_)) - 1;

      auto copy_matrix_to_chunks_lambda = [this, &matrix, size,
                                           mask](int_t ig) {
        for (int_t iChunk = BaseState::top_chunk_of_group_[ig];
             iChunk < BaseState::top_chunk_of_group_[ig + 1]; iChunk++) {
          uint_t irow_chunk =
              ((iChunk + BaseState::global_chunk_index_) >>
               ((BaseState::num_qubits_ - BaseState::chunk_bits_)))
              << (BaseState::chunk_bits_);
          uint_t icol_chunk =
              ((iChunk + BaseState::global_chunk_index_) &
               ((1ull << ((BaseState::num_qubits_ - BaseState::chunk_bits_))) -
                1))
              << (BaseState::chunk_bits_);

          auto sub_mat =
              BaseState::qregs_[iChunk]
                  .copy_to_matrix(); // allocate sub-matrix by copying data type
                                     // and storage from chunk
          for (int_t i = 0; i < size; i++) {
            uint_t irow = (i >> (BaseState::chunk_bits_)) + irow_chunk;
            uint_t icol = (i & mask) + icol_chunk;
            sub_mat[i] = matrix[(irow << BaseState::num_qubits_) + icol];
          }
          BaseState::qregs_[iChunk].initialize_from_vector(sub_mat);
        }
      };
      Utils::apply_omp_parallel_for(
          (BaseState::chunk_omp_parallel_ && BaseState::num_groups_ > 0), 0,
          BaseState::num_groups_, copy_matrix_to_chunks_lambda);
    } else {
      auto mat = state.copy_to_matrix();
      for (int_t iChunk = 0; iChunk < BaseState::qregs_.size() - 1; iChunk++) {
        BaseState::qregs_[iChunk].initialize_from_vector(mat);
      }
      BaseState::qregs_[BaseState::qregs_.size() - 1] = std::move(state);
    }
  }
}

template <class densmat_t>
void State<densmat_t>::initialize_omp() {
  uint_t i;
<<<<<<< HEAD
  BaseState::qreg_.set_omp_threshold(omp_qubit_threshold_);
  if (BaseState::threads_ > 0)
    BaseState::qreg_.set_omp_threads(BaseState::threads_); // set allowed OMP threads in qubitvector
=======
  for (i = 0; i < BaseState::qregs_.size(); i++) {
    BaseState::qregs_[i].set_omp_threshold(omp_qubit_threshold_);
    if (BaseState::threads_ > 0)
      BaseState::qregs_[i].set_omp_threads(
          BaseState::threads_); // set allowed OMP threads in qubitvector
  }
>>>>>>> 7b3ab205
}

template <class densmat_t>
template <typename list_t>
<<<<<<< HEAD
void State<densmat_t>::initialize_from_vector(const list_t &vec)
{
  BaseState::qreg_.initialize_from_vector(AER::Utils::tensor_product(AER::Utils::conjugate(vec), vec));
}

template <class densmat_t>
auto State<densmat_t>::move_to_matrix()
{
  return BaseState::qreg_.move_to_matrix();
}

template <class densmat_t>
auto State<densmat_t>::copy_to_matrix()
{
  return BaseState::qreg_.copy_to_matrix();
=======
void State<densmat_t>::initialize_from_vector(const int_t iChunkIn,
                                              const list_t &vec) {
  if ((1ull << (BaseState::num_qubits_ * 2)) == vec.size()) {
    BaseState::initialize_from_vector(iChunkIn, vec);
  } else if ((1ull << (BaseState::num_qubits_ * 2)) ==
             vec.size() * vec.size()) {
    int_t iChunk;
    if (BaseState::multi_chunk_distribution_) {
      if (BaseState::chunk_omp_parallel_ && BaseState::num_groups_ > 0) {
#pragma omp parallel for
        for (int_t ig = 0; ig < BaseState::num_groups_; ig++) {
          for (int_t iChunk = BaseState::top_chunk_of_group_[ig];
               iChunk < BaseState::top_chunk_of_group_[ig + 1]; iChunk++) {
            uint_t irow_chunk =
                ((iChunk + BaseState::global_chunk_index_) >>
                 ((BaseState::num_qubits_ - BaseState::chunk_bits_)))
                << (BaseState::chunk_bits_);
            uint_t icol_chunk = ((iChunk + BaseState::global_chunk_index_) &
                                 ((1ull << ((BaseState::num_qubits_ -
                                             BaseState::chunk_bits_))) -
                                  1))
                                << (BaseState::chunk_bits_);

            // copy part of state for this chunk
            uint_t i, row, col;
            list_t vec1(1ull << BaseState::chunk_bits_);
            list_t vec2(1ull << BaseState::chunk_bits_);

            for (i = 0; i < (1ull << BaseState::chunk_bits_); i++) {
              vec1[i] = vec[(irow_chunk << BaseState::chunk_bits_) + i];
              vec2[i] =
                  std::conj(vec[(icol_chunk << BaseState::chunk_bits_) + i]);
            }
            BaseState::qregs_[iChunk].initialize_from_vector(
                AER::Utils::tensor_product(vec1, vec2));
          }
        }
      } else {
        for (iChunk = 0; iChunk < BaseState::qregs_.size(); iChunk++) {
          uint_t irow_chunk =
              ((iChunk + BaseState::global_chunk_index_) >>
               ((BaseState::num_qubits_ - BaseState::chunk_bits_)))
              << (BaseState::chunk_bits_);
          uint_t icol_chunk =
              ((iChunk + BaseState::global_chunk_index_) &
               ((1ull << ((BaseState::num_qubits_ - BaseState::chunk_bits_))) -
                1))
              << (BaseState::chunk_bits_);

          // copy part of state for this chunk
          uint_t i, row, col;
          list_t vec1(1ull << BaseState::chunk_bits_);
          list_t vec2(1ull << BaseState::chunk_bits_);

          for (i = 0; i < (1ull << BaseState::chunk_bits_); i++) {
            vec1[i] = vec[(irow_chunk << BaseState::chunk_bits_) + i];
            vec2[i] =
                std::conj(vec[(icol_chunk << BaseState::chunk_bits_) + i]);
          }
          BaseState::qregs_[iChunk].initialize_from_vector(
              AER::Utils::tensor_product(vec1, vec2));
        }
      }
    } else {
      BaseState::qregs_[iChunkIn].initialize_from_vector(
          AER::Utils::tensor_product(AER::Utils::conjugate(vec), vec));
    }
  } else {
    throw std::runtime_error(
        "DensityMatrixChunk::initialize input vector is incorrect length. "
        "Expected: " +
        std::to_string((1ull << (BaseState::num_qubits_ * 2))) +
        " Received: " + std::to_string(vec.size()));
  }
}

template <class densmat_t>
auto State<densmat_t>::move_to_matrix(const int_t iChunk) {
  if (!BaseState::multi_chunk_distribution_)
    return BaseState::qregs_[iChunk].move_to_matrix();
  return BaseState::apply_to_matrix(false);
}

template <class densmat_t>
auto State<densmat_t>::copy_to_matrix(const int_t iChunk) {
  if (!BaseState::multi_chunk_distribution_)
    return BaseState::qregs_[iChunk].copy_to_matrix();
  return BaseState::apply_to_matrix(true);
>>>>>>> 7b3ab205
}

//-------------------------------------------------------------------------
// Utility
//-------------------------------------------------------------------------

template <class densmat_t>
size_t State<densmat_t>::required_memory_mb(
    uint_t num_qubits, const std::vector<Operations::Op> &ops) const {
  (void)ops; // avoid unused variable compiler warning
  (void)ops; // avoid unused variable compiler warning
  densmat_t tmp;
  return tmp.required_memory_mb(2 * num_qubits);
}

template <class densmat_t>
void State<densmat_t>::set_config(const Config &config) {
  BaseState::set_config(config);

  // Set threshold for truncating snapshots
  json_chop_threshold_ = config.chop_threshold;
  uint_t i;
<<<<<<< HEAD
  BaseState::qreg_.set_json_chop_threshold(json_chop_threshold_);
=======
  for (i = 0; i < BaseState::qregs_.size(); i++) {
    BaseState::qregs_[i].set_json_chop_threshold(json_chop_threshold_);
  }
>>>>>>> 7b3ab205

  // Set OMP threshold for state update functions
  omp_qubit_threshold_ = config.statevector_parallel_threshold;
}

//=========================================================================
// Implementation: apply operations
//=========================================================================

template <class densmat_t>
<<<<<<< HEAD
void State<densmat_t>::apply_op(const Operations::Op &op,
                                 ExperimentResult &result,
                                 RngEngine &rng,
                                 bool final_ops) 
{
  if(BaseState::creg().check_conditional(op)) {
    switch (op.type) {
      case OpType::barrier:
      case OpType::qerror_loc:
        break;
      case OpType::reset:
        apply_reset(op.qubits);
        break;
      case OpType::measure:
        apply_measure(op.qubits, op.memory, op.registers, rng);
        break;
      case OpType::bfunc:
        BaseState::creg().apply_bfunc(op);
        break;
      case OpType::roerror:
        BaseState::creg().apply_roerror(op, rng);
        break;
      case OpType::gate:
        apply_gate(op);
        break;
      case OpType::matrix:
        apply_matrix(op.qubits, op.mats[0]);
        break;
      case OpType::diagonal_matrix:
        apply_diagonal_unitary_matrix(op.qubits, op.params);
        break;
      case OpType::superop:
        BaseState::qreg_.apply_superop_matrix(op.qubits, Utils::vectorize_matrix(op.mats[0]));
        break;
      case OpType::kraus:
        apply_kraus(op.qubits, op.mats);
        break;
      case OpType::set_statevec:
        initialize_from_vector(op.params);
        break;
      case OpType::set_densmat:
        BaseState::qreg_.initialize_from_matrix(op.mats[0]);
        break;
      case OpType::save_expval:
      case OpType::save_expval_var:
        BaseState::apply_save_expval(op, result);
        break;
      case OpType::save_state:
        apply_save_state(op, result, final_ops);
        break;
      case OpType::save_densmat:
        apply_save_density_matrix(op, result, final_ops);
        break;
      case OpType::save_probs:
      case OpType::save_probs_ket:
        apply_save_probs(op, result);
        break;
      case OpType::save_amps_sq:
        apply_save_amplitudes_sq(op, result);
        break;
      default:
        throw std::invalid_argument("DensityMatrix::State::invalid instruction \'" +
                                    op.name + "\'.");
    }
  }
}

=======
void State<densmat_t>::apply_op(const int_t iChunk, const Operations::Op &op,
                                ExperimentResult &result, RngEngine &rng,
                                bool final_ops) {
  if (BaseState::check_conditional(iChunk, op)) {
    switch (op.type) {
    case OpType::barrier:
    case OpType::qerror_loc:
      break;
    case OpType::reset:
      apply_reset(iChunk, op.qubits);
      break;
    case OpType::measure:
      apply_measure(iChunk, op.qubits, op.memory, op.registers, rng);
      break;
    case OpType::bfunc:
      BaseState::cregs_[0].apply_bfunc(op);
      break;
    case OpType::roerror:
      BaseState::cregs_[0].apply_roerror(op, rng);
      break;
    case OpType::gate:
      apply_gate(iChunk, op);
      break;
    case OpType::matrix:
      apply_matrix(iChunk, op.qubits, op.mats[0]);
      break;
    case OpType::diagonal_matrix:
      apply_diagonal_unitary_matrix(iChunk, op.qubits, op.params);
      break;
    case OpType::superop:
      BaseState::qregs_[iChunk].apply_superop_matrix(
          op.qubits, Utils::vectorize_matrix(op.mats[0]));
      break;
    case OpType::kraus:
      apply_kraus(iChunk, op.qubits, op.mats);
      break;
    case OpType::set_statevec:
      initialize_from_vector(iChunk, op.params);
      break;
    case OpType::set_densmat:
      BaseState::initialize_from_matrix(iChunk, op.mats[0]);
      break;
    case OpType::save_expval:
    case OpType::save_expval_var:
      BaseState::apply_save_expval(iChunk, op, result);
      break;
    case OpType::save_state:
      apply_save_state(iChunk, op, result, final_ops);
      break;
    case OpType::save_densmat:
      apply_save_density_matrix(iChunk, op, result, final_ops);
      break;
    case OpType::save_probs:
    case OpType::save_probs_ket:
      apply_save_probs(iChunk, op, result);
      break;
    case OpType::save_amps_sq:
      apply_save_amplitudes_sq(iChunk, op, result);
      break;
    default:
      throw std::invalid_argument(
          "DensityMatrix::State::invalid instruction \'" + op.name + "\'.");
    }
  }
}

template <class densmat_t>
bool State<densmat_t>::apply_batched_op(const int_t iChunk,
                                        const Operations::Op &op,
                                        ExperimentResult &result,
                                        std::vector<RngEngine> &rng,
                                        bool final_ops) {
  if (op.conditional)
    BaseState::qregs_[iChunk].set_conditional(op.conditional_reg);

  switch (op.type) {
  case OpType::barrier:
  case OpType::nop:
  case OpType::qerror_loc:
    break;
  case OpType::reset:
    BaseState::qregs_[iChunk].apply_reset(op.qubits);
    break;
  case OpType::measure:
    BaseState::qregs_[iChunk].apply_batched_measure(op.qubits, rng, op.memory,
                                                    op.registers);
    break;
  case OpType::bfunc:
    BaseState::qregs_[iChunk].apply_bfunc(op);
    break;
  case OpType::roerror:
    BaseState::qregs_[iChunk].apply_roerror(op, rng);
    break;
  case OpType::gate:
    apply_gate(iChunk, op);
    break;
  case OpType::matrix:
    apply_matrix(iChunk, op.qubits, op.mats[0]);
    break;
  case OpType::diagonal_matrix:
    BaseState::qregs_[iChunk].apply_diagonal_unitary_matrix(op.qubits,
                                                            op.params);
    break;
  case OpType::superop:
    BaseState::qregs_[iChunk].apply_superop_matrix(
        op.qubits, Utils::vectorize_matrix(op.mats[0]));
    break;
  case OpType::kraus:
    apply_kraus(iChunk, op.qubits, op.mats);
    break;
  default:
    // other operations should be called to indivisual chunks by apply_op
    return false;
  }
  return true;
}

>>>>>>> 7b3ab205
//=========================================================================
// Implementation: Save data
//=========================================================================

template <class densmat_t>
<<<<<<< HEAD
void State<densmat_t>::apply_save_probs(const Operations::Op &op,
                                            ExperimentResult &result) 
{
  auto probs = measure_probs(op.qubits);
=======
void State<densmat_t>::apply_save_probs(const int_t iChunk,
                                        const Operations::Op &op,
                                        ExperimentResult &result) {
  auto probs = measure_probs(iChunk, op.qubits);
  auto cr = this->creg(BaseState::get_global_shot_index(iChunk));
>>>>>>> 7b3ab205
  if (op.type == OpType::save_probs_ket) {
    result.save_data_average(BaseState::creg(), op.string_params[0],
                             Utils::vec2ket(probs, json_chop_threshold_, 16),
                             op.type, op.save_type);
  } else {
<<<<<<< HEAD
    result.save_data_average(BaseState::creg(), op.string_params[0],
                             std::move(probs), op.type, op.save_type);
=======
    result.save_data_average(cr, op.string_params[0], std::move(probs), op.type,
                             op.save_type);
>>>>>>> 7b3ab205
  }
}

template <class densmat_t>
<<<<<<< HEAD
void State<densmat_t>::apply_save_amplitudes_sq(const Operations::Op &op,
=======
void State<densmat_t>::apply_save_amplitudes_sq(const int_t iChunkIn,
                                                const Operations::Op &op,
>>>>>>> 7b3ab205
                                                ExperimentResult &result) {
  if (op.int_params.empty()) {
    throw std::invalid_argument(
        "Invalid save_amplitudes_sq instructions (empty params).");
  }
  const int_t size = op.int_params.size();
  rvector_t amps_sq(size);

<<<<<<< HEAD
#pragma omp parallel for if (size > pow(2, omp_qubit_threshold_) &&        \
                               BaseState::threads_ > 1)                       \
                        num_threads(BaseState::threads_)
  for (int_t i = 0; i < size; ++i) {
    amps_sq[i] = BaseState::qreg_.probability(op.int_params[i]);
  }

  result.save_data_average(BaseState::creg(), op.string_params[0],
                           std::move(amps_sq), op.type, op.save_type);
}

template <class densmat_t>
double State<densmat_t>::expval_pauli(const reg_t &qubits,
                                      const std::string& pauli)  
{
  return BaseState::qreg_.expval_pauli(qubits, pauli);
}

template <class densmat_t>
void State<densmat_t>::apply_save_density_matrix(const Operations::Op &op,
=======
  if (BaseState::multi_chunk_distribution_) {
    int_t iChunk;
#pragma omp parallel for if (BaseState::chunk_omp_parallel_) private(iChunk)
    for (iChunk = 0; iChunk < BaseState::qregs_.size(); iChunk++) {
      uint_t irow, icol;
      irow = (BaseState::global_chunk_index_ + iChunk) >>
             ((BaseState::num_qubits_ - BaseState::chunk_bits_));
      icol = (BaseState::global_chunk_index_ + iChunk) -
             (irow << ((BaseState::num_qubits_ - BaseState::chunk_bits_)));
      if (irow != icol)
        continue;

#pragma omp parallel for if (size > pow(2, omp_qubit_threshold_) &&            \
                             BaseState::threads_ > 1 &&                        \
                             !BaseState::chunk_omp_parallel_)                  \
    num_threads(BaseState::threads_)
      for (int_t i = 0; i < size; ++i) {
        uint_t idx = BaseState::mapped_index(op.int_params[i]);
        if (idx >= (irow << BaseState::chunk_bits_) &&
            idx < ((irow + 1) << BaseState::chunk_bits_))
          amps_sq[i] = BaseState::qregs_[iChunk].probability(
              idx - (irow << BaseState::chunk_bits_));
      }
    }
#ifdef AER_MPI
    BaseState::reduce_sum(amps_sq);
#endif
  } else {
#pragma omp parallel for if (size > pow(2, omp_qubit_threshold_) &&            \
                             BaseState::threads_ > 1)                          \
    num_threads(BaseState::threads_)
    for (int_t i = 0; i < size; ++i) {
      amps_sq[i] = BaseState::qregs_[iChunkIn].probability(op.int_params[i]);
    }
  }
  auto cr = this->creg(BaseState::get_global_shot_index(iChunkIn));
  result.save_data_average(cr, op.string_params[0], std::move(amps_sq), op.type,
                           op.save_type);
}

template <class densmat_t>
double State<densmat_t>::expval_pauli(const int_t iChunk, const reg_t &qubits,
                                      const std::string &pauli) {
  if (!BaseState::multi_chunk_distribution_)
    return BaseState::qregs_[iChunk].expval_pauli(qubits, pauli);

  reg_t qubits_in_chunk;
  reg_t qubits_out_chunk;
  std::string pauli_in_chunk;
  std::string pauli_out_chunk;
  int_t i, n;
  double expval(0.);

  // get inner/outer chunk pauli string
  n = pauli.size();
  for (i = 0; i < n; i++) {
    if (qubits[i] < BaseState::chunk_bits_) {
      qubits_in_chunk.push_back(qubits[i]);
      pauli_in_chunk.push_back(pauli[n - i - 1]);
    } else {
      qubits_out_chunk.push_back(qubits[i]);
      pauli_out_chunk.push_back(pauli[n - i - 1]);
    }
  }

  int_t nrows = 1ull << ((BaseState::num_qubits_ - BaseState::chunk_bits_));

  if (qubits_out_chunk.size() > 0) { // there are bits out of chunk
    std::complex<double> phase = 1.0;

    std::reverse(pauli_out_chunk.begin(), pauli_out_chunk.end());
    std::reverse(pauli_in_chunk.begin(), pauli_in_chunk.end());

    uint_t x_mask, z_mask, num_y, x_max;
    std::tie(x_mask, z_mask, num_y, x_max) =
        AER::QV::pauli_masks_and_phase(qubits_out_chunk, pauli_out_chunk);

    z_mask >>= (BaseState::chunk_bits_);
    if (x_mask != 0) {
      x_mask >>= (BaseState::chunk_bits_);
      x_max -= (BaseState::chunk_bits_);

      AER::QV::add_y_phase(num_y, phase);

      const uint_t mask_u = ~((1ull << (x_max + 1)) - 1);
      const uint_t mask_l = (1ull << x_max) - 1;

      for (i = 0; i < nrows / 2; i++) {
        uint_t irow = ((i << 1) & mask_u) | (i & mask_l);
        uint_t iChunk = (irow ^ x_mask) + irow * nrows;

        if (BaseState::chunk_index_begin_[BaseState::distributed_rank_] <=
                iChunk &&
            BaseState::chunk_index_end_[BaseState::distributed_rank_] >
                iChunk) { // on this process
          double sign = 2.0;
          if (z_mask && (AER::Utils::popcount(irow & z_mask) & 1))
            sign = -2.0;
          expval += sign *
                    BaseState::qregs_[iChunk - BaseState::global_chunk_index_]
                        .expval_pauli_non_diagonal_chunk(qubits_in_chunk,
                                                         pauli_in_chunk, phase);
        }
      }
    } else {
      for (i = 0; i < nrows; i++) {
        uint_t iChunk = i * (nrows + 1);
        if (BaseState::chunk_index_begin_[BaseState::distributed_rank_] <=
                iChunk &&
            BaseState::chunk_index_end_[BaseState::distributed_rank_] >
                iChunk) { // on this process
          double sign = 1.0;
          if (z_mask && (AER::Utils::popcount(i & z_mask) & 1))
            sign = -1.0;
          expval +=
              sign * BaseState::qregs_[iChunk - BaseState::global_chunk_index_]
                         .expval_pauli(qubits_in_chunk, pauli_in_chunk, 1.0);
        }
      }
    }
  } else { // all bits are inside chunk
    for (i = 0; i < nrows; i++) {
      uint_t iChunk = i * (nrows + 1);
      if (BaseState::chunk_index_begin_[BaseState::distributed_rank_] <=
              iChunk &&
          BaseState::chunk_index_end_[BaseState::distributed_rank_] >
              iChunk) { // on this process
        expval += BaseState::qregs_[iChunk - BaseState::global_chunk_index_]
                      .expval_pauli(qubits, pauli, 1.0);
      }
    }
  }

#ifdef AER_MPI
  BaseState::reduce_sum(expval);
#endif
  return expval;
}

template <class densmat_t>
void State<densmat_t>::apply_save_density_matrix(const int_t iChunk,
                                                 const Operations::Op &op,
>>>>>>> 7b3ab205
                                                 ExperimentResult &result,
                                                 bool last_op) 
{
  result.save_data_average(BaseState::creg(), op.string_params[0],
                           reduced_density_matrix(op.qubits, last_op),
                           op.type, op.save_type);
}

template <class densmat_t>
<<<<<<< HEAD
void State<densmat_t>::apply_save_state(const Operations::Op &op,
                                        ExperimentResult &result,
                                        bool last_op) 
{
  if (op.qubits.size() != BaseState::qreg_.num_qubits()) {
    throw std::invalid_argument(
        op.name + " was not applied to all qubits."
        " Only the full state can be saved.");
=======
void State<densmat_t>::apply_save_state(const int_t iChunk,
                                        const Operations::Op &op,
                                        ExperimentResult &result,
                                        bool last_op) {
  if (op.qubits.size() != BaseState::num_qubits_) {
    throw std::invalid_argument(op.name + " was not applied to all qubits."
                                          " Only the full state can be saved.");
>>>>>>> 7b3ab205
  }
  // Renamp single data type to average
  Operations::DataSubType save_type;
  switch (op.save_type) {
  case Operations::DataSubType::single:
    save_type = Operations::DataSubType::average;
    break;
  case Operations::DataSubType::c_single:
    save_type = Operations::DataSubType::c_average;
    break;
  default:
    save_type = op.save_type;
  }

  // Default key
<<<<<<< HEAD
  std::string key = (op.string_params[0] == "_method_")
                      ? "density_matrix"
                      : op.string_params[0];
=======
  std::string key = (op.string_params[0] == "_method_") ? "density_matrix"
                                                        : op.string_params[0];
  auto cr = this->creg(BaseState::get_global_shot_index(iChunk));
>>>>>>> 7b3ab205
  if (last_op) {
    result.save_data_average(BaseState::creg(), key, move_to_matrix(),
                             OpType::save_densmat, save_type);
  } else {
    result.save_data_average(BaseState::creg(), key, copy_to_matrix(),
                             OpType::save_densmat, save_type);
  }
}

template <class densmat_t>
<<<<<<< HEAD
cmatrix_t State<densmat_t>::reduced_density_matrix(const reg_t& qubits, bool last_op) 
{
=======
cmatrix_t State<densmat_t>::reduced_density_matrix(const int_t iChunk,
                                                   const reg_t &qubits,
                                                   bool last_op) {
>>>>>>> 7b3ab205
  cmatrix_t reduced_state;

  // Check if tracing over all qubits
  if (qubits.empty()) {
    reduced_state = cmatrix_t(1, 1);
<<<<<<< HEAD
    reduced_state[0] = BaseState::qreg_.trace();
=======
    if (!BaseState::multi_chunk_distribution_) {
      reduced_state[0] = BaseState::qregs_[iChunk].trace();
    } else {
      std::complex<double> sum = 0.0;
      for (int_t i = 0; i < BaseState::qregs_.size(); i++) {
        sum += BaseState::qregs_[i].trace();
      }
#ifdef AER_MPI
      BaseState::reduce_sum(sum);
#endif
      reduced_state[0] = sum;
    }
>>>>>>> 7b3ab205
  } else {

    auto qubits_sorted = qubits;
    std::sort(qubits_sorted.begin(), qubits_sorted.end());

<<<<<<< HEAD
    if ((qubits.size() == BaseState::qreg_.num_qubits()) && (qubits == qubits_sorted)) {
=======
    if ((qubits.size() == BaseState::num_qubits_) &&
        (qubits == qubits_sorted)) {
>>>>>>> 7b3ab205
      if (last_op) {
        reduced_state = move_to_matrix();
      } else {
        reduced_state = copy_to_matrix();
      }
    } else {
<<<<<<< HEAD
      reduced_state = reduced_density_matrix_helper(qubits, qubits_sorted);
=======
      reduced_state =
          reduced_density_matrix_helper(iChunk, qubits, qubits_sorted);
>>>>>>> 7b3ab205
    }
  }
  return reduced_state;
}

template <class densmat_t>
<<<<<<< HEAD
cmatrix_t State<densmat_t>::reduced_density_matrix_helper(const reg_t &qubits,
                                          const reg_t &qubits_sorted) 
{
  // Get superoperator qubits
  const reg_t squbits = BaseState::qreg_.superop_qubits(qubits);
  const reg_t squbits_sorted = BaseState::qreg_.superop_qubits(qubits_sorted);

  // Get dimensions
  const size_t N = qubits.size();
  const size_t DIM = 1ULL << N;
  const int_t VDIM = 1ULL << (2 * N);
  const size_t END = 1ULL << (BaseState::qreg_.num_qubits() - N);
  const size_t SHIFT = END + 1;

  // Copy vector to host memory
  auto vmat = BaseState::qreg_.vector();
  cmatrix_t reduced_state(DIM, DIM, false);
  {
    // Fill matrix with first iteration
    const auto inds = QV::indexes(squbits, squbits_sorted, 0);
    for (int_t i = 0; i < VDIM; ++i) {
      reduced_state[i] = std::move(vmat[inds[i]]);
    }
  }
  // Accumulate with remaning blocks
  for (size_t k = 1; k < END; k++) {
    const auto inds = QV::indexes(squbits, squbits_sorted, k * SHIFT);
    for (int_t i = 0; i < VDIM; ++i) {
      reduced_state[i] += complex_t(std::move(vmat[inds[i]]));
=======
cmatrix_t State<densmat_t>::reduced_density_matrix_helper(
    const int_t iChunkIn, const reg_t &qubits, const reg_t &qubits_sorted) {
  if (!BaseState::multi_chunk_distribution_) {
    // Get superoperator qubits
    const reg_t squbits = BaseState::qregs_[iChunkIn].superop_qubits(qubits);
    const reg_t squbits_sorted =
        BaseState::qregs_[iChunkIn].superop_qubits(qubits_sorted);

    // Get dimensions
    const size_t N = qubits.size();
    const size_t DIM = 1ULL << N;
    const int_t VDIM = 1ULL << (2 * N);
    const size_t END = 1ULL << (BaseState::qregs_[iChunkIn].num_qubits() - N);
    const size_t SHIFT = END + 1;

    // Copy vector to host memory
    auto vmat = BaseState::qregs_[iChunkIn].vector();
    cmatrix_t reduced_state(DIM, DIM, false);
    {
      // Fill matrix with first iteration
      const auto inds = QV::indexes(squbits, squbits_sorted, 0);
      for (int_t i = 0; i < VDIM; ++i) {
        reduced_state[i] = std::move(vmat[inds[i]]);
      }
    }
    // Accumulate with remaning blocks
    for (size_t k = 1; k < END; k++) {
      const auto inds = QV::indexes(squbits, squbits_sorted, k * SHIFT);
      for (int_t i = 0; i < VDIM; ++i) {
        reduced_state[i] += complex_t(std::move(vmat[inds[i]]));
      }
    }
    return reduced_state;
  }

  int_t iChunk;
  uint_t size = 1ull << (BaseState::chunk_bits_ * 2);
  uint_t mask = (1ull << (BaseState::chunk_bits_)) - 1;
  uint_t num_threads = BaseState::qregs_[0].get_omp_threads();

  size_t size_required =
      (sizeof(std::complex<double>) << (qubits.size() * 2)) +
      (sizeof(std::complex<double>) << (BaseState::chunk_bits_ * 2)) *
          BaseState::num_local_chunks_;
  if ((size_required >> 20) > Utils::get_system_memory_mb()) {
    throw std::runtime_error(
        std::string("There is not enough memory to store density matrix"));
  }
  cmatrix_t reduced_state(1ull << qubits.size(), 1ull << qubits.size(), true);

  if (BaseState::distributed_rank_ == 0) {
    auto tmp = BaseState::qregs_[0].copy_to_matrix();
    for (iChunk = 0; iChunk < BaseState::num_global_chunks_; iChunk++) {
      int_t i;
      uint_t irow_chunk =
          (iChunk >> ((BaseState::num_qubits_ - BaseState::chunk_bits_)))
          << BaseState::chunk_bits_;
      uint_t icol_chunk =
          (iChunk &
           ((1ull << ((BaseState::num_qubits_ - BaseState::chunk_bits_))) - 1))
          << BaseState::chunk_bits_;

      if (iChunk < BaseState::num_local_chunks_)
        tmp = BaseState::qregs_[iChunk].copy_to_matrix();
#ifdef AER_MPI
      else
        BaseState::recv_data(tmp.data(), size, 0, iChunk);
#endif
#pragma omp parallel for if (num_threads > 1) num_threads(num_threads)
      for (i = 0; i < size; i++) {
        uint_t irow = (i >> (BaseState::chunk_bits_)) + irow_chunk;
        uint_t icol = (i & mask) + icol_chunk;
        uint_t irow_out = 0;
        uint_t icol_out = 0;
        int j;
        for (j = 0; j < qubits.size(); j++) {
          if ((irow >> qubits[j]) & 1) {
            irow &= ~(1ull << qubits[j]);
            irow_out += (1ull << j);
          }
          if ((icol >> qubits[j]) & 1) {
            icol &= ~(1ull << qubits[j]);
            icol_out += (1ull << j);
          }
        }
        if (irow == icol) { // only diagonal base can be reduced
          uint_t idx = ((irow_out) << qubits.size()) + icol_out;
#pragma omp critical
          reduced_state[idx] += tmp[i];
        }
      }
    }
  } else {
#ifdef AER_MPI
    // send matrices to process 0
    for (iChunk = 0; iChunk < BaseState::num_global_chunks_; iChunk++) {
      uint_t iProc = BaseState::get_process_by_chunk(iChunk);
      if (iProc == BaseState::distributed_rank_) {
        auto tmp = BaseState::qregs_[iChunk - BaseState::global_chunk_index_]
                       .copy_to_matrix();
        BaseState::send_data(tmp.data(), size, iChunk, 0);
      }
>>>>>>> 7b3ab205
    }
  }
  return reduced_state;
}

//=========================================================================
// Implementation: Matrix multiplication
//=========================================================================

template <class densmat_t>
<<<<<<< HEAD
void State<densmat_t>::apply_gate(const Operations::Op &op) 
{
  //CPU qubit vector does not handle chunk ID inside kernel, so modify op here
  if(BaseState::num_global_qubits_ > BaseState::qreg_.num_qubits() && !BaseState::qreg_.support_global_indexing()){
    reg_t qubits_in,qubits_out;
    bool ctrl_chunk = true;
    bool ctrl_chunk_sp = true;
    if(op.name[0] == 'c' || op.name.find("mc") == 0){
      Chunk::get_inout_ctrl_qubits(op, BaseState::qreg_.num_qubits(), qubits_in, qubits_out);
    }
    if(qubits_out.size() > 0){
      uint_t mask = 0;
      for(int i=0;i<qubits_out.size();i++){
        mask |= (1ull << (qubits_out[i] - BaseState::qreg_.num_qubits()));
      }
      if((BaseState::qreg_.chunk_index() & mask) != mask){
        ctrl_chunk = false;
      }
      if(((BaseState::qreg_.chunk_index() >> (BaseState::num_global_qubits_ - BaseState::qreg_.num_qubits())) & mask) != mask){
        ctrl_chunk_sp = false;
      }
      if(!ctrl_chunk && !ctrl_chunk_sp)
        return;   //do nothing for this chunk
      else{
        Operations::Op new_op = Chunk::correct_gate_op_in_chunk(op,qubits_in);
        if(ctrl_chunk && ctrl_chunk_sp)
          apply_gate(new_op);  //apply gate by using op with internal qubits
        else if(ctrl_chunk)
          apply_gate_statevector(new_op);
        else{
          for(int i=0;i<new_op.qubits.size();i++)
            new_op.qubits[i] += BaseState::qreg_.num_qubits();
          apply_gate_statevector(new_op);
=======
void State<densmat_t>::apply_gate(const int_t iChunk,
                                  const Operations::Op &op) {
  if (!BaseState::global_chunk_indexing_) {
    reg_t qubits_in, qubits_out;
    bool ctrl_chunk = true;
    bool ctrl_chunk_sp = true;
    BaseState::get_inout_ctrl_qubits(op, qubits_out, qubits_in);
    if (qubits_out.size() > 0) {
      uint_t mask = 0;
      for (int i = 0; i < qubits_out.size(); i++) {
        mask |= (1ull << (qubits_out[i] - BaseState::chunk_bits_));
      }
      if (((BaseState::global_chunk_index_ + iChunk) & mask) != mask) {
        ctrl_chunk = false;
      }
      if ((((BaseState::global_chunk_index_ + iChunk) >>
            (BaseState::num_qubits_ - BaseState::chunk_bits_)) &
           mask) != mask) {
        ctrl_chunk_sp = false;
      }
      if (!ctrl_chunk && !ctrl_chunk_sp)
        return; // do nothing for this chunk
      else {
        Operations::Op new_op =
            BaseState::remake_gate_in_chunk_qubits(op, qubits_in);
        if (ctrl_chunk && ctrl_chunk_sp)
          apply_gate(iChunk,
                     new_op); // apply gate by using op with internal qubits
        else if (ctrl_chunk)
          apply_gate_statevector(iChunk, new_op);
        else {
          for (int i = 0; i < new_op.qubits.size(); i++)
            new_op.qubits[i] += BaseState::chunk_bits_;
          apply_gate_statevector(iChunk, new_op);
>>>>>>> 7b3ab205
        }
        return;
      }
    }
  }

  // Look for gate name in gateset
  auto it = gateset_.find(op.name);
  if (it == gateset_.end())
    throw std::invalid_argument(
        "DensityMatrixState::invalid gate instruction \'" + op.name + "\'.");
  switch (it->second) {
<<<<<<< HEAD
    case Gates::u3:
      apply_gate_u3(op.qubits[0], std::real(op.params[0]),
                    std::real(op.params[1]), std::real(op.params[2]));
      break;
    case Gates::u2:
      apply_gate_u3(op.qubits[0], M_PI / 2., std::real(op.params[0]),
                    std::real(op.params[1]));
      break;
    case Gates::u1:
      apply_phase(op.qubits[0], std::exp(complex_t(0., 1.) * op.params[0]));
      break;
    case Gates::cx:
      BaseState::qreg_.apply_cnot(op.qubits[0], op.qubits[1]);
      break;
    case Gates::cy:
      BaseState::qreg_.apply_cy(op.qubits[0], op.qubits[1]);
      break;
    case Gates::cz:
      BaseState::qreg_.apply_cphase(op.qubits[0], op.qubits[1], -1);
      break;
    case Gates::cp:
      BaseState::qreg_.apply_cphase(op.qubits[0], op.qubits[1],
                                    std::exp(complex_t(0., 1.) * op.params[0]));
      break;
    case Gates::id:
      break;
    case Gates::x:
      BaseState::qreg_.apply_x(op.qubits[0]);
      break;
    case Gates::y:
      BaseState::qreg_.apply_y(op.qubits[0]);
      break;
    case Gates::z:
      apply_phase(op.qubits[0], -1);
      break;
    case Gates::h:
      apply_gate_u3(op.qubits[0], M_PI / 2., 0., M_PI);
      break;
    case Gates::s:
      apply_phase(op.qubits[0], complex_t(0., 1.));
      break;
    case Gates::sdg:
      apply_phase(op.qubits[0], complex_t(0., -1.));
      break;
    case Gates::sx:
      BaseState::qreg_.apply_unitary_matrix(op.qubits, Linalg::VMatrix::SX);
      break;
    case Gates::sxdg:
      BaseState::qreg_.apply_unitary_matrix(op.qubits, Linalg::VMatrix::SXDG);
      break;
    case Gates::t: {
      const double isqrt2{1. / std::sqrt(2)};
      apply_phase(op.qubits[0], complex_t(isqrt2, isqrt2));
    } break;
    case Gates::tdg: {
      const double isqrt2{1. / std::sqrt(2)};
      apply_phase(op.qubits[0], complex_t(isqrt2, -isqrt2));
    } break;
    case Gates::swap: {
      BaseState::qreg_.apply_swap(op.qubits[0], op.qubits[1]);
    } break;
    case Gates::ecr: {
      BaseState::qreg_.apply_unitary_matrix(op.qubits, Linalg::VMatrix::ECR);
    } break;
    case Gates::ccx:
      BaseState::qreg_.apply_toffoli(op.qubits[0], op.qubits[1], op.qubits[2]);
      break;
    case Gates::r:
      BaseState::qreg_.apply_unitary_matrix(op.qubits, Linalg::VMatrix::r(op.params[0], op.params[1]));
      break;
    case Gates::rx:
      BaseState::qreg_.apply_unitary_matrix(op.qubits, Linalg::VMatrix::rx(op.params[0]));
      break;
    case Gates::ry:
      BaseState::qreg_.apply_unitary_matrix(op.qubits, Linalg::VMatrix::ry(op.params[0]));
      break;
    case Gates::rz:
      apply_diagonal_unitary_matrix(op.qubits, Linalg::VMatrix::rz_diag(op.params[0]));
      break;
    case Gates::rxx:
      BaseState::qreg_.apply_unitary_matrix(op.qubits, Linalg::VMatrix::rxx(op.params[0]));
      break;
    case Gates::ryy:
      BaseState::qreg_.apply_unitary_matrix(op.qubits, Linalg::VMatrix::ryy(op.params[0]));
      break;
    case Gates::rzz:
      apply_diagonal_unitary_matrix(op.qubits, Linalg::VMatrix::rzz_diag(op.params[0]));
      break;
    case Gates::rzx:
      BaseState::qreg_.apply_unitary_matrix(op.qubits, Linalg::VMatrix::rzx(op.params[0]));
      break;
    case Gates::pauli:
      apply_pauli(op.qubits, op.string_params[0]);
      break;
    default:
      // We shouldn't reach here unless there is a bug in gateset
      throw std::invalid_argument(
=======
  case Gates::u3:
    apply_gate_u3(iChunk, op.qubits[0], std::real(op.params[0]),
                  std::real(op.params[1]), std::real(op.params[2]));
    break;
  case Gates::u2:
    apply_gate_u3(iChunk, op.qubits[0], M_PI / 2., std::real(op.params[0]),
                  std::real(op.params[1]));
    break;
  case Gates::u1:
    apply_phase(iChunk, op.qubits[0],
                std::exp(complex_t(0., 1.) * op.params[0]));
    break;
  case Gates::cx:
    BaseState::qregs_[iChunk].apply_cnot(op.qubits[0], op.qubits[1]);
    break;
  case Gates::cy:
    BaseState::qregs_[iChunk].apply_cy(op.qubits[0], op.qubits[1]);
    break;
  case Gates::cz:
    BaseState::qregs_[iChunk].apply_cphase(op.qubits[0], op.qubits[1], -1);
    break;
  case Gates::cp:
    BaseState::qregs_[iChunk].apply_cphase(
        op.qubits[0], op.qubits[1], std::exp(complex_t(0., 1.) * op.params[0]));
    break;
  case Gates::id:
    break;
  case Gates::x:
    BaseState::qregs_[iChunk].apply_x(op.qubits[0]);
    break;
  case Gates::y:
    BaseState::qregs_[iChunk].apply_y(op.qubits[0]);
    break;
  case Gates::z:
    apply_phase(iChunk, op.qubits[0], -1);
    break;
  case Gates::h:
    apply_gate_u3(iChunk, op.qubits[0], M_PI / 2., 0., M_PI);
    break;
  case Gates::s:
    apply_phase(iChunk, op.qubits[0], complex_t(0., 1.));
    break;
  case Gates::sdg:
    apply_phase(iChunk, op.qubits[0], complex_t(0., -1.));
    break;
  case Gates::sx:
    BaseState::qregs_[iChunk].apply_unitary_matrix(op.qubits,
                                                   Linalg::VMatrix::SX);
    break;
  case Gates::sxdg:
    BaseState::qregs_[iChunk].apply_unitary_matrix(op.qubits,
                                                   Linalg::VMatrix::SXDG);
    break;
  case Gates::t: {
    const double isqrt2{1. / std::sqrt(2)};
    apply_phase(iChunk, op.qubits[0], complex_t(isqrt2, isqrt2));
  } break;
  case Gates::tdg: {
    const double isqrt2{1. / std::sqrt(2)};
    apply_phase(iChunk, op.qubits[0], complex_t(isqrt2, -isqrt2));
  } break;
  case Gates::swap: {
    BaseState::qregs_[iChunk].apply_swap(op.qubits[0], op.qubits[1]);
  } break;
  case Gates::ecr: {
    BaseState::qregs_[iChunk].apply_unitary_matrix(op.qubits,
                                                   Linalg::VMatrix::ECR);
  } break;
  case Gates::ccx:
    BaseState::qregs_[iChunk].apply_toffoli(op.qubits[0], op.qubits[1],
                                            op.qubits[2]);
    break;
  case Gates::r:
    BaseState::qregs_[iChunk].apply_unitary_matrix(
        op.qubits, Linalg::VMatrix::r(op.params[0], op.params[1]));
    break;
  case Gates::rx:
    BaseState::qregs_[iChunk].apply_unitary_matrix(
        op.qubits, Linalg::VMatrix::rx(op.params[0]));
    break;
  case Gates::ry:
    BaseState::qregs_[iChunk].apply_unitary_matrix(
        op.qubits, Linalg::VMatrix::ry(op.params[0]));
    break;
  case Gates::rz:
    apply_diagonal_unitary_matrix(iChunk, op.qubits,
                                  Linalg::VMatrix::rz_diag(op.params[0]));
    break;
  case Gates::rxx:
    BaseState::qregs_[iChunk].apply_unitary_matrix(
        op.qubits, Linalg::VMatrix::rxx(op.params[0]));
    break;
  case Gates::ryy:
    BaseState::qregs_[iChunk].apply_unitary_matrix(
        op.qubits, Linalg::VMatrix::ryy(op.params[0]));
    break;
  case Gates::rzz:
    apply_diagonal_unitary_matrix(iChunk, op.qubits,
                                  Linalg::VMatrix::rzz_diag(op.params[0]));
    break;
  case Gates::rzx:
    BaseState::qregs_[iChunk].apply_unitary_matrix(
        op.qubits, Linalg::VMatrix::rzx(op.params[0]));
    break;
  case Gates::pauli:
    apply_pauli(iChunk, op.qubits, op.string_params[0]);
    break;
  default:
    // We shouldn't reach here unless there is a bug in gateset
    throw std::invalid_argument(
>>>>>>> 7b3ab205
        "DensityMatrix::State::invalid gate instruction \'" + op.name + "\'.");
  }
}

template <class densmat_t>
<<<<<<< HEAD
void State<densmat_t>::apply_gate_statevector(const Operations::Op &op)
{
=======
void State<densmat_t>::apply_gate_statevector(const int_t iChunk,
                                              const Operations::Op &op) {
>>>>>>> 7b3ab205
  // Look for gate name in gateset
  auto it = gateset_.find(op.name);
  if (it == gateset_.end())
    throw std::invalid_argument(
        "DensityMatrixState::invalid gate instruction \'" + op.name + "\'.");
  switch (it->second) {
<<<<<<< HEAD
    case Gates::x:
    case Gates::cx:
      BaseState::qreg_.apply_mcx(op.qubits);
      break;
    case Gates::u1:
      if(op.qubits[op.qubits.size()-1] < BaseState::qreg_.num_qubits()){
        BaseState::qreg_.apply_mcphase(op.qubits,
                                    std::exp(complex_t(0., 1.) * op.params[0]));
      }
      else{
        BaseState::qreg_.apply_mcphase(op.qubits,
                                    std::conj(std::exp(complex_t(0., 1.) * op.params[0])));
      }
      break;
    case Gates::y:
      BaseState::qreg_.apply_mcy(op.qubits);
      break;
    case Gates::z:
      BaseState::qreg_.apply_mcphase(op.qubits, -1);
      break;
    default:
      // We shouldn't reach here unless there is a bug in gateset
      throw std::invalid_argument(
=======
  case Gates::x:
  case Gates::cx:
    BaseState::qregs_[iChunk].apply_mcx(op.qubits);
    break;
  case Gates::u1:
    if (op.qubits[op.qubits.size() - 1] < BaseState::chunk_bits_) {
      BaseState::qregs_[iChunk].apply_mcphase(
          op.qubits, std::exp(complex_t(0., 1.) * op.params[0]));
    } else {
      BaseState::qregs_[iChunk].apply_mcphase(
          op.qubits, std::conj(std::exp(complex_t(0., 1.) * op.params[0])));
    }
    break;
  case Gates::y:
    BaseState::qregs_[iChunk].apply_mcy(op.qubits);
    break;
  case Gates::z:
    BaseState::qregs_[iChunk].apply_mcphase(op.qubits, -1);
    break;
  default:
    // We shouldn't reach here unless there is a bug in gateset
    throw std::invalid_argument(
>>>>>>> 7b3ab205
        "DensityMatrix::State::invalid gate instruction \'" + op.name + "\'.");
  }
}

template <class densmat_t>
<<<<<<< HEAD
void State<densmat_t>::apply_matrix(const reg_t &qubits, const cmatrix_t &mat) 
{
  if (mat.GetRows() == 1) {
    apply_diagonal_unitary_matrix(qubits, Utils::vectorize_matrix(mat));
  } else {
    BaseState::qreg_.apply_unitary_matrix(qubits, Utils::vectorize_matrix(mat));
=======
void State<densmat_t>::apply_matrix(const int_t iChunk, const reg_t &qubits,
                                    const cmatrix_t &mat) {
  if (mat.GetRows() == 1) {
    apply_diagonal_unitary_matrix(iChunk, qubits, Utils::vectorize_matrix(mat));
  } else {
    BaseState::qregs_[iChunk].apply_unitary_matrix(
        qubits, Utils::vectorize_matrix(mat));
>>>>>>> 7b3ab205
  }
}

template <class densmat_t>
<<<<<<< HEAD
void State<densmat_t>::apply_gate_u3(uint_t qubit, double theta, double phi,
                                     double lambda) 
{
  BaseState::qreg_.apply_unitary_matrix(
=======
void State<densmat_t>::apply_gate_u3(const int_t iChunk, uint_t qubit,
                                     double theta, double phi, double lambda) {
  BaseState::qregs_[iChunk].apply_unitary_matrix(
>>>>>>> 7b3ab205
      reg_t({qubit}), Linalg::VMatrix::u3(theta, phi, lambda));
}

template <class densmat_t>
<<<<<<< HEAD
void State<densmat_t>::apply_diagonal_unitary_matrix(const reg_t &qubits, const cvector_t & diag)
{
  if(BaseState::num_global_qubits_ > BaseState::qreg_.num_qubits() && !BaseState::qreg_.support_global_indexing()){
=======
void State<densmat_t>::apply_diagonal_unitary_matrix(const int_t iChunk,
                                                     const reg_t &qubits,
                                                     const cvector_t &diag) {
  if (BaseState::global_chunk_indexing_ ||
      !BaseState::multi_chunk_distribution_) {
    // GPU computes all chunks in one kernel, so pass qubits and diagonal matrix
    // as is
    BaseState::qregs_[iChunk].apply_diagonal_unitary_matrix(qubits, diag);
  } else {
>>>>>>> 7b3ab205
    reg_t qubits_in = qubits;
    reg_t qubits_row = qubits;
    cvector_t diag_in = diag;
    cvector_t diag_row = diag;

<<<<<<< HEAD
    Chunk::block_diagonal_matrix(BaseState::qreg_.chunk_index(), BaseState::qreg_.num_qubits(), qubits_in, diag_in);

    if(qubits_in.size() == qubits.size()){
      BaseState::qreg_.apply_diagonal_unitary_matrix(qubits,diag);
    }
    else{
      for(int_t i=0;i<qubits.size();i++){
        if(qubits[i] >= BaseState::qreg_.num_qubits())
          qubits_row[i] = qubits[i] + BaseState::num_global_qubits_ - BaseState::qreg_.num_qubits();
      }
      Chunk::block_diagonal_matrix(BaseState::qreg_.chunk_index(), BaseState::qreg_.num_qubits(), qubits_row,diag_row);
=======
    BaseState::block_diagonal_matrix(iChunk, qubits_in, diag_in);

    if (qubits_in.size() == qubits.size()) {
      BaseState::qregs_[iChunk].apply_diagonal_unitary_matrix(qubits, diag);
    } else {
      for (int_t i = 0; i < qubits.size(); i++) {
        if (qubits[i] >= BaseState::chunk_bits_)
          qubits_row[i] =
              qubits[i] + BaseState::num_qubits_ - BaseState::chunk_bits_;
      }
      BaseState::block_diagonal_matrix(iChunk, qubits_row, diag_row);
>>>>>>> 7b3ab205

      reg_t qubits_chunk(qubits_in.size() * 2);
      for (int_t i = 0; i < qubits_in.size(); i++) {
        qubits_chunk[i] = qubits_in[i];
<<<<<<< HEAD
        qubits_chunk[i+qubits_in.size()] = qubits_in[i] + BaseState::qreg_.num_qubits();
      }
      BaseState::qreg_.apply_diagonal_matrix(qubits_chunk,AER::Utils::tensor_product(AER::Utils::conjugate(diag_row),diag_in));
=======
        qubits_chunk[i + qubits_in.size()] =
            qubits_in[i] + BaseState::chunk_bits_;
      }
      BaseState::qregs_[iChunk].apply_diagonal_matrix(
          qubits_chunk,
          AER::Utils::tensor_product(AER::Utils::conjugate(diag_row), diag_in));
>>>>>>> 7b3ab205
    }
  }
  else{
    BaseState::qreg_.apply_diagonal_unitary_matrix(qubits,diag);
  }
}

template <class densmat_t>
<<<<<<< HEAD
void State<densmat_t>::apply_phase(const uint_t qubit, const complex_t phase)
{
=======
void State<densmat_t>::apply_phase(const int_t iChunk, const uint_t qubit,
                                   const complex_t phase) {
>>>>>>> 7b3ab205
  cvector_t diag(2);
  diag[0] = 1.0;
  diag[1] = phase;
  apply_diagonal_unitary_matrix(reg_t({qubit}), diag);
}

template <class densmat_t>
<<<<<<< HEAD
void State<densmat_t>::apply_phase(const reg_t& qubits, const complex_t phase)
{
  cvector_t diag((1 << qubits.size()),1.0);
=======
void State<densmat_t>::apply_phase(const int_t iChunk, const reg_t &qubits,
                                   const complex_t phase) {
  cvector_t diag((1 << qubits.size()), 1.0);
>>>>>>> 7b3ab205
  diag[(1 << qubits.size()) - 1] = phase;
  apply_diagonal_unitary_matrix(qubits, diag);
}

template <class densmat_t>
<<<<<<< HEAD
void State<densmat_t>::apply_pauli(const reg_t &qubits,
                                   const std::string &pauli) 
{
=======
void State<densmat_t>::apply_pauli(const int_t iChunk, const reg_t &qubits,
                                   const std::string &pauli) {
>>>>>>> 7b3ab205
  // Pauli as a superoperator is (-1)^num_y P\otimes P
  complex_t coeff = (std::count(pauli.begin(), pauli.end(), 'Y') % 2) ? -1 : 1;
  BaseState::qreg_.apply_pauli(
      BaseState::qreg_.superop_qubits(qubits), pauli + pauli, coeff);
}

//=========================================================================
// Implementation: Reset and Measurement Sampling
//=========================================================================

template <class densmat_t>
<<<<<<< HEAD
void State<densmat_t>::apply_measure(const reg_t &qubits, const reg_t &cmemory,
                                     const reg_t &cregister, RngEngine &rng) 
{
=======
void State<densmat_t>::apply_measure(const int_t iChunk, const reg_t &qubits,
                                     const reg_t &cmemory,
                                     const reg_t &cregister, RngEngine &rng) {
  int_t ishot = BaseState::get_global_shot_index(iChunk);
>>>>>>> 7b3ab205
  // Actual measurement outcome
  const auto meas = sample_measure_with_prob(qubits, rng);
  // Implement measurement update
  measure_reset_update(qubits, meas.first, meas.first, meas.second);
  const reg_t outcome = Utils::int2reg(meas.first, 2, qubits.size());
  BaseState::creg().store_measure(outcome, cmemory, cregister);
}

template <class densmat_t>
<<<<<<< HEAD
rvector_t State<densmat_t>::measure_probs(const reg_t &qubits) const 
{
  return BaseState::qreg_.probabilities(qubits);
}

template <class densmat_t>
void State<densmat_t>::apply_reset(const reg_t &qubits) 
{
  BaseState::qreg_.apply_reset(qubits);
}

template <class densmat_t>
std::pair<uint_t, double>
State<densmat_t>::sample_measure_with_prob(const reg_t &qubits,
                                           RngEngine &rng) 
{
  rvector_t probs = measure_probs(qubits);
=======
rvector_t State<densmat_t>::measure_probs(const int_t iChunk,
                                          const reg_t &qubits) const {
  if (!BaseState::multi_chunk_distribution_)
    return BaseState::qregs_[iChunk].probabilities(qubits);

  uint_t dim = 1ull << qubits.size();
  rvector_t sum(dim, 0.0);
  int_t i, j, k;
  reg_t qubits_in_chunk;
  reg_t qubits_out_chunk;

  for (i = 0; i < qubits.size(); i++) {
    if (qubits[i] < BaseState::chunk_bits_) {
      qubits_in_chunk.push_back(qubits[i]);
    } else {
      qubits_out_chunk.push_back(qubits[i]);
    }
  }

  if (BaseState::chunk_omp_parallel_ && BaseState::num_groups_ > 0) {
#pragma omp parallel for private(i, j, k)
    for (int_t ig = 0; ig < BaseState::num_groups_; ig++) {
      for (i = BaseState::top_chunk_of_group_[ig];
           i < BaseState::top_chunk_of_group_[ig + 1]; i++) {
        uint_t irow, icol;
        irow = (BaseState::global_chunk_index_ + i) >>
               ((BaseState::num_qubits_ - BaseState::chunk_bits_));
        icol = (BaseState::global_chunk_index_ + i) -
               (irow << ((BaseState::num_qubits_ - BaseState::chunk_bits_)));

        if (irow == icol) { // diagonal chunk
          if (qubits_in_chunk.size() > 0) {
            auto chunkSum = BaseState::qregs_[i].probabilities(qubits_in_chunk);
            if (qubits_in_chunk.size() == qubits.size()) {
              for (j = 0; j < dim; j++) {
#pragma omp atomic
                sum[j] += chunkSum[j];
              }
            } else {
              for (j = 0; j < chunkSum.size(); j++) {
                int idx = 0;
                int i_in = 0;
                for (k = 0; k < qubits.size(); k++) {
                  if (qubits[k] < (BaseState::chunk_bits_)) {
                    idx += (((j >> i_in) & 1) << k);
                    i_in++;
                  } else {
                    if ((((i + BaseState::global_chunk_index_)
                          << (BaseState::chunk_bits_)) >>
                         qubits[k]) &
                        1) {
                      idx += 1ull << k;
                    }
                  }
                }
#pragma omp atomic
                sum[idx] += chunkSum[j];
              }
            }
          } else { // there is no bit in chunk
            auto tr = std::real(BaseState::qregs_[i].trace());
            int idx = 0;
            for (k = 0; k < qubits_out_chunk.size(); k++) {
              if ((((i + BaseState::global_chunk_index_)
                    << (BaseState::chunk_bits_)) >>
                   qubits_out_chunk[k]) &
                  1) {
                idx += 1ull << k;
              }
            }
#pragma omp atomic
            sum[idx] += tr;
          }
        }
      }
    }
  } else {
    for (i = 0; i < BaseState::qregs_.size(); i++) {
      uint_t irow, icol;
      irow = (BaseState::global_chunk_index_ + i) >>
             ((BaseState::num_qubits_ - BaseState::chunk_bits_));
      icol = (BaseState::global_chunk_index_ + i) -
             (irow << ((BaseState::num_qubits_ - BaseState::chunk_bits_)));

      if (irow == icol) { // diagonal chunk
        if (qubits_in_chunk.size() > 0) {
          auto chunkSum = BaseState::qregs_[i].probabilities(qubits_in_chunk);
          if (qubits_in_chunk.size() == qubits.size()) {
            for (j = 0; j < dim; j++) {
              sum[j] += chunkSum[j];
            }
          } else {
            for (j = 0; j < chunkSum.size(); j++) {
              int idx = 0;
              int i_in = 0;
              for (k = 0; k < qubits.size(); k++) {
                if (qubits[k] < (BaseState::chunk_bits_)) {
                  idx += (((j >> i_in) & 1) << k);
                  i_in++;
                } else {
                  if ((((i + BaseState::global_chunk_index_)
                        << (BaseState::chunk_bits_)) >>
                       qubits[k]) &
                      1) {
                    idx += 1ull << k;
                  }
                }
              }
              sum[idx] += chunkSum[j];
            }
          }
        } else { // there is no bit in chunk
          auto tr = std::real(BaseState::qregs_[i].trace());
          int idx = 0;
          for (k = 0; k < qubits_out_chunk.size(); k++) {
            if ((((i + BaseState::global_chunk_index_)
                  << (BaseState::chunk_bits_)) >>
                 qubits_out_chunk[k]) &
                1) {
              idx += 1ull << k;
            }
          }
          sum[idx] += tr;
        }
      }
    }
  }

#ifdef AER_MPI
  BaseState::reduce_sum(sum);
#endif

  return sum;
}

template <class densmat_t>
void State<densmat_t>::apply_reset(const int_t iChunk, const reg_t &qubits) {
  BaseState::qregs_[iChunk].apply_reset(qubits);
}

template <class densmat_t>
std::pair<uint_t, double> State<densmat_t>::sample_measure_with_prob(
    const int_t iChunk, const reg_t &qubits, RngEngine &rng) {
  rvector_t probs = measure_probs(iChunk, qubits);
>>>>>>> 7b3ab205
  // Randomly pick outcome and return pair
  uint_t outcome = rng.rand_int(probs);
  return std::make_pair(outcome, probs[outcome]);
}

template <class densmat_t>
<<<<<<< HEAD
void State<densmat_t>::measure_reset_update(const reg_t &qubits,
=======
void State<densmat_t>::measure_reset_update(const int_t iChunk,
                                            const reg_t &qubits,
>>>>>>> 7b3ab205
                                            const uint_t final_state,
                                            const uint_t meas_state,
                                            const double meas_prob) {
  // Update a state vector based on an outcome pair [m, p] from
  // sample_measure_with_prob function, and a desired post-measurement
  // final_state Single-qubit case
  if (qubits.size() == 1) {
    // Diagonal matrix for projecting and renormalizing to measurement outcome
    cvector_t mdiag(2, 0.);
    mdiag[meas_state] = 1. / std::sqrt(meas_prob);
<<<<<<< HEAD
    apply_diagonal_unitary_matrix(qubits, mdiag);

    // If it doesn't agree with the reset state update
    if (final_state != meas_state) {
      BaseState::qreg_.apply_x(qubits[0]);
=======
    if (!BaseState::multi_chunk_distribution_)
      apply_diagonal_unitary_matrix(iChunk, qubits, mdiag);
    else {
      if (BaseState::chunk_omp_parallel_ && BaseState::num_groups_ > 1) {
#pragma omp parallel for
        for (int_t ig = 0; ig < BaseState::num_groups_; ig++) {
          for (int_t i = BaseState::top_chunk_of_group_[ig];
               i < BaseState::top_chunk_of_group_[ig + 1]; i++)
            apply_diagonal_unitary_matrix(i, qubits, mdiag);
        }
      } else {
        for (int_t i = 0; i < BaseState::qregs_.size(); i++)
          apply_diagonal_unitary_matrix(i, qubits, mdiag);
      }
    }

    // If it doesn't agree with the reset state update
    if (final_state != meas_state) {
      if (!BaseState::multi_chunk_distribution_)
        BaseState::qregs_[iChunk].apply_x(qubits[0]);
      else {
        if (qubits[0] < BaseState::chunk_bits_) {
          if (BaseState::chunk_omp_parallel_ && BaseState::num_groups_ > 1) {
#pragma omp parallel for
            for (int_t ig = 0; ig < BaseState::num_groups_; ig++) {
              for (int_t i = BaseState::top_chunk_of_group_[ig];
                   i < BaseState::top_chunk_of_group_[ig + 1]; i++)
                BaseState::qregs_[i].apply_x(qubits[0]);
            }
          } else {
            for (int_t i = 0; i < BaseState::qregs_.size(); i++)
              BaseState::qregs_[i].apply_x(qubits[0]);
          }
        } else {
          BaseState::apply_chunk_x(qubits[0]);
          BaseState::apply_chunk_x(qubits[0] + BaseState::chunk_bits_);
        }
      }
>>>>>>> 7b3ab205
    }
  }
  // Multi qubit case
  else {
    // Diagonal matrix for projecting and renormalizing to measurement outcome
    const size_t dim = 1ULL << qubits.size();
    cvector_t mdiag(dim, 0.);
    mdiag[meas_state] = 1. / std::sqrt(meas_prob);
<<<<<<< HEAD
    apply_diagonal_unitary_matrix(qubits, mdiag);
=======
    if (!BaseState::multi_chunk_distribution_)
      apply_diagonal_unitary_matrix(iChunk, qubits, mdiag);
    else {
      if (BaseState::chunk_omp_parallel_ && BaseState::num_groups_ > 1) {
#pragma omp parallel for
        for (int_t ig = 0; ig < BaseState::num_groups_; ig++) {
          for (int_t i = BaseState::top_chunk_of_group_[ig];
               i < BaseState::top_chunk_of_group_[ig + 1]; i++)
            apply_diagonal_unitary_matrix(i, qubits, mdiag);
        }
      } else {
        for (int_t i = 0; i < BaseState::qregs_.size(); i++)
          apply_diagonal_unitary_matrix(i, qubits, mdiag);
      }
    }
>>>>>>> 7b3ab205

    // If it doesn't agree with the reset state update
    // TODO This function could be optimized as a permutation update
    if (final_state != meas_state) {
      // build vectorized permutation matrix
      cvector_t perm(dim * dim, 0.);
      perm[final_state * dim + meas_state] = 1.;
      perm[meas_state * dim + final_state] = 1.;
      for (size_t j = 0; j < dim; j++) {
        if (j != final_state && j != meas_state)
          perm[j * dim + j] = 1.;
      }
      // apply permutation to swap state
<<<<<<< HEAD
      BaseState::qreg_.apply_unitary_matrix(qubits, perm);
=======
      if (!BaseState::multi_chunk_distribution_)
        BaseState::qregs_[iChunk].apply_unitary_matrix(qubits, perm);
      else {
        reg_t qubits_in_chunk;
        reg_t qubits_out_chunk;

        for (int_t i = 0; i < qubits.size(); i++) {
          if (qubits[i] < BaseState::chunk_bits_) {
            qubits_in_chunk.push_back(qubits[i]);
          } else {
            qubits_out_chunk.push_back(qubits[i]);
          }
        }
        if (qubits_in_chunk.size() > 0) { // in chunk exchange
          if (BaseState::chunk_omp_parallel_ && BaseState::num_groups_ > 1) {
#pragma omp parallel for
            for (int_t ig = 0; ig < BaseState::num_groups_; ig++) {
              for (int_t i = BaseState::top_chunk_of_group_[ig];
                   i < BaseState::top_chunk_of_group_[ig + 1]; i++)
                BaseState::qregs_[i].apply_unitary_matrix(qubits, perm);
            }
          } else {
            for (int_t i = 0; i < BaseState::qregs_.size(); i++)
              BaseState::qregs_[i].apply_unitary_matrix(qubits, perm);
          }
        }
        if (qubits_out_chunk.size() > 0) { // out of chunk exchange
          for (int_t i = 0; i < qubits_out_chunk.size(); i++) {
            BaseState::apply_chunk_x(qubits_out_chunk[i]);
            BaseState::apply_chunk_x(
                qubits_out_chunk[i] +
                (BaseState::num_qubits_ - BaseState::chunk_bits_));
          }
        }
      }
>>>>>>> 7b3ab205
    }
  }
}

template <class densmat_t>
std::vector<reg_t> State<densmat_t>::sample_measure(const reg_t &qubits,
                                                    uint_t shots,
                                                    RngEngine &rng) {
  // Generate flat register for storing
  std::vector<double> rnds;
  rnds.reserve(shots);
  for (uint_t i = 0; i < shots; ++i)
    rnds.push_back(rng.rand(0, 1));
  reg_t allbit_samples(shots, 0);

<<<<<<< HEAD
  allbit_samples = BaseState::qreg_.sample_measure(rnds);
=======
  if (!BaseState::multi_chunk_distribution_)
    allbit_samples = BaseState::qregs_[0].sample_measure(rnds);
  else {
    int_t i, j;
    std::vector<double> chunkSum(BaseState::qregs_.size() + 1, 0);
    double sum, localSum;
    // calculate per chunk sum
    if (BaseState::chunk_omp_parallel_ && BaseState::num_groups_ > 1) {
#pragma omp parallel for private(i)
      for (int_t ig = 0; ig < BaseState::num_groups_; ig++) {
        for (i = BaseState::top_chunk_of_group_[ig];
             i < BaseState::top_chunk_of_group_[ig + 1]; i++) {
          uint_t irow, icol;
          irow = (BaseState::global_chunk_index_ + i) >>
                 ((BaseState::num_qubits_ - BaseState::chunk_bits_));
          icol = (BaseState::global_chunk_index_ + i) -
                 (irow << ((BaseState::num_qubits_ - BaseState::chunk_bits_)));
          if (irow == icol) // only diagonal chunk has probabilities
            chunkSum[i] = std::real(BaseState::qregs_[i].trace());
          else
            chunkSum[i] = 0.0;
        }
      }
    } else {
      for (i = 0; i < BaseState::qregs_.size(); i++) {
        uint_t irow, icol;
        irow = (BaseState::global_chunk_index_ + i) >>
               ((BaseState::num_qubits_ - BaseState::chunk_bits_));
        icol = (BaseState::global_chunk_index_ + i) -
               (irow << ((BaseState::num_qubits_ - BaseState::chunk_bits_)));
        if (irow == icol) // only diagonal chunk has probabilities
          chunkSum[i] = std::real(BaseState::qregs_[i].trace());
        else
          chunkSum[i] = 0.0;
      }
    }
    localSum = 0.0;
    for (i = 0; i < BaseState::qregs_.size(); i++) {
      sum = localSum;
      localSum += chunkSum[i];
      chunkSum[i] = sum;
    }
    chunkSum[BaseState::qregs_.size()] = localSum;

    double globalSum = 0.0;
    if (BaseState::nprocs_ > 1) {
      std::vector<double> procTotal(BaseState::nprocs_);

      for (i = 0; i < BaseState::nprocs_; i++) {
        procTotal[i] = localSum;
      }
      BaseState::gather_value(procTotal);

      for (i = 0; i < BaseState::myrank_; i++) {
        globalSum += procTotal[i];
      }
    }

    reg_t local_samples(shots, 0);

    // get rnds positions for each chunk
    for (i = 0; i < BaseState::qregs_.size(); i++) {
      uint_t irow, icol;
      irow = (BaseState::global_chunk_index_ + i) >>
             ((BaseState::num_qubits_ - BaseState::chunk_bits_));
      icol = (BaseState::global_chunk_index_ + i) -
             (irow << ((BaseState::num_qubits_ - BaseState::chunk_bits_)));
      if (irow != icol)
        continue;

      uint_t nIn;
      std::vector<uint_t> vIdx;
      std::vector<double> vRnd;

      // find rnds in this chunk
      nIn = 0;
      for (j = 0; j < shots; j++) {
        if (rnds[j] >= chunkSum[i] + globalSum &&
            rnds[j] < chunkSum[i + 1] + globalSum) {
          vRnd.push_back(rnds[j] - (globalSum + chunkSum[i]));
          vIdx.push_back(j);
          nIn++;
        }
      }

      if (nIn > 0) {
        auto chunkSamples = BaseState::qregs_[i].sample_measure(vRnd);
        uint_t ir;
        ir = (BaseState::global_chunk_index_ + i) >>
             ((BaseState::num_qubits_ - BaseState::chunk_bits_));

        for (j = 0; j < chunkSamples.size(); j++) {
          local_samples[vIdx[j]] =
              (ir << BaseState::chunk_bits_) + chunkSamples[j];
        }
      }
    }

#ifdef AER_MPI
    BaseState::reduce_sum(local_samples);
#endif
    allbit_samples = local_samples;
  }
>>>>>>> 7b3ab205

  // Convert to reg_t format
  std::vector<reg_t> all_samples;
  all_samples.reserve(shots);
  for (int_t val : allbit_samples) {
    reg_t allbit_sample = Utils::int2reg(val, 2, BaseState::qreg_.num_qubits());
    reg_t sample;
    sample.reserve(qubits.size());
    for (uint_t qubit : qubits) {
      sample.push_back(allbit_sample[qubit]);
    }
    all_samples.push_back(sample);
  }
  return all_samples;
}

//=========================================================================
// Implementation: Kraus Noise
//=========================================================================

template <class densmat_t>
<<<<<<< HEAD
void State<densmat_t>::apply_kraus(const reg_t &qubits,
                                   const std::vector<cmatrix_t> &kmats) 
{
  BaseState::qreg_.apply_superop_matrix(
      qubits, Utils::vectorize_matrix(Utils::kraus_superop(kmats)));
}

=======
void State<densmat_t>::apply_kraus(const int_t iChunk, const reg_t &qubits,
                                   const std::vector<cmatrix_t> &kmats) {
  BaseState::qregs_[iChunk].apply_superop_matrix(
      qubits, Utils::vectorize_matrix(Utils::kraus_superop(kmats)));
}

//-----------------------------------------------------------------------
// Functions for multi-chunk distribution
//-----------------------------------------------------------------------
// swap between chunks
template <class densmat_t>
void State<densmat_t>::apply_chunk_swap(const reg_t &qubits) {
  uint_t q0, q1;
  q0 = qubits[0];
  q1 = qubits[1];

  std::swap(BaseState::qubit_map_[q0], BaseState::qubit_map_[q1]);

  if (qubits[0] >= BaseState::chunk_bits_) {
    q0 += BaseState::chunk_bits_;
  }
  if (qubits[1] >= BaseState::chunk_bits_) {
    q1 += BaseState::chunk_bits_;
  }
  reg_t qs0 = {{q0, q1}};
  BaseState::apply_chunk_swap(qs0);

  if (qubits[0] >= BaseState::chunk_bits_) {
    q0 += (BaseState::num_qubits_ - BaseState::chunk_bits_);
  } else {
    q0 += BaseState::chunk_bits_;
  }
  if (qubits[1] >= BaseState::chunk_bits_) {
    q1 += (BaseState::num_qubits_ - BaseState::chunk_bits_);
  } else {
    q1 += BaseState::chunk_bits_;
  }
  reg_t qs1 = {{q0, q1}};
  BaseState::apply_chunk_swap(qs1);
}

template <class densmat_t>
void State<densmat_t>::apply_multi_chunk_swap(const reg_t &qubits) {
  reg_t qubits_density;

  for (int_t i = 0; i < qubits.size(); i += 2) {
    uint_t q0, q1;
    q0 = qubits[i * 2];
    q1 = qubits[i * 2 + 1];

    std::swap(BaseState::qubit_map_[q0], BaseState::qubit_map_[q1]);

    if (q1 >= BaseState::chunk_bits_) {
      q1 += BaseState::chunk_bits_;
    }
    qubits_density.push_back(q0);
    qubits_density.push_back(q1);

    q0 += BaseState::chunk_bits_;
    if (q1 >= BaseState::chunk_bits_) {
      q1 += (BaseState::num_qubits_ - BaseState::chunk_bits_ * 2);
    }
  }

  BaseState::apply_multi_chunk_swap(qubits_density);
}
>>>>>>> 7b3ab205

//-------------------------------------------------------------------------
} // end namespace DensityMatrix
//-------------------------------------------------------------------------
} // end namespace AER
//-------------------------------------------------------------------------
#endif<|MERGE_RESOLUTION|>--- conflicted
+++ resolved
@@ -107,14 +107,9 @@
 
   // Apply an operation
   // If the op is not in allowed_ops an exeption will be raised.
-<<<<<<< HEAD
   void apply_op(const Operations::Op &op,
                         ExperimentResult &result,
                         RngEngine &rng,
-=======
-  virtual void apply_op(const int_t iChunk, const Operations::Op &op,
-                        ExperimentResult &result, RngEngine &rng,
->>>>>>> 7b3ab205
                         bool final_op = false) override;
 
   //memory allocation (previously called before inisitalize_qreg)
@@ -132,11 +127,7 @@
 
   // Load the threshold for applying OpenMP parallelization
   // if the controller/engine allows threads for it
-<<<<<<< HEAD
-  void set_config(const json_t &config) override;
-=======
-  virtual void set_config(const Config &config) override;
->>>>>>> 7b3ab205
+  void set_config(const Config &config) override;
 
   // Sample n-measurement outcomes without applying the measure operation
   // to the system state
@@ -162,45 +153,24 @@
   //-----------------------------------------------------------------------
   // Apply instructions
   //-----------------------------------------------------------------------
-<<<<<<< HEAD
-=======
-  // apply op to multiple shots , return flase if op is not supported to execute
-  // in a batch
-  bool apply_batched_op(const int_t iChunk, const Operations::Op &op,
-                        ExperimentResult &result, std::vector<RngEngine> &rng,
-                        bool final_op = false) override;
-
->>>>>>> 7b3ab205
   // Applies a sypported Gate operation to the state class.
   // If the input is not in allowed_gates an exeption will be raised.
   void apply_gate(const Operations::Op &op);
 
-<<<<<<< HEAD
   //apply (multi) control gate by statevector
   void apply_gate_statevector(const Operations::Op &op);
-=======
-  // apply (multi) control gate by statevector
-  void apply_gate_statevector(const int_t iChunk, const Operations::Op &op);
->>>>>>> 7b3ab205
 
   // Measure qubits and return a list of outcomes [q0, q1, ...]
   // If a state subclass supports this function it then "measure"
   // should be contained in the set returned by the 'allowed_ops'
   // method.
-<<<<<<< HEAD
   virtual void apply_measure(const reg_t &qubits, const reg_t &cmemory,
                              const reg_t &cregister, RngEngine &rng);
-=======
-  virtual void apply_measure(const int_t iChunk, const reg_t &qubits,
-                             const reg_t &cmemory, const reg_t &cregister,
-                             RngEngine &rng);
->>>>>>> 7b3ab205
 
   // Reset the specified qubits to the |0> state by tracing out qubits
   void apply_reset(const reg_t &qubits);
 
   // Apply a matrix to given qubits (identity on all other qubits)
-<<<<<<< HEAD
   void apply_matrix(const reg_t &qubits, const cmatrix_t &mat);
 
   // Apply a vectorized matrix to given qubits (identity on all other qubits)
@@ -218,32 +188,6 @@
   // apply phase
   void apply_phase(const uint_t qubit, const complex_t phase);
   void apply_phase(const reg_t& qubits, const complex_t phase);
-=======
-  void apply_matrix(const int_t iChunk, const reg_t &qubits,
-                    const cmatrix_t &mat);
-
-  // Apply a vectorized matrix to given qubits (identity on all other qubits)
-  void apply_matrix(const int_t iChunk, const reg_t &qubits,
-                    const cvector_t &vmat);
-
-  // apply diagonal matrix
-  void apply_diagonal_unitary_matrix(const int_t iChunk, const reg_t &qubits,
-                                     const cvector_t &diag);
-
-  // Apply a Kraus error operation
-  void apply_kraus(const int_t iChunk, const reg_t &qubits,
-                   const std::vector<cmatrix_t> &kraus);
-
-  // Apply an N-qubit Pauli gate
-  void apply_pauli(const int_t iChunk, const reg_t &qubits,
-                   const std::string &pauli);
-
-  // apply phase
-  void apply_phase(const int_t iChunk, const uint_t qubit,
-                   const complex_t phase);
-  void apply_phase(const int_t iChunk, const reg_t &qubits,
-                   const complex_t phase);
->>>>>>> 7b3ab205
 
 protected:
   //-----------------------------------------------------------------------
@@ -251,14 +195,9 @@
   //-----------------------------------------------------------------------
 
   // Save the current full density matrix
-<<<<<<< HEAD
   void apply_save_state(const Operations::Op &op,
                         ExperimentResult &result,
                         bool last_op = false);
-=======
-  void apply_save_state(const int_t iChunk, const Operations::Op &op,
-                        ExperimentResult &result, bool last_op = false);
->>>>>>> 7b3ab205
 
   // Save the current density matrix or reduced density matrix
   void apply_save_density_matrix(const Operations::Op &op,
@@ -274,23 +213,12 @@
                                 ExperimentResult &result);
 
   // Helper function for computing expectation value
-<<<<<<< HEAD
   virtual double expval_pauli(const reg_t &qubits,
                               const std::string& pauli) override;
 
   // Return the reduced density matrix for the simulator
   cmatrix_t reduced_density_matrix(const reg_t &qubits, bool last_op = false);
   cmatrix_t reduced_density_matrix_helper(const reg_t &qubits,
-=======
-  virtual double expval_pauli(const int_t iChunk, const reg_t &qubits,
-                              const std::string &pauli) override;
-
-  // Return the reduced density matrix for the simulator
-  cmatrix_t reduced_density_matrix(const int_t iChunk, const reg_t &qubits,
-                                   bool last_op = false);
-  cmatrix_t reduced_density_matrix_helper(const int_t iChunk,
-                                          const reg_t &qubits,
->>>>>>> 7b3ab205
                                           const reg_t &qubits_sorted);
 
   //-----------------------------------------------------------------------
@@ -312,19 +240,10 @@
   // 1 -> |q1 = 0, q0 = 1> state
   // 2 -> |q1 = 1, q0 = 0> state
   // 3 -> |q1 = 1, q0 = 1> state
-<<<<<<< HEAD
   std::pair<uint_t, double> sample_measure_with_prob(const reg_t &qubits,
                                                      RngEngine &rng);
 
   void measure_reset_update(const std::vector<uint_t> &qubits,
-=======
-  std::pair<uint_t, double> sample_measure_with_prob(const int_t iChunk,
-                                                     const reg_t &qubits,
-                                                     RngEngine &rng);
-
-  void measure_reset_update(const int_t iChunk,
-                            const std::vector<uint_t> &qubits,
->>>>>>> 7b3ab205
                             const uint_t final_state, const uint_t meas_state,
                             const double meas_prob);
 
@@ -333,13 +252,8 @@
   //-----------------------------------------------------------------------
 
   // Apply a waltz gate specified by parameters u3(theta, phi, lambda)
-<<<<<<< HEAD
   void apply_gate_u3(const uint_t qubit, const double theta, const double phi,
                      const double lambda);
-=======
-  void apply_gate_u3(const int_t iChunk, const uint_t qubit, const double theta,
-                     const double phi, const double lambda);
->>>>>>> 7b3ab205
 
   //-----------------------------------------------------------------------
   // Config Settings
@@ -355,23 +269,6 @@
 
   // Table of allowed gate names to gate enum class members
   const static stringmap_t<Gates> gateset_;
-<<<<<<< HEAD
-=======
-
-  // scale for density matrix = 2
-  // this function is used in the base class to scale chunk qubits for
-  // multi-chunk distribution
-  int qubit_scale(void) override { return 2; }
-
-  //-----------------------------------------------------------------------
-  // Functions for multi-chunk distribution
-  //-----------------------------------------------------------------------
-  // swap between chunks
-  void apply_chunk_swap(const reg_t &qubits) override;
-
-  // apply multiple swaps between chunks
-  void apply_multi_chunk_swap(const reg_t &qubits) override;
->>>>>>> 7b3ab205
 };
 
 //=========================================================================
@@ -432,7 +329,6 @@
 // Initialization
 //-------------------------------------------------------------------------
 template <class densmat_t>
-<<<<<<< HEAD
 void State<densmat_t>::initialize_qreg(uint_t num_qubits) 
 {
   initialize_omp();
@@ -450,44 +346,6 @@
   BaseState::qreg_.chunk_setup(block_bits*2, block_bits*2, 0, 1);
 
   return true;
-=======
-void State<densmat_t>::initialize_qreg(uint_t num_qubits) {
-  if (BaseState::qregs_.size() == 0)
-    BaseState::allocate(num_qubits, num_qubits, 1);
-  initialize_omp();
-
-  for (int_t i = 0; i < BaseState::qregs_.size(); i++) {
-    BaseState::qregs_[i].set_num_qubits(BaseState::chunk_bits_);
-  }
-
-  if (BaseState::multi_chunk_distribution_) {
-    if (BaseState::chunk_omp_parallel_ && BaseState::num_groups_ > 0) {
-#pragma omp parallel for
-      for (int_t ig = 0; ig < BaseState::num_groups_; ig++) {
-        for (int_t iChunk = BaseState::top_chunk_of_group_[ig];
-             iChunk < BaseState::top_chunk_of_group_[ig + 1]; iChunk++) {
-          if (BaseState::global_chunk_index_ + iChunk == 0) {
-            BaseState::qregs_[iChunk].initialize();
-          } else {
-            BaseState::qregs_[iChunk].zero();
-          }
-        }
-      }
-    } else {
-      for (int_t i = 0; i < BaseState::qregs_.size(); i++) {
-        if (BaseState::global_chunk_index_ + i == 0) {
-          BaseState::qregs_[i].initialize();
-        } else {
-          BaseState::qregs_[i].zero();
-        }
-      }
-    }
-  } else {
-    for (int_t i = 0; i < BaseState::qregs_.size(); i++) {
-      BaseState::qregs_[i].initialize();
-    }
-  }
->>>>>>> 7b3ab205
 }
 
 template <class densmat_t>
@@ -498,78 +356,19 @@
                                 "initial state does not match qubit number");
   }
 
-  if (BaseState::qregs_.size() == 1) {
-    BaseState::qregs_[0] = std::move(state);
-  } else {
-    initialize_omp();
-    for (int_t iChunk = 0; iChunk < BaseState::qregs_.size(); iChunk++) {
-      BaseState::qregs_[iChunk].set_num_qubits(BaseState::chunk_bits_);
-    }
-
-    if (BaseState::multi_chunk_distribution_) {
-      auto matrix = state.move_to_matrix();
-      uint_t size = 1ull << (BaseState::chunk_bits_ * 2);
-      uint_t mask = (1ull << (BaseState::chunk_bits_)) - 1;
-
-      auto copy_matrix_to_chunks_lambda = [this, &matrix, size,
-                                           mask](int_t ig) {
-        for (int_t iChunk = BaseState::top_chunk_of_group_[ig];
-             iChunk < BaseState::top_chunk_of_group_[ig + 1]; iChunk++) {
-          uint_t irow_chunk =
-              ((iChunk + BaseState::global_chunk_index_) >>
-               ((BaseState::num_qubits_ - BaseState::chunk_bits_)))
-              << (BaseState::chunk_bits_);
-          uint_t icol_chunk =
-              ((iChunk + BaseState::global_chunk_index_) &
-               ((1ull << ((BaseState::num_qubits_ - BaseState::chunk_bits_))) -
-                1))
-              << (BaseState::chunk_bits_);
-
-          auto sub_mat =
-              BaseState::qregs_[iChunk]
-                  .copy_to_matrix(); // allocate sub-matrix by copying data type
-                                     // and storage from chunk
-          for (int_t i = 0; i < size; i++) {
-            uint_t irow = (i >> (BaseState::chunk_bits_)) + irow_chunk;
-            uint_t icol = (i & mask) + icol_chunk;
-            sub_mat[i] = matrix[(irow << BaseState::num_qubits_) + icol];
-          }
-          BaseState::qregs_[iChunk].initialize_from_vector(sub_mat);
-        }
-      };
-      Utils::apply_omp_parallel_for(
-          (BaseState::chunk_omp_parallel_ && BaseState::num_groups_ > 0), 0,
-          BaseState::num_groups_, copy_matrix_to_chunks_lambda);
-    } else {
-      auto mat = state.copy_to_matrix();
-      for (int_t iChunk = 0; iChunk < BaseState::qregs_.size() - 1; iChunk++) {
-        BaseState::qregs_[iChunk].initialize_from_vector(mat);
-      }
-      BaseState::qregs_[BaseState::qregs_.size() - 1] = std::move(state);
-    }
-  }
+  BaseState::qreg_ = std::move(state);
 }
 
 template <class densmat_t>
 void State<densmat_t>::initialize_omp() {
   uint_t i;
-<<<<<<< HEAD
   BaseState::qreg_.set_omp_threshold(omp_qubit_threshold_);
   if (BaseState::threads_ > 0)
     BaseState::qreg_.set_omp_threads(BaseState::threads_); // set allowed OMP threads in qubitvector
-=======
-  for (i = 0; i < BaseState::qregs_.size(); i++) {
-    BaseState::qregs_[i].set_omp_threshold(omp_qubit_threshold_);
-    if (BaseState::threads_ > 0)
-      BaseState::qregs_[i].set_omp_threads(
-          BaseState::threads_); // set allowed OMP threads in qubitvector
-  }
->>>>>>> 7b3ab205
 }
 
 template <class densmat_t>
 template <typename list_t>
-<<<<<<< HEAD
 void State<densmat_t>::initialize_from_vector(const list_t &vec)
 {
   BaseState::qreg_.initialize_from_vector(AER::Utils::tensor_product(AER::Utils::conjugate(vec), vec));
@@ -585,96 +384,6 @@
 auto State<densmat_t>::copy_to_matrix()
 {
   return BaseState::qreg_.copy_to_matrix();
-=======
-void State<densmat_t>::initialize_from_vector(const int_t iChunkIn,
-                                              const list_t &vec) {
-  if ((1ull << (BaseState::num_qubits_ * 2)) == vec.size()) {
-    BaseState::initialize_from_vector(iChunkIn, vec);
-  } else if ((1ull << (BaseState::num_qubits_ * 2)) ==
-             vec.size() * vec.size()) {
-    int_t iChunk;
-    if (BaseState::multi_chunk_distribution_) {
-      if (BaseState::chunk_omp_parallel_ && BaseState::num_groups_ > 0) {
-#pragma omp parallel for
-        for (int_t ig = 0; ig < BaseState::num_groups_; ig++) {
-          for (int_t iChunk = BaseState::top_chunk_of_group_[ig];
-               iChunk < BaseState::top_chunk_of_group_[ig + 1]; iChunk++) {
-            uint_t irow_chunk =
-                ((iChunk + BaseState::global_chunk_index_) >>
-                 ((BaseState::num_qubits_ - BaseState::chunk_bits_)))
-                << (BaseState::chunk_bits_);
-            uint_t icol_chunk = ((iChunk + BaseState::global_chunk_index_) &
-                                 ((1ull << ((BaseState::num_qubits_ -
-                                             BaseState::chunk_bits_))) -
-                                  1))
-                                << (BaseState::chunk_bits_);
-
-            // copy part of state for this chunk
-            uint_t i, row, col;
-            list_t vec1(1ull << BaseState::chunk_bits_);
-            list_t vec2(1ull << BaseState::chunk_bits_);
-
-            for (i = 0; i < (1ull << BaseState::chunk_bits_); i++) {
-              vec1[i] = vec[(irow_chunk << BaseState::chunk_bits_) + i];
-              vec2[i] =
-                  std::conj(vec[(icol_chunk << BaseState::chunk_bits_) + i]);
-            }
-            BaseState::qregs_[iChunk].initialize_from_vector(
-                AER::Utils::tensor_product(vec1, vec2));
-          }
-        }
-      } else {
-        for (iChunk = 0; iChunk < BaseState::qregs_.size(); iChunk++) {
-          uint_t irow_chunk =
-              ((iChunk + BaseState::global_chunk_index_) >>
-               ((BaseState::num_qubits_ - BaseState::chunk_bits_)))
-              << (BaseState::chunk_bits_);
-          uint_t icol_chunk =
-              ((iChunk + BaseState::global_chunk_index_) &
-               ((1ull << ((BaseState::num_qubits_ - BaseState::chunk_bits_))) -
-                1))
-              << (BaseState::chunk_bits_);
-
-          // copy part of state for this chunk
-          uint_t i, row, col;
-          list_t vec1(1ull << BaseState::chunk_bits_);
-          list_t vec2(1ull << BaseState::chunk_bits_);
-
-          for (i = 0; i < (1ull << BaseState::chunk_bits_); i++) {
-            vec1[i] = vec[(irow_chunk << BaseState::chunk_bits_) + i];
-            vec2[i] =
-                std::conj(vec[(icol_chunk << BaseState::chunk_bits_) + i]);
-          }
-          BaseState::qregs_[iChunk].initialize_from_vector(
-              AER::Utils::tensor_product(vec1, vec2));
-        }
-      }
-    } else {
-      BaseState::qregs_[iChunkIn].initialize_from_vector(
-          AER::Utils::tensor_product(AER::Utils::conjugate(vec), vec));
-    }
-  } else {
-    throw std::runtime_error(
-        "DensityMatrixChunk::initialize input vector is incorrect length. "
-        "Expected: " +
-        std::to_string((1ull << (BaseState::num_qubits_ * 2))) +
-        " Received: " + std::to_string(vec.size()));
-  }
-}
-
-template <class densmat_t>
-auto State<densmat_t>::move_to_matrix(const int_t iChunk) {
-  if (!BaseState::multi_chunk_distribution_)
-    return BaseState::qregs_[iChunk].move_to_matrix();
-  return BaseState::apply_to_matrix(false);
-}
-
-template <class densmat_t>
-auto State<densmat_t>::copy_to_matrix(const int_t iChunk) {
-  if (!BaseState::multi_chunk_distribution_)
-    return BaseState::qregs_[iChunk].copy_to_matrix();
-  return BaseState::apply_to_matrix(true);
->>>>>>> 7b3ab205
 }
 
 //-------------------------------------------------------------------------
@@ -697,13 +406,7 @@
   // Set threshold for truncating snapshots
   json_chop_threshold_ = config.chop_threshold;
   uint_t i;
-<<<<<<< HEAD
   BaseState::qreg_.set_json_chop_threshold(json_chop_threshold_);
-=======
-  for (i = 0; i < BaseState::qregs_.size(); i++) {
-    BaseState::qregs_[i].set_json_chop_threshold(json_chop_threshold_);
-  }
->>>>>>> 7b3ab205
 
   // Set OMP threshold for state update functions
   omp_qubit_threshold_ = config.statevector_parallel_threshold;
@@ -714,7 +417,6 @@
 //=========================================================================
 
 template <class densmat_t>
-<<<<<<< HEAD
 void State<densmat_t>::apply_op(const Operations::Op &op,
                                  ExperimentResult &result,
                                  RngEngine &rng,
@@ -782,164 +484,27 @@
   }
 }
 
-=======
-void State<densmat_t>::apply_op(const int_t iChunk, const Operations::Op &op,
-                                ExperimentResult &result, RngEngine &rng,
-                                bool final_ops) {
-  if (BaseState::check_conditional(iChunk, op)) {
-    switch (op.type) {
-    case OpType::barrier:
-    case OpType::qerror_loc:
-      break;
-    case OpType::reset:
-      apply_reset(iChunk, op.qubits);
-      break;
-    case OpType::measure:
-      apply_measure(iChunk, op.qubits, op.memory, op.registers, rng);
-      break;
-    case OpType::bfunc:
-      BaseState::cregs_[0].apply_bfunc(op);
-      break;
-    case OpType::roerror:
-      BaseState::cregs_[0].apply_roerror(op, rng);
-      break;
-    case OpType::gate:
-      apply_gate(iChunk, op);
-      break;
-    case OpType::matrix:
-      apply_matrix(iChunk, op.qubits, op.mats[0]);
-      break;
-    case OpType::diagonal_matrix:
-      apply_diagonal_unitary_matrix(iChunk, op.qubits, op.params);
-      break;
-    case OpType::superop:
-      BaseState::qregs_[iChunk].apply_superop_matrix(
-          op.qubits, Utils::vectorize_matrix(op.mats[0]));
-      break;
-    case OpType::kraus:
-      apply_kraus(iChunk, op.qubits, op.mats);
-      break;
-    case OpType::set_statevec:
-      initialize_from_vector(iChunk, op.params);
-      break;
-    case OpType::set_densmat:
-      BaseState::initialize_from_matrix(iChunk, op.mats[0]);
-      break;
-    case OpType::save_expval:
-    case OpType::save_expval_var:
-      BaseState::apply_save_expval(iChunk, op, result);
-      break;
-    case OpType::save_state:
-      apply_save_state(iChunk, op, result, final_ops);
-      break;
-    case OpType::save_densmat:
-      apply_save_density_matrix(iChunk, op, result, final_ops);
-      break;
-    case OpType::save_probs:
-    case OpType::save_probs_ket:
-      apply_save_probs(iChunk, op, result);
-      break;
-    case OpType::save_amps_sq:
-      apply_save_amplitudes_sq(iChunk, op, result);
-      break;
-    default:
-      throw std::invalid_argument(
-          "DensityMatrix::State::invalid instruction \'" + op.name + "\'.");
-    }
-  }
-}
-
-template <class densmat_t>
-bool State<densmat_t>::apply_batched_op(const int_t iChunk,
-                                        const Operations::Op &op,
-                                        ExperimentResult &result,
-                                        std::vector<RngEngine> &rng,
-                                        bool final_ops) {
-  if (op.conditional)
-    BaseState::qregs_[iChunk].set_conditional(op.conditional_reg);
-
-  switch (op.type) {
-  case OpType::barrier:
-  case OpType::nop:
-  case OpType::qerror_loc:
-    break;
-  case OpType::reset:
-    BaseState::qregs_[iChunk].apply_reset(op.qubits);
-    break;
-  case OpType::measure:
-    BaseState::qregs_[iChunk].apply_batched_measure(op.qubits, rng, op.memory,
-                                                    op.registers);
-    break;
-  case OpType::bfunc:
-    BaseState::qregs_[iChunk].apply_bfunc(op);
-    break;
-  case OpType::roerror:
-    BaseState::qregs_[iChunk].apply_roerror(op, rng);
-    break;
-  case OpType::gate:
-    apply_gate(iChunk, op);
-    break;
-  case OpType::matrix:
-    apply_matrix(iChunk, op.qubits, op.mats[0]);
-    break;
-  case OpType::diagonal_matrix:
-    BaseState::qregs_[iChunk].apply_diagonal_unitary_matrix(op.qubits,
-                                                            op.params);
-    break;
-  case OpType::superop:
-    BaseState::qregs_[iChunk].apply_superop_matrix(
-        op.qubits, Utils::vectorize_matrix(op.mats[0]));
-    break;
-  case OpType::kraus:
-    apply_kraus(iChunk, op.qubits, op.mats);
-    break;
-  default:
-    // other operations should be called to indivisual chunks by apply_op
-    return false;
-  }
-  return true;
-}
-
->>>>>>> 7b3ab205
 //=========================================================================
 // Implementation: Save data
 //=========================================================================
 
 template <class densmat_t>
-<<<<<<< HEAD
 void State<densmat_t>::apply_save_probs(const Operations::Op &op,
                                             ExperimentResult &result) 
 {
   auto probs = measure_probs(op.qubits);
-=======
-void State<densmat_t>::apply_save_probs(const int_t iChunk,
-                                        const Operations::Op &op,
-                                        ExperimentResult &result) {
-  auto probs = measure_probs(iChunk, op.qubits);
-  auto cr = this->creg(BaseState::get_global_shot_index(iChunk));
->>>>>>> 7b3ab205
   if (op.type == OpType::save_probs_ket) {
     result.save_data_average(BaseState::creg(), op.string_params[0],
                              Utils::vec2ket(probs, json_chop_threshold_, 16),
                              op.type, op.save_type);
   } else {
-<<<<<<< HEAD
     result.save_data_average(BaseState::creg(), op.string_params[0],
                              std::move(probs), op.type, op.save_type);
-=======
-    result.save_data_average(cr, op.string_params[0], std::move(probs), op.type,
-                             op.save_type);
->>>>>>> 7b3ab205
-  }
-}
-
-template <class densmat_t>
-<<<<<<< HEAD
+  }
+}
+
+template <class densmat_t>
 void State<densmat_t>::apply_save_amplitudes_sq(const Operations::Op &op,
-=======
-void State<densmat_t>::apply_save_amplitudes_sq(const int_t iChunkIn,
-                                                const Operations::Op &op,
->>>>>>> 7b3ab205
                                                 ExperimentResult &result) {
   if (op.int_params.empty()) {
     throw std::invalid_argument(
@@ -948,7 +513,6 @@
   const int_t size = op.int_params.size();
   rvector_t amps_sq(size);
 
-<<<<<<< HEAD
 #pragma omp parallel for if (size > pow(2, omp_qubit_threshold_) &&        \
                                BaseState::threads_ > 1)                       \
                         num_threads(BaseState::threads_)
@@ -969,150 +533,6 @@
 
 template <class densmat_t>
 void State<densmat_t>::apply_save_density_matrix(const Operations::Op &op,
-=======
-  if (BaseState::multi_chunk_distribution_) {
-    int_t iChunk;
-#pragma omp parallel for if (BaseState::chunk_omp_parallel_) private(iChunk)
-    for (iChunk = 0; iChunk < BaseState::qregs_.size(); iChunk++) {
-      uint_t irow, icol;
-      irow = (BaseState::global_chunk_index_ + iChunk) >>
-             ((BaseState::num_qubits_ - BaseState::chunk_bits_));
-      icol = (BaseState::global_chunk_index_ + iChunk) -
-             (irow << ((BaseState::num_qubits_ - BaseState::chunk_bits_)));
-      if (irow != icol)
-        continue;
-
-#pragma omp parallel for if (size > pow(2, omp_qubit_threshold_) &&            \
-                             BaseState::threads_ > 1 &&                        \
-                             !BaseState::chunk_omp_parallel_)                  \
-    num_threads(BaseState::threads_)
-      for (int_t i = 0; i < size; ++i) {
-        uint_t idx = BaseState::mapped_index(op.int_params[i]);
-        if (idx >= (irow << BaseState::chunk_bits_) &&
-            idx < ((irow + 1) << BaseState::chunk_bits_))
-          amps_sq[i] = BaseState::qregs_[iChunk].probability(
-              idx - (irow << BaseState::chunk_bits_));
-      }
-    }
-#ifdef AER_MPI
-    BaseState::reduce_sum(amps_sq);
-#endif
-  } else {
-#pragma omp parallel for if (size > pow(2, omp_qubit_threshold_) &&            \
-                             BaseState::threads_ > 1)                          \
-    num_threads(BaseState::threads_)
-    for (int_t i = 0; i < size; ++i) {
-      amps_sq[i] = BaseState::qregs_[iChunkIn].probability(op.int_params[i]);
-    }
-  }
-  auto cr = this->creg(BaseState::get_global_shot_index(iChunkIn));
-  result.save_data_average(cr, op.string_params[0], std::move(amps_sq), op.type,
-                           op.save_type);
-}
-
-template <class densmat_t>
-double State<densmat_t>::expval_pauli(const int_t iChunk, const reg_t &qubits,
-                                      const std::string &pauli) {
-  if (!BaseState::multi_chunk_distribution_)
-    return BaseState::qregs_[iChunk].expval_pauli(qubits, pauli);
-
-  reg_t qubits_in_chunk;
-  reg_t qubits_out_chunk;
-  std::string pauli_in_chunk;
-  std::string pauli_out_chunk;
-  int_t i, n;
-  double expval(0.);
-
-  // get inner/outer chunk pauli string
-  n = pauli.size();
-  for (i = 0; i < n; i++) {
-    if (qubits[i] < BaseState::chunk_bits_) {
-      qubits_in_chunk.push_back(qubits[i]);
-      pauli_in_chunk.push_back(pauli[n - i - 1]);
-    } else {
-      qubits_out_chunk.push_back(qubits[i]);
-      pauli_out_chunk.push_back(pauli[n - i - 1]);
-    }
-  }
-
-  int_t nrows = 1ull << ((BaseState::num_qubits_ - BaseState::chunk_bits_));
-
-  if (qubits_out_chunk.size() > 0) { // there are bits out of chunk
-    std::complex<double> phase = 1.0;
-
-    std::reverse(pauli_out_chunk.begin(), pauli_out_chunk.end());
-    std::reverse(pauli_in_chunk.begin(), pauli_in_chunk.end());
-
-    uint_t x_mask, z_mask, num_y, x_max;
-    std::tie(x_mask, z_mask, num_y, x_max) =
-        AER::QV::pauli_masks_and_phase(qubits_out_chunk, pauli_out_chunk);
-
-    z_mask >>= (BaseState::chunk_bits_);
-    if (x_mask != 0) {
-      x_mask >>= (BaseState::chunk_bits_);
-      x_max -= (BaseState::chunk_bits_);
-
-      AER::QV::add_y_phase(num_y, phase);
-
-      const uint_t mask_u = ~((1ull << (x_max + 1)) - 1);
-      const uint_t mask_l = (1ull << x_max) - 1;
-
-      for (i = 0; i < nrows / 2; i++) {
-        uint_t irow = ((i << 1) & mask_u) | (i & mask_l);
-        uint_t iChunk = (irow ^ x_mask) + irow * nrows;
-
-        if (BaseState::chunk_index_begin_[BaseState::distributed_rank_] <=
-                iChunk &&
-            BaseState::chunk_index_end_[BaseState::distributed_rank_] >
-                iChunk) { // on this process
-          double sign = 2.0;
-          if (z_mask && (AER::Utils::popcount(irow & z_mask) & 1))
-            sign = -2.0;
-          expval += sign *
-                    BaseState::qregs_[iChunk - BaseState::global_chunk_index_]
-                        .expval_pauli_non_diagonal_chunk(qubits_in_chunk,
-                                                         pauli_in_chunk, phase);
-        }
-      }
-    } else {
-      for (i = 0; i < nrows; i++) {
-        uint_t iChunk = i * (nrows + 1);
-        if (BaseState::chunk_index_begin_[BaseState::distributed_rank_] <=
-                iChunk &&
-            BaseState::chunk_index_end_[BaseState::distributed_rank_] >
-                iChunk) { // on this process
-          double sign = 1.0;
-          if (z_mask && (AER::Utils::popcount(i & z_mask) & 1))
-            sign = -1.0;
-          expval +=
-              sign * BaseState::qregs_[iChunk - BaseState::global_chunk_index_]
-                         .expval_pauli(qubits_in_chunk, pauli_in_chunk, 1.0);
-        }
-      }
-    }
-  } else { // all bits are inside chunk
-    for (i = 0; i < nrows; i++) {
-      uint_t iChunk = i * (nrows + 1);
-      if (BaseState::chunk_index_begin_[BaseState::distributed_rank_] <=
-              iChunk &&
-          BaseState::chunk_index_end_[BaseState::distributed_rank_] >
-              iChunk) { // on this process
-        expval += BaseState::qregs_[iChunk - BaseState::global_chunk_index_]
-                      .expval_pauli(qubits, pauli, 1.0);
-      }
-    }
-  }
-
-#ifdef AER_MPI
-  BaseState::reduce_sum(expval);
-#endif
-  return expval;
-}
-
-template <class densmat_t>
-void State<densmat_t>::apply_save_density_matrix(const int_t iChunk,
-                                                 const Operations::Op &op,
->>>>>>> 7b3ab205
                                                  ExperimentResult &result,
                                                  bool last_op) 
 {
@@ -1122,7 +542,6 @@
 }
 
 template <class densmat_t>
-<<<<<<< HEAD
 void State<densmat_t>::apply_save_state(const Operations::Op &op,
                                         ExperimentResult &result,
                                         bool last_op) 
@@ -1131,15 +550,6 @@
     throw std::invalid_argument(
         op.name + " was not applied to all qubits."
         " Only the full state can be saved.");
-=======
-void State<densmat_t>::apply_save_state(const int_t iChunk,
-                                        const Operations::Op &op,
-                                        ExperimentResult &result,
-                                        bool last_op) {
-  if (op.qubits.size() != BaseState::num_qubits_) {
-    throw std::invalid_argument(op.name + " was not applied to all qubits."
-                                          " Only the full state can be saved.");
->>>>>>> 7b3ab205
   }
   // Renamp single data type to average
   Operations::DataSubType save_type;
@@ -1155,15 +565,9 @@
   }
 
   // Default key
-<<<<<<< HEAD
   std::string key = (op.string_params[0] == "_method_")
                       ? "density_matrix"
                       : op.string_params[0];
-=======
-  std::string key = (op.string_params[0] == "_method_") ? "density_matrix"
-                                                        : op.string_params[0];
-  auto cr = this->creg(BaseState::get_global_shot_index(iChunk));
->>>>>>> 7b3ab205
   if (last_op) {
     result.save_data_average(BaseState::creg(), key, move_to_matrix(),
                              OpType::save_densmat, save_type);
@@ -1174,65 +578,33 @@
 }
 
 template <class densmat_t>
-<<<<<<< HEAD
 cmatrix_t State<densmat_t>::reduced_density_matrix(const reg_t& qubits, bool last_op) 
 {
-=======
-cmatrix_t State<densmat_t>::reduced_density_matrix(const int_t iChunk,
-                                                   const reg_t &qubits,
-                                                   bool last_op) {
->>>>>>> 7b3ab205
   cmatrix_t reduced_state;
 
   // Check if tracing over all qubits
   if (qubits.empty()) {
     reduced_state = cmatrix_t(1, 1);
-<<<<<<< HEAD
     reduced_state[0] = BaseState::qreg_.trace();
-=======
-    if (!BaseState::multi_chunk_distribution_) {
-      reduced_state[0] = BaseState::qregs_[iChunk].trace();
-    } else {
-      std::complex<double> sum = 0.0;
-      for (int_t i = 0; i < BaseState::qregs_.size(); i++) {
-        sum += BaseState::qregs_[i].trace();
-      }
-#ifdef AER_MPI
-      BaseState::reduce_sum(sum);
-#endif
-      reduced_state[0] = sum;
-    }
->>>>>>> 7b3ab205
   } else {
 
     auto qubits_sorted = qubits;
     std::sort(qubits_sorted.begin(), qubits_sorted.end());
 
-<<<<<<< HEAD
     if ((qubits.size() == BaseState::qreg_.num_qubits()) && (qubits == qubits_sorted)) {
-=======
-    if ((qubits.size() == BaseState::num_qubits_) &&
-        (qubits == qubits_sorted)) {
->>>>>>> 7b3ab205
       if (last_op) {
         reduced_state = move_to_matrix();
       } else {
         reduced_state = copy_to_matrix();
       }
     } else {
-<<<<<<< HEAD
       reduced_state = reduced_density_matrix_helper(qubits, qubits_sorted);
-=======
-      reduced_state =
-          reduced_density_matrix_helper(iChunk, qubits, qubits_sorted);
->>>>>>> 7b3ab205
     }
   }
   return reduced_state;
 }
 
 template <class densmat_t>
-<<<<<<< HEAD
 cmatrix_t State<densmat_t>::reduced_density_matrix_helper(const reg_t &qubits,
                                           const reg_t &qubits_sorted) 
 {
@@ -1262,111 +634,7 @@
     const auto inds = QV::indexes(squbits, squbits_sorted, k * SHIFT);
     for (int_t i = 0; i < VDIM; ++i) {
       reduced_state[i] += complex_t(std::move(vmat[inds[i]]));
-=======
-cmatrix_t State<densmat_t>::reduced_density_matrix_helper(
-    const int_t iChunkIn, const reg_t &qubits, const reg_t &qubits_sorted) {
-  if (!BaseState::multi_chunk_distribution_) {
-    // Get superoperator qubits
-    const reg_t squbits = BaseState::qregs_[iChunkIn].superop_qubits(qubits);
-    const reg_t squbits_sorted =
-        BaseState::qregs_[iChunkIn].superop_qubits(qubits_sorted);
-
-    // Get dimensions
-    const size_t N = qubits.size();
-    const size_t DIM = 1ULL << N;
-    const int_t VDIM = 1ULL << (2 * N);
-    const size_t END = 1ULL << (BaseState::qregs_[iChunkIn].num_qubits() - N);
-    const size_t SHIFT = END + 1;
-
-    // Copy vector to host memory
-    auto vmat = BaseState::qregs_[iChunkIn].vector();
-    cmatrix_t reduced_state(DIM, DIM, false);
-    {
-      // Fill matrix with first iteration
-      const auto inds = QV::indexes(squbits, squbits_sorted, 0);
-      for (int_t i = 0; i < VDIM; ++i) {
-        reduced_state[i] = std::move(vmat[inds[i]]);
-      }
     }
-    // Accumulate with remaning blocks
-    for (size_t k = 1; k < END; k++) {
-      const auto inds = QV::indexes(squbits, squbits_sorted, k * SHIFT);
-      for (int_t i = 0; i < VDIM; ++i) {
-        reduced_state[i] += complex_t(std::move(vmat[inds[i]]));
-      }
-    }
-    return reduced_state;
-  }
-
-  int_t iChunk;
-  uint_t size = 1ull << (BaseState::chunk_bits_ * 2);
-  uint_t mask = (1ull << (BaseState::chunk_bits_)) - 1;
-  uint_t num_threads = BaseState::qregs_[0].get_omp_threads();
-
-  size_t size_required =
-      (sizeof(std::complex<double>) << (qubits.size() * 2)) +
-      (sizeof(std::complex<double>) << (BaseState::chunk_bits_ * 2)) *
-          BaseState::num_local_chunks_;
-  if ((size_required >> 20) > Utils::get_system_memory_mb()) {
-    throw std::runtime_error(
-        std::string("There is not enough memory to store density matrix"));
-  }
-  cmatrix_t reduced_state(1ull << qubits.size(), 1ull << qubits.size(), true);
-
-  if (BaseState::distributed_rank_ == 0) {
-    auto tmp = BaseState::qregs_[0].copy_to_matrix();
-    for (iChunk = 0; iChunk < BaseState::num_global_chunks_; iChunk++) {
-      int_t i;
-      uint_t irow_chunk =
-          (iChunk >> ((BaseState::num_qubits_ - BaseState::chunk_bits_)))
-          << BaseState::chunk_bits_;
-      uint_t icol_chunk =
-          (iChunk &
-           ((1ull << ((BaseState::num_qubits_ - BaseState::chunk_bits_))) - 1))
-          << BaseState::chunk_bits_;
-
-      if (iChunk < BaseState::num_local_chunks_)
-        tmp = BaseState::qregs_[iChunk].copy_to_matrix();
-#ifdef AER_MPI
-      else
-        BaseState::recv_data(tmp.data(), size, 0, iChunk);
-#endif
-#pragma omp parallel for if (num_threads > 1) num_threads(num_threads)
-      for (i = 0; i < size; i++) {
-        uint_t irow = (i >> (BaseState::chunk_bits_)) + irow_chunk;
-        uint_t icol = (i & mask) + icol_chunk;
-        uint_t irow_out = 0;
-        uint_t icol_out = 0;
-        int j;
-        for (j = 0; j < qubits.size(); j++) {
-          if ((irow >> qubits[j]) & 1) {
-            irow &= ~(1ull << qubits[j]);
-            irow_out += (1ull << j);
-          }
-          if ((icol >> qubits[j]) & 1) {
-            icol &= ~(1ull << qubits[j]);
-            icol_out += (1ull << j);
-          }
-        }
-        if (irow == icol) { // only diagonal base can be reduced
-          uint_t idx = ((irow_out) << qubits.size()) + icol_out;
-#pragma omp critical
-          reduced_state[idx] += tmp[i];
-        }
-      }
-    }
-  } else {
-#ifdef AER_MPI
-    // send matrices to process 0
-    for (iChunk = 0; iChunk < BaseState::num_global_chunks_; iChunk++) {
-      uint_t iProc = BaseState::get_process_by_chunk(iChunk);
-      if (iProc == BaseState::distributed_rank_) {
-        auto tmp = BaseState::qregs_[iChunk - BaseState::global_chunk_index_]
-                       .copy_to_matrix();
-        BaseState::send_data(tmp.data(), size, iChunk, 0);
-      }
->>>>>>> 7b3ab205
-    }
   }
   return reduced_state;
 }
@@ -1376,7 +644,6 @@
 //=========================================================================
 
 template <class densmat_t>
-<<<<<<< HEAD
 void State<densmat_t>::apply_gate(const Operations::Op &op) 
 {
   //CPU qubit vector does not handle chunk ID inside kernel, so modify op here
@@ -1410,42 +677,6 @@
           for(int i=0;i<new_op.qubits.size();i++)
             new_op.qubits[i] += BaseState::qreg_.num_qubits();
           apply_gate_statevector(new_op);
-=======
-void State<densmat_t>::apply_gate(const int_t iChunk,
-                                  const Operations::Op &op) {
-  if (!BaseState::global_chunk_indexing_) {
-    reg_t qubits_in, qubits_out;
-    bool ctrl_chunk = true;
-    bool ctrl_chunk_sp = true;
-    BaseState::get_inout_ctrl_qubits(op, qubits_out, qubits_in);
-    if (qubits_out.size() > 0) {
-      uint_t mask = 0;
-      for (int i = 0; i < qubits_out.size(); i++) {
-        mask |= (1ull << (qubits_out[i] - BaseState::chunk_bits_));
-      }
-      if (((BaseState::global_chunk_index_ + iChunk) & mask) != mask) {
-        ctrl_chunk = false;
-      }
-      if ((((BaseState::global_chunk_index_ + iChunk) >>
-            (BaseState::num_qubits_ - BaseState::chunk_bits_)) &
-           mask) != mask) {
-        ctrl_chunk_sp = false;
-      }
-      if (!ctrl_chunk && !ctrl_chunk_sp)
-        return; // do nothing for this chunk
-      else {
-        Operations::Op new_op =
-            BaseState::remake_gate_in_chunk_qubits(op, qubits_in);
-        if (ctrl_chunk && ctrl_chunk_sp)
-          apply_gate(iChunk,
-                     new_op); // apply gate by using op with internal qubits
-        else if (ctrl_chunk)
-          apply_gate_statevector(iChunk, new_op);
-        else {
-          for (int i = 0; i < new_op.qubits.size(); i++)
-            new_op.qubits[i] += BaseState::chunk_bits_;
-          apply_gate_statevector(iChunk, new_op);
->>>>>>> 7b3ab205
         }
         return;
       }
@@ -1458,7 +689,6 @@
     throw std::invalid_argument(
         "DensityMatrixState::invalid gate instruction \'" + op.name + "\'.");
   switch (it->second) {
-<<<<<<< HEAD
     case Gates::u3:
       apply_gate_u3(op.qubits[0], std::real(op.params[0]),
                     std::real(op.params[1]), std::real(op.params[2]));
@@ -1556,137 +786,19 @@
     default:
       // We shouldn't reach here unless there is a bug in gateset
       throw std::invalid_argument(
-=======
-  case Gates::u3:
-    apply_gate_u3(iChunk, op.qubits[0], std::real(op.params[0]),
-                  std::real(op.params[1]), std::real(op.params[2]));
-    break;
-  case Gates::u2:
-    apply_gate_u3(iChunk, op.qubits[0], M_PI / 2., std::real(op.params[0]),
-                  std::real(op.params[1]));
-    break;
-  case Gates::u1:
-    apply_phase(iChunk, op.qubits[0],
-                std::exp(complex_t(0., 1.) * op.params[0]));
-    break;
-  case Gates::cx:
-    BaseState::qregs_[iChunk].apply_cnot(op.qubits[0], op.qubits[1]);
-    break;
-  case Gates::cy:
-    BaseState::qregs_[iChunk].apply_cy(op.qubits[0], op.qubits[1]);
-    break;
-  case Gates::cz:
-    BaseState::qregs_[iChunk].apply_cphase(op.qubits[0], op.qubits[1], -1);
-    break;
-  case Gates::cp:
-    BaseState::qregs_[iChunk].apply_cphase(
-        op.qubits[0], op.qubits[1], std::exp(complex_t(0., 1.) * op.params[0]));
-    break;
-  case Gates::id:
-    break;
-  case Gates::x:
-    BaseState::qregs_[iChunk].apply_x(op.qubits[0]);
-    break;
-  case Gates::y:
-    BaseState::qregs_[iChunk].apply_y(op.qubits[0]);
-    break;
-  case Gates::z:
-    apply_phase(iChunk, op.qubits[0], -1);
-    break;
-  case Gates::h:
-    apply_gate_u3(iChunk, op.qubits[0], M_PI / 2., 0., M_PI);
-    break;
-  case Gates::s:
-    apply_phase(iChunk, op.qubits[0], complex_t(0., 1.));
-    break;
-  case Gates::sdg:
-    apply_phase(iChunk, op.qubits[0], complex_t(0., -1.));
-    break;
-  case Gates::sx:
-    BaseState::qregs_[iChunk].apply_unitary_matrix(op.qubits,
-                                                   Linalg::VMatrix::SX);
-    break;
-  case Gates::sxdg:
-    BaseState::qregs_[iChunk].apply_unitary_matrix(op.qubits,
-                                                   Linalg::VMatrix::SXDG);
-    break;
-  case Gates::t: {
-    const double isqrt2{1. / std::sqrt(2)};
-    apply_phase(iChunk, op.qubits[0], complex_t(isqrt2, isqrt2));
-  } break;
-  case Gates::tdg: {
-    const double isqrt2{1. / std::sqrt(2)};
-    apply_phase(iChunk, op.qubits[0], complex_t(isqrt2, -isqrt2));
-  } break;
-  case Gates::swap: {
-    BaseState::qregs_[iChunk].apply_swap(op.qubits[0], op.qubits[1]);
-  } break;
-  case Gates::ecr: {
-    BaseState::qregs_[iChunk].apply_unitary_matrix(op.qubits,
-                                                   Linalg::VMatrix::ECR);
-  } break;
-  case Gates::ccx:
-    BaseState::qregs_[iChunk].apply_toffoli(op.qubits[0], op.qubits[1],
-                                            op.qubits[2]);
-    break;
-  case Gates::r:
-    BaseState::qregs_[iChunk].apply_unitary_matrix(
-        op.qubits, Linalg::VMatrix::r(op.params[0], op.params[1]));
-    break;
-  case Gates::rx:
-    BaseState::qregs_[iChunk].apply_unitary_matrix(
-        op.qubits, Linalg::VMatrix::rx(op.params[0]));
-    break;
-  case Gates::ry:
-    BaseState::qregs_[iChunk].apply_unitary_matrix(
-        op.qubits, Linalg::VMatrix::ry(op.params[0]));
-    break;
-  case Gates::rz:
-    apply_diagonal_unitary_matrix(iChunk, op.qubits,
-                                  Linalg::VMatrix::rz_diag(op.params[0]));
-    break;
-  case Gates::rxx:
-    BaseState::qregs_[iChunk].apply_unitary_matrix(
-        op.qubits, Linalg::VMatrix::rxx(op.params[0]));
-    break;
-  case Gates::ryy:
-    BaseState::qregs_[iChunk].apply_unitary_matrix(
-        op.qubits, Linalg::VMatrix::ryy(op.params[0]));
-    break;
-  case Gates::rzz:
-    apply_diagonal_unitary_matrix(iChunk, op.qubits,
-                                  Linalg::VMatrix::rzz_diag(op.params[0]));
-    break;
-  case Gates::rzx:
-    BaseState::qregs_[iChunk].apply_unitary_matrix(
-        op.qubits, Linalg::VMatrix::rzx(op.params[0]));
-    break;
-  case Gates::pauli:
-    apply_pauli(iChunk, op.qubits, op.string_params[0]);
-    break;
-  default:
-    // We shouldn't reach here unless there is a bug in gateset
-    throw std::invalid_argument(
->>>>>>> 7b3ab205
         "DensityMatrix::State::invalid gate instruction \'" + op.name + "\'.");
   }
 }
 
 template <class densmat_t>
-<<<<<<< HEAD
 void State<densmat_t>::apply_gate_statevector(const Operations::Op &op)
 {
-=======
-void State<densmat_t>::apply_gate_statevector(const int_t iChunk,
-                                              const Operations::Op &op) {
->>>>>>> 7b3ab205
   // Look for gate name in gateset
   auto it = gateset_.find(op.name);
   if (it == gateset_.end())
     throw std::invalid_argument(
         "DensityMatrixState::invalid gate instruction \'" + op.name + "\'.");
   switch (it->second) {
-<<<<<<< HEAD
     case Gates::x:
     case Gates::cx:
       BaseState::qreg_.apply_mcx(op.qubits);
@@ -1710,90 +822,37 @@
     default:
       // We shouldn't reach here unless there is a bug in gateset
       throw std::invalid_argument(
-=======
-  case Gates::x:
-  case Gates::cx:
-    BaseState::qregs_[iChunk].apply_mcx(op.qubits);
-    break;
-  case Gates::u1:
-    if (op.qubits[op.qubits.size() - 1] < BaseState::chunk_bits_) {
-      BaseState::qregs_[iChunk].apply_mcphase(
-          op.qubits, std::exp(complex_t(0., 1.) * op.params[0]));
-    } else {
-      BaseState::qregs_[iChunk].apply_mcphase(
-          op.qubits, std::conj(std::exp(complex_t(0., 1.) * op.params[0])));
-    }
-    break;
-  case Gates::y:
-    BaseState::qregs_[iChunk].apply_mcy(op.qubits);
-    break;
-  case Gates::z:
-    BaseState::qregs_[iChunk].apply_mcphase(op.qubits, -1);
-    break;
-  default:
-    // We shouldn't reach here unless there is a bug in gateset
-    throw std::invalid_argument(
->>>>>>> 7b3ab205
         "DensityMatrix::State::invalid gate instruction \'" + op.name + "\'.");
   }
 }
 
 template <class densmat_t>
-<<<<<<< HEAD
 void State<densmat_t>::apply_matrix(const reg_t &qubits, const cmatrix_t &mat) 
 {
   if (mat.GetRows() == 1) {
     apply_diagonal_unitary_matrix(qubits, Utils::vectorize_matrix(mat));
   } else {
     BaseState::qreg_.apply_unitary_matrix(qubits, Utils::vectorize_matrix(mat));
-=======
-void State<densmat_t>::apply_matrix(const int_t iChunk, const reg_t &qubits,
-                                    const cmatrix_t &mat) {
-  if (mat.GetRows() == 1) {
-    apply_diagonal_unitary_matrix(iChunk, qubits, Utils::vectorize_matrix(mat));
-  } else {
-    BaseState::qregs_[iChunk].apply_unitary_matrix(
-        qubits, Utils::vectorize_matrix(mat));
->>>>>>> 7b3ab205
-  }
-}
-
-template <class densmat_t>
-<<<<<<< HEAD
+  }
+}
+
+template <class densmat_t>
 void State<densmat_t>::apply_gate_u3(uint_t qubit, double theta, double phi,
                                      double lambda) 
 {
   BaseState::qreg_.apply_unitary_matrix(
-=======
-void State<densmat_t>::apply_gate_u3(const int_t iChunk, uint_t qubit,
-                                     double theta, double phi, double lambda) {
-  BaseState::qregs_[iChunk].apply_unitary_matrix(
->>>>>>> 7b3ab205
       reg_t({qubit}), Linalg::VMatrix::u3(theta, phi, lambda));
 }
 
 template <class densmat_t>
-<<<<<<< HEAD
 void State<densmat_t>::apply_diagonal_unitary_matrix(const reg_t &qubits, const cvector_t & diag)
 {
   if(BaseState::num_global_qubits_ > BaseState::qreg_.num_qubits() && !BaseState::qreg_.support_global_indexing()){
-=======
-void State<densmat_t>::apply_diagonal_unitary_matrix(const int_t iChunk,
-                                                     const reg_t &qubits,
-                                                     const cvector_t &diag) {
-  if (BaseState::global_chunk_indexing_ ||
-      !BaseState::multi_chunk_distribution_) {
-    // GPU computes all chunks in one kernel, so pass qubits and diagonal matrix
-    // as is
-    BaseState::qregs_[iChunk].apply_diagonal_unitary_matrix(qubits, diag);
-  } else {
->>>>>>> 7b3ab205
     reg_t qubits_in = qubits;
     reg_t qubits_row = qubits;
     cvector_t diag_in = diag;
     cvector_t diag_row = diag;
 
-<<<<<<< HEAD
     Chunk::block_diagonal_matrix(BaseState::qreg_.chunk_index(), BaseState::qreg_.num_qubits(), qubits_in, diag_in);
 
     if(qubits_in.size() == qubits.size()){
@@ -1805,35 +864,13 @@
           qubits_row[i] = qubits[i] + BaseState::num_global_qubits_ - BaseState::qreg_.num_qubits();
       }
       Chunk::block_diagonal_matrix(BaseState::qreg_.chunk_index(), BaseState::qreg_.num_qubits(), qubits_row,diag_row);
-=======
-    BaseState::block_diagonal_matrix(iChunk, qubits_in, diag_in);
-
-    if (qubits_in.size() == qubits.size()) {
-      BaseState::qregs_[iChunk].apply_diagonal_unitary_matrix(qubits, diag);
-    } else {
-      for (int_t i = 0; i < qubits.size(); i++) {
-        if (qubits[i] >= BaseState::chunk_bits_)
-          qubits_row[i] =
-              qubits[i] + BaseState::num_qubits_ - BaseState::chunk_bits_;
-      }
-      BaseState::block_diagonal_matrix(iChunk, qubits_row, diag_row);
->>>>>>> 7b3ab205
 
       reg_t qubits_chunk(qubits_in.size() * 2);
       for (int_t i = 0; i < qubits_in.size(); i++) {
         qubits_chunk[i] = qubits_in[i];
-<<<<<<< HEAD
         qubits_chunk[i+qubits_in.size()] = qubits_in[i] + BaseState::qreg_.num_qubits();
       }
       BaseState::qreg_.apply_diagonal_matrix(qubits_chunk,AER::Utils::tensor_product(AER::Utils::conjugate(diag_row),diag_in));
-=======
-        qubits_chunk[i + qubits_in.size()] =
-            qubits_in[i] + BaseState::chunk_bits_;
-      }
-      BaseState::qregs_[iChunk].apply_diagonal_matrix(
-          qubits_chunk,
-          AER::Utils::tensor_product(AER::Utils::conjugate(diag_row), diag_in));
->>>>>>> 7b3ab205
     }
   }
   else{
@@ -1842,13 +879,8 @@
 }
 
 template <class densmat_t>
-<<<<<<< HEAD
 void State<densmat_t>::apply_phase(const uint_t qubit, const complex_t phase)
 {
-=======
-void State<densmat_t>::apply_phase(const int_t iChunk, const uint_t qubit,
-                                   const complex_t phase) {
->>>>>>> 7b3ab205
   cvector_t diag(2);
   diag[0] = 1.0;
   diag[1] = phase;
@@ -1856,28 +888,17 @@
 }
 
 template <class densmat_t>
-<<<<<<< HEAD
 void State<densmat_t>::apply_phase(const reg_t& qubits, const complex_t phase)
 {
   cvector_t diag((1 << qubits.size()),1.0);
-=======
-void State<densmat_t>::apply_phase(const int_t iChunk, const reg_t &qubits,
-                                   const complex_t phase) {
-  cvector_t diag((1 << qubits.size()), 1.0);
->>>>>>> 7b3ab205
   diag[(1 << qubits.size()) - 1] = phase;
   apply_diagonal_unitary_matrix(qubits, diag);
 }
 
 template <class densmat_t>
-<<<<<<< HEAD
 void State<densmat_t>::apply_pauli(const reg_t &qubits,
                                    const std::string &pauli) 
 {
-=======
-void State<densmat_t>::apply_pauli(const int_t iChunk, const reg_t &qubits,
-                                   const std::string &pauli) {
->>>>>>> 7b3ab205
   // Pauli as a superoperator is (-1)^num_y P\otimes P
   complex_t coeff = (std::count(pauli.begin(), pauli.end(), 'Y') % 2) ? -1 : 1;
   BaseState::qreg_.apply_pauli(
@@ -1889,16 +910,9 @@
 //=========================================================================
 
 template <class densmat_t>
-<<<<<<< HEAD
 void State<densmat_t>::apply_measure(const reg_t &qubits, const reg_t &cmemory,
                                      const reg_t &cregister, RngEngine &rng) 
 {
-=======
-void State<densmat_t>::apply_measure(const int_t iChunk, const reg_t &qubits,
-                                     const reg_t &cmemory,
-                                     const reg_t &cregister, RngEngine &rng) {
-  int_t ishot = BaseState::get_global_shot_index(iChunk);
->>>>>>> 7b3ab205
   // Actual measurement outcome
   const auto meas = sample_measure_with_prob(qubits, rng);
   // Implement measurement update
@@ -1908,7 +922,6 @@
 }
 
 template <class densmat_t>
-<<<<<<< HEAD
 rvector_t State<densmat_t>::measure_probs(const reg_t &qubits) const 
 {
   return BaseState::qreg_.probabilities(qubits);
@@ -1926,164 +939,13 @@
                                            RngEngine &rng) 
 {
   rvector_t probs = measure_probs(qubits);
-=======
-rvector_t State<densmat_t>::measure_probs(const int_t iChunk,
-                                          const reg_t &qubits) const {
-  if (!BaseState::multi_chunk_distribution_)
-    return BaseState::qregs_[iChunk].probabilities(qubits);
-
-  uint_t dim = 1ull << qubits.size();
-  rvector_t sum(dim, 0.0);
-  int_t i, j, k;
-  reg_t qubits_in_chunk;
-  reg_t qubits_out_chunk;
-
-  for (i = 0; i < qubits.size(); i++) {
-    if (qubits[i] < BaseState::chunk_bits_) {
-      qubits_in_chunk.push_back(qubits[i]);
-    } else {
-      qubits_out_chunk.push_back(qubits[i]);
-    }
-  }
-
-  if (BaseState::chunk_omp_parallel_ && BaseState::num_groups_ > 0) {
-#pragma omp parallel for private(i, j, k)
-    for (int_t ig = 0; ig < BaseState::num_groups_; ig++) {
-      for (i = BaseState::top_chunk_of_group_[ig];
-           i < BaseState::top_chunk_of_group_[ig + 1]; i++) {
-        uint_t irow, icol;
-        irow = (BaseState::global_chunk_index_ + i) >>
-               ((BaseState::num_qubits_ - BaseState::chunk_bits_));
-        icol = (BaseState::global_chunk_index_ + i) -
-               (irow << ((BaseState::num_qubits_ - BaseState::chunk_bits_)));
-
-        if (irow == icol) { // diagonal chunk
-          if (qubits_in_chunk.size() > 0) {
-            auto chunkSum = BaseState::qregs_[i].probabilities(qubits_in_chunk);
-            if (qubits_in_chunk.size() == qubits.size()) {
-              for (j = 0; j < dim; j++) {
-#pragma omp atomic
-                sum[j] += chunkSum[j];
-              }
-            } else {
-              for (j = 0; j < chunkSum.size(); j++) {
-                int idx = 0;
-                int i_in = 0;
-                for (k = 0; k < qubits.size(); k++) {
-                  if (qubits[k] < (BaseState::chunk_bits_)) {
-                    idx += (((j >> i_in) & 1) << k);
-                    i_in++;
-                  } else {
-                    if ((((i + BaseState::global_chunk_index_)
-                          << (BaseState::chunk_bits_)) >>
-                         qubits[k]) &
-                        1) {
-                      idx += 1ull << k;
-                    }
-                  }
-                }
-#pragma omp atomic
-                sum[idx] += chunkSum[j];
-              }
-            }
-          } else { // there is no bit in chunk
-            auto tr = std::real(BaseState::qregs_[i].trace());
-            int idx = 0;
-            for (k = 0; k < qubits_out_chunk.size(); k++) {
-              if ((((i + BaseState::global_chunk_index_)
-                    << (BaseState::chunk_bits_)) >>
-                   qubits_out_chunk[k]) &
-                  1) {
-                idx += 1ull << k;
-              }
-            }
-#pragma omp atomic
-            sum[idx] += tr;
-          }
-        }
-      }
-    }
-  } else {
-    for (i = 0; i < BaseState::qregs_.size(); i++) {
-      uint_t irow, icol;
-      irow = (BaseState::global_chunk_index_ + i) >>
-             ((BaseState::num_qubits_ - BaseState::chunk_bits_));
-      icol = (BaseState::global_chunk_index_ + i) -
-             (irow << ((BaseState::num_qubits_ - BaseState::chunk_bits_)));
-
-      if (irow == icol) { // diagonal chunk
-        if (qubits_in_chunk.size() > 0) {
-          auto chunkSum = BaseState::qregs_[i].probabilities(qubits_in_chunk);
-          if (qubits_in_chunk.size() == qubits.size()) {
-            for (j = 0; j < dim; j++) {
-              sum[j] += chunkSum[j];
-            }
-          } else {
-            for (j = 0; j < chunkSum.size(); j++) {
-              int idx = 0;
-              int i_in = 0;
-              for (k = 0; k < qubits.size(); k++) {
-                if (qubits[k] < (BaseState::chunk_bits_)) {
-                  idx += (((j >> i_in) & 1) << k);
-                  i_in++;
-                } else {
-                  if ((((i + BaseState::global_chunk_index_)
-                        << (BaseState::chunk_bits_)) >>
-                       qubits[k]) &
-                      1) {
-                    idx += 1ull << k;
-                  }
-                }
-              }
-              sum[idx] += chunkSum[j];
-            }
-          }
-        } else { // there is no bit in chunk
-          auto tr = std::real(BaseState::qregs_[i].trace());
-          int idx = 0;
-          for (k = 0; k < qubits_out_chunk.size(); k++) {
-            if ((((i + BaseState::global_chunk_index_)
-                  << (BaseState::chunk_bits_)) >>
-                 qubits_out_chunk[k]) &
-                1) {
-              idx += 1ull << k;
-            }
-          }
-          sum[idx] += tr;
-        }
-      }
-    }
-  }
-
-#ifdef AER_MPI
-  BaseState::reduce_sum(sum);
-#endif
-
-  return sum;
-}
-
-template <class densmat_t>
-void State<densmat_t>::apply_reset(const int_t iChunk, const reg_t &qubits) {
-  BaseState::qregs_[iChunk].apply_reset(qubits);
-}
-
-template <class densmat_t>
-std::pair<uint_t, double> State<densmat_t>::sample_measure_with_prob(
-    const int_t iChunk, const reg_t &qubits, RngEngine &rng) {
-  rvector_t probs = measure_probs(iChunk, qubits);
->>>>>>> 7b3ab205
   // Randomly pick outcome and return pair
   uint_t outcome = rng.rand_int(probs);
   return std::make_pair(outcome, probs[outcome]);
 }
 
 template <class densmat_t>
-<<<<<<< HEAD
 void State<densmat_t>::measure_reset_update(const reg_t &qubits,
-=======
-void State<densmat_t>::measure_reset_update(const int_t iChunk,
-                                            const reg_t &qubits,
->>>>>>> 7b3ab205
                                             const uint_t final_state,
                                             const uint_t meas_state,
                                             const double meas_prob) {
@@ -2094,52 +956,11 @@
     // Diagonal matrix for projecting and renormalizing to measurement outcome
     cvector_t mdiag(2, 0.);
     mdiag[meas_state] = 1. / std::sqrt(meas_prob);
-<<<<<<< HEAD
     apply_diagonal_unitary_matrix(qubits, mdiag);
 
     // If it doesn't agree with the reset state update
     if (final_state != meas_state) {
       BaseState::qreg_.apply_x(qubits[0]);
-=======
-    if (!BaseState::multi_chunk_distribution_)
-      apply_diagonal_unitary_matrix(iChunk, qubits, mdiag);
-    else {
-      if (BaseState::chunk_omp_parallel_ && BaseState::num_groups_ > 1) {
-#pragma omp parallel for
-        for (int_t ig = 0; ig < BaseState::num_groups_; ig++) {
-          for (int_t i = BaseState::top_chunk_of_group_[ig];
-               i < BaseState::top_chunk_of_group_[ig + 1]; i++)
-            apply_diagonal_unitary_matrix(i, qubits, mdiag);
-        }
-      } else {
-        for (int_t i = 0; i < BaseState::qregs_.size(); i++)
-          apply_diagonal_unitary_matrix(i, qubits, mdiag);
-      }
-    }
-
-    // If it doesn't agree with the reset state update
-    if (final_state != meas_state) {
-      if (!BaseState::multi_chunk_distribution_)
-        BaseState::qregs_[iChunk].apply_x(qubits[0]);
-      else {
-        if (qubits[0] < BaseState::chunk_bits_) {
-          if (BaseState::chunk_omp_parallel_ && BaseState::num_groups_ > 1) {
-#pragma omp parallel for
-            for (int_t ig = 0; ig < BaseState::num_groups_; ig++) {
-              for (int_t i = BaseState::top_chunk_of_group_[ig];
-                   i < BaseState::top_chunk_of_group_[ig + 1]; i++)
-                BaseState::qregs_[i].apply_x(qubits[0]);
-            }
-          } else {
-            for (int_t i = 0; i < BaseState::qregs_.size(); i++)
-              BaseState::qregs_[i].apply_x(qubits[0]);
-          }
-        } else {
-          BaseState::apply_chunk_x(qubits[0]);
-          BaseState::apply_chunk_x(qubits[0] + BaseState::chunk_bits_);
-        }
-      }
->>>>>>> 7b3ab205
     }
   }
   // Multi qubit case
@@ -2148,25 +969,7 @@
     const size_t dim = 1ULL << qubits.size();
     cvector_t mdiag(dim, 0.);
     mdiag[meas_state] = 1. / std::sqrt(meas_prob);
-<<<<<<< HEAD
     apply_diagonal_unitary_matrix(qubits, mdiag);
-=======
-    if (!BaseState::multi_chunk_distribution_)
-      apply_diagonal_unitary_matrix(iChunk, qubits, mdiag);
-    else {
-      if (BaseState::chunk_omp_parallel_ && BaseState::num_groups_ > 1) {
-#pragma omp parallel for
-        for (int_t ig = 0; ig < BaseState::num_groups_; ig++) {
-          for (int_t i = BaseState::top_chunk_of_group_[ig];
-               i < BaseState::top_chunk_of_group_[ig + 1]; i++)
-            apply_diagonal_unitary_matrix(i, qubits, mdiag);
-        }
-      } else {
-        for (int_t i = 0; i < BaseState::qregs_.size(); i++)
-          apply_diagonal_unitary_matrix(i, qubits, mdiag);
-      }
-    }
->>>>>>> 7b3ab205
 
     // If it doesn't agree with the reset state update
     // TODO This function could be optimized as a permutation update
@@ -2180,45 +983,7 @@
           perm[j * dim + j] = 1.;
       }
       // apply permutation to swap state
-<<<<<<< HEAD
       BaseState::qreg_.apply_unitary_matrix(qubits, perm);
-=======
-      if (!BaseState::multi_chunk_distribution_)
-        BaseState::qregs_[iChunk].apply_unitary_matrix(qubits, perm);
-      else {
-        reg_t qubits_in_chunk;
-        reg_t qubits_out_chunk;
-
-        for (int_t i = 0; i < qubits.size(); i++) {
-          if (qubits[i] < BaseState::chunk_bits_) {
-            qubits_in_chunk.push_back(qubits[i]);
-          } else {
-            qubits_out_chunk.push_back(qubits[i]);
-          }
-        }
-        if (qubits_in_chunk.size() > 0) { // in chunk exchange
-          if (BaseState::chunk_omp_parallel_ && BaseState::num_groups_ > 1) {
-#pragma omp parallel for
-            for (int_t ig = 0; ig < BaseState::num_groups_; ig++) {
-              for (int_t i = BaseState::top_chunk_of_group_[ig];
-                   i < BaseState::top_chunk_of_group_[ig + 1]; i++)
-                BaseState::qregs_[i].apply_unitary_matrix(qubits, perm);
-            }
-          } else {
-            for (int_t i = 0; i < BaseState::qregs_.size(); i++)
-              BaseState::qregs_[i].apply_unitary_matrix(qubits, perm);
-          }
-        }
-        if (qubits_out_chunk.size() > 0) { // out of chunk exchange
-          for (int_t i = 0; i < qubits_out_chunk.size(); i++) {
-            BaseState::apply_chunk_x(qubits_out_chunk[i]);
-            BaseState::apply_chunk_x(
-                qubits_out_chunk[i] +
-                (BaseState::num_qubits_ - BaseState::chunk_bits_));
-          }
-        }
-      }
->>>>>>> 7b3ab205
     }
   }
 }
@@ -2234,113 +999,7 @@
     rnds.push_back(rng.rand(0, 1));
   reg_t allbit_samples(shots, 0);
 
-<<<<<<< HEAD
   allbit_samples = BaseState::qreg_.sample_measure(rnds);
-=======
-  if (!BaseState::multi_chunk_distribution_)
-    allbit_samples = BaseState::qregs_[0].sample_measure(rnds);
-  else {
-    int_t i, j;
-    std::vector<double> chunkSum(BaseState::qregs_.size() + 1, 0);
-    double sum, localSum;
-    // calculate per chunk sum
-    if (BaseState::chunk_omp_parallel_ && BaseState::num_groups_ > 1) {
-#pragma omp parallel for private(i)
-      for (int_t ig = 0; ig < BaseState::num_groups_; ig++) {
-        for (i = BaseState::top_chunk_of_group_[ig];
-             i < BaseState::top_chunk_of_group_[ig + 1]; i++) {
-          uint_t irow, icol;
-          irow = (BaseState::global_chunk_index_ + i) >>
-                 ((BaseState::num_qubits_ - BaseState::chunk_bits_));
-          icol = (BaseState::global_chunk_index_ + i) -
-                 (irow << ((BaseState::num_qubits_ - BaseState::chunk_bits_)));
-          if (irow == icol) // only diagonal chunk has probabilities
-            chunkSum[i] = std::real(BaseState::qregs_[i].trace());
-          else
-            chunkSum[i] = 0.0;
-        }
-      }
-    } else {
-      for (i = 0; i < BaseState::qregs_.size(); i++) {
-        uint_t irow, icol;
-        irow = (BaseState::global_chunk_index_ + i) >>
-               ((BaseState::num_qubits_ - BaseState::chunk_bits_));
-        icol = (BaseState::global_chunk_index_ + i) -
-               (irow << ((BaseState::num_qubits_ - BaseState::chunk_bits_)));
-        if (irow == icol) // only diagonal chunk has probabilities
-          chunkSum[i] = std::real(BaseState::qregs_[i].trace());
-        else
-          chunkSum[i] = 0.0;
-      }
-    }
-    localSum = 0.0;
-    for (i = 0; i < BaseState::qregs_.size(); i++) {
-      sum = localSum;
-      localSum += chunkSum[i];
-      chunkSum[i] = sum;
-    }
-    chunkSum[BaseState::qregs_.size()] = localSum;
-
-    double globalSum = 0.0;
-    if (BaseState::nprocs_ > 1) {
-      std::vector<double> procTotal(BaseState::nprocs_);
-
-      for (i = 0; i < BaseState::nprocs_; i++) {
-        procTotal[i] = localSum;
-      }
-      BaseState::gather_value(procTotal);
-
-      for (i = 0; i < BaseState::myrank_; i++) {
-        globalSum += procTotal[i];
-      }
-    }
-
-    reg_t local_samples(shots, 0);
-
-    // get rnds positions for each chunk
-    for (i = 0; i < BaseState::qregs_.size(); i++) {
-      uint_t irow, icol;
-      irow = (BaseState::global_chunk_index_ + i) >>
-             ((BaseState::num_qubits_ - BaseState::chunk_bits_));
-      icol = (BaseState::global_chunk_index_ + i) -
-             (irow << ((BaseState::num_qubits_ - BaseState::chunk_bits_)));
-      if (irow != icol)
-        continue;
-
-      uint_t nIn;
-      std::vector<uint_t> vIdx;
-      std::vector<double> vRnd;
-
-      // find rnds in this chunk
-      nIn = 0;
-      for (j = 0; j < shots; j++) {
-        if (rnds[j] >= chunkSum[i] + globalSum &&
-            rnds[j] < chunkSum[i + 1] + globalSum) {
-          vRnd.push_back(rnds[j] - (globalSum + chunkSum[i]));
-          vIdx.push_back(j);
-          nIn++;
-        }
-      }
-
-      if (nIn > 0) {
-        auto chunkSamples = BaseState::qregs_[i].sample_measure(vRnd);
-        uint_t ir;
-        ir = (BaseState::global_chunk_index_ + i) >>
-             ((BaseState::num_qubits_ - BaseState::chunk_bits_));
-
-        for (j = 0; j < chunkSamples.size(); j++) {
-          local_samples[vIdx[j]] =
-              (ir << BaseState::chunk_bits_) + chunkSamples[j];
-        }
-      }
-    }
-
-#ifdef AER_MPI
-    BaseState::reduce_sum(local_samples);
-#endif
-    allbit_samples = local_samples;
-  }
->>>>>>> 7b3ab205
 
   // Convert to reg_t format
   std::vector<reg_t> all_samples;
@@ -2362,82 +1021,12 @@
 //=========================================================================
 
 template <class densmat_t>
-<<<<<<< HEAD
 void State<densmat_t>::apply_kraus(const reg_t &qubits,
                                    const std::vector<cmatrix_t> &kmats) 
 {
   BaseState::qreg_.apply_superop_matrix(
       qubits, Utils::vectorize_matrix(Utils::kraus_superop(kmats)));
 }
-
-=======
-void State<densmat_t>::apply_kraus(const int_t iChunk, const reg_t &qubits,
-                                   const std::vector<cmatrix_t> &kmats) {
-  BaseState::qregs_[iChunk].apply_superop_matrix(
-      qubits, Utils::vectorize_matrix(Utils::kraus_superop(kmats)));
-}
-
-//-----------------------------------------------------------------------
-// Functions for multi-chunk distribution
-//-----------------------------------------------------------------------
-// swap between chunks
-template <class densmat_t>
-void State<densmat_t>::apply_chunk_swap(const reg_t &qubits) {
-  uint_t q0, q1;
-  q0 = qubits[0];
-  q1 = qubits[1];
-
-  std::swap(BaseState::qubit_map_[q0], BaseState::qubit_map_[q1]);
-
-  if (qubits[0] >= BaseState::chunk_bits_) {
-    q0 += BaseState::chunk_bits_;
-  }
-  if (qubits[1] >= BaseState::chunk_bits_) {
-    q1 += BaseState::chunk_bits_;
-  }
-  reg_t qs0 = {{q0, q1}};
-  BaseState::apply_chunk_swap(qs0);
-
-  if (qubits[0] >= BaseState::chunk_bits_) {
-    q0 += (BaseState::num_qubits_ - BaseState::chunk_bits_);
-  } else {
-    q0 += BaseState::chunk_bits_;
-  }
-  if (qubits[1] >= BaseState::chunk_bits_) {
-    q1 += (BaseState::num_qubits_ - BaseState::chunk_bits_);
-  } else {
-    q1 += BaseState::chunk_bits_;
-  }
-  reg_t qs1 = {{q0, q1}};
-  BaseState::apply_chunk_swap(qs1);
-}
-
-template <class densmat_t>
-void State<densmat_t>::apply_multi_chunk_swap(const reg_t &qubits) {
-  reg_t qubits_density;
-
-  for (int_t i = 0; i < qubits.size(); i += 2) {
-    uint_t q0, q1;
-    q0 = qubits[i * 2];
-    q1 = qubits[i * 2 + 1];
-
-    std::swap(BaseState::qubit_map_[q0], BaseState::qubit_map_[q1]);
-
-    if (q1 >= BaseState::chunk_bits_) {
-      q1 += BaseState::chunk_bits_;
-    }
-    qubits_density.push_back(q0);
-    qubits_density.push_back(q1);
-
-    q0 += BaseState::chunk_bits_;
-    if (q1 >= BaseState::chunk_bits_) {
-      q1 += (BaseState::num_qubits_ - BaseState::chunk_bits_ * 2);
-    }
-  }
-
-  BaseState::apply_multi_chunk_swap(qubits_density);
-}
->>>>>>> 7b3ab205
 
 //-------------------------------------------------------------------------
 } // end namespace DensityMatrix
