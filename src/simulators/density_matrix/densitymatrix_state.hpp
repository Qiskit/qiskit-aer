--- conflicted
+++ resolved
@@ -97,12 +97,12 @@
 
   // Apply an operation
   // If the op is not in allowed_ops an exeption will be raised.
-  void apply_op(Base::RegistersBase& state, const Operations::Op &op,
+  void apply_op(QuantumState::RegistersBase& state, const Operations::Op &op,
                         ExperimentResult &result,
                         RngEngine &rng,
                         bool final_op = false) override;
   //apply_op for specific chunk
-  void apply_op_chunk(uint_t iChunk, Base::RegistersBase& state, 
+  void apply_op_chunk(uint_t iChunk, QuantumState::RegistersBase& state, 
                         const Operations::Op &op,
                         ExperimentResult &result,
                         RngEngine& rng,
@@ -113,11 +113,11 @@
   // and is approximately 16 * 1 << num_qubits bytes
   virtual size_t
   required_memory_mb(uint_t num_qubits,
-                     Base::OpItr first, Base::OpItr last) const override;
+                     QuantumState::OpItr first, QuantumState::OpItr last) const override;
 
   // Sample n-measurement outcomes without applying the measure operation
   // to the system state
-  virtual std::vector<reg_t> sample_measure(const reg_t &qubits, uint_t shots,
+  virtual std::vector<reg_t> sample_measure_state(QuantumState::RegistersBase& state, const reg_t &qubits, uint_t shots,
                                             RngEngine &rng) override;
 
   //-----------------------------------------------------------------------
@@ -131,33 +131,33 @@
   void initialize_qreg_from_data(uint_t num_qubits, const cmatrix_t &matrix);
 
   // Initialize OpenMP settings for the underlying DensityMatrix class
-  void initialize_omp(Base::Registers<densmat_t>& state);
-
-  auto move_to_matrix(Base::Registers<densmat_t>& state);
-  auto copy_to_matrix(Base::Registers<densmat_t>& state);
+  void initialize_omp(QuantumState::Registers<densmat_t>& state);
+
+  auto move_to_matrix(QuantumState::Registers<densmat_t>& state);
+  auto copy_to_matrix(QuantumState::Registers<densmat_t>& state);
 
 protected:
-  void initialize_cregister(Base::RegistersBase& state, const ClassicalRegister& creg) override;
+  void initialize_creg_state(QuantumState::RegistersBase& state, const ClassicalRegister& creg) override;
 
   template <typename list_t>
-  void initialize_from_vector(Base::Registers<densmat_t>& state, const list_t &vec);
+  void initialize_from_vector(QuantumState::Registers<densmat_t>& state, const list_t &vec);
 
   // Initializes an n-qubit state to the all |0> state
-  void initialize_state(Base::RegistersBase& state_in, uint_t num_qubits) override;
+  void initialize_state(QuantumState::RegistersBase& state_in, uint_t num_qubits) override;
 
   // Initializes to a specific n-qubit state
-  void initialize_state(Base::RegistersBase& state_in, uint_t num_qubits,
+  void initialize_state(QuantumState::RegistersBase& state_in, uint_t num_qubits,
                                const densmat_t &mat) override;
 
   // Load the threshold for applying OpenMP parallelization
   // if the controller/engine allows threads for it
-  void set_state_config(Base::RegistersBase& state_in, const json_t &config) override;
+  void set_state_config(QuantumState::RegistersBase& state_in, const json_t &config) override;
 
   //-----------------------------------------------------------------------
   // Apply instructions
   //-----------------------------------------------------------------------
   //apply op to multiple shots , return flase if op is not supported to execute in a batch
-  bool apply_batched_op(const int_t iChunk, const Operations::Op &op,
+  bool apply_batched_op(const int_t iChunk, QuantumState::RegistersBase& state_in, const Operations::Op &op,
                                 ExperimentResult &result,
                                 std::vector<RngEngine> &rng,
                                 bool final_op = false) override;
@@ -173,7 +173,7 @@
   // If a state subclass supports this function it then "measure"
   // should be contained in the set returned by the 'allowed_ops'
   // method.
-  virtual void apply_measure(Base::Registers<densmat_t>& state, const reg_t &qubits, const reg_t &cmemory,
+  virtual void apply_measure(QuantumState::Registers<densmat_t>& state, const reg_t &qubits, const reg_t &cmemory,
                              const reg_t &cregister, RngEngine &rng);
 
   // Reset the specified qubits to the |0> state by tracing out qubits
@@ -181,7 +181,7 @@
 
   // Apply a supported snapshot instruction
   // If the input is not in allowed_snapshots an exeption will be raised.
-  virtual void apply_snapshot(Base::Registers<densmat_t>& state, const Operations::Op &op,
+  virtual void apply_snapshot(QuantumState::Registers<densmat_t>& state, const Operations::Op &op,
                               ExperimentResult &result,
                               bool last_op = false);
 
@@ -209,30 +209,30 @@
   //-----------------------------------------------------------------------
 
   // Save the current full density matrix
-  void apply_save_state(Base::Registers<densmat_t>& state, const Operations::Op &op,
+  void apply_save_state(QuantumState::Registers<densmat_t>& state, const Operations::Op &op,
                         ExperimentResult &result,
                         bool last_op = false);
 
   // Save the current density matrix or reduced density matrix
-  void apply_save_density_matrix(Base::Registers<densmat_t>& state, const Operations::Op &op,
+  void apply_save_density_matrix(QuantumState::Registers<densmat_t>& state, const Operations::Op &op,
                                  ExperimentResult &result,
                                  bool last_op = false);
 
   // Helper function for computing expectation value
-  void apply_save_probs(Base::Registers<densmat_t>& state, const Operations::Op &op,
+  void apply_save_probs(QuantumState::Registers<densmat_t>& state, const Operations::Op &op,
                         ExperimentResult &result);
 
   // Helper function for saving amplitudes squared
-  void apply_save_amplitudes_sq(Base::Registers<densmat_t>& state, const Operations::Op &op,
+  void apply_save_amplitudes_sq(QuantumState::Registers<densmat_t>& state, const Operations::Op &op,
                                 ExperimentResult &result);
 
   // Helper function for computing expectation value
-  virtual double expval_pauli(Base::RegistersBase& state,  const reg_t &qubits,
+  virtual double expval_pauli(QuantumState::RegistersBase& state,  const reg_t &qubits,
                               const std::string& pauli) override;
 
   // Return the reduced density matrix for the simulator
-  cmatrix_t reduced_density_matrix(Base::Registers<densmat_t>& state, const reg_t &qubits, bool last_op = false);
-  cmatrix_t reduced_density_matrix_helper(Base::Registers<densmat_t>& state, const reg_t &qubits,
+  cmatrix_t reduced_density_matrix(QuantumState::Registers<densmat_t>& state, const reg_t &qubits, bool last_op = false);
+  cmatrix_t reduced_density_matrix_helper(QuantumState::Registers<densmat_t>& state, const reg_t &qubits,
                                           const reg_t &qubits_sorted);
 
   //-----------------------------------------------------------------------
@@ -244,7 +244,7 @@
   // should be contained in the set returned by the 'allowed_ops'
   // method.
   // TODO: move to private (no longer part of base class)
-  rvector_t measure_probs(Base::Registers<densmat_t>& state, const reg_t &qubits) const;
+  rvector_t measure_probs(QuantumState::Registers<densmat_t>& state, const reg_t &qubits) const;
 
   // Sample the measurement outcome for qubits
   // return a pair (m, p) of the outcome m, and its corresponding
@@ -254,15 +254,15 @@
   // 1 -> |q1 = 0, q0 = 1> state
   // 2 -> |q1 = 1, q0 = 0> state
   // 3 -> |q1 = 1, q0 = 1> state
-  std::pair<uint_t, double> sample_measure_with_prob(Base::Registers<densmat_t>& state, const reg_t &qubits,
+  std::pair<uint_t, double> sample_measure_with_prob(QuantumState::Registers<densmat_t>& state, const reg_t &qubits,
                                                      RngEngine &rng);
-  rvector_t sample_measure_with_prob_shot_branching(Base::Registers<densmat_t>& state, const reg_t &qubits);
-
-  void measure_reset_update(Base::Registers<densmat_t>& state, const std::vector<uint_t> &qubits,
+  rvector_t sample_measure_with_prob_shot_branching(QuantumState::Registers<densmat_t>& state, const reg_t &qubits);
+
+  void measure_reset_update(QuantumState::Registers<densmat_t>& state, const std::vector<uint_t> &qubits,
                             const uint_t final_state, const uint_t meas_state,
                             const double meas_prob);
   void measure_reset_update_shot_branching(
-                             Base::Registers<densmat_t>& state, const std::vector<uint_t> &qubits,
+                             QuantumState::Registers<densmat_t>& state, const std::vector<uint_t> &qubits,
                              const int_t final_state,
                              const rvector_t& meas_probs);
 
@@ -275,20 +275,20 @@
   //-----------------------------------------------------------------------
 
   // Snapshot reduced density matrix
-  void snapshot_density_matrix(Base::Registers<densmat_t>& state, const Operations::Op &op,
+  void snapshot_density_matrix(QuantumState::Registers<densmat_t>& state, const Operations::Op &op,
                                ExperimentResult &result,
                                bool last_op = false);
                           
   // Snapshot current qubit probabilities for a measurement (average)
-  void snapshot_probabilities(Base::Registers<densmat_t>& state, const Operations::Op &op, ExperimentResult &result,
+  void snapshot_probabilities(QuantumState::Registers<densmat_t>& state, const Operations::Op &op, ExperimentResult &result,
                               bool variance);
 
   // Snapshot the expectation value of a Pauli operator
-  void snapshot_pauli_expval(Base::Registers<densmat_t>& state, const Operations::Op &op, ExperimentResult &result,
+  void snapshot_pauli_expval(QuantumState::Registers<densmat_t>& state, const Operations::Op &op, ExperimentResult &result,
                              bool variance);
 
   // Snapshot the expectation value of a matrix operator
-  void snapshot_matrix_expval(Base::Registers<densmat_t>& state, const Operations::Op &op, ExperimentResult &result,
+  void snapshot_matrix_expval(QuantumState::Registers<densmat_t>& state, const Operations::Op &op, ExperimentResult &result,
                               bool variance);
 
   //-----------------------------------------------------------------------
@@ -326,6 +326,8 @@
 
   bool shot_branching_supported(void) override
   {
+    if(BaseState::multi_chunk_distribution_)
+      return false;   //disable shot branching if multi-chunk distribution is used
     return true;
   }
 
@@ -333,10 +335,10 @@
   //Functions for multi-chunk distribution
   //-----------------------------------------------------------------------
   //swap between chunks
-  void apply_chunk_swap(Base::RegistersBase& state,  const reg_t &qubits) override;
+  void apply_chunk_swap(QuantumState::RegistersBase& state,  const reg_t &qubits) override;
 
   //apply multiple swaps between chunks
-  void apply_multi_chunk_swap(Base::RegistersBase& state,  const reg_t &qubits) override;
+  void apply_multi_chunk_swap(QuantumState::RegistersBase& state,  const reg_t &qubits) override;
 };
 
 //=========================================================================
@@ -406,9 +408,9 @@
 // Initialization
 //-------------------------------------------------------------------------
 template <class densmat_t>
-void State<densmat_t>::initialize_state(Base::RegistersBase& state_in, uint_t num_qubits) 
-{
-  Base::Registers<densmat_t>& state = dynamic_cast<Base::Registers<densmat_t>&>(state_in);
+void State<densmat_t>::initialize_state(QuantumState::RegistersBase& state_in, uint_t num_qubits) 
+{
+  QuantumState::Registers<densmat_t>& state = dynamic_cast<QuantumState::Registers<densmat_t>&>(state_in);
 
   if(state.qregs().size() == 0)
     BaseState::allocate(num_qubits,BaseState::chunk_bits_,1);
@@ -451,7 +453,7 @@
 }
 
 template <class densmat_t>
-void State<densmat_t>::initialize_state(Base::RegistersBase& state_in, uint_t num_qubits,
+void State<densmat_t>::initialize_state(QuantumState::RegistersBase& state_in, uint_t num_qubits,
                                        const densmat_t &mat) 
 {
   // Check dimension of state
@@ -459,7 +461,7 @@
     throw std::invalid_argument("DensityMatrix::State::initialize: initial "
                                 "state does not match qubit number");
   }
-  Base::Registers<densmat_t>& state = dynamic_cast<Base::Registers<densmat_t>&>(state_in);
+  QuantumState::Registers<densmat_t>& state = dynamic_cast<QuantumState::Registers<densmat_t>&>(state_in);
   if(state.qregs().size() == 0)
     BaseState::allocate(num_qubits,BaseState::chunk_bits_,1);
   initialize_omp(state);
@@ -524,7 +526,7 @@
                                 "state does not match qubit number");
   }
   for(int_t istate=0;istate<BaseState::states_.size();istate++){
-    Base::Registers<densmat_t>& state = BaseState::states_[istate];
+    QuantumState::Registers<densmat_t>& state = BaseState::states_[istate];
     if(state.qregs().size() == 0)
       BaseState::allocate(num_qubits,BaseState::chunk_bits_,1);
 
@@ -589,7 +591,7 @@
                                 "state does not match qubit number");
   }
   for(int_t istate=0;istate<BaseState::states_.size();istate++){
-    Base::Registers<densmat_t>& state = BaseState::states_[istate];
+    QuantumState::Registers<densmat_t>& state = BaseState::states_[istate];
     if(state.qregs().size() == 0)
       BaseState::allocate(num_qubits,BaseState::chunk_bits_,1);
 
@@ -644,7 +646,7 @@
   }
 }
 
-template <class densmat_t> void State<densmat_t>::initialize_omp(Base::Registers<densmat_t>& state ) 
+template <class densmat_t> void State<densmat_t>::initialize_omp(QuantumState::Registers<densmat_t>& state ) 
 {
   uint_t i;
   for(i=0;i<state.qregs().size();i++){
@@ -656,7 +658,7 @@
 
 template <class densmat_t>
 template <typename list_t>
-void State<densmat_t>::initialize_from_vector(Base::Registers<densmat_t>& state, const list_t &vec)
+void State<densmat_t>::initialize_from_vector(QuantumState::Registers<densmat_t>& state, const list_t &vec)
 {
   if((1ull << (BaseState::num_qubits_*2)) == vec.size()){
     BaseState::initialize_from_vector(state, vec);
@@ -714,11 +716,11 @@
 }
 
 template <class densmat_t>
-void State<densmat_t>::initialize_cregister(Base::RegistersBase& state_in, const ClassicalRegister& creg)
-{
-  BaseState::initialize_cregister(state_in, creg);
-
-  Base::Registers<densmat_t>& state = dynamic_cast<Base::Registers<densmat_t>&>(state_in);
+void State<densmat_t>::initialize_creg_state(QuantumState::RegistersBase& state_in, const ClassicalRegister& creg)
+{
+  BaseState::initialize_creg_state(state_in, creg);
+
+  QuantumState::Registers<densmat_t>& state = dynamic_cast<QuantumState::Registers<densmat_t>&>(state_in);
 
   for(int_t i=0;i<state.qregs().size();i++)
     state.qreg(i).initialize_creg(creg.memory_size(), creg.register_size(), creg.memory_hex(), creg.register_hex());
@@ -726,7 +728,7 @@
 
 
 template <class densmat_t>
-auto State<densmat_t>::move_to_matrix(Base::Registers<densmat_t>& state)
+auto State<densmat_t>::move_to_matrix(QuantumState::Registers<densmat_t>& state)
 {
   if(!BaseState::multi_chunk_distribution_)
     return state.qreg().move_to_matrix();
@@ -734,7 +736,7 @@
 }
 
 template <class densmat_t>
-auto State<densmat_t>::copy_to_matrix(Base::Registers<densmat_t>& state)
+auto State<densmat_t>::copy_to_matrix(QuantumState::Registers<densmat_t>& state)
 {
   if(!BaseState::multi_chunk_distribution_)
     return state.qreg().copy_to_matrix();
@@ -747,7 +749,7 @@
 
 template <class densmat_t>
 size_t State<densmat_t>::required_memory_mb(
-    uint_t num_qubits, Base::OpItr first, Base::OpItr last) const 
+    uint_t num_qubits, QuantumState::OpItr first, QuantumState::OpItr last) const 
 {
   (void)first; // avoid unused variable compiler warning
   (void)last; // avoid unused variable compiler warning
@@ -756,7 +758,7 @@
 }
 
 template <class densmat_t>
-void State<densmat_t>::set_state_config(Base::RegistersBase& state_in, const json_t &config) 
+void State<densmat_t>::set_state_config(QuantumState::RegistersBase& state_in, const json_t &config) 
 {
   double thresh;
 
@@ -782,7 +784,7 @@
       thresh = json_chop_threshold_;
   }
 
-  Base::Registers<densmat_t>& state = dynamic_cast<Base::Registers<densmat_t>&>(state_in);
+  QuantumState::Registers<densmat_t>& state = dynamic_cast<QuantumState::Registers<densmat_t>&>(state_in);
   uint_t i;
   for(i=0;i<state.qregs().size();i++){
     state.qregs()[i].set_json_chop_threshold(thresh);
@@ -796,92 +798,102 @@
 //=========================================================================
 
 template <class densmat_t>
-void State<densmat_t>::apply_op(Base::RegistersBase& state_in, const Operations::Op &op,
+void State<densmat_t>::apply_op(QuantumState::RegistersBase& state_in, const Operations::Op &op,
                                  ExperimentResult &result,
                                  RngEngine &rng,
                                  bool final_ops) 
 {
-  Base::Registers<densmat_t>& state = dynamic_cast<Base::Registers<densmat_t>&>(state_in);
-
-  if(state.creg().check_conditional(op)) {
-    switch (op.type) {
-      case OpType::barrier:
-      case OpType::qerror_loc:
-        break;
-      case OpType::reset:
-        for(int_t i=0;i<state.qregs().size();i++)
-          apply_reset(state.qreg(i), op.qubits);
-        break;
-      case OpType::measure:
-        apply_measure(state, op.qubits, op.memory, op.registers, rng);
-        break;
-      case OpType::bfunc:
-        state.creg().apply_bfunc(op);
-        break;
-      case OpType::roerror:
-        state.creg().apply_roerror(op, rng);
-        break;
-      case OpType::gate:
-        for(int_t i=0;i<state.qregs().size();i++)
-          apply_gate(state.qreg(i), op);
-        break;
-      case OpType::snapshot:
-        apply_snapshot(state, op, result, final_ops);
-        break;
-      case OpType::matrix:
-        for(int_t i=0;i<state.qregs().size();i++)
-          apply_matrix(state.qreg(i), op.qubits, op.mats[0]);
-        break;
-      case OpType::diagonal_matrix:
-        for(int_t i=0;i<state.qregs().size();i++)
-          apply_diagonal_unitary_matrix(state.qreg(i), op.qubits, op.params);
-        break;
-      case OpType::superop:
-        for(int_t i=0;i<state.qregs().size();i++)
-          state.qreg(i).apply_superop_matrix(op.qubits, Utils::vectorize_matrix(op.mats[0]));
-        break;
-      case OpType::kraus:
-        for(int_t i=0;i<state.qregs().size();i++)
-          apply_kraus(state.qreg(i), op.qubits, op.mats);
-        break;
-      case OpType::set_statevec:
-        initialize_from_vector(state, op.params);
-        break;
-      case OpType::set_densmat:
-        BaseState::initialize_from_matrix(state, op.mats[0]);
-        break;
-      case OpType::save_expval:
-      case OpType::save_expval_var:
-        BaseState::apply_save_expval(state, op, result);
-        break;
-      case OpType::save_state:
-        apply_save_state(state, op, result, final_ops);
-        break;
-      case OpType::save_densmat:
-        apply_save_density_matrix(state, op, result, final_ops);
-        break;
-      case OpType::save_probs:
-      case OpType::save_probs_ket:
-        apply_save_probs(state, op, result);
-        break;
-      case OpType::save_amps_sq:
-        apply_save_amplitudes_sq(state, op, result);
-        break;
-      default:
-        throw std::invalid_argument("DensityMatrix::State::invalid instruction \'" +
-                                    op.name + "\'.");
-    }
-  }
-}
-
-template <class densmat_t>
-void State<densmat_t>::apply_op_chunk(uint_t iChunk, Base::RegistersBase& state_in, 
+  QuantumState::Registers<densmat_t>& state = dynamic_cast<QuantumState::Registers<densmat_t>&>(state_in);
+
+  if(BaseState::enable_batch_execution_ && state.qreg().batched_optimization_supported()){
+    if(op.conditional){
+      state.qreg().set_conditional(op.conditional_reg);
+    }
+    if(state.additional_ops().size() == 0)
+      state.qreg().enable_batch(true);
+    else
+      state.qreg().enable_batch(false);
+  }
+  else if(!state.creg().check_conditional(op))
+    return;
+
+  switch (op.type) {
+    case OpType::barrier:
+    case OpType::qerror_loc:
+      break;
+    case OpType::reset:
+      for(int_t i=0;i<state.qregs().size();i++)
+        apply_reset(state.qreg(i), op.qubits);
+      break;
+    case OpType::measure:
+      apply_measure(state, op.qubits, op.memory, op.registers, rng);
+      break;
+    case OpType::bfunc:
+      state.creg().apply_bfunc(op);
+      break;
+    case OpType::roerror:
+      state.creg().apply_roerror(op, rng);
+      break;
+    case OpType::gate:
+      for(int_t i=0;i<state.qregs().size();i++)
+        apply_gate(state.qreg(i), op);
+      break;
+    case OpType::snapshot:
+      apply_snapshot(state, op, result, final_ops);
+      break;
+    case OpType::matrix:
+      for(int_t i=0;i<state.qregs().size();i++)
+        apply_matrix(state.qreg(i), op.qubits, op.mats[0]);
+      break;
+    case OpType::diagonal_matrix:
+      for(int_t i=0;i<state.qregs().size();i++)
+        apply_diagonal_unitary_matrix(state.qreg(i), op.qubits, op.params);
+      break;
+    case OpType::superop:
+      for(int_t i=0;i<state.qregs().size();i++)
+        state.qreg(i).apply_superop_matrix(op.qubits, Utils::vectorize_matrix(op.mats[0]));
+      break;
+    case OpType::kraus:
+      for(int_t i=0;i<state.qregs().size();i++)
+        apply_kraus(state.qreg(i), op.qubits, op.mats);
+      break;
+    case OpType::set_statevec:
+      initialize_from_vector(state, op.params);
+      break;
+    case OpType::set_densmat:
+      BaseState::initialize_from_matrix(state, op.mats[0]);
+      break;
+    case OpType::save_expval:
+    case OpType::save_expval_var:
+      BaseState::apply_save_expval(state, op, result);
+      break;
+    case OpType::save_state:
+      apply_save_state(state, op, result, final_ops);
+      break;
+    case OpType::save_densmat:
+      apply_save_density_matrix(state, op, result, final_ops);
+      break;
+    case OpType::save_probs:
+    case OpType::save_probs_ket:
+      apply_save_probs(state, op, result);
+      break;
+    case OpType::save_amps_sq:
+      apply_save_amplitudes_sq(state, op, result);
+      break;
+    default:
+      throw std::invalid_argument("DensityMatrix::State::invalid instruction \'" +
+                                  op.name + "\'.");
+  }
+}
+
+template <class densmat_t>
+void State<densmat_t>::apply_op_chunk(uint_t iChunk, QuantumState::RegistersBase& state_in, 
                                  const Operations::Op &op,
                                  ExperimentResult &result,
                                  RngEngine &rng,
                                  bool final_ops) 
 {
-  Base::Registers<densmat_t>& state = dynamic_cast<Base::Registers<densmat_t>&>(state_in);
+  QuantumState::Registers<densmat_t>& state = dynamic_cast<QuantumState::Registers<densmat_t>&>(state_in);
 
   if(state.creg().check_conditional(op)) {
     switch (op.type) {
@@ -920,14 +932,15 @@
 }
 
 template <class densmat_t>
-bool State<densmat_t>::apply_batched_op(const int_t iChunk, const Operations::Op &op,
+bool State<densmat_t>::apply_batched_op(const int_t iChunk, QuantumState::RegistersBase& state_in, const Operations::Op &op,
                                   ExperimentResult &result,
                                   std::vector<RngEngine> &rng,
                                   bool final_ops) 
 {
-  /*
+  QuantumState::Registers<densmat_t>& state = dynamic_cast<QuantumState::Registers<densmat_t>&>(state_in);
+
   if(op.conditional)
-    BaseState::qregs_[iChunk].set_conditional(op.conditional_reg);
+    state.qreg(iChunk).set_conditional(op.conditional_reg);
 
   switch (op.type) {
     case OpType::barrier:
@@ -935,37 +948,37 @@
     case OpType::qerror_loc:
       break;
     case OpType::reset:
-      BaseState::qregs_[iChunk].apply_reset(op.qubits);
+      state.qreg(iChunk).apply_reset(op.qubits);
       break;
     case OpType::measure:
-      BaseState::qregs_[iChunk].apply_batched_measure(op.qubits,rng,op.memory,op.registers);
+      state.qreg(iChunk).apply_batched_measure(op.qubits,rng,op.memory,op.registers);
       break;
     case OpType::bfunc:
-      BaseState::qregs_[iChunk].apply_bfunc(op);
+      state.qreg(iChunk).apply_bfunc(op);
       break;
     case OpType::roerror:
-      BaseState::qregs_[iChunk].apply_roerror(op, rng);
+      state.qreg(iChunk).apply_roerror(op, rng);
       break;
     case OpType::gate:
-      apply_gate(iChunk, op);
+      apply_gate(state.qreg(iChunk), op);
       break;
     case OpType::matrix:
-      apply_matrix(iChunk, op.qubits, op.mats[0]);
+      apply_matrix(state.qreg(iChunk), op.qubits, op.mats[0]);
       break;
     case OpType::diagonal_matrix:
-      BaseState::qregs_[iChunk].apply_diagonal_unitary_matrix(op.qubits, op.params);
+      state.qreg(iChunk).apply_diagonal_unitary_matrix(op.qubits, op.params);
       break;
     case OpType::superop:
-      BaseState::qregs_[iChunk].apply_superop_matrix(op.qubits, Utils::vectorize_matrix(op.mats[0]));
+      state.qreg(iChunk).apply_superop_matrix(op.qubits, Utils::vectorize_matrix(op.mats[0]));
       break;
     case OpType::kraus:
-      apply_kraus(iChunk, op.qubits, op.mats);
+      apply_kraus(state.qreg(iChunk), op.qubits, op.mats);
       break;
     default:
       //other operations should be called to indivisual chunks by apply_op
       return false;
   }
-  */
+
   return true;
 }
 
@@ -974,34 +987,22 @@
 //=========================================================================
 
 template <class densmat_t>
-void State<densmat_t>::apply_save_probs(Base::Registers<densmat_t>& state, const Operations::Op &op,
+void State<densmat_t>::apply_save_probs(QuantumState::Registers<densmat_t>& state, const Operations::Op &op,
                                             ExperimentResult &result) 
 {
-<<<<<<< HEAD
   auto probs = measure_probs(state, op.qubits);
   if (op.type == OpType::save_probs_ket) {
-    BaseState::save_data_average(state, result, op.string_params[0],
-                                 Utils::vec2ket(probs, json_chop_threshold_, 16),
-                                 op.type, op.save_type);
-  } else {
-    BaseState::save_data_average(state, result, op.string_params[0],
-                                 std::move(probs), op.type, op.save_type);
-=======
-  auto probs = measure_probs(iChunk, op.qubits);
-  auto cr = this->creg(BaseState::get_global_shot_index(iChunk));
-  if (op.type == OpType::save_probs_ket) {
-    result.save_data_average(cr, op.string_params[0],
+    result.save_data_average(state.creg(), op.string_params[0],
                              Utils::vec2ket(probs, json_chop_threshold_, 16),
                              op.type, op.save_type);
   } else {
-    result.save_data_average(cr, op.string_params[0],
+    result.save_data_average(state.creg(), op.string_params[0],
                              std::move(probs), op.type, op.save_type);
->>>>>>> 5d30c4ea
-  }
-}
-
-template <class densmat_t>
-void State<densmat_t>::apply_save_amplitudes_sq(Base::Registers<densmat_t>& state, const Operations::Op &op,
+  }
+}
+
+template <class densmat_t>
+void State<densmat_t>::apply_save_amplitudes_sq(QuantumState::Registers<densmat_t>& state, const Operations::Op &op,
                                                 ExperimentResult &result) {
   if (op.int_params.empty()) {
     throw std::invalid_argument("Invalid save_amplitudes_sq instructions (empty params).");
@@ -1040,21 +1041,15 @@
       amps_sq[i] = state.qreg().probability(op.int_params[i]);
     }
   }
-<<<<<<< HEAD
-  BaseState::save_data_average(state, result, op.string_params[0],
-                               std::move(amps_sq), op.type, op.save_type);
-=======
-  auto cr = this->creg(BaseState::get_global_shot_index(iChunkIn));
-  result.save_data_average(cr, op.string_params[0],
+  result.save_data_average(state.creg(), op.string_params[0],
                            std::move(amps_sq), op.type, op.save_type);
->>>>>>> 5d30c4ea
-}
-
-template <class densmat_t>
-double State<densmat_t>::expval_pauli(Base::RegistersBase& state_in, const reg_t &qubits,
+}
+
+template <class densmat_t>
+double State<densmat_t>::expval_pauli(QuantumState::RegistersBase& state_in, const reg_t &qubits,
                                       const std::string& pauli)  
 {
-  Base::Registers<densmat_t>& state = dynamic_cast<Base::Registers<densmat_t>&>(state_in);
+  QuantumState::Registers<densmat_t>& state = dynamic_cast<QuantumState::Registers<densmat_t>&>(state_in);
 
   if(!BaseState::multi_chunk_distribution_)
     return state.qreg().expval_pauli(qubits, pauli);
@@ -1140,23 +1135,17 @@
 }
 
 template <class densmat_t>
-void State<densmat_t>::apply_save_density_matrix(Base::Registers<densmat_t>& state, const Operations::Op &op,
+void State<densmat_t>::apply_save_density_matrix(QuantumState::Registers<densmat_t>& state, const Operations::Op &op,
                                                  ExperimentResult &result,
-                                                 bool last_op) {
-<<<<<<< HEAD
-  BaseState::save_data_average(state, result, op.string_params[0],
-                               reduced_density_matrix(state, op.qubits, last_op),
-                               op.type, op.save_type);
-=======
-  auto cr = this->creg(BaseState::get_global_shot_index(iChunk));
-  result.save_data_average(cr, op.string_params[0],
-                           reduced_density_matrix(iChunk, op.qubits, last_op),
+                                                 bool last_op) 
+{
+  result.save_data_average(state.creg(), op.string_params[0],
+                           reduced_density_matrix(state, op.qubits, last_op),
                            op.type, op.save_type);
->>>>>>> 5d30c4ea
-}
-
-template <class densmat_t>
-void State<densmat_t>::apply_save_state(Base::Registers<densmat_t>& state, const Operations::Op &op,
+}
+
+template <class densmat_t>
+void State<densmat_t>::apply_save_state(QuantumState::Registers<densmat_t>& state, const Operations::Op &op,
                                         ExperimentResult &result,
                                         bool last_op) 
 {
@@ -1182,27 +1171,18 @@
   std::string key = (op.string_params[0] == "_method_")
                       ? "density_matrix"
                       : op.string_params[0];
-  auto cr = this->creg(BaseState::get_global_shot_index(iChunk));
   if (last_op) {
-<<<<<<< HEAD
-    BaseState::save_data_average(state, result, key, move_to_matrix(state),
-                                 OpType::save_densmat, save_type);
-  } else {
-    BaseState::save_data_average(state, result, key, copy_to_matrix(state),
-                                 OpType::save_densmat, save_type);
-=======
-    result.save_data_average(cr, key, move_to_matrix(iChunk),
+    result.save_data_average(state.creg(), key, move_to_matrix(state),
                              OpType::save_densmat, save_type);
   } else {
-    result.save_data_average(cr, key, copy_to_matrix(iChunk),
+    result.save_data_average(state.creg(), key, copy_to_matrix(state),
                              OpType::save_densmat, save_type);
->>>>>>> 5d30c4ea
-  }
-}
-
-
-template <class densmat_t>
-cmatrix_t State<densmat_t>::reduced_density_matrix(Base::Registers<densmat_t>& state, const reg_t& qubits, bool last_op) 
+  }
+}
+
+
+template <class densmat_t>
+cmatrix_t State<densmat_t>::reduced_density_matrix(QuantumState::Registers<densmat_t>& state, const reg_t& qubits, bool last_op) 
 {
   cmatrix_t reduced_state;
 
@@ -1241,7 +1221,7 @@
 }
 
 template <class densmat_t>
-cmatrix_t State<densmat_t>::reduced_density_matrix_helper(Base::Registers<densmat_t>& state, const reg_t &qubits,
+cmatrix_t State<densmat_t>::reduced_density_matrix_helper(QuantumState::Registers<densmat_t>& state, const reg_t &qubits,
                                           const reg_t &qubits_sorted) 
 {
   if(!BaseState::multi_chunk_distribution_){
@@ -1346,7 +1326,7 @@
 //=========================================================================
 
 template <class densmat_t>
-void State<densmat_t>::apply_snapshot(Base::Registers<densmat_t>& state, const Operations::Op &op,
+void State<densmat_t>::apply_snapshot(QuantumState::Registers<densmat_t>& state, const Operations::Op &op,
                                       ExperimentResult &result,
                                       bool last_op) {
 
@@ -1397,7 +1377,7 @@
 }
 
 template <class densmat_t>
-void State<densmat_t>::snapshot_probabilities(Base::Registers<densmat_t>& state, const Operations::Op &op,
+void State<densmat_t>::snapshot_probabilities(QuantumState::Registers<densmat_t>& state, const Operations::Op &op,
                                               ExperimentResult &result,
                                               bool variance) 
 {
@@ -1412,7 +1392,7 @@
 }
 
 template <class densmat_t>
-void State<densmat_t>::snapshot_pauli_expval(Base::Registers<densmat_t>& state, const Operations::Op &op,
+void State<densmat_t>::snapshot_pauli_expval(QuantumState::Registers<densmat_t>& state, const Operations::Op &op,
                                              ExperimentResult &result,
                                              bool variance) 
 {
@@ -1436,7 +1416,7 @@
 }
 
 template <class densmat_t>
-void State<densmat_t>::snapshot_density_matrix(Base::Registers<densmat_t>& state, const Operations::Op &op,
+void State<densmat_t>::snapshot_density_matrix(QuantumState::Registers<densmat_t>& state, const Operations::Op &op,
                                                ExperimentResult &result,
                                                bool last_op) 
 {
@@ -1712,7 +1692,7 @@
 //=========================================================================
 
 template <class densmat_t>
-void State<densmat_t>::apply_measure(Base::Registers<densmat_t>& state, const reg_t &qubits, const reg_t &cmemory,
+void State<densmat_t>::apply_measure(QuantumState::Registers<densmat_t>& state, const reg_t &qubits, const reg_t &cmemory,
                                      const reg_t &cregister, RngEngine &rng) 
 {
   //shot branching
@@ -1738,7 +1718,7 @@
 }
 
 template <class densmat_t>
-rvector_t State<densmat_t>::measure_probs(Base::Registers<densmat_t>& state, const reg_t &qubits) const 
+rvector_t State<densmat_t>::measure_probs(QuantumState::Registers<densmat_t>& state, const reg_t &qubits) const 
 {
   if(!BaseState::multi_chunk_distribution_)
     return state.qreg().probabilities(qubits);
@@ -1873,7 +1853,7 @@
 
 template <class densmat_t>
 std::pair<uint_t, double>
-State<densmat_t>::sample_measure_with_prob(Base::Registers<densmat_t>& state, const reg_t &qubits,
+State<densmat_t>::sample_measure_with_prob(QuantumState::Registers<densmat_t>& state, const reg_t &qubits,
                                            RngEngine &rng) 
 {
   rvector_t probs = measure_probs(state, qubits);
@@ -1883,7 +1863,7 @@
 }
 
 template <class densmat_t>
-rvector_t State<densmat_t>::sample_measure_with_prob_shot_branching(Base::Registers<densmat_t>& state, const reg_t &qubits)
+rvector_t State<densmat_t>::sample_measure_with_prob_shot_branching(QuantumState::Registers<densmat_t>& state, const reg_t &qubits)
 {
   rvector_t probs = measure_probs(state, qubits);
   uint_t nshots = state.num_shots();
@@ -1900,7 +1880,7 @@
 }
 
 template <class densmat_t>
-void State<densmat_t>::measure_reset_update(Base::Registers<densmat_t>& state, const reg_t &qubits,
+void State<densmat_t>::measure_reset_update(QuantumState::Registers<densmat_t>& state, const reg_t &qubits,
                                             const uint_t final_state,
                                             const uint_t meas_state,
                                             const double meas_prob) 
@@ -2027,7 +2007,7 @@
 
 template <class densmat_t>
 void State<densmat_t>::measure_reset_update_shot_branching(
-                                             Base::Registers<densmat_t>& state, const std::vector<uint_t> &qubits,
+                                             QuantumState::Registers<densmat_t>& state, const std::vector<uint_t> &qubits,
                                              const int_t final_state,
                                              const rvector_t& meas_probs)
 {
@@ -2092,21 +2072,33 @@
 
 
 template <class densmat_t>
-std::vector<reg_t> State<densmat_t>::sample_measure(const reg_t &qubits,
+std::vector<reg_t> State<densmat_t>::sample_measure_state(QuantumState::RegistersBase& state_in, const reg_t &qubits,
                                                     uint_t shots,
                                                     RngEngine &rng) 
 {
-  Base::Registers<densmat_t>& state = BaseState::states_[0];  ///
+  QuantumState::Registers<densmat_t>& state = dynamic_cast<QuantumState::Registers<densmat_t>&>(state_in);
 
   // Generate flat register for storing
-  std::vector<double> rnds;
-  rnds.reserve(shots);
-  for (uint_t i = 0; i < shots; ++i)
-    rnds.push_back(rng.rand(0, 1));
+  std::vector<double> rnds(shots);
   reg_t allbit_samples(shots,0);
 
-  if(!BaseState::multi_chunk_distribution_)
+  if(!BaseState::multi_chunk_distribution_){
+    bool tmp = state.qregs()[0].enable_batch(false);
+    if(state.num_shots() > 1){
+      double norm = std::real( state.qregs()[0].trace() );
+
+      //use independent rng for each shot
+      for (int_t i = 0; i < state.num_shots(); ++i)
+        rnds[i] = state.rng_shots(i).rand(0, norm);
+    }
+    else{
+      for (int_t i = 0; i < shots; ++i)
+        rnds[i] = rng.rand(0, 1);
+    }
+
     allbit_samples = state.qregs()[0].sample_measure(rnds);
+    state.qregs()[0].enable_batch(tmp);
+  }
   else{
     int_t i,j;
     std::vector<double> chunkSum(state.qregs().size()+1,0);
@@ -2159,6 +2151,9 @@
       }
     }
 
+    for (int_t i = 0; i < shots; ++i)
+      rnds[i] = rng.rand(0, 1);
+
     reg_t local_samples(shots,0);
 
     //get rnds positions for each chunk
@@ -2233,7 +2228,7 @@
 //-----------------------------------------------------------------------
 //swap between chunks
 template <class densmat_t>
-void State<densmat_t>::apply_chunk_swap(Base::RegistersBase& state, const reg_t &qubits)
+void State<densmat_t>::apply_chunk_swap(QuantumState::RegistersBase& state, const reg_t &qubits)
 {
   uint_t q0,q1;
   q0 = qubits[0];
@@ -2267,7 +2262,7 @@
 }
 
 template <class densmat_t>
-void State<densmat_t>::apply_multi_chunk_swap(Base::RegistersBase& state, const reg_t &qubits)
+void State<densmat_t>::apply_multi_chunk_swap(QuantumState::RegistersBase& state, const reg_t &qubits)
 {
   reg_t qubits_density;
 
