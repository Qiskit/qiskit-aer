--- conflicted
+++ resolved
@@ -321,7 +321,7 @@
                                                   RngEngine &init_rng,
                                                   ResultItr result_it) {
   Noise::NoiseModel dummy_noise;
-  if (BasePar::multiple_chunk_required(circ, dummy_noise)) {
+  if (BasePar::multiple_chunk_required(config, circ, dummy_noise)) {
     return BasePar::run_circuit_with_sampling(circ, config, init_rng,
                                               result_it);
   } else {
@@ -335,13 +335,8 @@
     Circuit &circ, const Noise::NoiseModel &noise, const Config &config,
     RngEngine &init_rng, ResultItr result_it, bool sample_noise) {
   state_t dummy_state;
-<<<<<<< HEAD
-  if (BasePar::multiple_chunk_required(circ, noise)) {
+  if (BasePar::multiple_chunk_required(config, circ, noise)) {
     return BasePar::run_circuit_shots(circ, noise, config, init_rng, result_it,
-=======
-  if (BasePar::multiple_chunk_required(config, circ, noise)) {
-    return BasePar::run_circuit_shots(circ, noise, config, init_rng, result,
->>>>>>> 39487dbf
                                       sample_noise);
   } else {
     return BaseBatch::run_circuit_shots(circ, noise, config, init_rng,
