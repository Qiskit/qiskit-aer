--- conflicted
+++ resolved
@@ -409,15 +409,9 @@
 void DensityMatrixThrust<data_t>::apply_diagonal_unitary_matrix(const reg_t &qubits,
                                                           const cvector_t<double> &diag) 
 {
-<<<<<<< HEAD
   BaseVector::chunk_.StoreMatrix(diag);
   BaseVector::chunk_.StoreUintParams(qubits);
   BaseVector::apply_function(DensityDiagMatMultNxN<data_t>(qubits, BaseVector::chunk_manager_->num_qubits()/2, num_qubits()));
-=======
-  BaseVector::chunk_->StoreMatrix(diag);
-  BaseVector::chunk_->StoreUintParams(qubits);
-  BaseVector::apply_function(DensityDiagMatMultNxN<data_t>(qubits, BaseVector::chunk_manager_.num_qubits()/2, num_qubits()));
->>>>>>> 2abc0d93
 
   /*
   if(qubits.size() == 1){
@@ -524,8 +518,6 @@
 class DensityPhase : public GateFuncBase<data_t>
 {
 protected:
-<<<<<<< HEAD
-=======
   thrust::complex<double> phase_;
   int qubit_;
   int total_bits_;
@@ -577,78 +569,13 @@
   }
 };
 
-  /*
-template <typename data_t>
-class DensityPhase : public GateFuncBase<data_t>
-{
-protected:
-  uint_t offset;
-  uint_t offset_sp;
->>>>>>> 2abc0d93
-  thrust::complex<double> phase_;
-  int qubit_;
-  int total_bits_;
-  int chunk_bits_;
-public:
-  DensityPhase(int qubit,thrust::complex<double>* phase,int total,int chunk)
-  {
-    qubit_ = qubit;
-    phase_ = *phase;
-    total_bits_ = total;
-    chunk_bits_ = chunk;
-  }
-
-  bool is_diagonal(void)
-  {
-    return true;
-  }
-
-  __host__ __device__ void operator()(const uint_t &i) const
-  {
-    thrust::complex<data_t>* vec;
-    thrust::complex<data_t> q;
-    uint_t irow,icol,gid,local_mask;
-    uint_t irow_chunk,icol_chunk;
-
-    vec = this->data_;
-    gid = this->base_index_;
-
-    irow_chunk = ((gid + i) >> (chunk_bits_*2)) >> (total_bits_ - chunk_bits_);
-    icol_chunk = ((gid + i) >> (chunk_bits_*2)) & ((1ull << (total_bits_ - chunk_bits_)-1));
-
-    local_mask = (1ull << (chunk_bits_*2)) - 1;
-    irow = (i & local_mask) >> chunk_bits_;
-    icol = (i & local_mask) & ((1ull << chunk_bits_)-1);
-
-    irow += (irow_chunk << chunk_bits_);
-    icol += (icol_chunk << chunk_bits_);
-
-    q = vec[i];
-    if((icol >> qubit_) & 1)
-      q = phase_*q;
-    if((irow >> qubit_) & 1)
-      q = thrust::conj(phase_)*q;
-    vec[i] = q;
-  }
-  const char* name(void)
-  {
-    return "DensityPhase";
-  }
-};
-  */
-
 template <typename data_t>
 void DensityMatrixThrust<data_t>::apply_phase(const uint_t q,const complex_t &phase) 
 {
-<<<<<<< HEAD
   BaseVector::apply_function(DensityPhase<data_t>(q, (thrust::complex<double>*)&phase, BaseVector::chunk_manager_->num_qubits()/2, num_qubits() ));
-=======
-  BaseVector::apply_function(DensityPhase<data_t>(q, (thrust::complex<double>*)&phase, BaseVector::chunk_manager_.num_qubits()/2, num_qubits() ));
-//  BaseVector::apply_function(DensityPhase<data_t>(q, num_qubits(), (thrust::complex<double>*)&phase ));
->>>>>>> 2abc0d93
 
 #ifdef AER_DEBUG
-	BaseVector::DebugMsg(" density::apply_phase");
+  BaseVector::DebugMsg(" density::apply_phase");
 #endif
 }
 
