/**
 * This code is part of Qiskit.
 *
 * (C) Copyright IBM 2018, 2019, 2020.
 *
 * This code is licensed under the Apache License, Version 2.0. You may
 * obtain a copy of this license in the LICENSE.txt file in the root directory
 * of this source tree or at http://www.apache.org/licenses/LICENSE-2.0.
 *
 * Any modifications or derivative works of this code must retain this
 * copyright notice, and modified files need to carry a notice indicating
 * that they have been altered from the originals.
 */

#ifndef _qv_density_matrix_thrust_hpp_
#define _qv_density_matrix_thrust_hpp_


#include "framework/utils.hpp"
#include "simulators/unitary/unitarymatrix_thrust.hpp"

namespace AER {
namespace QV {

//============================================================================
// DensityMatrixThrust class
//============================================================================

// This class is derived from the UnitaryMatrix class and stores an N-qubit 
// matrix as a 2*N-qubit vector.
// The vector is formed using column-stacking vectorization as under this
// convention left-matrix multiplication on qubit-n is equal to multiplication
// of the vectorized 2*N qubit vector also on qubit-n.

template <typename data_t = double>
class DensityMatrixThrust : public UnitaryMatrixThrust<data_t> {

public:
  // Parent class aliases
  using BaseVector = QubitVectorThrust<data_t>;
  using BaseMatrix = UnitaryMatrixThrust<data_t>;

  //-----------------------------------------------------------------------
  // Constructors and Destructor
  //-----------------------------------------------------------------------

  DensityMatrixThrust() : DensityMatrixThrust(0) {};
  explicit DensityMatrixThrust(size_t num_qubits);
  DensityMatrixThrust(const DensityMatrixThrust& obj) {}
  DensityMatrixThrust &operator=(const DensityMatrixThrust& obj) {}

  //-----------------------------------------------------------------------
  // Utility functions
  //-----------------------------------------------------------------------

  // Return the string name of the class
#ifdef AER_THRUST_CUDA
  static std::string name() {return "density_matrix_gpu";}
#else
  static std::string name() {return "density_matrix_thrust";}
#endif

  // Initializes the current vector so that all qubits are in the |0> state.
  void initialize();

  // Initializes the vector to a custom initial state.
  // The vector can be either a statevector or a vectorized density matrix
  // If the length of the data vector does not match either case for the
  // number of qubits an exception is raised.
  void initialize_from_vector(const cvector_t<double> &data);

  // Returns the number of qubits for the superoperator
  virtual uint_t num_qubits() const override {return BaseMatrix::num_qubits_;}

  // Convert qubit indicies to vectorized-density matrix qubitvector indices
  // For the QubitVector apply matrix function
  virtual reg_t superop_qubits(const reg_t &qubits) const;

  //-----------------------------------------------------------------------
  // Apply Matrices
  //-----------------------------------------------------------------------

  // Apply a N-qubit unitary matrix to the state vector.
  // The matrix is input as vector of the column-major vectorized N-qubit matrix.
  void apply_unitary_matrix(const reg_t &qubits, const cvector_t<double> &mat);

  // Apply a N-qubit superoperator matrix to the state vector.
  // The matrix is input as vector of the column-major vectorized N-qubit superop.
  void apply_superop_matrix(const reg_t &qubits, const cvector_t<double> &mat);

  // Apply a N-qubit diagonal unitary matrix to the state vector.
  // The matrix is input as vector of the matrix diagonal.
  void apply_diagonal_unitary_matrix(const reg_t &qubits, const cvector_t<double> &mat);

  // Apply a N-qubit diagonal superoperator matrix to the state vector.
  // The matrix is input as vector of the matrix diagonal.
  void apply_diagonal_superop_matrix(const reg_t &qubits, const cvector_t<double> &mat);

  //-----------------------------------------------------------------------
  // Apply Specialized Gates
  //-----------------------------------------------------------------------

  // Apply a 2-qubit Controlled-NOT gate to the state vector
  void apply_cnot(const uint_t qctrl, const uint_t qtrgt);

  // Apply 2-qubit controlled-phase gate
  void apply_cphase(const uint_t q0, const uint_t q1, const complex_t &phase);

  // Apply a 2-qubit SWAP gate to the state vector
  void apply_swap(const uint_t q0, const uint_t q1);

  // Apply a single-qubit Pauli-X gate to the state vector
  void apply_x(const uint_t qubit);

  // Apply a single-qubit Pauli-Y gate to the state vector
  void apply_y(const uint_t qubit);

  // Apply 1-qubit phase gate
  void apply_phase(const uint_t q, const complex_t &phase);

  // Apply a 3-qubit toffoli gate
  void apply_toffoli(const uint_t qctrl0, const uint_t qctrl1, const uint_t qtrgt);


  //-----------------------------------------------------------------------
  // Z-measurement outcome probabilities
  //-----------------------------------------------------------------------

  // Return the Z-basis measurement outcome probability P(outcome) for
  // outcome in [0, 2^num_qubits - 1]
  virtual double probability(const uint_t outcome) const override;

  // Return the Z-basis measurement outcome probabilities [P(0), ..., P(2^N-1)]
  // for measurement of N-qubits.
  virtual std::vector<double> probabilities(const reg_t &qubits) const;

  // Return M sampled outcomes for Z-basis measurement of all qubits
  // The input is a length M list of random reals between [0, 1) used for
  // generating samples.
  virtual reg_t sample_measure(const std::vector<double> &rnds) const override;


  //-----------------------------------------------------------------------
  // Expectation Value
  //-----------------------------------------------------------------------

  // These functions return the expectation value <psi|A|psi> for a matrix A.
  // If A is hermitian these will return real values, if A is non-Hermitian
  // they in general will return complex values.

  // Return the expectation value of an N-qubit Pauli matrix.
  // The Pauli is input as a length N string of I,X,Y,Z characters.
  double expval_pauli(const reg_t &qubits, const std::string &pauli) const;

protected:
  // Construct a vectorized superoperator from a vectorized matrix
  // This is equivalent to vec(tensor(conj(A), A))
  cvector_t<double> vmat2vsuperop(const cvector_t<double> &vmat) const;

  // Qubit threshold for when apply unitary will apply as two matrix multiplications
  // rather than as a 2n-qubit superoperator matrix.
  size_t apply_unitary_threshold_ = 4;
};

/*******************************************************************************
 *
 * Implementations
 *
 ******************************************************************************/


//------------------------------------------------------------------------------
// Constructors & Destructor
//------------------------------------------------------------------------------

template <typename data_t>
DensityMatrixThrust<data_t>::DensityMatrixThrust(size_t num_qubits)
  : UnitaryMatrixThrust<data_t>(num_qubits) {};

//------------------------------------------------------------------------------
// Utility
//------------------------------------------------------------------------------

template <typename data_t>
void DensityMatrixThrust<data_t>::initialize() {
  // Zero the underlying vector
  BaseVector::zero();
  // Set to be all |0> sate
	std::complex<double> one = 1.0;
	BaseVector::set_state(0,one);
}

template <typename data_t>
void DensityMatrixThrust<data_t>::initialize_from_vector(const cvector_t<double> &statevec) {
  if (BaseVector::data_size_ == statevec.size()) {
    // Use base class initialize for already vectorized matrix
    BaseVector::initialize_from_vector(statevec);
  } else if (BaseVector::data_size_ == statevec.size() * statevec.size()) {
    // Convert statevector into density matrix
    cvector_t<double> densitymat = AER::Utils::tensor_product(AER::Utils::conjugate(statevec),
                                                      statevec);
//    std::move(densitymat.begin(), densitymat.end(), BaseVector::data_);
    BaseVector::initialize_from_vector(densitymat);

  } else {
    throw std::runtime_error("DensityMatrixThrust::initialize input vector is incorrect length. Expected: " +
                             std::to_string(BaseVector::data_size_) + " Received: " +
                             std::to_string(statevec.size()));
  }

#ifdef AER_DEBUG
	BaseVector::DebugMsg(" density::initialize_from_vector");
#endif
}

//------------------------------------------------------------------------------
// Apply matrix functions
//------------------------------------------------------------------------------

template <typename data_t>
reg_t DensityMatrixThrust<data_t>::superop_qubits(const reg_t &qubits) const {
  reg_t superop_qubits = qubits;
  // Number of qubits
  const auto nq = num_qubits();
  for (const auto &q: qubits) {
    superop_qubits.push_back(q + nq);
  }
  return superop_qubits;
}

template <typename data_t>
cvector_t<double> DensityMatrixThrust<data_t>::vmat2vsuperop(const cvector_t<double> &vmat) const {
  // Get dimension of unvectorized matrix
  size_t dim = size_t(std::sqrt(vmat.size()));
  cvector_t<double> ret(dim * dim * dim * dim, 0.);
  for (size_t i=0; i < dim; i++)
    for (size_t j=0; j < dim; j++)
      for (size_t k=0; k < dim; k++)
        for (size_t l=0; l < dim; l++)
          ret[dim*i+k+(dim*dim)*(dim*j+l)] = std::conj(vmat[i+dim*j])*vmat[k+dim*l];
  return ret;
}

template <typename data_t>
void DensityMatrixThrust<data_t>::apply_superop_matrix(const reg_t &qubits,
                                                 const cvector_t<double> &mat) {
  BaseVector::apply_matrix(superop_qubits(qubits), mat);
#ifdef AER_DEBUG
	BaseVector::DebugMsg(" density::apply_superop_matrix",qubits);
#endif
}

template <typename data_t>
void DensityMatrixThrust<data_t>::apply_diagonal_superop_matrix(const reg_t &qubits,
                                                          const cvector_t<double> &diag) {
  BaseVector::apply_diagonal_matrix(superop_qubits(qubits), diag);
#ifdef AER_DEBUG
	BaseVector::DebugMsg(" density::apply_diagonal_superop_matrix",qubits);
#endif
}

template <typename data_t>
class DensityDiagMatMult2x2 : public GateFuncBase<data_t>
{
protected:
  uint_t offset;
  uint_t offset_sp;
  thrust::complex<double> m0,m1;
public:
  DensityDiagMatMult2x2(const cvector_t<double>& mat,uint_t q,uint_t qs)
  {
    offset = 1ull << q;
    offset_sp = 1ull << (q + qs);

    m0 = mat[0];
    m1 = mat[1];
  }
  int qubits_count(void)
  {
    return 2;
  }

  __host__ __device__ void operator()(const uint_t &i) const
  {
    uint_t i0,i1,i2;
    thrust::complex<data_t>* vec0;
    thrust::complex<data_t>* vec1;
    thrust::complex<data_t>* vec2;
    thrust::complex<data_t>* vec3;
    thrust::complex<data_t> q0,q1,q2,q3,q0t,q1t,q2t,q3t;

    vec0 = this->data_;
    vec1 = vec0 + offset;
    vec2 = vec0 + offset_sp;
    vec3 = vec2 + offset;

    i0 = i & (offset - 1);
    i2 = (i - i0) << 1;
    i1 = i2 & (offset_sp - 1);
    i2 = (i2 - i1) << 1;

    i0 = i0 + i1 + i2;

    q0 = vec0[i0];
    q1 = vec1[i0];
    q2 = vec2[i0];
    q3 = vec3[i0];

    q0t = m0 * q0;
    q1t = m1 * q1;

    q2t = m0 * q2;
    q3t = m1 * q3;

    vec0[i0] = thrust::conj(m0) * q0t;
    vec2[i0] = thrust::conj(m1) * q2t;

    vec1[i0] = thrust::conj(m0) * q1t;
    vec3[i0] = thrust::conj(m1) * q3t;
  }
  const char* name(void)
  {
    return "DensityDiagMatMult2x2";
  }
};

template <typename data_t>
void DensityMatrixThrust<data_t>::apply_unitary_matrix(const reg_t &qubits,
                                                 const cvector_t<double> &mat) 
{
  // Check if we apply as two N-qubit matrix multiplications or a single 2N-qubit matrix mult.
  if (qubits.size() > apply_unitary_threshold_) {
    // Apply as two N-qubit matrix mults
    reg_t conj_qubits;
<<<<<<< HEAD
    for (const auto q: qubits) {
      conj_qubits.push_back(q + num_qubits());
=======
    for (const auto &q: qubits) {
      conj_qubits.push_back(q + nq);
>>>>>>> 96224e9d
    }
    // Apply id \otimes U
    BaseVector::apply_matrix(qubits, mat);
    // Apply conj(U) \otimes id
    BaseVector::apply_matrix(conj_qubits, AER::Utils::conjugate(mat));
  } else {
    // Apply as single 2N-qubit matrix mult.
    apply_superop_matrix(qubits, vmat2vsuperop(mat));
  }
#ifdef AER_DEBUG
	BaseVector::DebugMsg(" density::apply_unitary_matrix",qubits);
#endif
}

template <typename data_t>
void DensityMatrixThrust<data_t>::apply_diagonal_unitary_matrix(const reg_t &qubits,
                                                          const cvector_t<double> &diag) 
{
  if(qubits.size() == 1){
    const reg_t qubits_sp = {{qubits[0], qubits[0] + num_qubits()}};
    BaseVector::apply_function(DensityDiagMatMult2x2<data_t>(diag,qubits[0], num_qubits()));
  }
  else{
    // Apply as single 2N-qubit matrix mult.
    apply_diagonal_superop_matrix(qubits, AER::Utils::tensor_product(AER::Utils::conjugate(diag), diag));
  }
}

//-----------------------------------------------------------------------
// Apply Specialized Gates
//-----------------------------------------------------------------------
template <typename data_t>
class DensityCX : public GateFuncBase<data_t>
{
protected:
  uint_t offset;
  uint_t offset_sp;
  uint_t cmask;
  uint_t cmask_sp;
public:
  DensityCX(uint_t qc,uint_t qt,uint_t qs)
  {
    offset = 1ull << qt;
    offset_sp = 1ull << (qt + qs);
    cmask = 1ull << qc;
    cmask_sp = 1ull << (qc + qs);
  }
  int qubits_count(void)
  {
    return 2;
  }

  __host__ __device__ void operator()(const uint_t &i) const
  {
    uint_t i0,i1,i2;
    thrust::complex<data_t>* vec0;
    thrust::complex<data_t>* vec1;
    thrust::complex<data_t>* vec2;
    thrust::complex<data_t>* vec3;
    thrust::complex<data_t> q0,q1,q2,q3,t;

    vec0 = this->data_;
    vec1 = vec0 + offset;
    vec2 = vec0 + offset_sp;
    vec3 = vec2 + offset;

    i0 = i & (offset - 1);
    i2 = (i - i0) << 1;
    i1 = i2 & (offset_sp - 1);
    i2 = (i2 - i1) << 1;

    i0 = i0 + i1 + i2;

    q0 = vec0[i0];
    q1 = vec1[i0];
    q2 = vec2[i0];
    q3 = vec3[i0];

    if((i0 & cmask) == cmask){
      t = q0;
      q0 = q1;
      q1 = t;

      t = q2;
      q2 = q3;
      q3 = t;
    }

    if((i0 & cmask_sp) == cmask_sp){
      vec0[i0] = q2;
      vec1[i0] = q3;
      vec2[i0] = q0;
      vec3[i0] = q1;
    }
    else{
      vec0[i0] = q0;
      vec1[i0] = q1;
      vec2[i0] = q2;
      vec3[i0] = q3;
    }
  }
  const char* name(void)
  {
    return "DensityCX";
  }
};

template <typename data_t>
void DensityMatrixThrust<data_t>::apply_cnot(const uint_t qctrl, const uint_t qtrgt) 
{
  BaseVector::apply_function(DensityCX<data_t>(qctrl, qtrgt, num_qubits()));

#ifdef AER_DEBUG
	BaseVector::DebugMsg(" density::apply_cnot",qubits);
#endif
}

template <typename data_t>
<<<<<<< HEAD
class DensityCZ : public GateFuncBase<data_t>
{
protected:
  uint_t offset;
  uint_t offset_sp;
  uint_t cmask;
  uint_t cmask_sp;
public:
  DensityCZ(uint_t qc,uint_t qt,uint_t qs)
  {
    offset = 1ull << qt;
    offset_sp = 1ull << (qt + qs);
    cmask = 1ull << qc;
    cmask_sp = 1ull << (qc + qs);
  }

  int qubits_count(void)
  {
    return 2;
  }
  __host__ __device__ void operator()(const uint_t &i) const
  {
    uint_t i0,i1,i2;
    thrust::complex<data_t>* vec0;
    thrust::complex<data_t>* vec1;
    thrust::complex<data_t>* vec2;
    thrust::complex<data_t>* vec3;
    thrust::complex<data_t> q0,q1,q2,q3;

    vec0 = this->data_;
    vec1 = vec0 + offset;
    vec2 = vec0 + offset_sp;
    vec3 = vec2 + offset;

    i0 = i & (offset - 1);
    i2 = (i - i0) << 1;
    i1 = i2 & (offset_sp - 1);
    i2 = (i2 - i1) << 1;

    i0 = i0 + i1 + i2;

    q3 = vec3[i0];
    if((i0 & cmask) == cmask){
      q1 = vec1[i0];
      vec1[i0] = -q1;

      q3 = -q3;
    }
    if((i0 & cmask_sp) == cmask_sp){
      q2 = vec2[i0];
      vec2[i0] = -q2;

      q3 = -q3;
    }
    vec3[i0] = q3;
  }
  const char* name(void)
  {
    return "DensityCZ";
  }
};

template <typename data_t>
void DensityMatrixThrust<data_t>::apply_cz(const uint_t q0, const uint_t q1) 
{
  BaseVector::apply_function(DensityCZ<data_t>(q0, q1, num_qubits()));
=======
void DensityMatrixThrust<data_t>::apply_cphase(const uint_t q0, const uint_t q1,
                                               const complex_t &phase) {
  const complex_t iphase = std::conj(phase);
  cvector_t<double> diag({1, 1, 1, phase,
                          1, 1, 1, phase,
                          1, 1, 1, phase,
                          iphase, iphase, iphase, 1});
  const auto nq =  num_qubits();
  const reg_t qubits = {{q0, q1, q0 + nq, q1 + nq}};
  BaseVector::apply_diagonal_matrix(qubits, diag);
>>>>>>> 96224e9d

#ifdef AER_DEBUG
	BaseVector::DebugMsg(" density::apply_cphase",qubits);
#endif
}

template <typename data_t>
void DensityMatrixThrust<data_t>::apply_swap(const uint_t q0, const uint_t q1) {
  std::vector<std::pair<uint_t, uint_t>> pairs = {
   {{1, 2}, {4, 8}, {5, 10}, {6, 9}, {7, 11}, {13, 14}}
  };
  const reg_t qubits = {{q0, q1, q0 + num_qubits(), q1 + num_qubits()}};
  BaseVector::apply_permutation_matrix(qubits, pairs);
#ifdef AER_DEBUG
	BaseVector::DebugMsg(" density::apply_swap",qubits);
#endif
}

template <typename data_t>
class DensityX : public GateFuncBase<data_t>
{
protected:
  uint_t mask0;
  uint_t mask1;
  uint_t offset0;
  uint_t offset1;

public:
  DensityX(int q0,int q1)
  {
    offset0 = 1ull << q0;
    offset1 = 1ull << q1;
  	if(q0 < q1){
      mask0 = (1ull << q0) - 1;
      mask1 = (1ull << q1) - 1;
  	}
  	else{
      mask0 = (1ull << q1) - 1;
      mask1 = (1ull << q0) - 1;
  	}
  }
  int qubits_count(void)
  {
    return 2;
  }

  __host__ __device__ void operator()(const uint_t &i) const
  {
    uint_t i0,i1,i2;
    thrust::complex<data_t>* vec0;
    thrust::complex<data_t>* vec1;
    thrust::complex<data_t>* vec2;
    thrust::complex<data_t>* vec3;
    thrust::complex<data_t> q0,q1,q2,q3;

    vec0 = this->data_;
    vec1 = vec0 + offset0;
    vec2 = vec0 + offset1;
    vec3 = vec2 + offset0;

    i0 = i & mask0;
    i2 = (i - i0) << 1;
    i1 = i2 & mask1;
    i2 = (i2 - i1) << 1;

    i0 = i0 + i1 + i2;

    q0 = vec0[i0];
    q1 = vec1[i0];
    q2 = vec2[i0];
    q3 = vec3[i0];

    vec0[i0] = q3;
    vec1[i0] = q2;
    vec2[i0] = q1;
    vec3[i0] = q0;
  }
  const char* name(void)
  {
    return "DensityX";
  }
};

template <typename data_t>
void DensityMatrixThrust<data_t>::apply_x(const uint_t qubit) {
  // Use the lambda function
  const reg_t qubits = {{qubit, qubit + num_qubits()}};

	BaseVector::apply_function(DensityX<data_t>(qubits[0], qubits[1]) );

#ifdef AER_DEBUG
	BaseVector::DebugMsg(" density::apply_x",qubits);
#endif
}

template <typename data_t>
class DensityY : public GateFuncBase<data_t>
{
protected:
  uint_t mask0;
  uint_t mask1;
  uint_t offset0;
  uint_t offset1;

public:
  DensityY(int q0,int q1)
  {
    offset0 = 1ull << q0;
    offset1 = 1ull << q1;
  	if(q0 < q1){
      mask0 = (1ull << q0) - 1;
      mask1 = (1ull << q1) - 1;
  	}
  	else{
      mask0 = (1ull << q1) - 1;
      mask1 = (1ull << q0) - 1;
  	}
  }
  int qubits_count(void)
  {
    return 2;
  }

  __host__ __device__ void operator()(const uint_t &i) const
  {
    uint_t i0,i1,i2;
    thrust::complex<data_t>* vec0;
    thrust::complex<data_t>* vec1;
    thrust::complex<data_t>* vec2;
    thrust::complex<data_t>* vec3;
    thrust::complex<data_t> q0,q1,q2,q3;

    vec0 = this->data_;
    vec1 = vec0 + offset0;
    vec2 = vec0 + offset1;
    vec3 = vec2 + offset0;

    i0 = i & mask0;
    i2 = (i - i0) << 1;
    i1 = i2 & mask1;
    i2 = (i2 - i1) << 1;

    i0 = i0 + i1 + i2;

    q0 = vec0[i0];
    q1 = vec1[i0];
    q2 = vec2[i0];
    q3 = vec3[i0];

    vec0[i0] = q3;
    vec1[i0] = -q2;
    vec2[i0] = -q1;
    vec3[i0] = q0;
  }
  const char* name(void)
  {
    return "DensityY";
  }
};

template <typename data_t>
void DensityMatrixThrust<data_t>::apply_y(const uint_t qubit) 
{
  const reg_t qubits = {{qubit, qubit + num_qubits()}};

	BaseVector::apply_function(DensityY<data_t>(qubits[0], qubits[1]) );

#ifdef AER_DEBUG
	BaseVector::DebugMsg(" density::apply_y",qubits);
#endif
}

template <typename data_t>
<<<<<<< HEAD
void DensityMatrixThrust<data_t>::apply_z(const uint_t qubit) {
  cvector_t<double> vec;
  vec.resize(4, 1.);
  vec[1] = -1.;
  vec[2] = -1.;

=======
void DensityMatrixThrust<data_t>::apply_phase(const uint_t qubit, const complex_t &phase) {
  cvector_t<double> diag({1, phase, std::conj(phase), 1});
>>>>>>> 96224e9d
  // Use the lambda function
  const reg_t qubits = {{qubit, qubit + num_qubits()}};
  BaseVector::apply_diagonal_matrix(qubits, vec);

#ifdef AER_DEBUG
	BaseVector::DebugMsg(" density::apply_phase",qubits);
#endif
}

template <typename data_t>
void DensityMatrixThrust<data_t>::apply_toffoli(const uint_t qctrl0,
                                          const uint_t qctrl1,
                                          const uint_t qtrgt) {
  std::vector<std::pair<uint_t, uint_t>> pairs = {
    {{3, 7}, {11, 15}, {19, 23}, {24, 56}, {25, 57}, {26, 58}, {27, 63},
    {28, 60}, {29, 61}, {30, 62}, {31, 59}, {35, 39}, {43,47}, {51, 55}}
  };
  const reg_t qubits = {{qctrl0, qctrl1, qtrgt,
                         qctrl0 + num_qubits(), qctrl1 + num_qubits(), qtrgt + num_qubits()}};
  BaseVector::apply_permutation_matrix(qubits, pairs);
#ifdef AER_DEBUG
	BaseVector::DebugMsg(" density::apply_toffoli",qubits);
#endif

}


//-----------------------------------------------------------------------
// Z-measurement outcome probabilities
//-----------------------------------------------------------------------

template <typename data_t>
double DensityMatrixThrust<data_t>::probability(const uint_t outcome) const 
{
  const auto shift = BaseMatrix::num_rows() + 1;
  std::complex<data_t> ret;
  ret = (std::complex<data_t>)BaseVector::chunk_->Get(outcome * shift);
	return std::real(ret);
}


template <typename data_t>
class density_probability_func : public GateFuncBase<data_t>
{
protected:
  uint_t rows_;
  uint_t mask_;
  uint_t cmask_;
public:
  density_probability_func(const reg_t &qubits,const reg_t &qubits_sorted,int i,uint_t stride)
  {
    int k;
    int nq = qubits.size();

    rows_ = stride;

    mask_ = 0;
    cmask_ = 0;
    for(k=0;k<nq;k++){
      mask_ |= (1ull << qubits_sorted[k]);

      if(((i >> k) & 1) != 0){
        cmask_ |= (1ull << qubits[k]);
      }
    }
  }

  bool is_diagonal(void)
  {
    return true;
  }

  __host__ __device__ double operator()(const uint_t &i) const
  {
    thrust::complex<data_t> q;
    thrust::complex<data_t>* vec;
    double ret;
    uint_t idx;

    vec = this->data_;
    idx = i * (rows_ + 1);

    ret = 0.0;
    if((i & mask_) == cmask_){
      q = vec[idx];
      ret = q.real();
    }
    return ret;
  }
  uint_t size(int num_qubits)
  {
    (void)num_qubits;
    return rows_;
  }

  const char* name(void)
  {
    return "density probabilities";
  }
};

template <typename data_t>
std::vector<double> DensityMatrixThrust<data_t>::probabilities(const reg_t &qubits) const 
{
  const size_t N = qubits.size();
  const int_t DIM = 1 << N;

  auto qubits_sorted = qubits;
  std::sort(qubits_sorted.begin(), qubits_sorted.end());
  if ((N == num_qubits()) && (qubits == qubits_sorted))
    return BaseVector::probabilities();

  std::vector<double> probs(DIM, 0.);

  int i;
  for(i=0;i<DIM;i++){
    probs[i] = BaseVector::apply_function_sum(density_probability_func<data_t>(qubits,qubits_sorted,i,BaseMatrix::num_rows()));
  }

  return probs;
}

template <typename data_t>
class DensityMatrixDiagonalReal
{
protected:
  thrust::complex<data_t>* data_;
  data_t* diag_;
  uint_t rows_;
public:
  DensityMatrixDiagonalReal(thrust::complex<data_t>* src,data_t* dest,uint_t stride)
  {
    data_ = src;
    diag_ = dest;
    rows_ = stride;
  }

  __host__ __device__ void operator()(const uint_t &i) const
  {
    uint_t idx;
    thrust::complex<data_t> q;

    idx = i * (rows_ + 1);

    q = data_[idx];
    diag_[i] = q.real();
  }
};

template <typename data_t>
reg_t DensityMatrixThrust<data_t>::sample_measure(const std::vector<double> &rnds) const {

  const int_t SHOTS = rnds.size();
  uint_t nrows = BaseMatrix::num_rows();
  reg_t samples;
  samples.assign(SHOTS, 0);

  if(BaseVector::chunk_->device() >= 0){
    BaseVector::chunk_->set_device();

    //buffer to store diagonal elements
#ifdef AER_THRUST_CUDA
    thrust::device_vector<data_t> diag_vec(nrows);
#else
    thrust::host_vector<data_t> diag_vec(nrows);
#endif

    auto ci = thrust::counting_iterator<uint_t>(0);
    thrust::for_each_n(thrust::device, ci ,nrows , 
                DensityMatrixDiagonalReal<data_t>(BaseVector::chunk_->pointer(),(data_t*)thrust::raw_pointer_cast(diag_vec.data()),nrows));

    thrust::inclusive_scan(thrust::device,diag_vec.begin(),diag_vec.end(),diag_vec.begin());

#ifdef AER_THRUST_CUDA
    thrust::device_vector<double> vRnd_dev(SHOTS);
    thrust::device_vector<uint_t> vSmp_dev(SHOTS);

    vRnd_dev = rnds;

    thrust::lower_bound(thrust::device, diag_vec.begin(), diag_vec.end(), vRnd_dev.begin(), vRnd_dev.end(), vSmp_dev.begin());

    thrust::copy_n(vSmp_dev.begin(),SHOTS,samples.begin());

    vRnd_dev.clear();
    vSmp_dev.clear();
#else
    thrust::lower_bound(thrust::device, diag_vec.begin(), diag_vec.end(), rnds.begin(), rnds.end(), samples.begin());
#endif

    diag_vec.clear();
  }
  else{
    //buffer to store diagonal elements
    thrust::host_vector<data_t> diag_vec(nrows);

    auto ci = thrust::counting_iterator<uint_t>(0);
    if((BaseVector::num_qubits_ > BaseVector::omp_threshold_ && BaseVector::omp_threads_ > 1 && omp_get_num_threads() == 1)){
      thrust::for_each_n(thrust::omp::par, ci ,nrows , 
                  DensityMatrixDiagonalReal<data_t>(BaseVector::chunk_->pointer(),(data_t*)thrust::raw_pointer_cast(diag_vec.data()),nrows));

      thrust::inclusive_scan(thrust::omp::par,diag_vec.begin(),diag_vec.end(),diag_vec.begin());
      thrust::lower_bound(thrust::omp::par, diag_vec.begin(), diag_vec.end(), rnds.begin(), rnds.end(), samples.begin());
    }
    else{
      thrust::for_each_n(thrust::host, ci ,nrows , 
                  DensityMatrixDiagonalReal<data_t>(BaseVector::chunk_->pointer(),(data_t*)thrust::raw_pointer_cast(diag_vec.data()),nrows));

      thrust::inclusive_scan(thrust::host,diag_vec.begin(),diag_vec.end(),diag_vec.begin());
      thrust::lower_bound(thrust::host, diag_vec.begin(), diag_vec.end(), rnds.begin(), rnds.end(), samples.begin());
    }

    diag_vec.clear();
  }

#ifdef AER_DEBUG
	BaseVector::DebugMsg(" density::sample_measure",samples);
#endif

  return samples;
}

//-----------------------------------------------------------------------
// Pauli expectation value
//-----------------------------------------------------------------------

template <typename data_t>
class density_expval_pauli_func : public GateFuncBase<data_t>
{
protected:
  int num_qubits_;
  uint_t x_mask_;
  uint_t z_mask_;
  thrust::complex<data_t> phase_;
public:
  density_expval_pauli_func(int nq,uint_t x,uint_t z,thrust::complex<data_t> p)
  {
    num_qubits_ = nq;
    x_mask_ = x;
    z_mask_ = z;
    phase_ = p;
  }

  bool IsDiagonal(void)
  {
    return true;
  }

  __host__ __device__ double operator()(const uint_t &i) const
  {
    thrust::complex<data_t>* vec;
    thrust::complex<data_t> q0;
    double ret = 0.0;

    vec = this->data_;

    q0 = vec[(i ^ x_mask_) + (i << num_qubits_)];
    q0 = q0 * phase_;
    ret = q0.real();

    if(z_mask_ != 0){
      //count bits (__builtin_popcountll can not be used on GPU)
      uint_t count = i & z_mask_;
      count = (count & 0x5555555555555555) + ((count >> 1) & 0x5555555555555555);
      count = (count & 0x3333333333333333) + ((count >> 2) & 0x3333333333333333);
      count = (count & 0x0f0f0f0f0f0f0f0f) + ((count >> 4) & 0x0f0f0f0f0f0f0f0f);
      count = (count & 0x00ff00ff00ff00ff) + ((count >> 8) & 0x00ff00ff00ff00ff);
      count = (count & 0x0000ffff0000ffff) + ((count >> 16) & 0x0000ffff0000ffff);
      count = (count & 0x00000000ffffffff) + ((count >> 32) & 0x00000000ffffffff);
      if(count & 1)
        ret = -ret;
    }

    return ret;
  }

  uint_t size(int num_qubits)
  {
    return (1ull << (num_qubits/2));
  }
};


template <typename data_t>
double DensityMatrixThrust<data_t>::expval_pauli(const reg_t &qubits,
                                                 const std::string &pauli) const 
{
  // Break string up into Z and X
  // With Y being both Z and X (plus a phase)
  const size_t N = qubits.size();
  uint_t x_mask = 0;
  uint_t z_mask = 0;
  uint_t num_y = 0;
  for (size_t i = 0; i < N; ++i) {
    const auto bit = BITS[qubits[i]];
    switch (pauli[N - 1 - i]) {
      case 'I':
        break;
      case 'X': {
        x_mask += bit;
        break;
      }
      case 'Z': {
        z_mask += bit;
        break;
      }
      case 'Y': {
        x_mask += bit;
        z_mask += bit;
        num_y++;
        break;
      }
      default:
        throw std::invalid_argument("Invalid Pauli \"" + std::to_string(pauli[N - 1 - i]) + "\".");
    }
  }

  // Special case for only I Paulis
  if (x_mask + z_mask == 0) {
    return std::real(BaseMatrix::trace());
  }

  // Compute the overall phase of the operator.
  // This is (-1j) ** number of Y terms modulo 4
  thrust::complex<data_t> phase(1, 0);
  switch (num_y & 3) {
    case 0:
      // phase = 1
      break;
    case 1:
      // phase = -1j
      phase = thrust::complex<data_t>(0, -1);
      break;
    case 2:
      // phase = -1
      phase = thrust::complex<data_t>(-1, 0);
      break;
    case 3:
      // phase = 1j
      phase = thrust::complex<data_t>(0, 1);
      break;
  }

  double ret =  BaseVector::chunk_->ExecuteSum(density_expval_pauli_func<data_t>(num_qubits(),x_mask,z_mask,phase),1);
#ifdef AER_DEBUG
	BaseVector::DebugMsg(" density::expval_pauli",ret);
#endif

  return ret;
}


//------------------------------------------------------------------------------
} // end namespace QV
} // end namespace AER
//------------------------------------------------------------------------------

// ostream overload for templated qubitvector
template <typename data_t>
inline std::ostream &operator<<(std::ostream &out, const AER::QV::DensityMatrixThrust<data_t>&m) {
  out << m.copy_to_matrix();
  return out;
}

//------------------------------------------------------------------------------
#endif // end module
<|MERGE_RESOLUTION|>--- conflicted
+++ resolved
@@ -332,13 +332,8 @@
   if (qubits.size() > apply_unitary_threshold_) {
     // Apply as two N-qubit matrix mults
     reg_t conj_qubits;
-<<<<<<< HEAD
     for (const auto q: qubits) {
       conj_qubits.push_back(q + num_qubits());
-=======
-    for (const auto &q: qubits) {
-      conj_qubits.push_back(q + nq);
->>>>>>> 96224e9d
     }
     // Apply id \otimes U
     BaseVector::apply_matrix(qubits, mat);
@@ -452,26 +447,23 @@
   BaseVector::apply_function(DensityCX<data_t>(qctrl, qtrgt, num_qubits()));
 
 #ifdef AER_DEBUG
-	BaseVector::DebugMsg(" density::apply_cnot",qubits);
-#endif
-}
-
-template <typename data_t>
-<<<<<<< HEAD
-class DensityCZ : public GateFuncBase<data_t>
+	BaseVector::DebugMsg(" density::apply_cnot");
+#endif
+}
+
+template <typename data_t>
+class DensityPhase : public GateFuncBase<data_t>
 {
 protected:
   uint_t offset;
   uint_t offset_sp;
-  uint_t cmask;
-  uint_t cmask_sp;
+  thrust::complex<double> phase_;
 public:
-  DensityCZ(uint_t qc,uint_t qt,uint_t qs)
+  DensityPhase(uint_t qt,uint_t qs,thrust::complex<double>* phase)
   {
     offset = 1ull << qt;
     offset_sp = 1ull << (qt + qs);
-    cmask = 1ull << qc;
-    cmask_sp = 1ull << (qc + qs);
+    phase_ = *phase;
   }
 
   int qubits_count(void)
@@ -499,46 +491,101 @@
 
     i0 = i0 + i1 + i2;
 
+    q1 = vec1[i0];
+    vec1[i0] = phase_*q1;
+
+    q2 = vec2[i0];
+    vec2[i0] = thrust::conj(phase_)*q2;
+  }
+  const char* name(void)
+  {
+    return "DensityPhase";
+  }
+};
+
+template <typename data_t>
+void DensityMatrixThrust<data_t>::apply_phase(const uint_t q,const complex_t &phase) 
+{
+  BaseVector::apply_function(DensityPhase<data_t>(q, num_qubits(), (thrust::complex<double>*)&phase ));
+
+#ifdef AER_DEBUG
+	BaseVector::DebugMsg(" density::apply_phase");
+#endif
+}
+
+template <typename data_t>
+class DensityCPhase : public GateFuncBase<data_t>
+{
+protected:
+  uint_t offset;
+  uint_t offset_sp;
+  uint_t cmask;
+  uint_t cmask_sp;
+  thrust::complex<double> phase_;
+public:
+  DensityCPhase(uint_t qc,uint_t qt,uint_t qs,thrust::complex<double>* phase)
+  {
+    offset = 1ull << qt;
+    offset_sp = 1ull << (qt + qs);
+    cmask = 1ull << qc;
+    cmask_sp = 1ull << (qc + qs);
+    phase_ = *phase;
+  }
+
+  int qubits_count(void)
+  {
+    return 2;
+  }
+  __host__ __device__ void operator()(const uint_t &i) const
+  {
+    uint_t i0,i1,i2;
+    thrust::complex<data_t>* vec0;
+    thrust::complex<data_t>* vec1;
+    thrust::complex<data_t>* vec2;
+    thrust::complex<data_t>* vec3;
+    thrust::complex<data_t> q0,q1,q2,q3;
+
+    vec0 = this->data_;
+    vec1 = vec0 + offset;
+    vec2 = vec0 + offset_sp;
+    vec3 = vec2 + offset;
+
+    i0 = i & (offset - 1);
+    i2 = (i - i0) << 1;
+    i1 = i2 & (offset_sp - 1);
+    i2 = (i2 - i1) << 1;
+
+    i0 = i0 + i1 + i2;
+
     q3 = vec3[i0];
     if((i0 & cmask) == cmask){
       q1 = vec1[i0];
-      vec1[i0] = -q1;
-
-      q3 = -q3;
+      vec1[i0] = phase_*q1;
+
+      q3 = phase_*q3;
     }
     if((i0 & cmask_sp) == cmask_sp){
       q2 = vec2[i0];
-      vec2[i0] = -q2;
-
-      q3 = -q3;
+      vec2[i0] = thrust::conj(phase_)*q2;
+
+      q3 = thrust::conj(phase_)*q3;
     }
     vec3[i0] = q3;
   }
   const char* name(void)
   {
-    return "DensityCZ";
+    return "DensityCPhase";
   }
 };
 
 template <typename data_t>
-void DensityMatrixThrust<data_t>::apply_cz(const uint_t q0, const uint_t q1) 
-{
-  BaseVector::apply_function(DensityCZ<data_t>(q0, q1, num_qubits()));
-=======
 void DensityMatrixThrust<data_t>::apply_cphase(const uint_t q0, const uint_t q1,
-                                               const complex_t &phase) {
-  const complex_t iphase = std::conj(phase);
-  cvector_t<double> diag({1, 1, 1, phase,
-                          1, 1, 1, phase,
-                          1, 1, 1, phase,
-                          iphase, iphase, iphase, 1});
-  const auto nq =  num_qubits();
-  const reg_t qubits = {{q0, q1, q0 + nq, q1 + nq}};
-  BaseVector::apply_diagonal_matrix(qubits, diag);
->>>>>>> 96224e9d
-
-#ifdef AER_DEBUG
-	BaseVector::DebugMsg(" density::apply_cphase",qubits);
+                                         const complex_t &phase) 
+{
+  BaseVector::apply_function(DensityCPhase<data_t>(q0, q1, num_qubits(), (thrust::complex<double>*)&phase ));
+
+#ifdef AER_DEBUG
+	BaseVector::DebugMsg(" density::apply_cphase");
 #endif
 }
 
@@ -705,27 +752,6 @@
 
 #ifdef AER_DEBUG
 	BaseVector::DebugMsg(" density::apply_y",qubits);
-#endif
-}
-
-template <typename data_t>
-<<<<<<< HEAD
-void DensityMatrixThrust<data_t>::apply_z(const uint_t qubit) {
-  cvector_t<double> vec;
-  vec.resize(4, 1.);
-  vec[1] = -1.;
-  vec[2] = -1.;
-
-=======
-void DensityMatrixThrust<data_t>::apply_phase(const uint_t qubit, const complex_t &phase) {
-  cvector_t<double> diag({1, phase, std::conj(phase), 1});
->>>>>>> 96224e9d
-  // Use the lambda function
-  const reg_t qubits = {{qubit, qubit + num_qubits()}};
-  BaseVector::apply_diagonal_matrix(qubits, vec);
-
-#ifdef AER_DEBUG
-	BaseVector::DebugMsg(" density::apply_phase",qubits);
 #endif
 }
 
