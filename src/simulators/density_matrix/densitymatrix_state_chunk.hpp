/**
 * This code is part of Qiskit.
 *
 * (C) Copyright IBM 2018, 2019, 2020.
 *
 * This code is licensed under the Apache License, Version 2.0. You may
 * obtain a copy of this license in the LICENSE.txt file in the root directory
 * of this source tree or at http://www.apache.org/licenses/LICENSE-2.0.
 *
 * Any modifications or derivative works of this code must retain this
 * copyright notice, and modified files need to carry a notice indicating
 * that they have been altered from the originals.
 */

#ifndef _aer_densitymatrix_state_chunk_hpp
#define _aer_densitymatrix_state_chunk_hpp

#include <algorithm>
#define _USE_MATH_DEFINES
#include <math.h>

#include "framework/utils.hpp"
#include "framework/json.hpp"
#include "simulators/state_chunk.hpp"
#include "densitymatrix.hpp"
#ifdef AER_THRUST_SUPPORTED
#include "densitymatrix_thrust.hpp"
#endif

namespace AER {
namespace DensityMatrixChunk {

using OpType = Operations::OpType;

// OpSet of supported instructions
const Operations::OpSet StateOpSet(
    // Op types
    {OpType::gate, OpType::measure,
     OpType::reset, OpType::snapshot,
     OpType::barrier, OpType::bfunc,
     OpType::roerror, OpType::matrix,
     OpType::diagonal_matrix, OpType::kraus,
     OpType::superop, OpType::set_statevec,
     OpType::set_densmat, OpType::save_expval,
     OpType::save_expval_var, OpType::save_densmat,
     OpType::save_probs, OpType::save_probs_ket,
     OpType::save_amps_sq, OpType::save_state
     },
    // Gates
    {"U",    "CX",  "u1", "u2",  "u3", "u",   "cx",   "cy",  "cz",
     "swap", "id",  "x",  "y",   "z",  "h",   "s",    "sdg", "t",
     "tdg",  "ccx", "r",  "rx",  "ry", "rz",  "rxx",  "ryy", "rzz",
     "rzx",  "p",   "cp", "cu1", "sx", "x90", "delay", "pauli"},
    // Snapshots
    {"density_matrix", "memory", "register", "probabilities",
     "probabilities_with_variance", "expectation_value_pauli",
     "expectation_value_pauli_with_variance"});


//=========================================================================
// DensityMatrix State subclass
//=========================================================================

template <class densmat_t = QV::DensityMatrix<double>>
class State : public Base::StateChunk<densmat_t> {
public:
  using BaseState = Base::StateChunk<densmat_t>;

  State() : BaseState(StateOpSet) {}
  virtual ~State() {}

  //-----------------------------------------------------------------------
  // Base class overrides
  //-----------------------------------------------------------------------

  // Return the string name of the State class
  virtual std::string name() const override {return densmat_t::name();}

  // Initializes an n-qubit state to the all |0> state
  virtual void initialize_qreg(uint_t num_qubits) override;

  // Initializes to a specific n-qubit state
  virtual void initialize_qreg(uint_t num_qubits,
                               const densmat_t &state) override;

  // Returns the required memory for storing an n-qubit state in megabytes.
  // For this state the memory is indepdentent of the number of ops
  // and is approximately 16 * 1 << num_qubits bytes
  virtual size_t required_memory_mb(uint_t num_qubits,
                                    const std::vector<Operations::Op> &ops)
                                    const override;

  // Load the threshold for applying OpenMP parallelization
  // if the controller/engine allows threads for it
  virtual void set_config(const json_t &config) override;

  // Sample n-measurement outcomes without applying the measure operation
  // to the system state
  virtual std::vector<reg_t> sample_measure(const reg_t& qubits,
                                            uint_t shots,
                                            RngEngine &rng) override;

  //-----------------------------------------------------------------------
  // Additional methods
  //-----------------------------------------------------------------------

  // Initializes to a specific n-qubit state given as a complex std::vector
  virtual void initialize_qreg(uint_t num_qubits, const cvector_t &state);

  // Initializes to a specific n-qubit state given as a complex matrix
  virtual void initialize_qreg(uint_t num_qubits, const cmatrix_t &state);

  // Initialize OpenMP settings for the underlying DensityMatrix class
  void initialize_omp();

  auto move_to_matrix();
  auto copy_to_matrix();
protected:

  template <typename list_t>
  void initialize_from_vector(const list_t &vec);

  //-----------------------------------------------------------------------
  // Apply instructions
  //-----------------------------------------------------------------------
  virtual void apply_op(const int_t iChunk,const Operations::Op &op,
                         ExperimentResult &result,
                         RngEngine &rng,
                         bool final_ops) override;

  //swap between chunks
  virtual void apply_chunk_swap(const reg_t &qubits) override;

  // Applies a sypported Gate operation to the state class.
  // If the input is not in allowed_gates an exeption will be raised.
  void apply_gate(const uint_t iChunk, const Operations::Op &op);

  // Measure qubits and return a list of outcomes [q0, q1, ...]
  // If a state subclass supports this function it then "measure"
  // should be contained in the set returned by the 'allowed_ops'
  // method.
  virtual void apply_measure(const reg_t &qubits,
                             const reg_t &cmemory,
                             const reg_t &cregister,
                             RngEngine &rng);

  // Reset the specified qubits to the |0> state by tracing out qubits
  void apply_reset(const int_t iChunk, const reg_t &qubits);

  // Apply a supported snapshot instruction
  // If the input is not in allowed_snapshots an exeption will be raised.
  virtual void apply_snapshot(const Operations::Op &op,
                              ExperimentResult &result,
                              bool last_op = false);

  // Apply a matrix to given qubits (identity on all other qubits)
  void apply_matrix(const int_t iChunk, const reg_t &qubits, const cmatrix_t & mat);

  // Apply a vectorized matrix to given qubits (identity on all other qubits)
  void apply_matrix(const int_t iChunk, const reg_t &qubits, const cvector_t & vmat);

  //apply diagonal matrix
  void apply_diagonal_unitary_matrix(const int_t iChunk, const reg_t &qubits, const cvector_t & diag);

  // Apply a Kraus error operation
  void apply_kraus(const reg_t &qubits, const std::vector<cmatrix_t> &kraus);

  // Apply an N-qubit Pauli gate
  void apply_pauli(const reg_t &qubits, const std::string &pauli);

  // apply phase
  void apply_phase(const uint_t iChunk,const uint_t qubit, const complex_t phase);
  void apply_phase(const uint_t iChunk,const reg_t& qubits, const complex_t phase);

  //-----------------------------------------------------------------------
  // Save data instructions
  //-----------------------------------------------------------------------

  // Save the current density matrix
  void apply_save_state(const Operations::Op &op,
                        ExperimentResult &result,
                        bool last_op = false);

  // Save the current density matrix or reduced density matrix
  void apply_save_density_matrix(const Operations::Op &op,
                                 ExperimentResult &result,
                                 bool last_op = false);

  // Helper function for computing expectation value
  void apply_save_probs(const Operations::Op &op,
                        ExperimentResult &result);

  // Helper function for saving amplitudes squared
  void apply_save_amplitudes_sq(const Operations::Op &op,
                                ExperimentResult &result);

  // Helper function for computing expectation value
  virtual double expval_pauli(const reg_t &qubits,
                              const std::string& pauli) override;

  // Return the reduced density matrix for the simulator
  cmatrix_t reduced_density_matrix(const reg_t &qubits, bool last_op = false);
  cmatrix_t reduced_density_matrix_helper(const reg_t &qubits,
                                          const reg_t &qubits_sorted);

  //-----------------------------------------------------------------------
  // Measurement Helpers
  //-----------------------------------------------------------------------

  // Return vector of measure probabilities for specified qubits
  // If a state subclass supports this function it then "measure"
  // should be contained in the set returned by the 'allowed_ops'
  // method.
  // TODO: move to private (no longer part of base class)
  rvector_t measure_probs(const reg_t &qubits) const;

  // Sample the measurement outcome for qubits
  // return a pair (m, p) of the outcome m, and its corresponding
  // probability p.
  // Outcome is given as an int: Eg for two-qubits {q0, q1} we have
  // 0 -> |q1 = 0, q0 = 0> state
  // 1 -> |q1 = 0, q0 = 1> state
  // 2 -> |q1 = 1, q0 = 0> state
  // 3 -> |q1 = 1, q0 = 1> state
  std::pair<uint_t, double>
  sample_measure_with_prob(const reg_t &qubits, RngEngine &rng);


  void measure_reset_update(const std::vector<uint_t> &qubits,
                            const uint_t final_state,
                            const uint_t meas_state,
                            const double meas_prob);

  //-----------------------------------------------------------------------
  // Special snapshot types
  //
  // IMPORTANT: These methods are not marked const to allow modifying state
  // during snapshot, but after the snapshot is applied the simulator
  // should be left in the pre-snapshot state.
  //-----------------------------------------------------------------------

  // Snapshot reduced density matrix
  void snapshot_density_matrix(const Operations::Op &op,
                               ExperimentResult &result,
                               bool last_op = false);

  // Snapshot current qubit probabilities for a measurement (average)
  void snapshot_probabilities(const Operations::Op &op,
                              ExperimentResult &result,
                              bool variance);

  // Snapshot the expectation value of a Pauli operator
  void snapshot_pauli_expval(const Operations::Op &op,
                             ExperimentResult &result,
                             bool variance);

  // Snapshot the expectation value of a matrix operator
  void snapshot_matrix_expval(const Operations::Op &op,
                              ExperimentResult &result,
                              bool variance);


  //-----------------------------------------------------------------------
  // Single-qubit gate helpers
  //-----------------------------------------------------------------------

  // Apply a waltz gate specified by parameters u3(theta, phi, lambda)
  void apply_gate_u3(const int_t iChunk, const uint_t qubit, const double theta, const double phi,
                     const double lambda);

  //-----------------------------------------------------------------------
  // Config Settings
  //-----------------------------------------------------------------------

  // OpenMP qubit threshold
  // NOTE: This is twice the number of qubits in the DensityMatrix since it
  // refers to the equivalent qubit number in the underlying QubitVector class
  int omp_qubit_threshold_ = 14;

  // Threshold for chopping small values to zero in JSON
  double json_chop_threshold_ = 1e-10;

  int qubit_scale() override
  {
    return 2;
  }

  virtual bool is_applied_to_each_chunk(const Operations::Op &op);
};

//=========================================================================
// Implementation: Base class method overrides
//=========================================================================

template <class densmat_t>
bool State<densmat_t>::is_applied_to_each_chunk(const Operations::Op &op)
{
  if(op.type == Operations::OpType::reset){
    return true;
  }
  return BaseState::is_applied_to_each_chunk(op);
}

//-------------------------------------------------------------------------
// Initialization
//-------------------------------------------------------------------------
template <class densmat_t>
void State<densmat_t>::initialize_qreg(uint_t num_qubits) 
{
  int_t i;

  initialize_omp();

  if(BaseState::chunk_bits_ == BaseState::num_qubits_){
    for(i=0;i<BaseState::num_local_chunks_;i++){
      BaseState::qregs_[i].set_num_qubits(BaseState::chunk_bits_);
      BaseState::qregs_[i].zero();
      BaseState::qregs_[i].initialize();
    }
  }
  else{   //multi-chunk distribution
    for(i=0;i<BaseState::num_local_chunks_;i++){
      //this function should be called in-order
      BaseState::qregs_[i].set_num_qubits(BaseState::chunk_bits_);
    }

#pragma omp parallel for if(BaseState::chunk_omp_parallel_) private(i) 
    for(i=0;i<BaseState::num_local_chunks_;i++){
      if(BaseState::global_chunk_index_ + i == 0 || this->num_qubits_ == this->chunk_bits_){
        BaseState::qregs_[i].initialize();
      }
      else{
        BaseState::qregs_[i].zero();
      }
    }
  }
}

template <class densmat_t>
void State<densmat_t>::initialize_qreg(uint_t num_qubits,
                                   const densmat_t &state) 
{
  // Check dimension of state
  if (state.num_qubits() != num_qubits) {
    throw std::invalid_argument("DensityMatrix::State::initialize: initial state does not match qubit number");
  }
  initialize_omp();

  int_t iChunk;
  if(BaseState::chunk_bits_ == BaseState::num_qubits_){
    for(iChunk=0;iChunk<BaseState::num_local_chunks_;iChunk++){
      BaseState::qregs_[iChunk].set_num_qubits(BaseState::chunk_bits_);
      BaseState::qregs_[iChunk].initialize_from_data(state.data(), 1ULL << 2 * num_qubits);
    }
  }
  else{   //multi-chunk distribution
    for(iChunk=0;iChunk<BaseState::num_local_chunks_;iChunk++){
      //this function should be called in-order
      BaseState::qregs_[iChunk].set_num_qubits(BaseState::chunk_bits_);
    }

    auto input = state.copy_to_matrix();

#pragma omp parallel for if(BaseState::chunk_omp_parallel_) private(iChunk) 
    for(iChunk=0;iChunk<BaseState::num_local_chunks_;iChunk++){
      uint_t irow_chunk = ((iChunk + BaseState::global_chunk_index_) >> ((BaseState::num_qubits_ - BaseState::chunk_bits_))) << (BaseState::chunk_bits_);
      uint_t icol_chunk = ((iChunk + BaseState::global_chunk_index_) & ((1ull << ((BaseState::num_qubits_ - BaseState::chunk_bits_)))-1)) << (BaseState::chunk_bits_);

      //copy part of state for this chunk
<<<<<<< HEAD
      uint_t i,row,col;
      cvector_t tmp(1ull << (BaseState::chunk_bits_*2));
      for(i=0;i<(1ull << (BaseState::chunk_bits_*2));i++){
=======
      uint_t i;
      cvector_t tmp(1ull << BaseState::chunk_bits_);
      for(i=0;i<(1ull << BaseState::chunk_bits_);i++){
>>>>>>> 1a51d273
        uint_t icol = i & ((1ull << (BaseState::chunk_bits_))-1);
        uint_t irow = i >> (BaseState::chunk_bits_);
        tmp[i] = input[icol_chunk + icol + ((irow_chunk + irow) << (BaseState::num_qubits_))];
      }
      BaseState::qregs_[iChunk].initialize_from_vector(tmp);
    }
  }
}

template <class densmat_t>
void State<densmat_t>::initialize_qreg(uint_t num_qubits,
                                        const cmatrix_t &state) 
{
  if (state.size() != 1ULL << 2 * num_qubits) {
    throw std::invalid_argument("DensityMatrix::State::initialize: initial state does not match qubit number");
  }
  initialize_omp();

  int_t iChunk;
  if(BaseState::chunk_bits_ == BaseState::num_qubits_){
    for(iChunk=0;iChunk<BaseState::num_local_chunks_;iChunk++){
      BaseState::qregs_[iChunk].set_num_qubits(BaseState::chunk_bits_);
      BaseState::qregs_[iChunk].initialize_from_matrix(state);
    }
  }
  else{   //multi-chunk distribution
    for(iChunk=0;iChunk<BaseState::num_local_chunks_;iChunk++){
      //this function should be called in-order
      BaseState::qregs_[iChunk].set_num_qubits(BaseState::chunk_bits_);
    }

#pragma omp parallel for if(BaseState::chunk_omp_parallel_) private(iChunk) 
    for(iChunk=0;iChunk<BaseState::num_local_chunks_;iChunk++){
      uint_t irow_chunk = ((iChunk + BaseState::global_chunk_index_) >> ((BaseState::num_qubits_ - BaseState::chunk_bits_))) << (BaseState::chunk_bits_);
      uint_t icol_chunk = ((iChunk + BaseState::global_chunk_index_) & ((1ull << ((BaseState::num_qubits_ - BaseState::chunk_bits_)))-1)) << (BaseState::chunk_bits_);

      //copy part of state for this chunk
<<<<<<< HEAD
      uint_t i,row,col;
      cvector_t tmp(1ull << (BaseState::chunk_bits_*2));
      for(i=0;i<(1ull << (BaseState::chunk_bits_*2));i++){
=======
      uint_t i;
      cvector_t tmp(1ull << BaseState::chunk_bits_);
      for(i=0;i<(1ull << BaseState::chunk_bits_);i++){
>>>>>>> 1a51d273
        uint_t icol = i & ((1ull << (BaseState::chunk_bits_))-1);
        uint_t irow = i >> (BaseState::chunk_bits_);
        tmp[i] = state[icol_chunk + icol + ((irow_chunk + irow) << (BaseState::num_qubits_))];
      }
      BaseState::qregs_[iChunk].initialize_from_vector(tmp);
    }
  }
}

template <class densmat_t>
void State<densmat_t>::initialize_qreg(uint_t num_qubits,
                                        const cvector_t &state) 
{
  if (state.size() != 1ULL << 2 * num_qubits) {
    throw std::invalid_argument("DensityMatrix::State::initialize: initial state does not match qubit number");
  }

  initialize_omp();

  int_t iChunk;
  if(BaseState::chunk_bits_ == BaseState::num_qubits_){
    for(iChunk=0;iChunk<BaseState::num_local_chunks_;iChunk++){
      BaseState::qregs_[iChunk].set_num_qubits(BaseState::chunk_bits_);
      BaseState::qregs_[iChunk].initialize_from_vector(state);
    }
  }
  else{   //multi-chunk distribution
    for(iChunk=0;iChunk<BaseState::num_local_chunks_;iChunk++){
      //this function should be called in-order
      BaseState::qregs_[iChunk].set_num_qubits(BaseState::chunk_bits_);
    }

#pragma omp parallel for if(BaseState::chunk_omp_parallel_) private(iChunk) 
    for(iChunk=0;iChunk<BaseState::num_local_chunks_;iChunk++){
      uint_t irow_chunk = ((iChunk + BaseState::global_chunk_index_) >> ((BaseState::num_qubits_ - BaseState::chunk_bits_))) << (BaseState::chunk_bits_);
      uint_t icol_chunk = ((iChunk + BaseState::global_chunk_index_) & ((1ull << ((BaseState::num_qubits_ - BaseState::chunk_bits_)))-1)) << (BaseState::chunk_bits_);

      //copy part of state for this chunk
<<<<<<< HEAD
      uint_t i,row,col;
      cvector_t tmp(1ull << (BaseState::chunk_bits_*2));
      for(i=0;i<(1ull << (BaseState::chunk_bits_*2));i++){
=======
      uint_t i;
      cvector_t tmp(1ull << BaseState::chunk_bits_);
      for(i=0;i<(1ull << BaseState::chunk_bits_);i++){
>>>>>>> 1a51d273
        uint_t icol = i & ((1ull << (BaseState::chunk_bits_))-1);
        uint_t irow = i >> (BaseState::chunk_bits_);
        tmp[i] = state[icol_chunk + icol + ((irow_chunk + irow) << (BaseState::num_qubits_))];
      }
      BaseState::qregs_[iChunk].initialize_from_vector(tmp);
    }
  }

}

template <class densmat_t>
void State<densmat_t>::initialize_omp() 
{
  uint_t i;
  for(i=0;i<BaseState::num_local_chunks_;i++){
    BaseState::qregs_[i].set_omp_threshold(omp_qubit_threshold_);
    if (BaseState::threads_ > 0)
      BaseState::qregs_[i].set_omp_threads(BaseState::threads_); // set allowed OMP threads in qubitvector
  }
}

template <class densmat_t>
template <typename list_t>
void State<densmat_t>::initialize_from_vector(const list_t &vec)
{
  if((1ull << (BaseState::num_qubits_*2)) == vec.size()){
    BaseState::initialize_from_vector(vec);
  }
  else if((1ull << (BaseState::num_qubits_*2)) == vec.size() * vec.size()) {
    int_t iChunk;
    if(BaseState::chunk_bits_ == BaseState::num_qubits_){
      for(iChunk=0;iChunk<BaseState::num_local_chunks_;iChunk++){
        BaseState::qregs_[iChunk].initialize_from_vector(AER::Utils::tensor_product(AER::Utils::conjugate(vec), vec));
      }
    }
    else{   //multi-chunk distribution

#pragma omp parallel for if(BaseState::chunk_omp_parallel_) private(iChunk) 
      for(iChunk=0;iChunk<BaseState::num_local_chunks_;iChunk++){
        uint_t irow_chunk = ((iChunk + BaseState::global_chunk_index_) >> ((BaseState::num_qubits_ - BaseState::chunk_bits_))) << (BaseState::chunk_bits_);
        uint_t icol_chunk = ((iChunk + BaseState::global_chunk_index_) & ((1ull << ((BaseState::num_qubits_ - BaseState::chunk_bits_)))-1)) << (BaseState::chunk_bits_);

        //copy part of state for this chunk
        uint_t i,row,col;
        list_t vec1(1ull << BaseState::chunk_bits_);
        list_t vec2(1ull << BaseState::chunk_bits_);

        for(i=0;i<(1ull << BaseState::chunk_bits_);i++){
          vec1[i] = vec[(irow_chunk << BaseState::chunk_bits_) + i];
          vec2[i] = std::conj(vec[(icol_chunk << BaseState::chunk_bits_) + i]);
        }
        BaseState::qregs_[iChunk].initialize_from_vector(AER::Utils::tensor_product(vec1, vec2));
      }
    }
  }
  else {
    throw std::runtime_error("DensityMatrixChunk::initialize input vector is incorrect length. Expected: " +
                             std::to_string((1ull << (BaseState::num_qubits_*2))) + " Received: " +
                             std::to_string(vec.size()));
  }
}


template <class densmat_t>
auto State<densmat_t>::move_to_matrix()
{
  if(BaseState::num_global_chunks_ == 1){
    return BaseState::qregs_[0].move_to_matrix();
  }
  return BaseState::apply_to_matrix(false);
}

template <class densmat_t>
auto State<densmat_t>::copy_to_matrix()
{
  if(BaseState::num_global_chunks_ == 1){
    return BaseState::qregs_[0].copy_to_matrix();
  }
  return BaseState::apply_to_matrix(true);
}


//-------------------------------------------------------------------------
// Utility
//-------------------------------------------------------------------------

template <class densmat_t>
size_t State<densmat_t>::required_memory_mb(uint_t num_qubits,
                                            const std::vector<Operations::Op> &ops)
                                            const {
  // An n-qubit state vector as 2^n complex doubles
  // where each complex double is 16 bytes
  (void)ops; // avoid unused variable compiler warning
  size_t shift_mb = std::max<int_t>(0, num_qubits + 4 - 20);
  size_t mem_mb = 1ULL << shift_mb;
  return mem_mb;
}

template <class densmat_t>
void State<densmat_t>::set_config(const json_t &config) 
{
  BaseState::set_config(config);

  // Set threshold for truncating snapshots
  JSON::get_value(json_chop_threshold_, "chop_threshold", config);
  uint_t i;
  for(i=0;i<BaseState::num_local_chunks_;i++){
    BaseState::qregs_[i].set_json_chop_threshold(json_chop_threshold_);
  }

  // Set OMP threshold for state update functions
  JSON::get_value(omp_qubit_threshold_, "statevector_parallel_threshold", config);

}


//=========================================================================
// Implementation: apply operations
//=========================================================================

template <class densmat_t>
void State<densmat_t>::apply_op(const int_t iChunk,const Operations::Op &op,
                         ExperimentResult &result,
                         RngEngine &rng,
                         bool final_ops)
{
  if (BaseState::creg_.check_conditional(op)) {
    switch (op.type) {
      case Operations::OpType::barrier:
        break;
      case Operations::OpType::reset:
        apply_reset(iChunk,op.qubits);
        break;
      case Operations::OpType::measure:
        apply_measure(op.qubits, op.memory, op.registers, rng);
        break;
      case Operations::OpType::bfunc:
        BaseState::creg_.apply_bfunc(op);
        break;
      case Operations::OpType::roerror:
        BaseState::creg_.apply_roerror(op, rng);
        break;
      case Operations::OpType::gate:
        apply_gate(iChunk,op);
        break;
      case Operations::OpType::snapshot:
        apply_snapshot(op, result, final_ops);
        break;
      case Operations::OpType::matrix:
        apply_matrix(iChunk,op.qubits, op.mats[0]);
        break;
      case Operations::OpType::diagonal_matrix:
        apply_diagonal_unitary_matrix(iChunk,op.qubits, op.params);
        break;
      case Operations::OpType::superop:
        BaseState::qregs_[iChunk].apply_superop_matrix(op.qubits, Utils::vectorize_matrix(op.mats[0]));
        break;
      case OpType::kraus:
        apply_kraus(op.qubits, op.mats);
        break;
      case OpType::set_statevec:
        initialize_from_vector(op.params);
        break;
      case OpType::set_densmat:
        BaseState::initialize_from_matrix(op.mats[0]);
        break;
      case Operations::OpType::save_expval:
      case Operations::OpType::save_expval_var:
        BaseState::apply_save_expval(op, result);
        break;
      case Operations::OpType::save_state:
        apply_save_state(op, result, final_ops);
        break;
      case Operations::OpType::save_densmat:
        apply_save_density_matrix(op, result, final_ops);
        break;
      case Operations::OpType::save_probs:
      case Operations::OpType::save_probs_ket:
        apply_save_probs(op, result);
        break;
      case Operations::OpType::save_amps_sq:
          apply_save_amplitudes_sq(op, result);
          break;
      default:
        throw std::invalid_argument("DensityMatrix::State::invalid instruction \'" +
                                    op.name + "\'.");
    }
  }
}

//swap between chunks
template <class densmat_t>
void State<densmat_t>::apply_chunk_swap(const reg_t &qubits)
{
  uint_t q0,q1;
  q0 = qubits[0];
  q1 = qubits[1];

  std::swap(BaseState::qubit_map_[q0],BaseState::qubit_map_[q1]);

  if(qubits[0] >= BaseState::chunk_bits_){
    q0 += BaseState::chunk_bits_;
  }
  if(qubits[1] >= BaseState::chunk_bits_){
    q1 += BaseState::chunk_bits_;
  }
  reg_t qs0 = {{q0, q1}};
  BaseState::apply_chunk_swap(qs0);

  if(qubits[0] >= BaseState::chunk_bits_){
    q0 += (BaseState::num_qubits_ - BaseState::chunk_bits_);
  }
  else{
    q0 += BaseState::chunk_bits_;
  }
  if(qubits[1] >= BaseState::chunk_bits_){
    q1 += (BaseState::num_qubits_ - BaseState::chunk_bits_);
  }
  else{
    q1 += BaseState::chunk_bits_;
  }
  reg_t qs1 = {{q0, q1}};
  BaseState::apply_chunk_swap(qs1);
}

//=========================================================================
// Implementation: Save data
//=========================================================================

template <class densmat_t>
void State<densmat_t>::apply_save_probs(const Operations::Op &op,
                                            ExperimentResult &result) {
  auto probs = measure_probs(op.qubits);
  if (op.type == Operations::OpType::save_probs_ket) {
    BaseState::save_data_average(result, op.string_params[0],
                                 Utils::vec2ket(probs, json_chop_threshold_, 16),
                                 op.save_type);
  } else {
    BaseState::save_data_average(result, op.string_params[0],
                                 std::move(probs), op.save_type);
  }
}

template <class densmat_t>
void State<densmat_t>::apply_save_amplitudes_sq(const Operations::Op &op,
                                                ExperimentResult &result) 
{
  if (op.int_params.empty()) {
    throw std::invalid_argument("Invalid save_amplitudes_sq instructions (empty params).");
  }
  const int_t size = op.int_params.size();
  int_t iChunk;
  rvector_t amps_sq(size,0);
#pragma omp parallel for if(BaseState::chunk_omp_parallel_) private(iChunk) 
  for(iChunk=0;iChunk<BaseState::num_local_chunks_;iChunk++){
    uint_t irow,icol;
    irow = (BaseState::global_chunk_index_ + iChunk) >> ((BaseState::num_qubits_ - BaseState::chunk_bits_));
    icol = (BaseState::global_chunk_index_ + iChunk) - (irow << ((BaseState::num_qubits_ - BaseState::chunk_bits_)));
    if(irow != icol)
      continue;

#pragma omp parallel for if (size > pow(2, omp_qubit_threshold_) &&        \
                                 BaseState::threads_ > 1)                       \
                          num_threads(BaseState::threads_)
    for (int_t i = 0; i < size; ++i) {
      uint_t idx = BaseState::mapped_index(op.int_params[i]);
      if(idx >= (irow << BaseState::chunk_bits_) && idx < ((irow+1) << BaseState::chunk_bits_))
        amps_sq[i] = BaseState::qregs_[iChunk].probability(idx - (irow << BaseState::chunk_bits_));
    }
  }
#ifdef AER_MPI
  BaseState::reduce_sum(amps_sq);
#endif
  BaseState::save_data_average(result, op.string_params[0],
                               std::move(amps_sq), op.save_type);
}

template <class densmat_t>
double State<densmat_t>::expval_pauli(const reg_t &qubits,
                                      const std::string& pauli) 
{
  reg_t qubits_in_chunk;
  reg_t qubits_out_chunk;
  std::string pauli_in_chunk;
  std::string pauli_out_chunk;
  int_t i,n;
  double expval(0.);

  //get inner/outer chunk pauli string
  n = pauli.size();
  for(i=0;i<n;i++){
    if(qubits[i] < BaseState::chunk_bits_){
      qubits_in_chunk.push_back(qubits[i]);
      pauli_in_chunk.push_back(pauli[n-i-1]);
    }
    else{
      qubits_out_chunk.push_back(qubits[i]);
      pauli_out_chunk.push_back(pauli[n-i-1]);
    }
  }

  int_t nrows = 1ull << ((BaseState::num_qubits_ - BaseState::chunk_bits_));

  if(qubits_out_chunk.size() > 0){  //there are bits out of chunk
    std::complex<double> phase = 1.0;

    std::reverse(pauli_out_chunk.begin(),pauli_out_chunk.end());
    std::reverse(pauli_in_chunk.begin(),pauli_in_chunk.end());

    uint_t x_mask, z_mask, num_y, x_max;
    std::tie(x_mask, z_mask, num_y, x_max) = AER::QV::pauli_masks_and_phase(qubits_out_chunk, pauli_out_chunk);

    z_mask >>= (BaseState::chunk_bits_);
    if(x_mask != 0){
      x_mask >>= (BaseState::chunk_bits_);
      x_max -= (BaseState::chunk_bits_);

      AER::QV::add_y_phase(num_y,phase);

      const uint_t mask_u = ~((1ull << (x_max + 1)) - 1);
      const uint_t mask_l = (1ull << x_max) - 1;

#pragma omp parallel for if(BaseState::chunk_omp_parallel_) private(i) reduction(+:expval)
      for(i=0;i<nrows/2;i++){
        uint_t irow = ((i << 1) & mask_u) | (i & mask_l);
        uint_t iChunk = (irow ^ x_mask) + irow * nrows;

        if(BaseState::chunk_index_begin_[BaseState::distributed_rank_] <= iChunk && BaseState::chunk_index_end_[BaseState::distributed_rank_] > iChunk){  //on this process
          double sign = 2.0;
          if (z_mask && (AER::Utils::popcount(irow & z_mask) & 1))
            sign = -2.0;
          expval += sign * BaseState::qregs_[iChunk-BaseState::global_chunk_index_].expval_pauli_non_diagonal_chunk(qubits_in_chunk, pauli_in_chunk,phase);
        }
      }
    }
    else{
#pragma omp parallel for if(BaseState::chunk_omp_parallel_) private(i) reduction(+:expval)
      for(i=0;i<nrows;i++){
        uint_t iChunk = i * (nrows+1);
        if(BaseState::chunk_index_begin_[BaseState::distributed_rank_] <= iChunk && BaseState::chunk_index_end_[BaseState::distributed_rank_] > iChunk){  //on this process
          double sign = 1.0;
          if (z_mask && (AER::Utils::popcount(i & z_mask) & 1))
            sign = -1.0;
          expval += sign * BaseState::qregs_[iChunk-BaseState::global_chunk_index_].expval_pauli(qubits_in_chunk, pauli_in_chunk,1.0);
        }
      }
    }
  }
  else{ //all bits are inside chunk
#pragma omp parallel for if(BaseState::chunk_omp_parallel_) private(i) reduction(+:expval)
    for(i=0;i<nrows;i++){
      uint_t iChunk = i * (nrows+1);
      if(BaseState::chunk_index_begin_[BaseState::distributed_rank_] <= iChunk && BaseState::chunk_index_end_[BaseState::distributed_rank_] > iChunk){  //on this process
        expval += BaseState::qregs_[iChunk-BaseState::global_chunk_index_].expval_pauli(qubits, pauli,1.0);
      }
    }
  }

#ifdef AER_MPI
  BaseState::reduce_sum(expval);
#endif
  return expval;
}

template <class densmat_t>
void State<densmat_t>::apply_save_density_matrix(const Operations::Op &op,
                                                 ExperimentResult &result,
                                                 bool last_op) 
{
  BaseState::save_data_average(result, op.string_params[0],
                               reduced_density_matrix(op.qubits, last_op),
                               op.save_type);
}

template <class densmat_t>
void State<densmat_t>::apply_save_state(const Operations::Op &op,
                                        ExperimentResult &result,
                                        bool last_op) 
{
  // Renamp single data type to average
  Operations::Op op_cpy = op;
  switch (op.save_type) {
    case Operations::DataSubType::single:
      op_cpy.save_type = Operations::DataSubType::average;
      break;
    case Operations::DataSubType::c_single:
      op_cpy.save_type = Operations::DataSubType::c_average;
      break;
    default:
      break;
  }
  // Default key
  op_cpy.string_params[0] = (op.string_params[0] == "_method_")
                              ? "density_matrix"
                              : op.string_params[0];
  apply_save_density_matrix(op_cpy, result, last_op);
}

//=========================================================================
// Implementation: Snapshots
//=========================================================================

template <class densmat_t>
void State<densmat_t>::apply_snapshot(const Operations::Op &op,
                                      ExperimentResult &result,
                                      bool last_op) 
{
  // Look for snapshot type in snapshotset
  auto it = DensityMatrix::State<densmat_t>::snapshotset_.find(op.name);
  if (it == DensityMatrix::State<densmat_t>::snapshotset_.end())
    throw std::invalid_argument("DensityMatrixState::invalid snapshot instruction \'" + 
                                op.name + "\'.");
  switch (it -> second) {
    case DensityMatrix::Snapshots::densitymatrix:
      snapshot_density_matrix(op, result, last_op);
      break;
    case DensityMatrix::Snapshots::cmemory:
      BaseState::snapshot_creg_memory(op, result);
      break;
    case DensityMatrix::Snapshots::cregister:
      BaseState::snapshot_creg_register(op, result);
      break;
    case DensityMatrix::Snapshots::probs:
      // get probs as hexadecimal
      snapshot_probabilities(op, result, false);
      break;
    case DensityMatrix::Snapshots::probs_var:
      // get probs as hexadecimal
      snapshot_probabilities(op, result, true);
      break;
    case DensityMatrix::Snapshots::expval_pauli: {
      snapshot_pauli_expval(op, result, false);
    } break;
    case DensityMatrix::Snapshots::expval_pauli_var: {
      snapshot_pauli_expval(op, result, true);
    } break;
    /* TODO
    case Snapshots::expval_matrix: {
      snapshot_matrix_expval(op, data, false);
    }  break;
    case Snapshots::expval_matrix_var: {
      snapshot_matrix_expval(op, data, true);
    }  break;
    */
    default:
      // We shouldn't get here unless there is a bug in the snapshotset
      throw std::invalid_argument("DensityMatrix::State::invalid snapshot instruction \'" +
                                  op.name + "\'.");
  }
}

template <class densmat_t>
void State<densmat_t>::snapshot_probabilities(const Operations::Op &op,
                                              ExperimentResult &result,
                                              bool variance) 
{
  // get probs as hexadecimal
  auto probs = Utils::vec2ket(measure_probs(op.qubits),
                              json_chop_threshold_, 16);

  result.legacy_data.add_average_snapshot("probabilities",
                            op.string_params[0],
                            BaseState::creg_.memory_hex(),
                            std::move(probs),
                            variance);
}


template <class densmat_t>
void State<densmat_t>::snapshot_pauli_expval(const Operations::Op &op,
                                             ExperimentResult &result,
                                             bool variance) {
  // Check empty edge case
  if (op.params_expval_pauli.empty()) {
    throw std::invalid_argument("Invalid expval snapshot (Pauli components are empty).");
  }

  // Accumulate expval components
  complex_t expval(0., 0.);
  for (const auto &param : op.params_expval_pauli) {
    const auto& coeff = param.first;
    const auto& pauli = param.second;
    expval += coeff * expval_pauli(op.qubits, pauli);
  }

  // Add to snapshot
  Utils::chop_inplace(expval, json_chop_threshold_);
  result.legacy_data.add_average_snapshot("expectation_value", op.string_params[0],
                            BaseState::creg_.memory_hex(), expval, variance);
}

template <class densmat_t>
void State<densmat_t>::snapshot_density_matrix(const Operations::Op &op,
                                               ExperimentResult &result,
                                               bool last_op)
{
  result.legacy_data.add_average_snapshot("density_matrix", op.string_params[0],
                            BaseState::creg_.memory_hex(),
                            reduced_density_matrix(op.qubits, last_op), false);
}


template <class densmat_t>
cmatrix_t State<densmat_t>::reduced_density_matrix(const reg_t& qubits, bool last_op) 
{
  cmatrix_t reduced_state;
  // Check if tracing over all qubits
  if (qubits.empty()) {
    reduced_state = cmatrix_t(1, 1);

    std::complex<double> sum = 0.0;
    for(int_t i=0;i<BaseState::num_local_chunks_;i++){
      sum += BaseState::qregs_[i].trace();
    }
#ifdef AER_MPI
    BaseState::reduce_sum(sum);
#endif
    reduced_state[0] = sum;
  } else {
    auto qubits_sorted = qubits;
    std::sort(qubits_sorted.begin(), qubits_sorted.end());

    if ((qubits.size() == BaseState::num_qubits_) && (qubits == qubits_sorted)) {
      if (last_op) {
        reduced_state = move_to_matrix();
      } else {
        reduced_state = copy_to_matrix();
      }
    } else {
      reduced_state = reduced_density_matrix_helper(qubits, qubits_sorted);
    }
  }
  return reduced_state;
}
  
template <class densmat_t>
cmatrix_t State<densmat_t>::reduced_density_matrix_helper(const reg_t &qubits,
                                          const reg_t &qubits_sorted) 
{
  int_t iChunk;
  uint_t size = 1ull << (BaseState::chunk_bits_*2);
  uint_t mask = (1ull << (BaseState::chunk_bits_)) - 1;
  uint_t num_threads = BaseState::qregs_[0].get_omp_threads();

  //TO DO check memory availability
  cmatrix_t reduced_state(1ull << qubits.size(),1ull << qubits.size(),true);

  if(BaseState::distributed_rank_ == 0){
    auto tmp = BaseState::qregs_[0].copy_to_matrix();
    for(iChunk=0;iChunk<BaseState::num_global_chunks_;iChunk++){
      int_t i;
      uint_t irow_chunk = (iChunk >> ((BaseState::num_qubits_ - BaseState::chunk_bits_))) << BaseState::chunk_bits_;
      uint_t icol_chunk = (iChunk & ((1ull << ((BaseState::num_qubits_ - BaseState::chunk_bits_)))-1)) << BaseState::chunk_bits_;

      if(iChunk < BaseState::num_local_chunks_)
        tmp = BaseState::qregs_[iChunk].copy_to_matrix();
#ifdef AER_MPI
      else
        recv_data(tmp.data(),size,0,iChunk);
#endif
#pragma omp parallel for if(num_threads > 1) num_threads(num_threads)
      for(i=0;i<size;i++){
        uint_t irow = (i >> (BaseState::chunk_bits_)) + irow_chunk;
        uint_t icol = (i & mask) + icol_chunk;
        uint_t irow_out = 0;
        uint_t icol_out = 0;
        int j;
        for(j=0;j<qubits.size();j++){
          if((irow >> qubits[j]) & 1){
            irow &= ~(1ull << qubits[j]);
            irow_out += (1ull << j);
          }
          if((icol >> qubits[j]) & 1){
            icol &= ~(1ull << qubits[j]);
            icol_out += (1ull << j);
          }
        }
        if(irow == icol){   //only diagonal base can be reduced
          uint_t idx = ((irow_out) << qubits.size()) + icol_out;
#pragma omp critical
          reduced_state[idx] += tmp[i];
        }
      }
    }
  }
  else{
#ifdef AER_MPI
    //send matrices to process 0
    for(iChunk=0;iChunk<num_global_chunks_;iChunk++){
      uint_t iProc = get_process_by_chunk(iChunk);
      if(iProc == distributed_rank_){
        if(copy){
          auto tmp = qregs_[iChunk-global_chunk_index_].copy_to_matrix();
          send_data(tmp.data(),size,iChunk,0);
        }
        else{
          auto tmp = qregs_[iChunk-global_chunk_index_].move_to_matrix();
          send_data(tmp.data(),size,iChunk,0);
        }
      }
    }
#endif
  }

  return reduced_state;
}


//=========================================================================
// Implementation: Matrix multiplication
//=========================================================================

template <class densmat_t>
void State<densmat_t>::apply_gate(const uint_t iChunk, const Operations::Op &op) {
  // Look for gate name in gateset
  auto it = DensityMatrix::State<densmat_t>::gateset_.find(op.name);
  if (it == DensityMatrix::State<densmat_t>::gateset_.end())
    throw std::invalid_argument("DensityMatrixState::invalid gate instruction \'" + 
                                op.name + "\'.");
  switch (it -> second) {
    case DensityMatrix::Gates::u3:
      apply_gate_u3(iChunk, op.qubits[0],
                    std::real(op.params[0]),
                    std::real(op.params[1]),
                    std::real(op.params[2]));
      break;
    case DensityMatrix::Gates::u2:
      apply_gate_u3(iChunk, op.qubits[0],
                    M_PI / 2.,
                    std::real(op.params[0]),
                    std::real(op.params[1]));
      break;
    case DensityMatrix::Gates::u1:
      apply_phase(iChunk,op.qubits[0], std::exp(complex_t(0., 1.) * op.params[0]));
      break;
    case DensityMatrix::Gates::cx:
      BaseState::qregs_[iChunk].apply_cnot(op.qubits[0], op.qubits[1]);
      break;
    case DensityMatrix::Gates::cy:
      BaseState::qregs_[iChunk].apply_unitary_matrix(op.qubits, Linalg::VMatrix::CY);
      break;
    case DensityMatrix::Gates::cz:
      BaseState::qregs_[iChunk].apply_cphase(op.qubits[0], op.qubits[1], -1);
      break;
    case DensityMatrix::Gates::cp:
      BaseState::qregs_[iChunk].apply_cphase(op.qubits[0], op.qubits[1],
                                    std::exp(complex_t(0., 1.) * op.params[0]));
      break;
    case DensityMatrix::Gates::id:
      break;
    case DensityMatrix::Gates::x:
      BaseState::qregs_[iChunk].apply_x(op.qubits[0]);
      break;
    case DensityMatrix::Gates::y:
      BaseState::qregs_[iChunk].apply_y(op.qubits[0]);
      break;
    case DensityMatrix::Gates::z:
      BaseState::qregs_[iChunk].apply_phase(op.qubits[0], -1);
      break;
    case DensityMatrix::Gates::h:
      apply_gate_u3(iChunk, op.qubits[0], M_PI / 2., 0., M_PI);
      break;
    case DensityMatrix::Gates::s:
      apply_phase(iChunk,op.qubits[0], complex_t(0., 1.));
      break;
    case DensityMatrix::Gates::sdg:
      apply_phase(iChunk,op.qubits[0], complex_t(0., -1.));
      break;
    case DensityMatrix::Gates::sx:
      BaseState::qregs_[iChunk].apply_unitary_matrix(op.qubits, Linalg::VMatrix::SX);
      break;
    case DensityMatrix::Gates::t: {
      const double isqrt2{1. / std::sqrt(2)};
      apply_phase(iChunk,op.qubits[0], complex_t(isqrt2, isqrt2));
    } break;
    case DensityMatrix::Gates::tdg: {
      const double isqrt2{1. / std::sqrt(2)};
      apply_phase(iChunk,op.qubits[0], complex_t(isqrt2, -isqrt2));
    } break;
    case DensityMatrix::Gates::swap: {
      BaseState::qregs_[iChunk].apply_swap(op.qubits[0], op.qubits[1]);
    } break;
    case DensityMatrix::Gates::ccx:
      BaseState::qregs_[iChunk].apply_toffoli(op.qubits[0], op.qubits[1], op.qubits[2]);
      break;
    case DensityMatrix::Gates::r:
      BaseState::qregs_[iChunk].apply_unitary_matrix(op.qubits, Linalg::VMatrix::r(op.params[0], op.params[1]));
      break;
    case DensityMatrix::Gates::rx:
      BaseState::qregs_[iChunk].apply_unitary_matrix(op.qubits, Linalg::VMatrix::rx(op.params[0]));
      break;
    case DensityMatrix::Gates::ry:
      BaseState::qregs_[iChunk].apply_unitary_matrix(op.qubits, Linalg::VMatrix::ry(op.params[0]));
      break;
    case DensityMatrix::Gates::rz:
      apply_diagonal_unitary_matrix(iChunk,op.qubits, Linalg::VMatrix::rz_diag(op.params[0]));
      break;
    case DensityMatrix::Gates::rxx:
      BaseState::qregs_[iChunk].apply_unitary_matrix(op.qubits, Linalg::VMatrix::rxx(op.params[0]));
      break;
    case DensityMatrix::Gates::ryy:
      BaseState::qregs_[iChunk].apply_unitary_matrix(op.qubits, Linalg::VMatrix::ryy(op.params[0]));
      break;
    case DensityMatrix::Gates::rzz:
      apply_diagonal_unitary_matrix(iChunk,op.qubits, Linalg::VMatrix::rzz_diag(op.params[0]));
      break;
    case DensityMatrix::Gates::rzx:
      BaseState::qregs_[iChunk].apply_unitary_matrix(op.qubits, Linalg::VMatrix::rzx(op.params[0]));
      break;
    case DensityMatrix::Gates::pauli:
      apply_pauli(op.qubits, op.string_params[0]);
      break;
    default:
      // We shouldn't reach here unless there is a bug in gateset
      throw std::invalid_argument("DensityMatrix::State::invalid gate instruction \'" +
                                  op.name + "\'.");
  }
}


template <class densmat_t>
void State<densmat_t>::apply_matrix(const int_t iChunk, const reg_t &qubits, const cmatrix_t &mat) {
  if (mat.GetRows() == 1) {
    apply_diagonal_unitary_matrix(iChunk,qubits, Utils::vectorize_matrix(mat));
  } else {
    BaseState::qregs_[iChunk].apply_unitary_matrix(qubits, Utils::vectorize_matrix(mat));
  }
}

template <class densmat_t>
void State<densmat_t>::apply_gate_u3(const int_t iChunk, uint_t qubit, double theta, double phi, double lambda) {
  BaseState::qregs_[iChunk].apply_unitary_matrix(reg_t({qubit}), Linalg::VMatrix::u3(theta, phi, lambda));
}

template <class densmat_t>
void State<densmat_t>::apply_pauli(const reg_t &qubits,
                                   const std::string &pauli) 
{
  int_t i;
  // Pauli as a superoperator is (-1)^num_y P\otimes P
  complex_t coeff = (std::count(pauli.begin(), pauli.end(), 'Y') % 2) ? -1 : 1;

#pragma omp parallel for if(BaseState::chunk_omp_parallel_) private(i) 
  for(i=0;i<BaseState::num_local_chunks_;i++){
    BaseState::qregs_[i].apply_pauli(
        BaseState::qregs_[i].superop_qubits(qubits), pauli + pauli, coeff);
  }
}

template <class densmat_t>
void State<densmat_t>::apply_diagonal_unitary_matrix(const int_t iChunk, const reg_t &qubits, const cvector_t & diag)
{
  if(BaseState::gpu_optimization_){
    //GPU computes all chunks in one kernel, so pass qubits and diagonal matrix as is
    BaseState::qregs_[iChunk].apply_diagonal_unitary_matrix(qubits,diag);
  }
  else{
    reg_t qubits_in = qubits;
    reg_t qubits_row = qubits;
    cvector_t diag_in = diag;
    cvector_t diag_row = diag;

    BaseState::block_diagonal_matrix(iChunk,qubits_in,diag_in);

    for(int_t i=0;i<qubits.size();i++){
      if(qubits[i] >= BaseState::chunk_bits_)
        qubits_row[i] = qubits[i] + BaseState::num_qubits_ - BaseState::chunk_bits_;
    }
    BaseState::block_diagonal_matrix(iChunk,qubits_row,diag_row);

    reg_t qubits_chunk(qubits_in.size()*2);
    for(int_t i=0;i<qubits_in.size();i++){
      qubits_chunk[i] = qubits_in[i];
      qubits_chunk[i+qubits_in.size()] = qubits_in[i] + BaseState::chunk_bits_;
    }
    BaseState::qregs_[iChunk].apply_diagonal_matrix(qubits_chunk,AER::Utils::tensor_product(AER::Utils::conjugate(diag_row),diag_in));
  }
}

template <class densmat_t>
void State<densmat_t>::apply_phase(const uint_t iChunk,const uint_t qubit, const complex_t phase)
{
  cvector_t diag(2);
  diag[0] = 1.0;
  diag[1] = phase;
  apply_diagonal_unitary_matrix(iChunk,reg_t({qubit}), diag);
}

template <class densmat_t>
void State<densmat_t>::apply_phase(const uint_t iChunk,const reg_t& qubits, const complex_t phase)
{
  cvector_t diag((1 << qubits.size()),1.0);
  diag[(1 << qubits.size()) - 1] = phase;
  apply_diagonal_unitary_matrix(iChunk,qubits, diag);
}

//=========================================================================
// Implementation: Reset and Measurement Sampling
//=========================================================================

template <class densmat_t>
void State<densmat_t>::apply_measure(const reg_t &qubits,
                                      const reg_t &cmemory,
                                      const reg_t &cregister,
                                      RngEngine &rng) 
{
  // Actual measurement outcome
  const auto meas = sample_measure_with_prob(qubits, rng);
  // Implement measurement update
  measure_reset_update(qubits, meas.first, meas.first, meas.second);
  const reg_t outcome = Utils::int2reg(meas.first, 2, qubits.size());

  BaseState::creg_.store_measure(outcome, cmemory, cregister);
}

template <class densmat_t>
rvector_t State<densmat_t>::measure_probs(const reg_t &qubits) const 
{
  uint_t dim = 1ull << qubits.size();
  rvector_t sum(dim,0.0);
  int_t i,j,k;
  reg_t qubits_in_chunk;
  reg_t qubits_out_chunk;

  for(i=0;i<qubits.size();i++){
    if(qubits[i] < BaseState::chunk_bits_){
      qubits_in_chunk.push_back(qubits[i]);
    }
    else{
      qubits_out_chunk.push_back(qubits[i]);
    }
  }

#pragma omp parallel for if(BaseState::chunk_omp_parallel_) private(i,j,k) 
  for(i=0;i<BaseState::num_local_chunks_;i++){
    uint_t irow,icol;
    irow = (BaseState::global_chunk_index_ + i) >> ((BaseState::num_qubits_ - BaseState::chunk_bits_));
    icol = (BaseState::global_chunk_index_ + i) - (irow << ((BaseState::num_qubits_ - BaseState::chunk_bits_)));

    if(irow == icol){   //diagonal chunk
      if(qubits_in_chunk.size() > 0){
        auto chunkSum = BaseState::qregs_[i].probabilities(qubits_in_chunk);
        if(qubits_in_chunk.size() == qubits.size()){
          for(j=0;j<dim;j++){
#pragma omp atomic
            sum[j] += chunkSum[j];
          }
        }
        else{
          for(j=0;j<chunkSum.size();j++){
            int idx = 0;
            int i_in = 0;
            for(k=0;k<qubits.size();k++){
              if(qubits[k] < (BaseState::chunk_bits_)){
                idx += (((j >> i_in) & 1) << k);
                i_in++;
              }
              else{
                if((((i + BaseState::global_chunk_index_) << (BaseState::chunk_bits_)) >> qubits[k]) & 1){
                  idx += 1ull << k;
                }
              }
            }
#pragma omp atomic
            sum[idx] += chunkSum[j];
          }
        }
      }
      else{ //there is no bit in chunk
        auto tr = std::real(BaseState::qregs_[i].trace());
        int idx = 0;
        for(k=0;k<qubits_out_chunk.size();k++){
          if((((i + BaseState::global_chunk_index_) << (BaseState::chunk_bits_)) >> qubits_out_chunk[k]) & 1){
            idx += 1ull << k;
          }
        }
#pragma omp atomic
        sum[idx] += tr;
      }
    }
  }

#ifdef AER_MPI
  BaseState::reduce_sum(sum);
#endif

  return sum;
}

template <class densmat_t>
std::vector<reg_t> State<densmat_t>::sample_measure(const reg_t &qubits,
                                                     uint_t shots,
                                                     RngEngine &rng) 
{
  int_t i,j;
  std::vector<double> chunkSum(BaseState::num_local_chunks_+1,0);
  double sum,localSum;
  // Generate flat register for storing
  std::vector<double> rnds;
  rnds.reserve(shots);
  rvector_t allbit_samples(shots,0);

  for (i = 0; i < shots; ++i)
    rnds.push_back(rng.rand(0, 1));

   //calculate per chunk sum
#pragma omp parallel for if(BaseState::chunk_omp_parallel_) private(i) 
  for(i=0;i<BaseState::num_local_chunks_;i++){
    uint_t irow,icol;
    irow = (BaseState::global_chunk_index_ + i) >> ((BaseState::num_qubits_ - BaseState::chunk_bits_));
    icol = (BaseState::global_chunk_index_ + i) - (irow << ((BaseState::num_qubits_ - BaseState::chunk_bits_)));
    if(irow == icol)   //only diagonal chunk has probabilities
      chunkSum[i] = std::real( BaseState::qregs_[i].trace() );
    else
      chunkSum[i] = 0.0;
  }
  localSum = 0.0;
  for(i=0;i<BaseState::num_local_chunks_;i++){
    sum = localSum;
    localSum += chunkSum[i];
    chunkSum[i] = sum;
  }
  chunkSum[BaseState::num_local_chunks_] = localSum;

  double globalSum = 0.0;
  if(BaseState::nprocs_ > 1){
    std::vector<double> procTotal(BaseState::nprocs_);

    for(i=0;i<BaseState::nprocs_;i++){
      procTotal[i] = localSum;
    }
    BaseState::gather_value(procTotal);

    for(i=0;i<BaseState::myrank_;i++){
      globalSum += procTotal[i];
    }
  }

  rvector_t local_samples(shots,0);

  //get rnds positions for each chunk
#pragma omp parallel for if(BaseState::chunk_omp_parallel_) private(i,j) 
  for(i=0;i<BaseState::num_local_chunks_;i++){
    uint_t irow,icol;
    irow = (BaseState::global_chunk_index_ + i) >> ((BaseState::num_qubits_ - BaseState::chunk_bits_));
    icol = (BaseState::global_chunk_index_ + i) - (irow << ((BaseState::num_qubits_ - BaseState::chunk_bits_)));
    if(irow != icol)
      continue;

    uint_t nIn;
    std::vector<uint_t> vIdx;
    std::vector<double> vRnd;

    //find rnds in this chunk
    nIn = 0;
    for(j=0;j<shots;j++){
      if(rnds[j] >= chunkSum[i] + globalSum && rnds[j] < chunkSum[i+1] + globalSum){
        vRnd.push_back(rnds[j] - (globalSum + chunkSum[i]));
        vIdx.push_back(j);
        nIn++;
      }
    }

    if(nIn > 0){
      auto chunkSamples = BaseState::qregs_[i].sample_measure(vRnd);
      uint_t ir;
      ir = (BaseState::global_chunk_index_ + i) >> ((BaseState::num_qubits_ - BaseState::chunk_bits_));

      for(j=0;j<nIn;j++){
        local_samples[vIdx[j]] = (ir << BaseState::chunk_bits_) + chunkSamples[j];
      }
    }
  }

#ifdef AER_MPI
  BaseState::reduce_sum(local_samples);
#endif
  allbit_samples = local_samples;

  // Convert to reg_t format
  std::vector<reg_t> all_samples;
  all_samples.reserve(shots);
  for (int_t val : allbit_samples) {
    reg_t allbit_sample = Utils::int2reg(val, 2, BaseState::num_qubits_);
    reg_t sample;
    sample.reserve(qubits.size());
    for (uint_t qubit : qubits) {
      sample.push_back(allbit_sample[qubit]);
    }
    all_samples.push_back(sample);
  }
  return all_samples;
}


template <class densmat_t>
void State<densmat_t>::apply_reset(const int_t iChunk,const reg_t &qubits) 
{
  // TODO: This can be more efficient by adding reset
  // to base class rather than doing a matrix multiplication
  // where all but 1 row is zeros.
  const auto reset_op = Linalg::SMatrix::reset(1ULL << qubits.size());

  BaseState::qregs_[iChunk].apply_superop_matrix(qubits, Utils::vectorize_matrix(reset_op));
}

template <class densmat_t>
std::pair<uint_t, double>
State<densmat_t>::sample_measure_with_prob(const reg_t &qubits,
                                            RngEngine &rng) {
  rvector_t probs = measure_probs(qubits);
  // Randomly pick outcome and return pair
  uint_t outcome = rng.rand_int(probs);
  return std::make_pair(outcome, probs[outcome]);
}

template <class densmat_t>
void State<densmat_t>::measure_reset_update(const reg_t &qubits,
                                             const uint_t final_state,
                                             const uint_t meas_state,
                                             const double meas_prob) 
{
  int_t i;

  // Update a state vector based on an outcome pair [m, p] from
  // sample_measure_with_prob function, and a desired post-measurement final_state
  // Single-qubit case
  if (qubits.size() == 1) {
    // Diagonal matrix for projecting and renormalizing to measurement outcome
    cvector_t mdiag(2, 0.);
    mdiag[meas_state] = 1. / std::sqrt(meas_prob);

#pragma omp parallel for if(BaseState::chunk_omp_parallel_) private(i) 
    for(i=0;i<BaseState::num_local_chunks_;i++){
      apply_diagonal_unitary_matrix(i,qubits, mdiag);
    }

    // If it doesn't agree with the reset state update
    if (final_state != meas_state) {
      if(qubits[0] < BaseState::chunk_bits_){
#pragma omp parallel for if(BaseState::chunk_omp_parallel_) private(i) 
        for(i=0;i<BaseState::num_local_chunks_;i++){
          BaseState::qregs_[i].apply_x(qubits[0]);
        }
      }
      else{
        BaseState::apply_chunk_x(qubits[0]);
        BaseState::apply_chunk_x(qubits[0]+BaseState::chunk_bits_);
      }
    }
  }
  // Multi qubit case
  else {
    // Diagonal matrix for projecting and renormalizing to measurement outcome
    const size_t dim = 1ULL << qubits.size();
    cvector_t mdiag(dim, 0.);
    mdiag[meas_state] = 1. / std::sqrt(meas_prob);

#pragma omp parallel for if(BaseState::chunk_omp_parallel_) private(i) 
    for(i=0;i<BaseState::num_local_chunks_;i++){
      apply_diagonal_unitary_matrix(i,qubits, mdiag);
    }

    // If it doesn't agree with the reset state update
    // TODO This function could be optimized as a permutation update
    if (final_state != meas_state) {
      reg_t qubits_in_chunk;
      reg_t qubits_out_chunk;

      for(i=0;i<qubits.size();i++){
        if(qubits[i] < BaseState::chunk_bits_){
          qubits_in_chunk.push_back(qubits[i]);
        }
        else{
          qubits_out_chunk.push_back(qubits[i]);
        }
      }

      if(qubits_in_chunk.size() > 0){   //in chunk exchange
        const size_t dim_in = 1ULL << qubits_in_chunk.size();
        // build vectorized permutation matrix
        cvector_t perm(dim_in * dim_in, 0.);
        perm[final_state * dim_in + meas_state] = 1.;
        perm[meas_state * dim_in + final_state] = 1.;
        for (size_t j=0; j < dim_in; j++) {
          if (j != final_state && j != meas_state)
            perm[j * dim_in + j] = 1.;
        }

        // apply permutation to swap state
#pragma omp parallel for if(BaseState::chunk_omp_parallel_) private(i) 
        for(i=0;i<BaseState::num_local_chunks_;i++){
          BaseState::qregs_[i].apply_unitary_matrix(qubits, perm);
        }
      }
      if(qubits_out_chunk.size() > 0){  //out of chunk exchange
        for(i=0;i<qubits_out_chunk.size();i++){
          BaseState::apply_chunk_x(qubits_out_chunk[i]);
          BaseState::apply_chunk_x(qubits_out_chunk[i]+(BaseState::num_qubits_ - BaseState::chunk_bits_));
        }
      }
    }
  }
}


//=========================================================================
// Implementation: Kraus Noise
//=========================================================================

template <class densmat_t>
void State<densmat_t>::apply_kraus(const reg_t &qubits,
                                    const std::vector<cmatrix_t> &kmats)
{
  int_t i;
  // Convert to Superoperator
  const auto nrows = kmats[0].GetRows();
  cmatrix_t superop(nrows * nrows, nrows * nrows);
  for (const auto& kraus : kmats) {
    superop += Utils::tensor_product(Utils::conjugate(kraus), kraus);
  }
#pragma omp parallel for if(BaseState::chunk_omp_parallel_) private(i) 
  for(i=0;i<BaseState::num_local_chunks_;i++){
    BaseState::qregs_[i].apply_superop_matrix(qubits, Utils::vectorize_matrix(superop));
  }
}

//-------------------------------------------------------------------------
} // end namespace DensityMatrix
//-------------------------------------------------------------------------
} // end namespace AER
//-------------------------------------------------------------------------
#endif<|MERGE_RESOLUTION|>--- conflicted
+++ resolved
@@ -367,15 +367,9 @@
       uint_t icol_chunk = ((iChunk + BaseState::global_chunk_index_) & ((1ull << ((BaseState::num_qubits_ - BaseState::chunk_bits_)))-1)) << (BaseState::chunk_bits_);
 
       //copy part of state for this chunk
-<<<<<<< HEAD
       uint_t i,row,col;
       cvector_t tmp(1ull << (BaseState::chunk_bits_*2));
       for(i=0;i<(1ull << (BaseState::chunk_bits_*2));i++){
-=======
-      uint_t i;
-      cvector_t tmp(1ull << BaseState::chunk_bits_);
-      for(i=0;i<(1ull << BaseState::chunk_bits_);i++){
->>>>>>> 1a51d273
         uint_t icol = i & ((1ull << (BaseState::chunk_bits_))-1);
         uint_t irow = i >> (BaseState::chunk_bits_);
         tmp[i] = input[icol_chunk + icol + ((irow_chunk + irow) << (BaseState::num_qubits_))];
@@ -413,15 +407,9 @@
       uint_t icol_chunk = ((iChunk + BaseState::global_chunk_index_) & ((1ull << ((BaseState::num_qubits_ - BaseState::chunk_bits_)))-1)) << (BaseState::chunk_bits_);
 
       //copy part of state for this chunk
-<<<<<<< HEAD
       uint_t i,row,col;
       cvector_t tmp(1ull << (BaseState::chunk_bits_*2));
       for(i=0;i<(1ull << (BaseState::chunk_bits_*2));i++){
-=======
-      uint_t i;
-      cvector_t tmp(1ull << BaseState::chunk_bits_);
-      for(i=0;i<(1ull << BaseState::chunk_bits_);i++){
->>>>>>> 1a51d273
         uint_t icol = i & ((1ull << (BaseState::chunk_bits_))-1);
         uint_t irow = i >> (BaseState::chunk_bits_);
         tmp[i] = state[icol_chunk + icol + ((irow_chunk + irow) << (BaseState::num_qubits_))];
@@ -460,15 +448,9 @@
       uint_t icol_chunk = ((iChunk + BaseState::global_chunk_index_) & ((1ull << ((BaseState::num_qubits_ - BaseState::chunk_bits_)))-1)) << (BaseState::chunk_bits_);
 
       //copy part of state for this chunk
-<<<<<<< HEAD
       uint_t i,row,col;
       cvector_t tmp(1ull << (BaseState::chunk_bits_*2));
       for(i=0;i<(1ull << (BaseState::chunk_bits_*2));i++){
-=======
-      uint_t i;
-      cvector_t tmp(1ull << BaseState::chunk_bits_);
-      for(i=0;i<(1ull << BaseState::chunk_bits_);i++){
->>>>>>> 1a51d273
         uint_t icol = i & ((1ull << (BaseState::chunk_bits_))-1);
         uint_t irow = i >> (BaseState::chunk_bits_);
         tmp[i] = state[icol_chunk + icol + ((irow_chunk + irow) << (BaseState::num_qubits_))];
