--- conflicted
+++ resolved
@@ -1000,10 +1000,6 @@
   if((size_required>>20) > Utils::get_system_memory_mb()){
     throw std::runtime_error(std::string("There is not enough memory to store density matrix"));
   }
-<<<<<<< HEAD
-
-=======
->>>>>>> bd00cf0e
   cmatrix_t reduced_state(1ull << qubits.size(),1ull << qubits.size(),true);
 
   if(BaseState::distributed_rank_ == 0){
