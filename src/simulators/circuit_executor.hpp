/**
 * This code is part of Qiskit.
 *
 * (C) Copyright IBM 2018, 2019. 2023.
 *
 * This code is licensed under the Apache License, Version 2.0. You may
 * obtain a copy of this license in the LICENSE.txt file in the root directory
 * of this source tree or at http://www.apache.org/licenses/LICENSE-2.0.
 *
 * Any modifications or derivative works of this code must retain this
 * copyright notice, and modified files need to carry a notice indicating
 * that they have been altered from the originals.
 */

#ifndef _circuit_executor_hpp_
#define _circuit_executor_hpp_

#include "framework/config.hpp"
#include "framework/creg.hpp"
#include "framework/json.hpp"
#include "framework/opset.hpp"
#include "framework/results/experiment_result.hpp"
#include "framework/results/result.hpp"
#include "framework/rng.hpp"
#include "framework/types.hpp"
#include "noise/noise_model.hpp"

#include "transpile/cacheblocking.hpp"
#include "transpile/fusion.hpp"

#include "simulators/state.hpp"

namespace AER {

namespace CircuitExecutor {

using OpItr = std::vector<Operations::Op>::const_iterator;
using ResultItr = std::vector<ExperimentResult>::iterator;

// Timer type
using myclock_t = std::chrono::high_resolution_clock;

//-------------------------------------------------------------------------
// Executor base class
//-------------------------------------------------------------------------
class Base {
protected:
public:
  Base() {}
  virtual ~Base() {}

  virtual void run_circuit(Circuit &circ, const Noise::NoiseModel &noise,
                           const Config &config, const Method method,
                           const Device device, ResultItr result) = 0;

  // Return an estimate of the required memory for a circuit.
  virtual size_t required_memory_mb(const Config &config,
                                    const Circuit &circuit,
                                    const Noise::NoiseModel &noise) const = 0;
  virtual size_t max_memory_mb(void) = 0;

  virtual bool validate_state(const Config &config, const Circuit &circ,
                              const Noise::NoiseModel &noise,
                              bool throw_except) const = 0;
};

//-------------------------------------------------------------------------
// Simple Executor
//-------------------------------------------------------------------------
template <class state_t>
class Executor : public Base {
protected:
  // Simulation method
  Method method_;

  // Simulation device
  Device sim_device_ = Device::CPU;

  // Simulation precision
  Precision sim_precision_ = Precision::Double;

  // Save counts as memory list
  bool save_creg_memory_ = false;

  // The maximum number of threads to use for various levels of parallelization
  int max_parallel_threads_;

  // Parameters for parallelization management in configuration
  int max_parallel_shots_;
  size_t max_memory_mb_;
  size_t max_gpu_memory_mb_;
  size_t min_gpu_memory_mb_; // minimum size per GPU
  int num_gpus_;             // max number of GPU per process
  reg_t target_gpus_;        // GPUs to be used

  // use explicit parallelization
  bool explicit_parallelization_;

  // Parameters for parallelization management for experiments
  int parallel_experiments_;
  int parallel_shots_;
  int parallel_state_update_;

  // results are stored independently in each process if true
  bool accept_distributed_results_ = true;

  uint_t myrank_;               // process ID
  uint_t nprocs_;               // number of processes
  uint_t distributed_rank_;     // process ID in communicator group
  uint_t distributed_procs_;    // number of processes in communicator group
  uint_t distributed_group_;    // group id of distribution
  int_t distributed_proc_bits_; // distributed_procs_=2^distributed_proc_bits_
                                // (if nprocs != power of 2, set -1)
  int num_process_per_experiment_ = 1;

#ifdef AER_MPI
  // communicator group to simulate a circuit (for multi-experiments)
  MPI_Comm distributed_comm_;
#endif

#ifdef AER_CUSTATEVEC
  // settings for cuStateVec
  bool cuStateVec_enable_ = false;
#endif

  // if circuit has statevector operations or not
  bool has_statevector_ops_;

  // runtime parameter binding
  uint_t num_bind_params_ = 1;
  uint_t num_shots_per_bind_param_ = 1;

public:
  Executor();
  virtual ~Executor() {}

  void run_circuit(Circuit &circ, const Noise::NoiseModel &noise,
                   const Config &config, const Method method,
                   const Device device, ResultItr result) override;

  // Return an estimate of the required memory for a circuit.
  size_t required_memory_mb(const Config &config, const Circuit &circuit,
                            const Noise::NoiseModel &noise) const override {
    state_t tmp;
    tmp.set_config(config);
    uint_t ret = tmp.required_memory_mb(circuit.num_qubits, circuit.ops);
    return ret;
  }
  size_t max_memory_mb(void) override { return max_memory_mb_; }

  bool validate_state(const Config &config, const Circuit &circ,
                      const Noise::NoiseModel &noise,
                      bool throw_except) const override;

protected:
  // Return a fusion transpilation pass configured for the current
  // method, circuit and config
  Transpile::Fusion transpile_fusion(const Operations::OpSet &opset,
                                     const Config &config) const;

  // return maximum number of qubits for matrix
  int_t get_max_matrix_qubits(const Circuit &circ) const;
  int_t get_matrix_bits(const Operations::Op &op) const;

  // Get system memory size
  size_t get_system_memory_mb();
  size_t get_gpu_memory_mb();

  size_t get_min_memory_mb() const {
    if (sim_device_ == Device::GPU && num_gpus_ > 0) {
      return max_gpu_memory_mb_ / num_gpus_; // return per GPU memory size
    }
    return max_memory_mb_;
  }

  // get max shots stored on memory
  uint_t get_max_parallel_shots(const Config &config, const Circuit &circuit,
                                const Noise::NoiseModel &noise) const;

  bool multiple_shots_required(const Circuit &circuit,
                               const Noise::NoiseModel &noise) const;

  // Check if measure sampling optimization is valid for the input circuit
  // for the given method. This checks if operation types before
  // the first measurement in the circuit prevent sampling
  bool check_measure_sampling_opt(const Circuit &circ) const;

  bool has_statevector_ops(const Circuit &circ) const;

  virtual void set_config(const Config &config);
  virtual void set_parallelization(const Config &config, const Circuit &circ,
                                   const Noise::NoiseModel &noise);

  virtual void run_circuit_with_sampling(Circuit &circ, const Config &config,
                                         RngEngine &init_rng, ResultItr result);

  virtual void run_circuit_shots(Circuit &circ, const Noise::NoiseModel &noise,
                                 const Config &config, RngEngine &init_rng,
                                 ResultItr result, bool sample_noise);

  void run_circuit_with_parameter_binding(state_t &state, OpItr first,
                                          OpItr last, ExperimentResult &result,
                                          RngEngine &rng, const uint_t iparam,
                                          bool final_op);

  template <typename InputIterator>
  void measure_sampler(InputIterator first_meas, InputIterator last_meas,
                       uint_t shots, state_t &state, ExperimentResult &result,
                       RngEngine &rng, bool save_creg_to_state = false) const;

#ifdef AER_MPI
  void gather_creg_memory(std::vector<ClassicalRegister> &cregs,
                          reg_t &shot_index);
#endif
};

template <class state_t>
Executor<state_t>::Executor() {
  max_memory_mb_ = 0;
  max_gpu_memory_mb_ = 0;
  max_parallel_threads_ = 0;
  max_parallel_shots_ = 0;

  parallel_shots_ = 1;
  parallel_state_update_ = 1;

  num_process_per_experiment_ = 0;

  num_gpus_ = 0;

  explicit_parallelization_ = false;

  has_statevector_ops_ = false;

  myrank_ = 0;
  nprocs_ = 1;

  distributed_procs_ = 1;
  distributed_rank_ = 0;
  distributed_group_ = 0;
  distributed_proc_bits_ = 0;

#ifdef AER_MPI
  distributed_comm_ = MPI_COMM_WORLD;
#endif
}

template <class state_t>
void Executor<state_t>::set_config(const Config &config) {
  // Load config for memory (creg list data)
  if (config.memory.has_value())
    save_creg_memory_ = config.memory.value();

#ifdef _OPENMP
  // Load OpenMP maximum thread settings
  if (config.max_parallel_threads.has_value())
    max_parallel_threads_ = config.max_parallel_threads.value();
  if (config.max_parallel_shots.has_value())
    max_parallel_shots_ = config.max_parallel_shots.value();
  // Limit max threads based on number of available OpenMP threads
  auto omp_threads = omp_get_max_threads();
  max_parallel_threads_ = (max_parallel_threads_ > 0)
                              ? std::min(max_parallel_threads_, omp_threads)
                              : std::max(1, omp_threads);
#else
  // No OpenMP so we disable parallelization
  max_parallel_threads_ = 1;
  max_parallel_shots_ = 1;
#endif

  // Load configurations for parallelization

  if (config.max_memory_mb.has_value())
    max_memory_mb_ = config.max_memory_mb.value();

  // for debugging
  if (config._parallel_shots.has_value()) {
    parallel_shots_ = config._parallel_shots.value();
    explicit_parallelization_ = true;
  }

  // for debugging
  if (config._parallel_state_update.has_value()) {
    parallel_state_update_ = config._parallel_state_update.value();
    explicit_parallelization_ = true;
  }

  if (explicit_parallelization_) {
    parallel_shots_ = std::max<int>({parallel_shots_, 1});
    parallel_state_update_ = std::max<int>({parallel_state_update_, 1});
  }

  if (config.accept_distributed_results.has_value())
    accept_distributed_results_ = config.accept_distributed_results.value();

#ifdef AER_CUSTATEVEC
  // cuStateVec configs
  cuStateVec_enable_ = false;
  if (config.cuStateVec_enable.has_value())
    cuStateVec_enable_ = config.cuStateVec_enable.value();
#endif

  std::string precision = config.precision;
  if (precision == "double") {
    sim_precision_ = Precision::Double;
  } else if (precision == "single") {
    sim_precision_ = Precision::Single;
  }
  // set target GPUs
#ifdef AER_THRUST_GPU
  int nDev = 0;
  if (cudaGetDeviceCount(&nDev) != cudaSuccess) {
    cudaGetLastError();
    nDev = 0;
  }
  if (config.target_gpus.has_value()) {
    target_gpus_ = config.target_gpus.value();
    if (nDev < target_gpus_.size()) {
      throw std::invalid_argument("target_gpus has more GPUs than available.");
    }
    num_gpus_ = target_gpus_.size();
  } else {
    num_gpus_ = nDev;
    target_gpus_.resize(num_gpus_);
    for (int_t i = 0; i < num_gpus_; i++)
      target_gpus_[i] = i;
  }
#endif
}

template <class state_t>
size_t Executor<state_t>::get_system_memory_mb() {
  size_t total_physical_memory = Utils::get_system_memory_mb();
#ifdef AER_MPI
  // get minimum memory size per process
  uint64_t locMem, minMem;
  locMem = total_physical_memory;
  MPI_Allreduce(&locMem, &minMem, 1, MPI_UINT64_T, MPI_MIN, distributed_comm_);
  total_physical_memory = minMem;
#endif

  return total_physical_memory;
}

template <class state_t>
size_t Executor<state_t>::get_gpu_memory_mb() {
  size_t total_physical_memory = 0;
#ifdef AER_THRUST_GPU
  for (int_t iDev = 0; iDev < target_gpus_.size(); iDev++) {
    size_t freeMem, totalMem;
    cudaSetDevice(target_gpus_[iDev]);
    cudaMemGetInfo(&freeMem, &totalMem);
    if (iDev == 0)
      min_gpu_memory_mb_ = totalMem;
    else if (totalMem < min_gpu_memory_mb_)
      min_gpu_memory_mb_ = totalMem;
    total_physical_memory += totalMem;
  }

  min_gpu_memory_mb_ >>= 20;
#endif

#ifdef AER_MPI
  // get minimum memory size per process
  uint64_t locMem, minMem;
  locMem = total_physical_memory;
  MPI_Allreduce(&locMem, &minMem, 1, MPI_UINT64_T, MPI_MIN, distributed_comm_);
  total_physical_memory = minMem;

#endif

  return total_physical_memory >> 20;
}

template <class state_t>
bool Executor<state_t>::multiple_shots_required(
    const Circuit &circ, const Noise::NoiseModel &noise) const {
  if (circ.shots < 2)
    return false;
  if (method_ == Method::density_matrix || method_ == Method::superop ||
      method_ == Method::unitary) {
    return false;
  }

  bool can_sample = check_measure_sampling_opt(circ);

  if (noise.is_ideal()) {
    return !can_sample;
  }

  return true;
}

template <class state_t>
uint_t Executor<state_t>::get_max_parallel_shots(
    const Config &config, const Circuit &circ,
    const Noise::NoiseModel &noise) const {
  uint_t mem = required_memory_mb(config, circ, noise);
  if (mem == 0)
    return circ.shots * circ.num_bind_params;

  if (sim_device_ == Device::GPU && num_gpus_ > 0) {
    return std::min(circ.shots * circ.num_bind_params,
                    (max_gpu_memory_mb_ * 8 / 10 / mem));
  } else {
    return std::min(circ.shots * circ.num_bind_params, (max_memory_mb_ / mem));
  }
}

template <class state_t>
void Executor<state_t>::set_parallelization(const Config &config,
                                            const Circuit &circ,
                                            const Noise::NoiseModel &noise) {
  // MPI setting
  myrank_ = 0;
  nprocs_ = 1;
#ifdef AER_MPI
  int t;
  MPI_Comm_size(MPI_COMM_WORLD, &t);
  nprocs_ = t;
  MPI_Comm_rank(MPI_COMM_WORLD, &t);
  myrank_ = t;
#endif
  if (num_process_per_experiment_ == 0)
    num_process_per_experiment_ = nprocs_;

  distributed_procs_ = num_process_per_experiment_;
  distributed_rank_ = myrank_ % distributed_procs_;
  distributed_group_ = myrank_ / distributed_procs_;

  distributed_proc_bits_ = 0;
  int proc_bits = 0;
  uint_t p = distributed_procs_;
  while (p > 1) {
    if ((p & 1) != 0) { // procs is not power of 2
      distributed_proc_bits_ = -1;
      break;
    }
    distributed_proc_bits_++;
    p >>= 1;
  }

#ifdef AER_MPI
  if (num_process_per_experiment_ != nprocs_) {
    MPI_Comm_split(MPI_COMM_WORLD, (int)distributed_group_,
                   (int)distributed_rank_, &distributed_comm_);
  } else {
    distributed_comm_ = MPI_COMM_WORLD;
  }
#endif

  if (max_memory_mb_ == 0)
    max_memory_mb_ = get_system_memory_mb();
  max_gpu_memory_mb_ = get_gpu_memory_mb();

  // number of threads for parallel loop of experiments
  parallel_experiments_ = omp_get_num_threads();

  if (explicit_parallelization_)
    return;

  // Check for trivial parallelization conditions
  switch (method_) {
  case Method::statevector:
  case Method::stabilizer:
  case Method::unitary:
  case Method::matrix_product_state: {
    if (circ.shots == 1 || num_process_per_experiment_ > 1 ||
        (!noise.has_quantum_errors() && check_measure_sampling_opt(circ) &&
         circ.num_bind_params == 1)) {
      parallel_shots_ = 1;
      parallel_state_update_ =
          std::max<int>({1, max_parallel_threads_ / parallel_experiments_});
      return;
    }
    break;
  }
  case Method::density_matrix:
  case Method::superop:
  case Method::tensor_network: {
    if (circ.shots == 1 || num_process_per_experiment_ > 1 ||
        check_measure_sampling_opt(circ)) {
      parallel_shots_ = 1;
      parallel_state_update_ =
          std::max<int>({1, max_parallel_threads_ / parallel_experiments_});
      return;
    }
    break;
  }
  case Method::extended_stabilizer:
    break;
  default:
    throw std::invalid_argument(
        "Cannot set parallelization for unresolved method.");
  }

  // Use a local variable to not override stored maximum based
  // on currently executed circuits
  const auto max_shots =
      (max_parallel_shots_ > 0)
          ? std::min({max_parallel_shots_, max_parallel_threads_})
          : max_parallel_threads_;

  // If we are executing circuits in parallel we disable
  // parallel shots
  if (max_shots == 1 || parallel_experiments_ > 1) {
    parallel_shots_ = 1;
  } else {
    // Parallel shots is > 1
    // Limit parallel shots by available memory and number of shots
    // And assign the remaining threads to state update
    int circ_memory_mb =
        required_memory_mb(config, circ, noise) / num_process_per_experiment_;
    size_t mem_size =
        (sim_device_ == Device::GPU) ? max_gpu_memory_mb_ : max_memory_mb_;
    if (mem_size < circ_memory_mb)
      throw std::runtime_error(
          "a circuit requires more memory than max_memory_mb.");
    // If circ memory is 0, set it to 1 so that we don't divide by zero
    circ_memory_mb = std::max<int>({1, circ_memory_mb});

    int shots = circ.shots;
    parallel_shots_ = std::min<int>(
        {static_cast<int>(mem_size / (circ_memory_mb * 2)), max_shots, shots});
  }
  parallel_state_update_ =
      (parallel_shots_ > 1)
          ? std::max<int>({1, max_parallel_threads_ / parallel_shots_})
          : std::max<int>({1, max_parallel_threads_ / parallel_experiments_});
}

template <class state_t>
void Executor<state_t>::run_circuit(Circuit &circ,
                                    const Noise::NoiseModel &noise,
                                    const Config &config, const Method method,
                                    const Device device, ResultItr result_it) {
  // Start individual circuit timer
  auto timer_start = myclock_t::now(); // state circuit timer

  // Execute in try block so we can catch errors and return the error message
  // for individual circuit failures.
  try {
    // set configuration
    method_ = method;
    sim_device_ = device;

    set_config(config);
    set_parallelization(config, circ, noise);

    // Rng engine (this one is used to add noise on circuit)
    RngEngine rng;
    rng.set_seed(circ.seed);

    // Output data container
<<<<<<< HEAD
    for (int_t i = 0; i < circ.num_bind_params; i++) {
      ExperimentResult &result = *(result_it + i);
      result.set_config(config);
      result.metadata.add(method_names_.at(method), "method");
      if (sim_device_ == Device::GPU)
        result.metadata.add("GPU", "device");
      else if (sim_device_ == Device::ThrustCPU)
        result.metadata.add("Thrust", "device");
      else
        result.metadata.add("CPU", "device");

      // Circuit qubit metadata
      result.metadata.add(circ.num_qubits, "num_qubits");
      result.metadata.add(circ.num_memory, "num_clbits");
      result.metadata.add(circ.qubits(), "active_input_qubits");
      result.metadata.add(circ.qubit_map(), "input_qubit_map");
      result.metadata.add(circ.remapped_qubits, "remapped_qubits");

      // Add measure sampling to metadata
      // Note: this will set to `true` if sampling is enabled for the circuit
      result.metadata.add(false, "measure_sampling");
      result.metadata.add(false, "batched_shots_optimization");
    }
=======
    result.set_config(config);
    result.metadata.add(method_names_.at(method), "method");
    if (sim_device_ == Device::GPU)
      result.metadata.add("GPU", "device");
    else if (sim_device_ == Device::ThrustCPU)
      result.metadata.add("Thrust", "device");
    else
      result.metadata.add("CPU", "device");

    // Circuit qubit metadata
    result.metadata.add(circ.num_qubits, "num_qubits");
    result.metadata.add(circ.num_memory, "num_clbits");
    result.metadata.add(circ.qubits(), "active_input_qubits");
    result.metadata.add(circ.qubit_map(), "input_qubit_map");
    result.metadata.add(circ.remapped_qubits, "remapped_qubits");
    result.metadata.add(max_memory_mb_, "max_memory_mb");
    if (sim_device_ == Device::GPU)
      result.metadata.add(max_gpu_memory_mb_, "max_gpu_memory_mb");

    // Add measure sampling to metadata
    // Note: this will set to `true` if sampling is enabled for the circuit
    result.metadata.add(false, "measure_sampling");
    result.metadata.add(false, "batched_shots_optimization");
>>>>>>> 39487dbf

    // Validate gateset and memory requirements, raise exception if they're
    // exceeded
    validate_state(config, circ, noise, true);

    has_statevector_ops_ = has_statevector_ops(circ);

    if (circ.num_qubits > 0) { // do nothing for query steps
      // Choose execution method based on noise and method
      Circuit opt_circ;
      bool noise_sampling = false;

      // Ideal circuit
      if (noise.is_ideal()) {
        opt_circ = circ;
        for (int_t i = 0; i < circ.num_bind_params; i++) {
          ExperimentResult &result = *(result_it + i);
          result.metadata.add("ideal", "noise");
        }
      }
      // Readout error only
      else if (noise.has_quantum_errors() == false) {
        opt_circ = noise.sample_noise(circ, rng);
        for (int_t i = 0; i < circ.num_bind_params; i++) {
          ExperimentResult &result = *(result_it + i);
          result.metadata.add("readout", "noise");
        }
      }
      // Superop noise sampling
      else if (method == Method::density_matrix || method == Method::superop ||
               (method == Method::tensor_network && !has_statevector_ops_)) {
        // Sample noise using SuperOp method
        opt_circ =
            noise.sample_noise(circ, rng, Noise::NoiseModel::Method::superop);
        for (int_t i = 0; i < circ.num_bind_params; i++) {
          ExperimentResult &result = *(result_it + i);
          result.metadata.add("superop", "noise");
        }
      }
      // Kraus noise sampling
      else if (noise.opset().contains(Operations::OpType::kraus) ||
               noise.opset().contains(Operations::OpType::superop)) {
        opt_circ =
            noise.sample_noise(circ, rng, Noise::NoiseModel::Method::kraus);
        for (int_t i = 0; i < circ.num_bind_params; i++) {
          ExperimentResult &result = *(result_it + i);
          result.metadata.add("kraus", "noise");
        }
      }
      // General circuit noise sampling
      else {
        noise_sampling = true;
        for (int_t i = 0; i < circ.num_bind_params; i++) {
          ExperimentResult &result = *(result_it + i);
          result.metadata.add("circuit", "noise");
        }
      }

      if (noise_sampling) {
        run_circuit_shots(circ, noise, config, rng, result_it, true);
      } else {
        // Run multishot simulation without noise sampling
        bool can_sample = opt_circ.can_sample;
        can_sample &= check_measure_sampling_opt(opt_circ);

        if (can_sample)
          run_circuit_with_sampling(opt_circ, config, rng, result_it);
        else
          run_circuit_shots(opt_circ, noise, config, rng, result_it, false);
      }
    }
    for (int_t i = 0; i < circ.num_bind_params; i++) {
      ExperimentResult &result = *(result_it + i);
      // Report success
      result.status = ExperimentResult::Status::completed;

      // Pass through circuit header and add metadata
      result.header = circ.header;
      result.shots = circ.shots;
      if (circ.num_bind_params > 1)
        result.seed = circ.seed_for_params[i];
      else
        result.seed = circ.seed;
      result.metadata.add(parallel_shots_, "parallel_shots");
      result.metadata.add(parallel_state_update_, "parallel_state_update");
      if (circ.num_bind_params > 1) {
        result.metadata.add(true, "runtime_parameter_bind");
        result.metadata.add(circ.num_bind_params, "num_bind_params");
        result.metadata.add(i, "bind_param_index");
      } else {
        result.metadata.add(false, "runtime_parameter_bind");
        result.metadata.add(1, "num_bind_params");
      }
      if (sim_device_ == Device::GPU) {
#ifdef AER_CUSTATEVEC
        result.metadata.add(cuStateVec_enable_, "cuStateVec_enable");
#endif
        result.metadata.add(target_gpus_, "target_gpus");
      }
    }

    // Add timer data
    auto timer_stop = myclock_t::now(); // stop timer
    double time_taken =
        std::chrono::duration<double>(timer_stop - timer_start).count();
    for (int_t i = 0; i < circ.num_bind_params; i++) {
      ExperimentResult &result = *(result_it + i);
      result.time_taken = time_taken;
      // save time also to metadata to pick time in primitive result
      result.metadata.add(time_taken, "time_taken");
    }
  }
  // If an exception occurs during execution, catch it and pass it to the output
  catch (std::exception &e) {
    for (int_t i = 0; i < circ.num_bind_params; i++) {
      ExperimentResult &result = *(result_it + i);
      result.status = ExperimentResult::Status::error;
      result.message = e.what();
    }
  }
}

template <class state_t>
void Executor<state_t>::run_circuit_with_sampling(Circuit &circ,
                                                  const Config &config,
                                                  RngEngine &init_rng,
                                                  ResultItr result_it) {
  // Optimize circuit
  Noise::NoiseModel dummy_noise;
  state_t dummy_state;

  auto fusion_pass = transpile_fusion(circ.opset(), config);
  ExperimentResult fusion_result;
  fusion_pass.optimize_circuit(circ, dummy_noise, dummy_state.opset(),
                               fusion_result);
  auto max_bits = get_max_matrix_qubits(circ);

  auto first_meas = circ.first_measure_pos; // Position of first measurement op
  bool final_ops = (first_meas == circ.ops.size());

  auto circ_shots = circ.shots;
  circ.shots = 1;
  int_t par_shots = (int_t)get_max_parallel_shots(circ, dummy_noise);
  par_shots = std::min((int_t)parallel_shots_, par_shots);
  circ.shots = circ_shots;

  num_bind_params_ = circ.num_bind_params;

  auto run_circuit_lambda = [this, circ, &result_it, &fusion_result, config,
                             init_rng, max_bits, first_meas, final_ops,
                             par_shots](int_t i) {
    uint_t iparam, param_end;
    iparam = circ.num_bind_params * i / par_shots;
    param_end = circ.num_bind_params * (i + 1) / par_shots;

    for (; iparam < param_end; iparam++) {
      ExperimentResult &result = *(result_it + iparam);
      result.metadata.copy(fusion_result.metadata);
      RngEngine rng;
      if (iparam == 0)
        rng = init_rng;
      else
        rng.set_seed(circ.seed_for_params[iparam]);

      // Set state config
      state_t state;
      state.set_config(config);
      state.set_parallelization(parallel_state_update_);

      state.set_distribution(1);
      state.set_max_matrix_qubits(max_bits);

      if (circ.global_phase_for_params.size() == circ.num_bind_params)
        state.set_global_phase(circ.global_phase_for_params[iparam]);
      else
        state.set_global_phase(circ.global_phase_angle);

        // allocate qubit register
#ifdef AER_CUSTATEVEC
      state.enable_cuStateVec(cuStateVec_enable_);
#endif
      state.allocate(circ.num_qubits, circ.num_qubits);
      state.set_num_global_qubits(circ.num_qubits);
      state.enable_density_matrix(!has_statevector_ops_);

      // Run circuit instructions before first measure
      state.initialize_qreg(circ.num_qubits);
      state.initialize_creg(circ.num_memory, circ.num_registers);

      if (circ.num_bind_params > 1) {
        run_circuit_with_parameter_binding(state, circ.ops.cbegin(),
                                           circ.ops.cbegin() + first_meas,
                                           result, rng, iparam, final_ops);
      } else {
        state.apply_ops(circ.ops.cbegin(), circ.ops.cbegin() + first_meas,
                        result, rng, final_ops);
      }

      // Get measurement operations and set of measured qubits
      measure_sampler(circ.ops.begin() + first_meas, circ.ops.end(), circ.shots,
                      state, result, rng);
      // Add measure sampling metadata
      result.metadata.add(true, "measure_sampling");

      state.add_metadata(result);
    }
  };
  Utils::apply_omp_parallel_for((par_shots > 1), 0, par_shots,
                                run_circuit_lambda);
}

template <class state_t>
void Executor<state_t>::run_circuit_shots(
    Circuit &circ, const Noise::NoiseModel &noise, const Config &config,
    RngEngine &init_rng, ResultItr result_it, bool sample_noise) {

<<<<<<< HEAD
  int_t par_shots = (int_t)get_max_parallel_shots(circ, noise);
=======
  // insert runtime noise sample ops here
  int_t par_shots = (int_t)get_max_parallel_shots(config, circ, noise);
>>>>>>> 39487dbf
  par_shots = std::min((int_t)parallel_shots_, par_shots);

  uint_t num_shots = circ.shots * circ.num_bind_params;

  // MPI distribution settings
  std::vector<ClassicalRegister> cregs;
  reg_t shot_begin(distributed_procs_);
  reg_t shot_end(distributed_procs_);
  for (int_t i = 0; i < distributed_procs_; i++) {
    shot_begin[i] = num_shots * i / distributed_procs_;
    shot_end[i] = num_shots * (i + 1) / distributed_procs_;
  }
  uint_t num_local_shots =
      shot_end[distributed_rank_] - shot_begin[distributed_rank_];

  int max_matrix_qubits;
  auto fusion_pass = transpile_fusion(circ.opset(), config);
  if (!sample_noise) {
    Noise::NoiseModel dummy_noise;
    state_t dummy_state;
    auto fusion_pass = transpile_fusion(circ.opset(), config);
    ExperimentResult fusion_result;
    fusion_pass.optimize_circuit(circ, dummy_noise, dummy_state.opset(),
                                 fusion_result);
    for (int_t i = 0; i < circ.num_bind_params; i++) {
      ExperimentResult &result = *(result_it + i);
      result.metadata.copy(fusion_result.metadata);
    }
    max_matrix_qubits = get_max_matrix_qubits(circ);
  } else {
    max_matrix_qubits = get_max_matrix_qubits(circ);
    max_matrix_qubits = std::max(max_matrix_qubits, (int)fusion_pass.max_qubit);
  }
  num_bind_params_ = circ.num_bind_params;

  std::vector<std::vector<ExperimentResult>> par_results(par_shots);
  for (int_t i = 0; i < par_shots; i++) {
    par_results[i].resize(num_bind_params_);
  }

  if (distributed_procs_ > 1)
    cregs.resize(num_shots);

  // run each shot
  auto run_circuit_lambda = [this, &par_results, circ, noise, config, par_shots,
                             sample_noise, num_shots, shot_begin, &cregs,
                             init_rng, max_matrix_qubits,
                             num_local_shots](int_t i) {
    state_t state;
    uint_t i_shot, shot_end;
    i_shot = num_local_shots * i / par_shots;
    shot_end = num_local_shots * (i + 1) / par_shots;

    auto fusion_pass = transpile_fusion(circ.opset(), config);

    // Set state config
    state.set_config(config);
    state.set_parallelization(this->parallel_state_update_);
    state.enable_density_matrix(!has_statevector_ops_);

    state.set_distribution(this->num_process_per_experiment_);
    state.set_num_global_qubits(circ.num_qubits);

    for (; i_shot < shot_end; i_shot++) {
      RngEngine rng;
      uint_t shot_index = shot_begin[distributed_rank_] + i_shot;
      uint_t iparam = shot_index / circ.shots;
      if (shot_index == 0 && iparam == 0)
        rng = init_rng;
      else {
        if (circ.num_bind_params > 1) {
          uint_t lid = shot_index % circ.shots;
          rng.set_seed(circ.seed_for_params[iparam] + lid);
        } else
          rng.set_seed(circ.seed + shot_index);
      }
      ExperimentResult &result = par_results[i][iparam];

      Circuit circ_opt;
      if (sample_noise) {
        Noise::NoiseModel dummy_noise;
        circ_opt = noise.sample_noise(circ, rng);
        fusion_pass.optimize_circuit(circ_opt, dummy_noise, state.opset(),
                                     result);
        state.set_max_matrix_qubits(get_max_matrix_qubits(circ_opt));
      } else
        state.set_max_matrix_qubits(max_matrix_qubits);

      if (circ.global_phase_for_params.size() == circ.num_bind_params)
        state.set_global_phase(circ.global_phase_for_params[iparam]);
      else
        state.set_global_phase(circ.global_phase_angle);
#ifdef AER_CUSTATEVEC
      state.enable_cuStateVec(cuStateVec_enable_);
#endif
      state.allocate(circ.num_qubits, circ.num_qubits);
      state.initialize_qreg(circ.num_qubits);
      state.initialize_creg(circ.num_memory, circ.num_registers);

      if (sample_noise) {
        if (circ.num_bind_params > 1) {
          run_circuit_with_parameter_binding(state, circ_opt.ops.cbegin(),
                                             circ_opt.ops.cend(), result, rng,
                                             iparam, true);
        } else {
          state.apply_ops(circ_opt.ops.cbegin(), circ_opt.ops.cend(), result,
                          rng, true);
        }
      } else {
        if (circ.num_bind_params > 1) {
          run_circuit_with_parameter_binding(state, circ.ops.cbegin(),
                                             circ.ops.cend(), result, rng,
                                             iparam, true);
        } else {
          state.apply_ops(circ.ops.cbegin(), circ.ops.cend(), result, rng,
                          true);
        }
      }
      if (distributed_procs_ > 1) {
        // save creg to be gathered
        cregs[shot_index] = state.creg();
      } else {
        result.save_count_data(state.creg(), save_creg_memory_);
      }
      state.add_metadata(result);
    }
  };
  Utils::apply_omp_parallel_for((par_shots > 1), 0, par_shots,
                                run_circuit_lambda);

  // gather cregs on MPI processes and save to result
#ifdef AER_MPI
  if (num_process_per_experiment_ > 1) {
    gather_creg_memory(cregs, shot_begin);

    // save cregs to result
    num_shots = circ.shots * circ.num_bind_params;
    auto save_cregs = [this, &par_results, par_shots, num_shots, circ,
                       cregs](int_t i) {
      uint_t i_shot, shot_end;
      i_shot = num_shots * i / par_shots;
      shot_end = num_shots * (i + 1) / par_shots;

      for (; i_shot < shot_end; i_shot++) {
        uint_t ip = i_shot / circ.shots;
        par_results[i][ip].save_count_data(cregs[i_shot], save_creg_memory_);
      }
    };
    Utils::apply_omp_parallel_for((par_shots > 1), 0, par_shots, save_cregs,
                                  par_shots);
  }
#endif

  for (auto &res : par_results) {
    for (int_t i = 0; i < circ.num_bind_params; i++) {
      (result_it + i)->combine(std::move(res[i]));
    }
  }
  if (sim_device_ == Device::GPU) {
    for (int_t i = 0; i < circ.num_bind_params; i++) {
#ifdef AER_CUSTATEVEC
      (result_it + i)->metadata.add(cuStateVec_enable_, "cuStateVec_enable");
#endif
      if (par_shots >= num_gpus_)
        (result_it + i)->metadata.add(num_gpus_, "gpu_parallel_shots_");
      else
        (result_it + i)->metadata.add(par_shots, "gpu_parallel_shots_");
    }
  }
}

template <class state_t>
void Executor<state_t>::run_circuit_with_parameter_binding(
    state_t &state, OpItr first, OpItr last, ExperimentResult &result,
    RngEngine &rng, const uint_t iparam, bool final_op) {
  OpItr op_begin = first;
  OpItr op = first;

  while (op != last) {
    // run with parameter bind
    if (op->has_bind_params) {
      if (op_begin != op) {
        // run ops before this
        state.apply_ops(op_begin, op, result, rng, false);
      }

      std::vector<Operations::Op> binded_op(1);
      binded_op[0] =
          Operations::make_parameter_bind(*op, iparam, num_bind_params_);
      state.apply_ops(binded_op.cbegin(), binded_op.cend(), result, rng,
                      final_op && (op == last - 1));
      op_begin = op + 1;
    }
    op++;
  }
  if (op_begin != last) {
    state.apply_ops(op_begin, last, result, rng, final_op);
  }
}

template <class state_t>
template <typename InputIterator>
void Executor<state_t>::measure_sampler(InputIterator first_meas,
                                        InputIterator last_meas, uint_t shots,
                                        state_t &state,
                                        ExperimentResult &result,
                                        RngEngine &rng,
                                        bool save_creg_to_state) const {
  // Check if meas_circ is empty, and if so return initial creg
  if (first_meas == last_meas) {
    while (shots-- > 0) {
      result.save_count_data(state.creg(), save_creg_memory_);
    }
    return;
  }

  std::vector<Operations::Op> meas_ops;
  std::vector<Operations::Op> roerror_ops;
  for (auto op = first_meas; op != last_meas; op++) {
    if (op->type == Operations::OpType::roerror) {
      roerror_ops.push_back(*op);
    } else { /*(op.type == Operations::OpType::measure) */
      meas_ops.push_back(*op);
    }
  }

  // Get measured qubits from circuit sort and delete duplicates
  std::vector<uint_t> meas_qubits; // measured qubits
  for (const auto &op : meas_ops) {
    for (size_t j = 0; j < op.qubits.size(); ++j)
      meas_qubits.push_back(op.qubits[j]);
  }
  sort(meas_qubits.begin(), meas_qubits.end());
  meas_qubits.erase(unique(meas_qubits.begin(), meas_qubits.end()),
                    meas_qubits.end());

  // Generate the samples
  auto timer_start = myclock_t::now();
  std::vector<reg_t> all_samples;
  all_samples = state.sample_measure(meas_qubits, shots, rng);
  auto time_taken =
      std::chrono::duration<double>(myclock_t::now() - timer_start).count();
  result.metadata.add(time_taken, "sample_measure_time");

  // Make qubit map of position in vector of measured qubits
  std::unordered_map<uint_t, uint_t> qubit_map;
  for (uint_t j = 0; j < meas_qubits.size(); ++j) {
    qubit_map[meas_qubits[j]] = j;
  }

  // Maps of memory and register to qubit position
  std::map<uint_t, uint_t> memory_map;
  std::map<uint_t, uint_t> register_map;
  for (const auto &op : meas_ops) {
    for (size_t j = 0; j < op.qubits.size(); ++j) {
      auto pos = qubit_map[op.qubits[j]];
      if (!op.memory.empty())
        memory_map[op.memory[j]] = pos;
      if (!op.registers.empty())
        register_map[op.registers[j]] = pos;
    }
  }

  // Process samples
  uint_t num_memory =
      (memory_map.empty()) ? 0ULL : 1 + memory_map.rbegin()->first;
  uint_t num_registers =
      (register_map.empty()) ? 0ULL : 1 + register_map.rbegin()->first;
  ClassicalRegister creg;
  for (int_t i = 0; i < all_samples.size(); i++) {
    creg.initialize(num_memory, num_registers);

    // process memory bit measurements
    for (const auto &pair : memory_map) {
      creg.store_measure(reg_t({all_samples[i][pair.second]}),
                         reg_t({pair.first}), reg_t());
    }
    // process register bit measurements
    for (const auto &pair : register_map) {
      creg.store_measure(reg_t({all_samples[i][pair.second]}), reg_t(),
                         reg_t({pair.first}));
    }

    // process read out errors for memory and registers
    for (const Operations::Op &roerror : roerror_ops)
      creg.apply_roerror(roerror, rng);

    // Save count data
    if (save_creg_to_state)
      state.creg() = creg;
    else
      result.save_count_data(creg, save_creg_memory_);
  }
}

template <class state_t>
bool Executor<state_t>::validate_state(const Config &config,
                                       const Circuit &circ,
                                       const Noise::NoiseModel &noise,
                                       bool throw_except) const {
  std::stringstream error_msg;
  std::string circ_name;
  state_t state;

  JSON::get_value(circ_name, "name", circ.header);

  // Check if a circuit is valid for state ops
  bool circ_valid = state.opset().contains(circ.opset());
  if (throw_except && !circ_valid) {
    error_msg << "Circuit " << circ_name << " contains invalid instructions ";
    error_msg << state.opset().difference(circ.opset());
    error_msg << " for \"" << state.name() << "\" method.";
  }

  // Check if a noise model valid for state ops
  bool noise_valid = noise.is_ideal() || state.opset().contains(noise.opset());
  if (throw_except && !noise_valid) {
    error_msg << "Noise model contains invalid instructions ";
    error_msg << state.opset().difference(noise.opset());
    error_msg << " for \"" << state.name() << "\" method.";
  }

  // Validate memory requirements
  bool memory_valid = true;
  if (max_memory_mb_ > 0) {
    size_t required_mb =
        required_memory_mb(config, circ, noise) / num_process_per_experiment_;
    size_t mem_size = (sim_device_ == Device::GPU)
                          ? max_memory_mb_ + max_gpu_memory_mb_
                          : max_memory_mb_;
    memory_valid = (required_mb <= mem_size);
    if (throw_except && !memory_valid) {
      error_msg << "Insufficient memory to run circuit " << circ_name;
      error_msg << " using the " << state.name() << " simulator.";
      error_msg << " Required memory: " << required_mb
                << "M, max memory: " << max_memory_mb_ << "M";
      if (sim_device_ == Device::GPU) {
        error_msg << " (Host) + " << max_gpu_memory_mb_ << "M (GPU)";
      }
    }
  }

  if (noise_valid && circ_valid && memory_valid) {
    return true;
  }

  // One of the validation checks failed for the current state
  if (throw_except) {
    throw std::runtime_error(error_msg.str());
  }
  return false;
}

template <class state_t>
Transpile::Fusion
Executor<state_t>::transpile_fusion(const Operations::OpSet &opset,
                                    const Config &config) const {
  Transpile::Fusion fusion_pass;
  fusion_pass.set_parallelization(parallel_state_update_);

  if (opset.contains(Operations::OpType::superop)) {
    fusion_pass.allow_superop = true;
  }
  if (opset.contains(Operations::OpType::kraus)) {
    fusion_pass.allow_kraus = true;
  }
  switch (method_) {
  case Method::density_matrix:
  case Method::superop: {
    // Halve the default threshold and max fused qubits for density matrix
    fusion_pass.threshold /= 2;
    fusion_pass.max_qubit /= 2;
    break;
  }
  case Method::matrix_product_state: {
    fusion_pass.active = false;
    return fusion_pass; // Do not allow the config to set active for MPS
  }
  case Method::statevector: {
    if (fusion_pass.allow_kraus) {
      // Halve default max fused qubits for Kraus noise fusion
      fusion_pass.max_qubit /= 2;
    }
    break;
  }
  case Method::unitary: {
    // max_qubit is the same with statevector
    fusion_pass.threshold /= 2;
    break;
  }
  case Method::tensor_network: {
    if (opset.contains(Operations::OpType::save_statevec) ||
        opset.contains(Operations::OpType::save_statevec_dict)) {
      if (fusion_pass.allow_kraus) {
        // Halve default max fused qubits for Kraus noise fusion
        fusion_pass.max_qubit /= 2;
      }
    } else {
      // Halve the default threshold and max fused qubits for density matrix
      fusion_pass.threshold /= 2;
      fusion_pass.max_qubit /= 2;
    }
    break;
  }
  default: {
    fusion_pass.active = false;
    return fusion_pass;
  }
  }
  // Override default fusion settings with custom config
  fusion_pass.set_config(config);
  return fusion_pass;
}

template <class state_t>
bool Executor<state_t>::check_measure_sampling_opt(const Circuit &circ) const {
  // Check if circuit has sampling flag disabled
  if (circ.can_sample == false) {
    return false;
  }

  // If density matrix, unitary, superop method all supported instructions
  // allow sampling
  if (method_ == Method::density_matrix || method_ == Method::superop ||
      method_ == Method::unitary) {
    return true;
  }
  if (method_ == Method::tensor_network) {
    // if there are no save statevec ops, tensor network simulator runs as
    // density matrix simulator
    if ((!circ.opset().contains(Operations::OpType::save_statevec)) &&
        (!circ.opset().contains(Operations::OpType::save_statevec_dict))) {
      return true;
    }
  }

  // If circuit contains a non-initial initialize that is not a full width
  // instruction we can't sample
  if (circ.can_sample_initialize == false) {
    return false;
  }

  // Check if non-density matrix simulation and circuit contains
  // a stochastic instruction before measurement
  // ie. reset, kraus, superop
  // TODO:
  // * Resets should be allowed if applied to |0> state (no gates before).
  if (circ.opset().contains(Operations::OpType::reset) ||
      circ.opset().contains(Operations::OpType::kraus) ||
      circ.opset().contains(Operations::OpType::superop) ||
      circ.opset().contains(Operations::OpType::jump) ||
      circ.opset().contains(Operations::OpType::mark)) {
    return false;
  }
  // Otherwise true
  return true;
}

template <class state_t>
int_t Executor<state_t>::get_matrix_bits(const Operations::Op &op) const {
  int_t bit = 1;
  if (op.type == Operations::OpType::matrix ||
      op.type == Operations::OpType::diagonal_matrix ||
      op.type == Operations::OpType::initialize)
    bit = op.qubits.size();
  else if (op.type == Operations::OpType::kraus ||
           op.type == Operations::OpType::superop) {
    if (method_ == Method::density_matrix)
      bit = op.qubits.size() * 2;
    else
      bit = op.qubits.size();
  }
  return bit;
}

template <class state_t>
int_t Executor<state_t>::get_max_matrix_qubits(const Circuit &circ) const {
  int_t max_bits = 0;
  int_t i;

  if (sim_device_ != Device::CPU) { // Only applicable for GPU (and Thrust)
    for (i = 0; i < circ.ops.size(); i++) {
      int_t bit = 1;
      bit = get_matrix_bits(circ.ops[i]);
      max_bits = std::max(max_bits, bit);
    }
  }
  return max_bits;
}

template <class state_t>
bool Executor<state_t>::has_statevector_ops(const Circuit &circ) const {
  return circ.opset().contains(Operations::OpType::save_statevec) ||
         circ.opset().contains(Operations::OpType::save_statevec_dict) ||
         circ.opset().contains(Operations::OpType::save_amps);
}

#ifdef AER_MPI
template <class state_t>
void Executor<state_t>::gather_creg_memory(
    std::vector<ClassicalRegister> &cregs, reg_t &shot_index) {
  int_t i, j;
  uint_t n64, i64, ibit, num_local_shots;

  if (distributed_procs_ == 0)
    return;
  if (cregs.size() == 0)
    return;
  int_t size = cregs[0].memory_size();
  if (size == 0)
    return;

  if (distributed_rank_ == distributed_procs_ - 1)
    num_local_shots = cregs.size() - shot_index[distributed_rank_];
  else
    num_local_shots =
        shot_index[distributed_rank_ + 1] - shot_index[distributed_rank_];

  // number of 64-bit integers per memory
  n64 = (size + 63) >> 6;

  reg_t bin_memory(n64 * num_local_shots, 0);
  // compress memory string to binary
#pragma omp parallel for private(i, j, i64, ibit)
  for (i = 0; i < num_local_shots; i++) {
    for (j = 0; j < size; j++) {
      i64 = j >> 6;
      ibit = j & 63;
      if (cregs[shot_index[distributed_rank_] + i].creg_memory()[j] == '1') {
        bin_memory[i * n64 + i64] |= (1ull << ibit);
      }
    }
  }

  reg_t recv(n64 * cregs.size());
  std::vector<int> recv_counts(distributed_procs_);
  std::vector<int> recv_offset(distributed_procs_);

  for (i = 0; i < distributed_procs_ - 1; i++) {
    recv_offset[i] = shot_index[i];
    recv_counts[i] = shot_index[i + 1] - shot_index[i];
  }
  recv_offset[distributed_procs_ - 1] = shot_index[distributed_procs_ - 1];
  recv_counts[i] = cregs.size() - shot_index[distributed_procs_ - 1];

  MPI_Allgatherv(&bin_memory[0], n64 * num_local_shots, MPI_UINT64_T, &recv[0],
                 &recv_counts[0], &recv_offset[0], MPI_UINT64_T,
                 distributed_comm_);

  // store gathered memory
#pragma omp parallel for private(i, j, i64, ibit)
  for (i = 0; i < cregs.size(); i++) {
    for (j = 0; j < size; j++) {
      i64 = j >> 6;
      ibit = j & 63;
      if (((recv[i * n64 + i64] >> ibit) & 1) == 1)
        cregs[i].creg_memory()[j] = '1';
      else
        cregs[i].creg_memory()[j] = '0';
    }
  }
}
#endif

//-------------------------------------------------------------------------
} // end namespace CircuitExecutor
//-------------------------------------------------------------------------
} // end namespace AER
//-------------------------------------------------------------------------
#endif<|MERGE_RESOLUTION|>--- conflicted
+++ resolved
@@ -552,7 +552,6 @@
     rng.set_seed(circ.seed);
 
     // Output data container
-<<<<<<< HEAD
     for (int_t i = 0; i < circ.num_bind_params; i++) {
       ExperimentResult &result = *(result_it + i);
       result.set_config(config);
@@ -570,37 +569,15 @@
       result.metadata.add(circ.qubits(), "active_input_qubits");
       result.metadata.add(circ.qubit_map(), "input_qubit_map");
       result.metadata.add(circ.remapped_qubits, "remapped_qubits");
+      result.metadata.add(max_memory_mb_, "max_memory_mb");
+      if (sim_device_ == Device::GPU)
+        result.metadata.add(max_gpu_memory_mb_, "max_gpu_memory_mb");
 
       // Add measure sampling to metadata
       // Note: this will set to `true` if sampling is enabled for the circuit
       result.metadata.add(false, "measure_sampling");
       result.metadata.add(false, "batched_shots_optimization");
     }
-=======
-    result.set_config(config);
-    result.metadata.add(method_names_.at(method), "method");
-    if (sim_device_ == Device::GPU)
-      result.metadata.add("GPU", "device");
-    else if (sim_device_ == Device::ThrustCPU)
-      result.metadata.add("Thrust", "device");
-    else
-      result.metadata.add("CPU", "device");
-
-    // Circuit qubit metadata
-    result.metadata.add(circ.num_qubits, "num_qubits");
-    result.metadata.add(circ.num_memory, "num_clbits");
-    result.metadata.add(circ.qubits(), "active_input_qubits");
-    result.metadata.add(circ.qubit_map(), "input_qubit_map");
-    result.metadata.add(circ.remapped_qubits, "remapped_qubits");
-    result.metadata.add(max_memory_mb_, "max_memory_mb");
-    if (sim_device_ == Device::GPU)
-      result.metadata.add(max_gpu_memory_mb_, "max_gpu_memory_mb");
-
-    // Add measure sampling to metadata
-    // Note: this will set to `true` if sampling is enabled for the circuit
-    result.metadata.add(false, "measure_sampling");
-    result.metadata.add(false, "batched_shots_optimization");
->>>>>>> 39487dbf
 
     // Validate gateset and memory requirements, raise exception if they're
     // exceeded
@@ -743,7 +720,7 @@
 
   auto circ_shots = circ.shots;
   circ.shots = 1;
-  int_t par_shots = (int_t)get_max_parallel_shots(circ, dummy_noise);
+  int_t par_shots = (int_t)get_max_parallel_shots(config, circ, dummy_noise);
   par_shots = std::min((int_t)parallel_shots_, par_shots);
   circ.shots = circ_shots;
 
@@ -817,12 +794,8 @@
     Circuit &circ, const Noise::NoiseModel &noise, const Config &config,
     RngEngine &init_rng, ResultItr result_it, bool sample_noise) {
 
-<<<<<<< HEAD
-  int_t par_shots = (int_t)get_max_parallel_shots(circ, noise);
-=======
   // insert runtime noise sample ops here
   int_t par_shots = (int_t)get_max_parallel_shots(config, circ, noise);
->>>>>>> 39487dbf
   par_shots = std::min((int_t)parallel_shots_, par_shots);
 
   uint_t num_shots = circ.shots * circ.num_bind_params;
