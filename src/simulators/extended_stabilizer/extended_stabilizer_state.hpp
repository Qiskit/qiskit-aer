--- conflicted
+++ resolved
@@ -142,14 +142,6 @@
   // projectors Id+Z_{i} for each qubit i
   void apply_reset(QuantumState::Registers<chstate_t>& state, const reg_t &qubits, AER::RngEngine &rng);
 
-<<<<<<< HEAD
-  void apply_snapshot(QuantumState::Registers<chstate_t>& state,const Operations::Op &op, ExperimentResult &result, RngEngine &rng);
-  //Convert a decomposition to a state-vector
-  void statevector_snapshot(QuantumState::Registers<chstate_t>& state,const Operations::Op &op, ExperimentResult &result);
-  // //Compute probabilities from a stabilizer rank decomposition
-  void probabilities_snapshot(QuantumState::Registers<chstate_t>& state,const Operations::Op &op, ExperimentResult &result, RngEngine &rng);
-=======
->>>>>>> d13c2a51
   const static stringmap_t<Gates> gateset_;
 
   //-----------------------------------------------------------------------
@@ -464,12 +456,6 @@
             case Operations::OpType::bfunc:
               state.creg().apply_bfunc(op);
               break;
-<<<<<<< HEAD
-            case Operations::OpType::snapshot:
-              apply_snapshot(state, op, result, rng);
-              break;
-=======
->>>>>>> d13c2a51
             case Operations::OpType::save_statevec:
               apply_save_statevector(state, op, result);
               break;
@@ -608,12 +594,6 @@
         case Operations::OpType::bfunc:
           state.creg().apply_bfunc(op);
           break;
-<<<<<<< HEAD
-        case Operations::OpType::snapshot:
-          apply_snapshot(state, op, result, rng);
-          break;
-=======
->>>>>>> d13c2a51
         case Operations::OpType::save_statevec:
           apply_save_statevector(state, op, result);
           break;
@@ -881,46 +861,8 @@
   }
 }
 
-<<<<<<< HEAD
-void State::apply_snapshot(QuantumState::Registers<chstate_t>& state, const Operations::Op &op, ExperimentResult &result, RngEngine &rng)
-{
-  auto it = snapshotset_.find(op.name);
-  if (it == snapshotset_.end())
-  {
-    throw std::invalid_argument("CH::State::invlaid snapshot instruction \'"+
-                                op.name + "\'.");
-  }
-  switch(it->second)
-  {
-    case Snapshots::cmemory:
-      BaseState::snapshot_creg_memory(state, op, result);
-      break;
-    case Snapshots::cregister:
-      BaseState::snapshot_creg_register(state, op, result);
-      break;
-    case Snapshots::statevector:
-      statevector_snapshot(state, op, result);
-      break;
-    case Snapshots::probs:
-      probabilities_snapshot(state, op, result, rng);
-      break;
-    default:
-      throw std::invalid_argument("CH::State::invlaid snapshot instruction \'"+
-                              op.name + "\'.");
-      break;
-  }
-}
-
-void State::statevector_snapshot(QuantumState::Registers<chstate_t>& state,const Operations::Op &op, ExperimentResult &result)
-{
-  result.legacy_data.add_pershot_snapshot("statevector", op.string_params[0],
-           state.qreg().statevector());
-}
 
 double State::expval_pauli(QuantumState::Registers<chstate_t>& state, const reg_t &qubits,
-=======
-double State::expval_pauli(const reg_t &qubits,
->>>>>>> d13c2a51
                            const std::string& pauli,
                            RngEngine &rng) 
 {
@@ -961,80 +903,6 @@
     return 0;
 }
 
-<<<<<<< HEAD
-void State::probabilities_snapshot(QuantumState::Registers<chstate_t>& state, const Operations::Op &op, ExperimentResult &result, RngEngine &rng)
-{
-  rvector_t probs;
-  if (op.qubits.size() == 0)
-  {
-    probs.push_back(state.qreg().norm_estimation(norm_estimation_samples_, norm_estimation_repetitions_, rng));
-  }
-  else
-  {
-    probs = rvector_t(1ULL<<op.qubits.size(), 0.);
-    int_t dim = probs.size();
-    uint_t mask = 0ULL;
-    for(auto qubit: op.qubits)
-    {
-      mask ^= (1ULL << qubit);
-    }
-    if (state.qreg().get_num_states() == 1 || sampling_method_ != SamplingMethod::norm_estimation)
-    {
-      std::vector<uint_t> samples;
-      samples.reserve(probabilities_snapshot_samples_);
-      if(state.qreg().get_num_states() == 1)
-      {
-        samples = state.qreg().stabilizer_sampler(probabilities_snapshot_samples_, rng);
-      }
-      else
-      {
-        if (sampling_method_ == SamplingMethod::metropolis)
-        {
-          samples = state.qreg().metropolis_estimation(metropolis_mixing_steps_, probabilities_snapshot_samples_,
-                                                          rng);
-        }
-        else{
-          for (uint_t s=0; s<probabilities_snapshot_samples_; s++)
-          {
-            uint_t sample = state.qreg().metropolis_estimation(metropolis_mixing_steps_, rng);
-            samples.push_back(sample);
-          }
-        }
-      }
-      #pragma omp parallel for if(state.qreg().check_omp_threshold() && BaseState::threads_>1) num_threads(BaseState::threads_)
-      for(int_t i=0; i < dim; i++)
-      {
-        uint_t target = 0ULL;
-        for(uint_t j=0; j<op.qubits.size(); j++)
-        {
-          if((i >> j) & 1ULL)
-          {
-            target ^= (1ULL << op.qubits[j]);
-          }
-        }
-        for(uint_t j=0; j<probabilities_snapshot_samples_; j++)
-        {
-          if((samples[j] & mask) == target)
-          {
-            probs[i] += 1;
-          }
-        }
-        probs[i] /= probabilities_snapshot_samples_;
-      }
-    }
-    else
-    {
-      probs = state.qreg().ne_probabilities(norm_estimation_samples_, norm_estimation_repetitions_, op.qubits, rng);
-    }
-  }
-  result.legacy_data.add_average_snapshot("probabilities", op.string_params[0],
-                            state.creg().memory_hex(),
-                            Utils::vec2ket(probs, snapshot_chop_threshold_, 16),
-                            false);
-}
-
-=======
->>>>>>> d13c2a51
 //-------------------------------------------------------------------------
 // Implementation: Utility
 //-------------------------------------------------------------------------
