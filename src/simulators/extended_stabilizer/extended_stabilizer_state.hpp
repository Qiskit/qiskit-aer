/**
 * This code is part of Qiskit.
 *
 * (C) Copyright IBM 2018, 2019.
 *
 * This code is licensed under the Apache License, Version 2.0. You may
 * obtain a copy of this license in the LICENSE.txt file in the root directory
 * of this source tree or at http://www.apache.org/licenses/LICENSE-2.0.
 *
 * Any modifications or derivative works of this code must retain this
 * copyright notice, and modified files need to carry a notice indicating
 * that they have been altered from the originals.
 */

#ifndef _aer_chsimulator_state_hpp
#define _aer_chsimulator_state_hpp

#include <complex>
#include <vector>

#include "simulators/state.hpp"
#include "framework/json.hpp"
#include "framework/types.hpp"

#include "chlib/core.hpp"
#include "chlib/chstabilizer.hpp"
#include "ch_runner.hpp"
#include "gates.hpp"

namespace AER{
namespace ExtendedStabilizer {

using chpauli_t = CHSimulator::pauli_t;
using chstate_t = CHSimulator::Runner;
using Gates = CHSimulator::Gates;

// OpSet of supported instructions
const Operations::OpSet StateOpSet(
  // Op types
  {Operations::OpType::gate, Operations::OpType::measure,
    Operations::OpType::reset, Operations::OpType::barrier,
    Operations::OpType::roerror, Operations::OpType::bfunc,
    Operations::OpType::qerror_loc,
    Operations::OpType::snapshot, Operations::OpType::save_statevec,
    }, //Operations::OpType::save_expval, Operations::OpType::save_expval_var},
  // Gates
  {"CX", "u0", "u1", "p", "cx", "cz", "swap", "id", "x", "y", "z", "h",
    "s", "sdg", "sx", "sxdg", "t", "tdg", "ccx", "ccz", "delay", "pauli"},
  // Snapshots
  {"statevector", "probabilities", "memory", "register"}
);

uint_t zero = 0ULL;
uint_t toff_branch_max = 7ULL;

enum class SamplingMethod {
  metropolis,
  resampled_metropolis,
  norm_estimation
};

enum class Snapshots {
  statevector,
  cmemory,
  cregister,
  probs
};

class State: public QuantumState::State<chstate_t>
{
public:
  using BaseState = QuantumState::State<chstate_t>;
  
  State() : BaseState(StateOpSet) {}
  virtual ~State() = default;

  std::string name() const override {return "extended_stabilizer";}

  //Apply a sequence of operations to the cicuit. For each operation,
  //we loop over the terms in the decomposition in parallel
  template <typename InputIterator>
  void apply_ops(InputIterator first, InputIterator last,
                  ExperimentResult &result,
                  RngEngine &rng,
                  bool final_ops = false);

  // Apply a single operation
  // If the op is not in allowed_ops an exeption will be raised.
  void apply_op(Base::RegistersBase& state,
                        const Operations::Op &op,
                        ExperimentResult &result,
                        RngEngine &rng,
                        bool final_op = false) override;

  size_t required_memory_mb(uint_t num_qubits,
                                    Base::OpItr first, Base::OpItr last)
                                    const override;

  std::vector<reg_t> sample_measure(const reg_t& qubits,
                                    uint_t shots,
                                    RngEngine &rng) override;

protected:
  void initialize_state(Base::RegistersBase& state_in, uint_t num_qubits) override;

  void initialize_state(Base::RegistersBase& state_in, uint_t num_qubits, const chstate_t &state) override;

  void set_state_config(Base::RegistersBase& state_in, const json_t &config) override;

  template <typename InputIterator>
  void apply_ops_state(Base::Registers<chstate_t>& state, InputIterator first, InputIterator last,
                  ExperimentResult &result,
                  RngEngine &rng,
                  bool final_ops = false);

  //Alongside the sample measure optimisaiton, we can parallelise
  //circuit applicaiton over the states. This reduces the threading overhead
  //as we only have to fork once per circuit.
  template <typename InputIterator>
  void apply_ops_parallel(Base::Registers<chstate_t>& state, InputIterator first, InputIterator last,
                          ExperimentResult &result,
                          RngEngine &rng);

  //Small routine that eschews any parallelisation/decomposition and applies a stabilizer
  //circuit to a single state. This is used to optimize a circuit with a large
  //initial clifford fraction, or for running stabilizer circuits.
  template <typename InputIterator>
  void apply_stabilizer_circuit(Base::Registers<chstate_t>& state, InputIterator first, InputIterator last,
                                ExperimentResult &result,
                                RngEngine &rng);

  // Applies a sypported Gate operation to the state class.
  // If the input is not in allowed_gates an exeption will be raised.
  // TODO: Investigate OMP synchronisation over stattes to remove these different versions
  // One option would be tasks, but the memory overhead isn't clear
  void apply_gate(Base::Registers<chstate_t>& state,const Operations::Op &op, RngEngine &rng);
  void apply_gate(Base::Registers<chstate_t>& state,const Operations::Op &op, RngEngine &rng, uint_t rank);

  // Apply a multi-qubit Pauli gate
  void apply_pauli(Base::Registers<chstate_t>& state,const reg_t &qubits, const std::string& pauli, uint_t rank);

  // Measure qubits and return a list of outcomes [q0, q1, ...]
  // If a state subclass supports this function then "measure" 
  // should be contained in the set returned by the 'allowed_ops'
  // method.
  void apply_measure(Base::Registers<chstate_t>& state,const reg_t &qubits,
                     const reg_t &cmemory,
                     const reg_t &cregister,
                     RngEngine &rng);

  // Reset the specified qubits to the |0> state by measuring the
  // projectors Id+Z_{i} for each qubit i
  void apply_reset(Base::Registers<chstate_t>& state, const reg_t &qubits, AER::RngEngine &rng);

  void apply_snapshot(Base::Registers<chstate_t>& state,const Operations::Op &op, ExperimentResult &result, RngEngine &rng);
  //Convert a decomposition to a state-vector
  void statevector_snapshot(Base::Registers<chstate_t>& state,const Operations::Op &op, ExperimentResult &result);
  // //Compute probabilities from a stabilizer rank decomposition
  void probabilities_snapshot(Base::Registers<chstate_t>& state,const Operations::Op &op, ExperimentResult &result, RngEngine &rng);
  const static stringmap_t<Gates> gateset_;
  const static stringmap_t<Snapshots> snapshotset_;

  //-----------------------------------------------------------------------
  // Save data instructions
  //-----------------------------------------------------------------------

  // Compute and save the statevector for the current simulator state
  void apply_save_statevector(Base::Registers<chstate_t>& state,const Operations::Op &op,
                              ExperimentResult &result);

  // Compute and save the expval for the current simulator state
  void apply_save_expval(Base::Registers<chstate_t>& state,const Operations::Op &op,
                              ExperimentResult &result,
                              RngEngine &rng);

   // Helper function for computing expectation value
   double expval_pauli(Base::Registers<chstate_t>& state,const reg_t &qubits,
                       const std::string& pauli,
                       RngEngine &rng);

  // Helper function for computing expectation value
  virtual double expval_pauli(Base::RegistersBase& state,const reg_t &qubits,
                              const std::string& pauli) override;

  //-----------------------------------------------------------------------
  //Parameters and methods specific to the Stabilizer Rank Decomposition
  //-----------------------------------------------------------------------

  //Allowed error in the stabilizer rank decomposition.
  //The required number of states scales as \delta^{-2}
  //for allowed error \delta
  double approximation_error_ = 0.05;

  uint_t norm_estimation_samples_ = 100;

  uint_t norm_estimation_repetitions_ = 3;

  // How long the metropolis algorithm runs before
  // we consider it to be well mixed and sample form the
  // output distribution
  uint_t metropolis_mixing_steps_ = 5000;

  //Minimum number of states before we try to parallelise
  uint_t omp_threshold_rank_ = 100;

  double snapshot_chop_threshold_ = 1e-10;

  uint_t probabilities_snapshot_samples_ = 3000;

  SamplingMethod sampling_method_ = SamplingMethod::resampled_metropolis;

  template <typename InputIterator>
  uint_t compute_chi(InputIterator first, InputIterator last) const;

  // Add the given operation to the extent
  void compute_extent(const Operations::Op &op, double &xi) const;

  template <typename InputIterator>
  std::pair<uint_t, uint_t> decomposition_parameters(InputIterator first, InputIterator last);
  
  template <typename InputIterator>
  std::pair<bool, size_t> check_stabilizer_opt(InputIterator first, InputIterator last) const;

  template <typename InputIterator>
  bool check_measurement_opt(InputIterator first, InputIterator last) const;

};

//=========================================================================
// Implementation: Allowed ops and gateset
//=========================================================================

const stringmap_t<Gates> State::gateset_({
  // Single qubit gates
  {"delay", Gates::id},  // Delay gate
  {"id", Gates::id},     // Pauli-Identity gate
  {"x", Gates::x},       // Pauli-X gate
  {"y", Gates::y},       // Pauli-Y gate
  {"z", Gates::z},       // Pauli-Z gate
  {"s", Gates::s},       // Phase gate (aka sqrt(Z) gate)
  {"sdg", Gates::sdg},   // Conjugate-transpose of Phase gate
  {"h", Gates::h},       // Hadamard gate (X + Z / sqrt(2))
  {"sx", Gates::sx},     // sqrt(X) gate
  {"sxdg", Gates::sxdg}, // Inverse sqrt(X) gate
  {"t", Gates::t},       // T-gate (sqrt(S))
  {"tdg", Gates::tdg},   // Conjguate-transpose of T gate
  // Waltz Gates
  {"u0", Gates::u0},     // idle gate in multiples of X90
  {"u1", Gates::u1},     // zero-X90 pulse waltz gate
  {"p", Gates::u1},      // zero-X90 pulse waltz gate
  // Two-qubit gates
  {"CX", Gates::cx},     // Controlled-X gate (CNOT)
  {"cx", Gates::cx},     // Controlled-X gate (CNOT)
  {"cz", Gates::cz},     // Controlled-Z gate
  {"swap", Gates::swap}, // SWAP gate
  // Three-qubit gates
  {"ccx", Gates::ccx},    // Controlled-CX gate (Toffoli)
  {"ccz", Gates::ccz},    // Constrolled-CZ gate (H3 Toff H3)
  // Multi-qubit Pauli
  {"pauli", Gates::pauli} // Multi-qubit Pauli gate
});

const stringmap_t<Snapshots> State::snapshotset_({
  {"statevector", Snapshots::statevector},
  {"probabilities", Snapshots::probs},
  {"memory", Snapshots::cmemory},
  {"register", Snapshots::cregister}
});

//-------------------------------------------------------------------------
// Implementation: Initialisation and Config
//-------------------------------------------------------------------------

void State::initialize_state(Base::RegistersBase& state_in, uint_t num_qubits)
{
  Base::Registers<chstate_t>& state = dynamic_cast<Base::Registers<chstate_t>&>(state_in);
  if(state.qregs().size() == 0)
    state.allocate(1);
  state.qreg().initialize(num_qubits);
  state.qreg().initialize_omp(BaseState::threads_, omp_threshold_rank_);
}

void State::initialize_state(Base::RegistersBase& state_in, uint_t num_qubits, const chstate_t &chstate)
{
  Base::Registers<chstate_t>& state = dynamic_cast<Base::Registers<chstate_t>&>(state_in);
  if(state.qregs().size() == 0)
    state.allocate(1);

  if(state.qreg().get_n_qubits() != num_qubits)
  {
    throw std::invalid_argument("CH::State::initialize: initial state does not match qubit number.");
  }

  state.qreg() = chstate;
  state.qreg().initialize_omp(BaseState::threads_, omp_threshold_rank_);
}

void State::set_state_config(Base::RegistersBase& state_in, const json_t &config)
{
  if(omp_get_num_threads() > 1){
#pragma omp critical
    {
      // Set the error upper bound in the stabilizer rank approximation
      JSON::get_value(approximation_error_, "extended_stabilizer_approximation_error", config);
      // Set the number of samples used in the norm estimation routine
      JSON::get_value(norm_estimation_samples_, "extended_stabilizer_norm_estimation_default_samples", config);
      // Set the desired number of repetitions of the norm estimation step. If not explicitly set, we
      // compute a default basd on the approximation error
      norm_estimation_repetitions_ = std::llrint(std::log2(1. / approximation_error_));
      JSON::get_value(norm_estimation_repetitions_, "extended_stabilizer_norm_estimation_repetitions", config);
      // Set the number of steps used in the metropolis sampler before we
      // consider the distribution as approximating the output
      JSON::get_value(metropolis_mixing_steps_, "extended_stabilizer_metropolis_mixing_time", config);
      //Set the threshold of the decomposition before we use omp
      JSON::get_value(omp_threshold_rank_, "extended_stabilizer_parallel_threshold", config);
      //Set the truncation threshold for the probabilities snapshot.
      JSON::get_value(snapshot_chop_threshold_, "zero_threshold", config);
      //Set the number of samples for the probabilities snapshot
      JSON::get_value(probabilities_snapshot_samples_, "extended_stabilizer_probabilities_snapshot_samples", config);
      //Set the measurement strategy
      std::string sampling_method_str = "resampled_metropolis";
      JSON::get_value(sampling_method_str, "extended_stabilizer_sampling_method", config);
      if (sampling_method_str == "metropolis") {
        sampling_method_ = SamplingMethod::metropolis;
      }
      else if (sampling_method_str == "resampled_metropolis")
      {
        sampling_method_ = SamplingMethod::resampled_metropolis;
      }
      else if (sampling_method_str == "norm_estimation") {
        sampling_method_ = SamplingMethod::norm_estimation;
      }
      else {
        throw std::runtime_error(
          std::string("Unrecognised sampling method ") + sampling_method_str +
          std::string("for the extended stabilizer simulator.")
        );
      }
    }
  }
  else{
      // Set the error upper bound in the stabilizer rank approximation
      JSON::get_value(approximation_error_, "extended_stabilizer_approximation_error", config);
      // Set the number of samples used in the norm estimation routine
      JSON::get_value(norm_estimation_samples_, "extended_stabilizer_norm_estimation_default_samples", config);
      // Set the desired number of repetitions of the norm estimation step. If not explicitly set, we
      // compute a default basd on the approximation error
      norm_estimation_repetitions_ = std::llrint(std::log2(1. / approximation_error_));
      JSON::get_value(norm_estimation_repetitions_, "extended_stabilizer_norm_estimation_repetitions", config);
      // Set the number of steps used in the metropolis sampler before we
      // consider the distribution as approximating the output
      JSON::get_value(metropolis_mixing_steps_, "extended_stabilizer_metropolis_mixing_time", config);
      //Set the threshold of the decomposition before we use omp
      JSON::get_value(omp_threshold_rank_, "extended_stabilizer_parallel_threshold", config);
      //Set the truncation threshold for the probabilities snapshot.
      JSON::get_value(snapshot_chop_threshold_, "zero_threshold", config);
      //Set the number of samples for the probabilities snapshot
      JSON::get_value(probabilities_snapshot_samples_, "extended_stabilizer_probabilities_snapshot_samples", config);
      //Set the measurement strategy
      std::string sampling_method_str = "resampled_metropolis";
      JSON::get_value(sampling_method_str, "extended_stabilizer_sampling_method", config);
      if (sampling_method_str == "metropolis") {
        sampling_method_ = SamplingMethod::metropolis;
      }
      else if (sampling_method_str == "resampled_metropolis")
      {
        sampling_method_ = SamplingMethod::resampled_metropolis;
      }
      else if (sampling_method_str == "norm_estimation") {
        sampling_method_ = SamplingMethod::norm_estimation;
      }
      else {
        throw std::runtime_error(
          std::string("Unrecognised sampling method ") + sampling_method_str +
          std::string("for the extended stabilizer simulator.")
        );
      }
  }
}

template <typename InputIterator>
std::pair<uint_t, uint_t> State::decomposition_parameters(InputIterator first, InputIterator last)
{
  double xi=1.;
  unsigned three_qubit_gate_count = 0;
  for (auto op = first; op != last; op++)
  {
    if (op->type == Operations::OpType::gate)
    {
      compute_extent(op, xi);
      auto it = CHSimulator::gate_types_.find(op->name);
      if (it->second == CHSimulator::Gatetypes::non_clifford && op->qubits.size() == 3)
      { //We count the number of 3 qubit gates for normalisation purposes
        three_qubit_gate_count++;
      }
    }
  }
  uint_t chi=1;
  if (xi >1)
  {
    double err_scaling = std::pow(approximation_error_, -2);
    chi = std::llrint(std::ceil(xi*err_scaling));
  }
  return std::pair<uint_t, uint_t>({chi, three_qubit_gate_count});
}

template <typename InputIterator>
std::pair<bool, size_t> State::check_stabilizer_opt(InputIterator first, InputIterator last) const
{
  for(auto op = first; op != last; op++)
  {
    if (op->type != Operations::OpType::gate)
    {
      continue;
    }
    auto it = CHSimulator::gate_types_.find(op->name);
    if(it == CHSimulator::gate_types_.end())
    {
      throw std::invalid_argument("CHState::check_measurement_opt doesn't recognise a the operation \'"+
                                   op->name + "\'.");
    }
    if(it->second == CHSimulator::Gatetypes::non_clifford)
    {
      return std::pair<bool, size_t>({false, op - first});
    }
  }
  return std::pair<bool, size_t>({true, 0});
}

template <typename InputIterator>
bool State::check_measurement_opt(InputIterator first, InputIterator last) const
{
  for (auto op = first; op != last; op++)
  {
    if (op->conditional)
    {
      return false;
    }
    if (op->type == Operations::OpType::measure ||
        op->type == Operations::OpType::bfunc ||
        op->type == Operations::OpType::snapshot ||
        op->type == Operations::OpType::save_statevec ||
        op->type == Operations::OpType::save_expval)
    {
      return false;
    }
  }
  return true;
}

//-------------------------------------------------------------------------
// Implementation: Operations
//-------------------------------------------------------------------------
void State::apply_op(Base::RegistersBase& state_in, const Operations::Op &op, ExperimentResult &result,
                     RngEngine &rng, bool final_op) 
{
  Base::Registers<chstate_t>& state = dynamic_cast<Base::Registers<chstate_t>&>(state_in);
  apply_ops_state(state, &op, &op+1, result, rng, final_op);
}

template <typename InputIterator>
void State::apply_ops(InputIterator first, InputIterator last, ExperimentResult &result,
                      RngEngine &rng, bool final_ops)
{
  apply_ops_state(BaseState::state_,first, last, result, rng, final_ops);
}

template <typename InputIterator>
void State::apply_ops_state(Base::Registers<chstate_t>& state, InputIterator first, InputIterator last, ExperimentResult &result,
                      RngEngine &rng, bool final_ops)
{
  std::pair<bool, size_t> stabilizer_opts = check_stabilizer_opt(first, last);
  bool is_stabilizer = stabilizer_opts.first;
  if(is_stabilizer)
  {
    apply_stabilizer_circuit(state, first, last, result, rng);
  }
  else
  {
    //Split the circuit into stabilizer and non-stabilizer fractions
    size_t first_non_clifford = stabilizer_opts.second;
    if (first_non_clifford > 0)
    {
      //Apply the stabilizer circuit first. This optimisaiton avoids duplicating the application
      //of the initial stabilizer circuit chi times.
      apply_stabilizer_circuit(state, first, first+first_non_clifford, result, rng);
    }

    auto it_nonstab_begin = first+first_non_clifford;

    uint_t chi = compute_chi(it_nonstab_begin, last);
    double delta = std::pow(approximation_error_, -2);
    state.qreg().initialize_decomposition(chi, delta);
    //Check for measurement optimisaitons
    bool measurement_opt = check_measurement_opt(first, last);

    if(measurement_opt)
    {
      apply_ops_parallel(state, it_nonstab_begin, last, result, rng);
    }
    else
    {
      for (auto it = it_nonstab_begin; it != last; it++)
      {
        const auto op = *it;
<<<<<<< HEAD
        if(state.creg().check_conditional(op)) {
=======
        if(BaseState::creg().check_conditional(op)) {
>>>>>>> 5d30c4ea
          switch (op.type) {
            case Operations::OpType::gate:
              apply_gate(state, op, rng);
              break;
            case Operations::OpType::reset:
              apply_reset(state, op.qubits, rng);
              break;
            case Operations::OpType::barrier:
            case Operations::OpType::qerror_loc:
              break;
            case Operations::OpType::measure:
              apply_measure(state, op.qubits, op.memory, op.registers, rng);
              break;
            case Operations::OpType::roerror:
<<<<<<< HEAD
              state.creg().apply_roerror(op, rng);
              break;
            case Operations::OpType::bfunc:
              state.creg().apply_bfunc(op);
=======
              BaseState::creg().apply_roerror(op, rng);
              break;
            case Operations::OpType::bfunc:
              BaseState::creg().apply_bfunc(op);
>>>>>>> 5d30c4ea
              break;
            case Operations::OpType::snapshot:
              apply_snapshot(state, op, result, rng);
              break;
            case Operations::OpType::save_statevec:
              apply_save_statevector(state, op, result);
              break;
            // Disabled until can fix bug in expval
            // case Operations::OpType::save_expval:
            // case Operations::OpType::save_expval_var:
            //   apply_save_expval(op, result, rng);
            //   break;
            default:
              throw std::invalid_argument("CH::State::apply_ops does not support operations of the type \'" + 
                                          op.name + "\'.");
              break;
          }
        }
      }
    }
  }
}

std::vector<reg_t> State::sample_measure(const reg_t& qubits,
                           uint_t shots,
                           RngEngine &rng)
{
  Base::Registers<chstate_t>& state = BaseState::state_;

  std::vector<uint_t> output_samples;
  if(state.qreg().get_num_states() == 1)
  {
    output_samples = state.qreg().stabilizer_sampler(shots, rng);
  }
  else
  {
    if (sampling_method_ == SamplingMethod::metropolis)
    {
      output_samples = state.qreg().metropolis_estimation(metropolis_mixing_steps_, shots, rng);
    }
    else if (sampling_method_ == SamplingMethod::resampled_metropolis)
    {
      output_samples.reserve(shots);
      for (uint_t i=0; i<shots; i++)
      {
        output_samples.push_back(
          state.qreg().metropolis_estimation(metropolis_mixing_steps_, rng)
        );
      }
    }
    else
    {
      output_samples.reserve(shots);
      for(uint_t i=0; i<shots; i++)
      {
        output_samples.push_back(
          state.qreg().ne_single_sample(norm_estimation_samples_, norm_estimation_repetitions_, true, qubits, rng)
        );
      }
    }
  }
  std::vector<reg_t> all_samples;
  all_samples.reserve(shots);
  for(uint_t sample: output_samples)
  {
    reg_t sample_bits(qubits.size(), 0ULL);
    for(size_t i=0; i<qubits.size(); i++)
    {
      if((sample >> qubits[i]) & 1ULL)
      {
        sample_bits[i] = 1ULL;
      }
    }
    all_samples.push_back(sample_bits);
  }
  return all_samples;
}


//-------------------------------------------------------------------------
// Implemenation: Protected Methods
//-------------------------------------------------------------------------

//Method with slighty optimized parallelisation for the case of a sample_measure circuit
template <typename InputIterator>
void State::apply_ops_parallel(Base::Registers<chstate_t>& state,InputIterator first, InputIterator last, ExperimentResult &result, RngEngine &rng)
{
  const int_t NUM_STATES = state.qreg().get_num_states();
  #pragma omp parallel for if(state.qreg().check_omp_threshold() && BaseState::threads_>1) num_threads(BaseState::threads_)
  for(int_t i=0; i < NUM_STATES; i++)
  {
    if(!state.qreg().check_eps(i))
    {
      continue;
    }
    for(auto it = first; it != last; it++)
    {
      switch (it->type)
      {
        case Operations::OpType::gate:
          apply_gate(state, *it, rng, i);
          break;
        case Operations::OpType::barrier:
        case Operations::OpType::qerror_loc:
          break;
        default:
          throw std::invalid_argument("CH::State::apply_ops_parallel does not support operations of the type \'" + 
                                       it->name + "\'.");
          break;
      }
    }
  }
}

template <typename InputIterator>
void State::apply_stabilizer_circuit(Base::Registers<chstate_t>& state,InputIterator first, InputIterator last,
                                     ExperimentResult &result, RngEngine &rng)
{
  for (auto it = first; it != last; ++it)
  {
    const Operations::Op op = *it;
<<<<<<< HEAD
    if(state.creg().check_conditional(op)) {
=======
    if(BaseState::creg().check_conditional(op)) {
>>>>>>> 5d30c4ea
      switch (op.type)
      {
        case Operations::OpType::gate:
          apply_gate(state,op, rng, 0);
          break;
        case Operations::OpType::reset:
          apply_reset(state,op.qubits, rng);
          break;
        case Operations::OpType::barrier:
        case Operations::OpType::qerror_loc:
          break;
        case Operations::OpType::measure:
          apply_measure(state, op.qubits, op.memory, op.registers, rng);
          break;
        case Operations::OpType::roerror:
<<<<<<< HEAD
          state.creg().apply_roerror(op, rng);
          break;
        case Operations::OpType::bfunc:
          state.creg().apply_bfunc(op);
=======
          BaseState::creg().apply_roerror(op, rng);
          break;
        case Operations::OpType::bfunc:
          BaseState::creg().apply_bfunc(op);
>>>>>>> 5d30c4ea
          break;
        case Operations::OpType::snapshot:
          apply_snapshot(state, op, result, rng);
          break;
        case Operations::OpType::save_statevec:
          apply_save_statevector(state, op, result);
          break;
        case Operations::OpType::save_expval:
        case Operations::OpType::save_expval_var:
          apply_save_expval(state, op, result, rng);
          break;
        default:
          throw std::invalid_argument("CH::State::apply_stabilizer_circuit does not support operations of the type \'" + 
                                      op.name + "\'.");
          break;
      }
    }
  }
}

void State::apply_measure(Base::Registers<chstate_t>& state,const reg_t &qubits, const reg_t &cmemory, const reg_t &cregister, RngEngine &rng)
{
  uint_t out_string;
  // Flag if the Pauli projector is applied already as part of the sampling
  bool do_projector_correction = true;
  // Prepare an output register for the qubits we are measurig
  reg_t outcome(qubits.size(), 0ULL);
  if(state.qreg().get_num_states() == 1)
  {
    //For a single state, we use the efficient sampler defined in Sec IV.A ofarxiv:1808.00128
    out_string = state.qreg().stabilizer_sampler(rng);
  }
  else
  {
    if (sampling_method_ == SamplingMethod::norm_estimation)
    {
      do_projector_correction = false;
      //Run the norm estimation routine
      out_string = state.qreg().ne_single_sample(
        norm_estimation_samples_, norm_estimation_repetitions_, false, qubits, rng
      );
    }
    else
    {
      // We use the metropolis algorithm to sample an output string non-destructively
      // This is a single measure step so we do the same for metropolis or resampled_metropolis
      out_string = state.qreg().metropolis_estimation(metropolis_mixing_steps_, rng);
    }
  }
  if (do_projector_correction)
  {
    //We prepare the Pauli projector corresponding to the measurement result
    std::vector<chpauli_t>paulis(qubits.size(), chpauli_t());
    for (uint_t i=0; i<qubits.size(); i++)
    {
      //Create a Pauli projector onto 1+-Z_{i} on qubit i
      paulis[i].Z = (1ULL << qubits[i]);
      if ((out_string >> qubits[i]) & 1ULL)
      {
        //Additionally, store the output bit for this qubit
        paulis[i].e = 2;
      }
    }
    //Project the decomposition onto the measurement outcome
    state.qreg().apply_pauli_projector(paulis);
  }
  for (uint_t i=0; i<qubits.size(); i++)
  {
    //Create a Pauli projector onto 1+-Z_{i} on qubit i
    if ((out_string >> qubits[i]) & 1ULL)
    {
      //Additionally, store the output bit for this qubit
      outcome[i] = 1ULL;
    }
  }
  // Convert the output string to a reg_t. and store
<<<<<<< HEAD
  state.creg().store_measure(outcome, cmemory, cregister);
=======
  BaseState::creg().store_measure(outcome, cmemory, cregister);
>>>>>>> 5d30c4ea
}

void State::apply_reset(Base::Registers<chstate_t>& state,const reg_t &qubits, AER::RngEngine &rng)
{
  uint_t measure_string;
  const int_t NUM_STATES = state.qreg().get_num_states();
  if(state.qreg().get_num_states() == 1)
  {
    measure_string = state.qreg().stabilizer_sampler(rng);
  }
  else
  {
    measure_string = state.qreg().metropolis_estimation(metropolis_mixing_steps_, rng);
  }

  std::vector<chpauli_t> paulis(qubits.size(), chpauli_t());
  for(size_t i=0; i<qubits.size(); i++)
  {
    uint_t qubit = qubits[i];
    uint_t shift = 1ULL << qubit;
    paulis[i].Z = shift;
    if(!!(measure_string & shift))
    {
      paulis[i].e = 2;
    }
  }
  state.qreg().apply_pauli_projector(paulis);
  #pragma omp parallel for if(BaseState::threads_ > 1 && state.qreg().check_omp_threshold()) num_threads(BaseState::threads_)
  for(int_t i=0; i< NUM_STATES; i++)
  {
    for (auto qubit: qubits)
    {
      if ((measure_string>>qubit) & 1ULL)
      {
        state.qreg().apply_x(qubit, i);
      }
    }
  }
}

void State::apply_gate(Base::Registers<chstate_t>& state,const Operations::Op &op, RngEngine &rng)
{
  const int_t NUM_STATES = state.qreg().get_num_states();
  #pragma omp parallel for if (BaseState::threads_ > 1 && state.qreg().check_omp_threshold()) num_threads(BaseState::threads_)
  for(int_t i=0; i < NUM_STATES; i++)
  {
    if(state.qreg().check_eps(i))
    {
      apply_gate(state, op, rng, i);
    }
  }
}

void State::apply_gate(Base::Registers<chstate_t>& state,const Operations::Op &op, RngEngine &rng, uint_t rank)
{
  auto it = gateset_.find(op.name);
  if (it == gateset_.end())
  {
    throw std::invalid_argument("CH::State: Invalid gate operation \'"
                                +op.name + "\'.");
  }
  switch(it->second)
  {
    case Gates::x:
      state.qreg().apply_x(op.qubits[0], rank);
      break;
    case Gates::y:
      state.qreg().apply_y(op.qubits[0], rank);
      break;
    case Gates::z:
      state.qreg().apply_z(op.qubits[0], rank);
      break;
    case Gates::s:
      state.qreg().apply_s(op.qubits[0], rank);
      break;
    case Gates::sdg:
      state.qreg().apply_sdag(op.qubits[0], rank);
      break;
    case Gates::h:
      state.qreg().apply_h(op.qubits[0], rank);
      break;
    case Gates::sx:
      BaseState::add_global_phase(M_PI / 4.);
      state.qreg().apply_sx(op.qubits[0], rank);
      break;
    case Gates::sxdg:
      BaseState::add_global_phase(-M_PI / 4.);
      state.qreg().apply_sxdg(op.qubits[0], rank);
      break;
    case Gates::cx:
      state.qreg().apply_cx(op.qubits[0], op.qubits[1], rank);
      break;
    case Gates::cz:
      state.qreg().apply_cz(op.qubits[0], op.qubits[1], rank);
      break;
    case Gates::swap:
      state.qreg().apply_swap(op.qubits[0], op.qubits[1], rank);
      break;
    case Gates::t:
      state.qreg().apply_t(op.qubits[0], rng.rand(), rank);
      break;
    case Gates::tdg:
      state.qreg().apply_tdag(op.qubits[0], rng.rand(), rank);
      break;
    case Gates::ccx:
      state.qreg().apply_ccx(op.qubits[0], op.qubits[1], op.qubits[2], rng.rand_int(zero, toff_branch_max), rank);
      break;
    case Gates::ccz:
      state.qreg().apply_ccz(op.qubits[0], op.qubits[1], op.qubits[2], rng.rand_int(zero, toff_branch_max), rank);
      break;
    case Gates::u1:
      state.qreg().apply_u1(op.qubits[0], op.params[0], rng.rand(), rank);
      break;
    case Gates::pauli:
      apply_pauli(state, op.qubits, op.string_params[0], rank);
      break;
    default: //u0 or Identity
      break;
  }
}

void State::apply_pauli(Base::Registers<chstate_t>& state, const reg_t &qubits, const std::string& pauli, uint_t rank) {
  const auto size = qubits.size();
  for (size_t i = 0; i < qubits.size(); ++i) {
    const auto qubit = qubits[size - 1 - i];
    switch (pauli[i]) {
      case 'I':
        break;
      case 'X':
        state.qreg().apply_x(qubit, rank);
        break;
      case 'Y':
        state.qreg().apply_y(qubit, rank);
        break;
      case 'Z':
        state.qreg().apply_z(qubit, rank);
        break;
      default:
        throw std::invalid_argument("invalid Pauli \'" + std::to_string(pauli[i]) + "\'.");
    }
  }
}

void State::apply_save_statevector(Base::Registers<chstate_t>& state,const Operations::Op &op,
                                   ExperimentResult &result) 
{
  if (op.qubits.size() != state.qreg().get_n_qubits()) {
    throw std::invalid_argument(
        "Save statevector was not applied to all qubits."
        " Only the full statevector can be saved.");
  }
  auto statevec = state.qreg().statevector();
  if (BaseState::has_global_phase_) {
    statevec *= BaseState::global_phase_;
  }
<<<<<<< HEAD
  BaseState::save_data_pershot(state,
    result, op.string_params[0],
=======
  result.save_data_pershot(
    creg(), op.string_params[0],
>>>>>>> 5d30c4ea
    std::move(statevec),
    op.type, op.save_type);
}

void State::apply_save_expval(Base::Registers<chstate_t>& state,const Operations::Op &op,
                                ExperimentResult &result,
                                RngEngine& rng) 
{
  // Check empty edge case
  if (op.expval_params.empty()) {
    throw std::invalid_argument(
        "Invalid save expval instruction (Pauli components are empty).");
  }
  bool variance = (op.type == Operations::OpType::save_expval_var);

  // Accumulate expval components
  double expval(0.);
  double sq_expval(0.);

  for (const auto &param : op.expval_params) {
    // param is tuple (pauli, coeff, sq_coeff)
    const auto val = expval_pauli(state, op.qubits, std::get<0>(param), rng);
    expval += std::get<1>(param) * val;
    if (variance) {
      sq_expval += std::get<2>(param) * val;
    }
  }
  if (variance) {
    std::vector<double> expval_var(2);
    expval_var[0] = expval;  // mean
    expval_var[1] = sq_expval - expval * expval;  // variance
<<<<<<< HEAD
    save_data_average(state, result, op.string_params[0], expval_var, op.type, op.save_type);
  } else {
    save_data_average(state, result, op.string_params[0], expval, op.type, op.save_type);
=======
    result.save_data_average(creg(), op.string_params[0], expval_var, op.type, op.save_type);
  } else {
    result.save_data_average(creg(), op.string_params[0], expval, op.type, op.save_type);
>>>>>>> 5d30c4ea
  }
}

void State::apply_snapshot(Base::Registers<chstate_t>& state, const Operations::Op &op, ExperimentResult &result, RngEngine &rng)
{
  auto it = snapshotset_.find(op.name);
  if (it == snapshotset_.end())
  {
    throw std::invalid_argument("CH::State::invlaid snapshot instruction \'"+
                                op.name + "\'.");
  }
  switch(it->second)
  {
    case Snapshots::cmemory:
      BaseState::snapshot_creg_memory(state, op, result);
      break;
    case Snapshots::cregister:
      BaseState::snapshot_creg_register(state, op, result);
      break;
    case Snapshots::statevector:
      statevector_snapshot(state, op, result);
      break;
    case Snapshots::probs:
      probabilities_snapshot(state, op, result, rng);
      break;
    default:
      throw std::invalid_argument("CH::State::invlaid snapshot instruction \'"+
                              op.name + "\'.");
      break;
  }
}

void State::statevector_snapshot(Base::Registers<chstate_t>& state,const Operations::Op &op, ExperimentResult &result)
{
  result.legacy_data.add_pershot_snapshot("statevector", op.string_params[0],
           state.qreg().statevector());
}

double State::expval_pauli(Base::Registers<chstate_t>& state, const reg_t &qubits,
                           const std::string& pauli,
                           RngEngine &rng) 
{
    // Compute expval components
    auto state_cpy = state.qreg();
    auto phi_norm = state_cpy.norm_estimation(norm_estimation_samples_, norm_estimation_repetitions_, rng);
    std::vector<chpauli_t>paulis(1, chpauli_t());
    for (uint_t pos = 0; pos < qubits.size(); ++pos) {
      switch (pauli[pauli.size() - 1 - pos]) {
        case 'I':
          break;
        case 'X':
          paulis[0].X += (1ULL << qubits[pos]);
          break;
        case 'Y':
          paulis[0].X += (1ULL << qubits[pos]);
          paulis[0].Z += (1ULL << qubits[pos]);
          break;
        case 'Z':
          paulis[0].Z += (1ULL << qubits[pos]);
          break;
        default: {
          std::stringstream msg;
          msg << "QubitVectorState::invalid Pauli string \'" << pauli[pos]
              << "\'.";
          throw std::invalid_argument(msg.str());
        }
      }
    }
    auto g_norm = state_cpy.norm_estimation(norm_estimation_samples_, norm_estimation_repetitions_, paulis, rng);
    return (2*g_norm - phi_norm);
}

double State::expval_pauli(Base::RegistersBase& state, const reg_t &qubits,
                           const std::string& pauli) {
    // empty implementation of base class virtual method
    // since in the extended stabilizer, expval relies on RNG
    return 0;
}

void State::probabilities_snapshot(Base::Registers<chstate_t>& state, const Operations::Op &op, ExperimentResult &result, RngEngine &rng)
{
  rvector_t probs;
  if (op.qubits.size() == 0)
  {
    probs.push_back(state.qreg().norm_estimation(norm_estimation_samples_, norm_estimation_repetitions_, rng));
  }
  else
  {
    probs = rvector_t(1ULL<<op.qubits.size(), 0.);
    int_t dim = probs.size();
    uint_t mask = 0ULL;
    for(auto qubit: op.qubits)
    {
      mask ^= (1ULL << qubit);
    }
    if (state.qreg().get_num_states() == 1 || sampling_method_ != SamplingMethod::norm_estimation)
    {
      std::vector<uint_t> samples;
      samples.reserve(probabilities_snapshot_samples_);
      if(state.qreg().get_num_states() == 1)
      {
        samples = state.qreg().stabilizer_sampler(probabilities_snapshot_samples_, rng);
      }
      else
      {
        if (sampling_method_ == SamplingMethod::metropolis)
        {
          samples = state.qreg().metropolis_estimation(metropolis_mixing_steps_, probabilities_snapshot_samples_,
                                                          rng);
        }
        else{
          for (uint_t s=0; s<probabilities_snapshot_samples_; s++)
          {
            uint_t sample = state.qreg().metropolis_estimation(metropolis_mixing_steps_, rng);
            samples.push_back(sample);
          }
        }
      }
      #pragma omp parallel for if(state.qreg().check_omp_threshold() && BaseState::threads_>1) num_threads(BaseState::threads_)
      for(int_t i=0; i < dim; i++)
      {
        uint_t target = 0ULL;
        for(uint_t j=0; j<op.qubits.size(); j++)
        {
          if((i >> j) & 1ULL)
          {
            target ^= (1ULL << op.qubits[j]);
          }
        }
        for(uint_t j=0; j<probabilities_snapshot_samples_; j++)
        {
          if((samples[j] & mask) == target)
          {
            probs[i] += 1;
          }
        }
        probs[i] /= probabilities_snapshot_samples_;
      }
    }
    else
    {
      probs = state.qreg().ne_probabilities(norm_estimation_samples_, norm_estimation_repetitions_, op.qubits, rng);
    }
  }
  result.legacy_data.add_average_snapshot("probabilities", op.string_params[0],
<<<<<<< HEAD
                            state.creg().memory_hex(),
=======
                            BaseState::creg().memory_hex(),
>>>>>>> 5d30c4ea
                            Utils::vec2ket(probs, snapshot_chop_threshold_, 16),
                            false);
}

//-------------------------------------------------------------------------
// Implementation: Utility
//-------------------------------------------------------------------------

inline void to_json(json_t &js, cvector_t vec)
{
  js = json_t();
  for (uint_t j=0; j < vec.size(); j++) {
    js.push_back(vec[j]);
  }
}

template <typename InputIterator>
uint_t State::compute_chi(InputIterator first, InputIterator last) const
{
  double xi = 1;
  for (auto op = first; op != last; op++)
  {
    compute_extent(*op, xi);
  }
  double err_scaling = std::pow(approximation_error_, -2);
  return std::llrint(std::ceil(xi*err_scaling));
}

void State::compute_extent(const Operations::Op &op, double &xi) const
{
  if(op.type == Operations::OpType::gate)
  {
    auto it = gateset_.find(op.name);
    if (it == gateset_.end())
    {
      throw std::invalid_argument("CH::State: Invalid gate operation \'"
                                  +op.name + "\'.");
    }
    switch (it->second)
    {
      case Gates::t:
        xi *= CHSimulator::t_extent;
        break;
      case Gates::tdg:
        xi *= CHSimulator::t_extent;
        break;
      case Gates::ccx:
        xi *= CHSimulator::ccx_extent;
        break;
      case Gates::ccz:
        xi *= CHSimulator::ccx_extent;
        break;
      case Gates::u1:
        xi *= CHSimulator::u1_extent(std::real(op.params[0]));
        break;
      default:
        break;
    }
  }
}

size_t State::required_memory_mb(uint_t num_qubits,
                                 Base::OpItr first, Base::OpItr last) const
{
  size_t required_chi = compute_chi(first, last);
  // 5 vectors of num_qubits*8byte words
  // Plus 2*CHSimulator::scalar_t which has 3 4 byte words
  // Plus 2*CHSimulator::pauli_t which has 2 8 byte words and one 4 byte word;
  double mb_per_state = 5e-5*num_qubits;//
  size_t required_mb = std::llrint(std::ceil(mb_per_state*required_chi));

  if (sampling_method_ == SamplingMethod::norm_estimation)
  {
    required_mb *= 2;
  }
  return required_mb;
  //Todo: Update this function to account for snapshots
}

}
}

#endif<|MERGE_RESOLUTION|>--- conflicted
+++ resolved
@@ -86,29 +86,29 @@
 
   // Apply a single operation
   // If the op is not in allowed_ops an exeption will be raised.
-  void apply_op(Base::RegistersBase& state,
+  void apply_op(QuantumState::RegistersBase& state,
                         const Operations::Op &op,
                         ExperimentResult &result,
                         RngEngine &rng,
                         bool final_op = false) override;
 
   size_t required_memory_mb(uint_t num_qubits,
-                                    Base::OpItr first, Base::OpItr last)
+                                    QuantumState::OpItr first, QuantumState::OpItr last)
                                     const override;
 
-  std::vector<reg_t> sample_measure(const reg_t& qubits,
+  std::vector<reg_t> sample_measure_state(QuantumState::RegistersBase& state_in, const reg_t& qubits,
                                     uint_t shots,
                                     RngEngine &rng) override;
 
 protected:
-  void initialize_state(Base::RegistersBase& state_in, uint_t num_qubits) override;
-
-  void initialize_state(Base::RegistersBase& state_in, uint_t num_qubits, const chstate_t &state) override;
-
-  void set_state_config(Base::RegistersBase& state_in, const json_t &config) override;
+  void initialize_state(QuantumState::RegistersBase& state_in, uint_t num_qubits) override;
+
+  void initialize_state(QuantumState::RegistersBase& state_in, uint_t num_qubits, const chstate_t &state) override;
+
+  void set_state_config(QuantumState::RegistersBase& state_in, const json_t &config) override;
 
   template <typename InputIterator>
-  void apply_ops_state(Base::Registers<chstate_t>& state, InputIterator first, InputIterator last,
+  void apply_ops_state(QuantumState::Registers<chstate_t>& state, InputIterator first, InputIterator last,
                   ExperimentResult &result,
                   RngEngine &rng,
                   bool final_ops = false);
@@ -117,7 +117,7 @@
   //circuit applicaiton over the states. This reduces the threading overhead
   //as we only have to fork once per circuit.
   template <typename InputIterator>
-  void apply_ops_parallel(Base::Registers<chstate_t>& state, InputIterator first, InputIterator last,
+  void apply_ops_parallel(QuantumState::Registers<chstate_t>& state, InputIterator first, InputIterator last,
                           ExperimentResult &result,
                           RngEngine &rng);
 
@@ -125,7 +125,7 @@
   //circuit to a single state. This is used to optimize a circuit with a large
   //initial clifford fraction, or for running stabilizer circuits.
   template <typename InputIterator>
-  void apply_stabilizer_circuit(Base::Registers<chstate_t>& state, InputIterator first, InputIterator last,
+  void apply_stabilizer_circuit(QuantumState::Registers<chstate_t>& state, InputIterator first, InputIterator last,
                                 ExperimentResult &result,
                                 RngEngine &rng);
 
@@ -133,30 +133,30 @@
   // If the input is not in allowed_gates an exeption will be raised.
   // TODO: Investigate OMP synchronisation over stattes to remove these different versions
   // One option would be tasks, but the memory overhead isn't clear
-  void apply_gate(Base::Registers<chstate_t>& state,const Operations::Op &op, RngEngine &rng);
-  void apply_gate(Base::Registers<chstate_t>& state,const Operations::Op &op, RngEngine &rng, uint_t rank);
+  void apply_gate(QuantumState::Registers<chstate_t>& state,const Operations::Op &op, RngEngine &rng);
+  void apply_gate(QuantumState::Registers<chstate_t>& state,const Operations::Op &op, RngEngine &rng, uint_t rank);
 
   // Apply a multi-qubit Pauli gate
-  void apply_pauli(Base::Registers<chstate_t>& state,const reg_t &qubits, const std::string& pauli, uint_t rank);
+  void apply_pauli(QuantumState::Registers<chstate_t>& state,const reg_t &qubits, const std::string& pauli, uint_t rank);
 
   // Measure qubits and return a list of outcomes [q0, q1, ...]
   // If a state subclass supports this function then "measure" 
   // should be contained in the set returned by the 'allowed_ops'
   // method.
-  void apply_measure(Base::Registers<chstate_t>& state,const reg_t &qubits,
+  void apply_measure(QuantumState::Registers<chstate_t>& state,const reg_t &qubits,
                      const reg_t &cmemory,
                      const reg_t &cregister,
                      RngEngine &rng);
 
   // Reset the specified qubits to the |0> state by measuring the
   // projectors Id+Z_{i} for each qubit i
-  void apply_reset(Base::Registers<chstate_t>& state, const reg_t &qubits, AER::RngEngine &rng);
-
-  void apply_snapshot(Base::Registers<chstate_t>& state,const Operations::Op &op, ExperimentResult &result, RngEngine &rng);
+  void apply_reset(QuantumState::Registers<chstate_t>& state, const reg_t &qubits, AER::RngEngine &rng);
+
+  void apply_snapshot(QuantumState::Registers<chstate_t>& state,const Operations::Op &op, ExperimentResult &result, RngEngine &rng);
   //Convert a decomposition to a state-vector
-  void statevector_snapshot(Base::Registers<chstate_t>& state,const Operations::Op &op, ExperimentResult &result);
+  void statevector_snapshot(QuantumState::Registers<chstate_t>& state,const Operations::Op &op, ExperimentResult &result);
   // //Compute probabilities from a stabilizer rank decomposition
-  void probabilities_snapshot(Base::Registers<chstate_t>& state,const Operations::Op &op, ExperimentResult &result, RngEngine &rng);
+  void probabilities_snapshot(QuantumState::Registers<chstate_t>& state,const Operations::Op &op, ExperimentResult &result, RngEngine &rng);
   const static stringmap_t<Gates> gateset_;
   const static stringmap_t<Snapshots> snapshotset_;
 
@@ -165,21 +165,21 @@
   //-----------------------------------------------------------------------
 
   // Compute and save the statevector for the current simulator state
-  void apply_save_statevector(Base::Registers<chstate_t>& state,const Operations::Op &op,
+  void apply_save_statevector(QuantumState::Registers<chstate_t>& state,const Operations::Op &op,
                               ExperimentResult &result);
 
   // Compute and save the expval for the current simulator state
-  void apply_save_expval(Base::Registers<chstate_t>& state,const Operations::Op &op,
+  void apply_save_expval(QuantumState::Registers<chstate_t>& state,const Operations::Op &op,
                               ExperimentResult &result,
                               RngEngine &rng);
 
    // Helper function for computing expectation value
-   double expval_pauli(Base::Registers<chstate_t>& state,const reg_t &qubits,
+   double expval_pauli(QuantumState::Registers<chstate_t>& state,const reg_t &qubits,
                        const std::string& pauli,
                        RngEngine &rng);
 
   // Helper function for computing expectation value
-  virtual double expval_pauli(Base::RegistersBase& state,const reg_t &qubits,
+  virtual double expval_pauli(QuantumState::RegistersBase& state,const reg_t &qubits,
                               const std::string& pauli) override;
 
   //-----------------------------------------------------------------------
@@ -271,18 +271,18 @@
 // Implementation: Initialisation and Config
 //-------------------------------------------------------------------------
 
-void State::initialize_state(Base::RegistersBase& state_in, uint_t num_qubits)
-{
-  Base::Registers<chstate_t>& state = dynamic_cast<Base::Registers<chstate_t>&>(state_in);
+void State::initialize_state(QuantumState::RegistersBase& state_in, uint_t num_qubits)
+{
+  QuantumState::Registers<chstate_t>& state = dynamic_cast<QuantumState::Registers<chstate_t>&>(state_in);
   if(state.qregs().size() == 0)
     state.allocate(1);
   state.qreg().initialize(num_qubits);
   state.qreg().initialize_omp(BaseState::threads_, omp_threshold_rank_);
 }
 
-void State::initialize_state(Base::RegistersBase& state_in, uint_t num_qubits, const chstate_t &chstate)
-{
-  Base::Registers<chstate_t>& state = dynamic_cast<Base::Registers<chstate_t>&>(state_in);
+void State::initialize_state(QuantumState::RegistersBase& state_in, uint_t num_qubits, const chstate_t &chstate)
+{
+  QuantumState::Registers<chstate_t>& state = dynamic_cast<QuantumState::Registers<chstate_t>&>(state_in);
   if(state.qregs().size() == 0)
     state.allocate(1);
 
@@ -295,7 +295,7 @@
   state.qreg().initialize_omp(BaseState::threads_, omp_threshold_rank_);
 }
 
-void State::set_state_config(Base::RegistersBase& state_in, const json_t &config)
+void State::set_state_config(QuantumState::RegistersBase& state_in, const json_t &config)
 {
   if(omp_get_num_threads() > 1){
 #pragma omp critical
@@ -451,10 +451,10 @@
 //-------------------------------------------------------------------------
 // Implementation: Operations
 //-------------------------------------------------------------------------
-void State::apply_op(Base::RegistersBase& state_in, const Operations::Op &op, ExperimentResult &result,
+void State::apply_op(QuantumState::RegistersBase& state_in, const Operations::Op &op, ExperimentResult &result,
                      RngEngine &rng, bool final_op) 
 {
-  Base::Registers<chstate_t>& state = dynamic_cast<Base::Registers<chstate_t>&>(state_in);
+  QuantumState::Registers<chstate_t>& state = dynamic_cast<QuantumState::Registers<chstate_t>&>(state_in);
   apply_ops_state(state, &op, &op+1, result, rng, final_op);
 }
 
@@ -466,7 +466,7 @@
 }
 
 template <typename InputIterator>
-void State::apply_ops_state(Base::Registers<chstate_t>& state, InputIterator first, InputIterator last, ExperimentResult &result,
+void State::apply_ops_state(QuantumState::Registers<chstate_t>& state, InputIterator first, InputIterator last, ExperimentResult &result,
                       RngEngine &rng, bool final_ops)
 {
   std::pair<bool, size_t> stabilizer_opts = check_stabilizer_opt(first, last);
@@ -503,11 +503,7 @@
       for (auto it = it_nonstab_begin; it != last; it++)
       {
         const auto op = *it;
-<<<<<<< HEAD
         if(state.creg().check_conditional(op)) {
-=======
-        if(BaseState::creg().check_conditional(op)) {
->>>>>>> 5d30c4ea
           switch (op.type) {
             case Operations::OpType::gate:
               apply_gate(state, op, rng);
@@ -522,17 +518,10 @@
               apply_measure(state, op.qubits, op.memory, op.registers, rng);
               break;
             case Operations::OpType::roerror:
-<<<<<<< HEAD
               state.creg().apply_roerror(op, rng);
               break;
             case Operations::OpType::bfunc:
               state.creg().apply_bfunc(op);
-=======
-              BaseState::creg().apply_roerror(op, rng);
-              break;
-            case Operations::OpType::bfunc:
-              BaseState::creg().apply_bfunc(op);
->>>>>>> 5d30c4ea
               break;
             case Operations::OpType::snapshot:
               apply_snapshot(state, op, result, rng);
@@ -556,11 +545,11 @@
   }
 }
 
-std::vector<reg_t> State::sample_measure(const reg_t& qubits,
+std::vector<reg_t> State::sample_measure_state(QuantumState::RegistersBase& state_in, const reg_t& qubits,
                            uint_t shots,
                            RngEngine &rng)
 {
-  Base::Registers<chstate_t>& state = BaseState::state_;
+  QuantumState::Registers<chstate_t>& state = dynamic_cast<QuantumState::Registers<chstate_t>&>(state_in);
 
   std::vector<uint_t> output_samples;
   if(state.qreg().get_num_states() == 1)
@@ -618,7 +607,7 @@
 
 //Method with slighty optimized parallelisation for the case of a sample_measure circuit
 template <typename InputIterator>
-void State::apply_ops_parallel(Base::Registers<chstate_t>& state,InputIterator first, InputIterator last, ExperimentResult &result, RngEngine &rng)
+void State::apply_ops_parallel(QuantumState::Registers<chstate_t>& state,InputIterator first, InputIterator last, ExperimentResult &result, RngEngine &rng)
 {
   const int_t NUM_STATES = state.qreg().get_num_states();
   #pragma omp parallel for if(state.qreg().check_omp_threshold() && BaseState::threads_>1) num_threads(BaseState::threads_)
@@ -648,17 +637,13 @@
 }
 
 template <typename InputIterator>
-void State::apply_stabilizer_circuit(Base::Registers<chstate_t>& state,InputIterator first, InputIterator last,
+void State::apply_stabilizer_circuit(QuantumState::Registers<chstate_t>& state,InputIterator first, InputIterator last,
                                      ExperimentResult &result, RngEngine &rng)
 {
   for (auto it = first; it != last; ++it)
   {
     const Operations::Op op = *it;
-<<<<<<< HEAD
     if(state.creg().check_conditional(op)) {
-=======
-    if(BaseState::creg().check_conditional(op)) {
->>>>>>> 5d30c4ea
       switch (op.type)
       {
         case Operations::OpType::gate:
@@ -674,17 +659,10 @@
           apply_measure(state, op.qubits, op.memory, op.registers, rng);
           break;
         case Operations::OpType::roerror:
-<<<<<<< HEAD
           state.creg().apply_roerror(op, rng);
           break;
         case Operations::OpType::bfunc:
           state.creg().apply_bfunc(op);
-=======
-          BaseState::creg().apply_roerror(op, rng);
-          break;
-        case Operations::OpType::bfunc:
-          BaseState::creg().apply_bfunc(op);
->>>>>>> 5d30c4ea
           break;
         case Operations::OpType::snapshot:
           apply_snapshot(state, op, result, rng);
@@ -705,7 +683,7 @@
   }
 }
 
-void State::apply_measure(Base::Registers<chstate_t>& state,const reg_t &qubits, const reg_t &cmemory, const reg_t &cregister, RngEngine &rng)
+void State::apply_measure(QuantumState::Registers<chstate_t>& state,const reg_t &qubits, const reg_t &cmemory, const reg_t &cregister, RngEngine &rng)
 {
   uint_t out_string;
   // Flag if the Pauli projector is applied already as part of the sampling
@@ -761,14 +739,10 @@
     }
   }
   // Convert the output string to a reg_t. and store
-<<<<<<< HEAD
   state.creg().store_measure(outcome, cmemory, cregister);
-=======
-  BaseState::creg().store_measure(outcome, cmemory, cregister);
->>>>>>> 5d30c4ea
-}
-
-void State::apply_reset(Base::Registers<chstate_t>& state,const reg_t &qubits, AER::RngEngine &rng)
+}
+
+void State::apply_reset(QuantumState::Registers<chstate_t>& state,const reg_t &qubits, AER::RngEngine &rng)
 {
   uint_t measure_string;
   const int_t NUM_STATES = state.qreg().get_num_states();
@@ -806,7 +780,7 @@
   }
 }
 
-void State::apply_gate(Base::Registers<chstate_t>& state,const Operations::Op &op, RngEngine &rng)
+void State::apply_gate(QuantumState::Registers<chstate_t>& state,const Operations::Op &op, RngEngine &rng)
 {
   const int_t NUM_STATES = state.qreg().get_num_states();
   #pragma omp parallel for if (BaseState::threads_ > 1 && state.qreg().check_omp_threshold()) num_threads(BaseState::threads_)
@@ -819,7 +793,7 @@
   }
 }
 
-void State::apply_gate(Base::Registers<chstate_t>& state,const Operations::Op &op, RngEngine &rng, uint_t rank)
+void State::apply_gate(QuantumState::Registers<chstate_t>& state,const Operations::Op &op, RngEngine &rng, uint_t rank)
 {
   auto it = gateset_.find(op.name);
   if (it == gateset_.end())
@@ -887,7 +861,7 @@
   }
 }
 
-void State::apply_pauli(Base::Registers<chstate_t>& state, const reg_t &qubits, const std::string& pauli, uint_t rank) {
+void State::apply_pauli(QuantumState::Registers<chstate_t>& state, const reg_t &qubits, const std::string& pauli, uint_t rank) {
   const auto size = qubits.size();
   for (size_t i = 0; i < qubits.size(); ++i) {
     const auto qubit = qubits[size - 1 - i];
@@ -909,7 +883,7 @@
   }
 }
 
-void State::apply_save_statevector(Base::Registers<chstate_t>& state,const Operations::Op &op,
+void State::apply_save_statevector(QuantumState::Registers<chstate_t>& state,const Operations::Op &op,
                                    ExperimentResult &result) 
 {
   if (op.qubits.size() != state.qreg().get_n_qubits()) {
@@ -921,18 +895,13 @@
   if (BaseState::has_global_phase_) {
     statevec *= BaseState::global_phase_;
   }
-<<<<<<< HEAD
-  BaseState::save_data_pershot(state,
-    result, op.string_params[0],
-=======
   result.save_data_pershot(
-    creg(), op.string_params[0],
->>>>>>> 5d30c4ea
+    state.creg(), op.string_params[0],
     std::move(statevec),
     op.type, op.save_type);
 }
 
-void State::apply_save_expval(Base::Registers<chstate_t>& state,const Operations::Op &op,
+void State::apply_save_expval(QuantumState::Registers<chstate_t>& state,const Operations::Op &op,
                                 ExperimentResult &result,
                                 RngEngine& rng) 
 {
@@ -959,19 +928,13 @@
     std::vector<double> expval_var(2);
     expval_var[0] = expval;  // mean
     expval_var[1] = sq_expval - expval * expval;  // variance
-<<<<<<< HEAD
-    save_data_average(state, result, op.string_params[0], expval_var, op.type, op.save_type);
+    result.save_data_average(state.creg(), op.string_params[0], expval_var, op.type, op.save_type);
   } else {
-    save_data_average(state, result, op.string_params[0], expval, op.type, op.save_type);
-=======
-    result.save_data_average(creg(), op.string_params[0], expval_var, op.type, op.save_type);
-  } else {
-    result.save_data_average(creg(), op.string_params[0], expval, op.type, op.save_type);
->>>>>>> 5d30c4ea
-  }
-}
-
-void State::apply_snapshot(Base::Registers<chstate_t>& state, const Operations::Op &op, ExperimentResult &result, RngEngine &rng)
+    result.save_data_average(state.creg(), op.string_params[0], expval, op.type, op.save_type);
+  }
+}
+
+void State::apply_snapshot(QuantumState::Registers<chstate_t>& state, const Operations::Op &op, ExperimentResult &result, RngEngine &rng)
 {
   auto it = snapshotset_.find(op.name);
   if (it == snapshotset_.end())
@@ -1000,13 +963,13 @@
   }
 }
 
-void State::statevector_snapshot(Base::Registers<chstate_t>& state,const Operations::Op &op, ExperimentResult &result)
+void State::statevector_snapshot(QuantumState::Registers<chstate_t>& state,const Operations::Op &op, ExperimentResult &result)
 {
   result.legacy_data.add_pershot_snapshot("statevector", op.string_params[0],
            state.qreg().statevector());
 }
 
-double State::expval_pauli(Base::Registers<chstate_t>& state, const reg_t &qubits,
+double State::expval_pauli(QuantumState::Registers<chstate_t>& state, const reg_t &qubits,
                            const std::string& pauli,
                            RngEngine &rng) 
 {
@@ -1040,14 +1003,14 @@
     return (2*g_norm - phi_norm);
 }
 
-double State::expval_pauli(Base::RegistersBase& state, const reg_t &qubits,
+double State::expval_pauli(QuantumState::RegistersBase& state, const reg_t &qubits,
                            const std::string& pauli) {
     // empty implementation of base class virtual method
     // since in the extended stabilizer, expval relies on RNG
     return 0;
 }
 
-void State::probabilities_snapshot(Base::Registers<chstate_t>& state, const Operations::Op &op, ExperimentResult &result, RngEngine &rng)
+void State::probabilities_snapshot(QuantumState::Registers<chstate_t>& state, const Operations::Op &op, ExperimentResult &result, RngEngine &rng)
 {
   rvector_t probs;
   if (op.qubits.size() == 0)
@@ -1113,11 +1076,7 @@
     }
   }
   result.legacy_data.add_average_snapshot("probabilities", op.string_params[0],
-<<<<<<< HEAD
                             state.creg().memory_hex(),
-=======
-                            BaseState::creg().memory_hex(),
->>>>>>> 5d30c4ea
                             Utils::vec2ket(probs, snapshot_chop_threshold_, 16),
                             false);
 }
@@ -1180,7 +1139,7 @@
 }
 
 size_t State::required_memory_mb(uint_t num_qubits,
-                                 Base::OpItr first, Base::OpItr last) const
+                                 QuantumState::OpItr first, QuantumState::OpItr last) const
 {
   size_t required_chi = compute_chi(first, last);
   // 5 vectors of num_qubits*8byte words
