/**
 * This code is part of Qiskit.
 *
 * (C) Copyright IBM 2018, 2019.
 *
 * This code is licensed under the Apache License, Version 2.0. You may
 * obtain a copy of this license in the LICENSE.txt file in the root directory
 * of this source tree or at http://www.apache.org/licenses/LICENSE-2.0.
 *
 * Any modifications or derivative works of this code must retain this
 * copyright notice, and modified files need to carry a notice indicating
 * that they have been altered from the originals.
 */

#ifndef _aer_chsimulator_state_hpp
#define _aer_chsimulator_state_hpp

#include <complex>
#include <vector>

#include "simulators/state.hpp"
#include "framework/json.hpp"
#include "framework/types.hpp"

#include "chlib/core.hpp"
#include "chlib/chstabilizer.hpp"
#include "ch_runner.hpp"
#include "gates.hpp"

namespace AER{
namespace ExtendedStabilizer {

// OpSet of supported instructions
const Operations::OpSet StateOpSet(
  // Op types
  {Operations::OpType::gate, Operations::OpType::measure,
    Operations::OpType::reset, Operations::OpType::barrier,
    Operations::OpType::roerror, Operations::OpType::bfunc,
    Operations::OpType::snapshot},
  // Gates
  {"CX", "u0", "u1", "cx", "cz", "swap", "id", "x", "y", "z", "h",
    "s", "sdg", "t", "tdg", "ccx", "ccz"},
  // Snapshots
  {"statevector", "probabilities", "memory", "register"}
);

using chpauli_t = CHSimulator::pauli_t;
using chstate_t = CHSimulator::Runner;
using Gates = CHSimulator::Gates;

uint_t zero = 0ULL;
uint_t toff_branch_max = 7ULL;

enum class Snapshots {
  state, 
  statevector,
  probabilities,
  cmemory,
  cregister,
  probs
};

class State: public Base::State<chstate_t>
{
public:
  using BaseState = Base::State<chstate_t>;
  
  State() : BaseState(StateOpSet) {}
  virtual ~State() = default;

  std::string name() const override {return "extended_stabilizer";}

<<<<<<< HEAD
  inline Operations::OpSet::optypeset_t allowed_ops() const override {
    return Operations::OpSet::optypeset_t({
      Operations::OpType::gate,
      Operations::OpType::measure,
      Operations::OpType::reset,
      Operations::OpType::barrier,
      Operations::OpType::roerror,
      Operations::OpType::bfunc,
      Operations::OpType::snapshot
    });
  }

  inline stringset_t allowed_gates() const override {
    return {"CX", "u0", "u1", "cx", "cz", "swap", "id",
            "x", "y", "z", "h", "s", "sdg", "t", "tdg", 
            "ccx", "ccz"};
  }

  inline stringset_t allowed_snapshots() const override {
    return {"statevector", "probabilities", "memory", "register"};//, "state"};
  }
=======
>>>>>>> ee258451
  //Apply a sequence of operations to the cicuit. For each operation,
  //we loop over the terms in the decomposition in parallel
  void apply_ops(const std::vector<Operations::Op> &ops,
                         ExperimentData &data,
                         RngEngine &rng) override;

  void initialize_qreg(uint_t num_qubits) override;

  void initialize_qreg(uint_t num_qubits, const chstate_t &state) override;

  size_t required_memory_mb(uint_t num_qubits,
                                    const std::vector<Operations::Op> &ops)
                                    const override;

  void set_config(const json_t &config) override;

  std::vector<reg_t> sample_measure(const reg_t& qubits,
                                            uint_t shots,
                                            RngEngine &rng) override;

protected:

  //Alongside the sample measure optimisaiton, we can parallelise
  //circuit applicaiton over the states. This reduces the threading overhead
  //as we only have to fork once per circuit.
  void apply_ops_parallel(const std::vector<Operations::Op> &ops,
                                  RngEngine &rng);

  //Small routine that eschews any parallelisation/decomposition and applies a stabilizer
  //circuit to a single state. This is used to optimize a circuit with a large
  //initial clifford fraction, or for running stabilizer circuits.
  void apply_stabilizer_circuit(const std::vector<Operations::Op> &ops,
                                      ExperimentData &data,
                                      RngEngine &rng);
  // Applies a sypported Gate operation to the state class.
  // If the input is not in allowed_gates an exeption will be raised.
  // TODO: Investigate OMP synchronisation over stattes to remove these different versions
  // One option would be tasks, but the memory overhead isn't clear
  void apply_gate(const Operations::Op &op, RngEngine &rng);
  void apply_gate(const Operations::Op &op, RngEngine &rng, uint_t rank);

  // Measure qubits and return a list of outcomes [q0, q1, ...]
  // If a state subclass supports this function then "measure" 
  // should be contained in the set returned by the 'allowed_ops'
  // method.
  void apply_measure(const reg_t &qubits,
                     const reg_t &cmemory,
                     const reg_t &cregister,
                     RngEngine &rng);

  // Reset the specified qubits to the |0> state by measuring the
  // projectors Id+Z_{i} for each qubit i
  void apply_reset(const reg_t &qubits, AER::RngEngine &rng);

  //Take a snapshot of the simulation state
  //TODO: Improve the CHSimulator::to_json method.
  void apply_snapshot(const Operations::Op &op, ExperimentData &data, RngEngine &rng);
  //Convert a decomposition to a state-vector
  void statevector_snapshot(const Operations::Op &op, ExperimentData &data, RngEngine &rng);
  //Compute probabilities from a stabilizer rank decomposition
  //TODO: Check ordering/output format...
  void probabilities_snapshot(const Operations::Op &op, ExperimentData &data, RngEngine &rng);

  const static stringmap_t<Gates> gateset_;
  const static stringmap_t<Snapshots> snapshotset_;

  //-----------------------------------------------------------------------
  //Parameters and methods specific to the Stabilizer Rank Decomposition
  //-----------------------------------------------------------------------

  //Allowed error in the stabilizer rank decomposition.
  //The required number of states scales as \delta^{-2}
  //for allowed error \delta
  double approximation_error_ = 0.05;

  uint_t norm_estimation_samples_ = 100;
  // How long the metropolis algorithm runs before
  // we consider it to be well mixed and sample form the
  // output distribution
  uint_t metropolis_mixing_steps_ = 5000;

  //Minimum number of states before we try to parallelise
  uint_t omp_threshold_rank_ = 100;

  double snapshot_chop_threshold_ = 1e-10;

  double probabilities_snapshot_samples_ = 3000.;

  bool use_metropolis_ = false;  

  // Compute the required stabilizer rank of the circuit
  auto compute_chi(const std::vector<Operations::Op> &ops) const -> uint_t;
  // Add the given operation to the extent
  void compute_extent(const Operations::Op &op, double &xi) const;

  //Compute the required chi, and count the number of three qubit gates
  auto decomposition_parameters(const std::vector<Operations::Op> &ops) -> std::pair<uint_t, uint_t>;
  
  //Check if this is a stabilizer circuit, for the locaiton of the first non-CLifford gate
  auto check_stabilizer_opt(const std::vector<Operations::Op> &ops) const -> std::pair<bool, size_t>;

  //Check if we can use the sample_measure optimisation
  auto check_measurement_opt(const std::vector<Operations::Op> &ops) const -> bool;
};

//=========================================================================
// Implementation: Allowed ops and gateset
//=========================================================================

const stringmap_t<Gates> State::gateset_({
  // Single qubit gates
  {"id", Gates::id},     // Pauli-Identity gate
  {"x", Gates::x},       // Pauli-X gate
  {"y", Gates::y},       // Pauli-Y gate
  {"z", Gates::z},       // Pauli-Z gate
  {"s", Gates::s},       // Phase gate (aka sqrt(Z) gate)
  {"sdg", Gates::sdg},   // Conjugate-transpose of Phase gate
  {"h", Gates::h},       // Hadamard gate (X + Z / sqrt(2))
  {"t", Gates::t},       // T-gate (sqrt(S))
  {"tdg", Gates::tdg},   // Conjguate-transpose of T gate
  // Waltz Gates
  {"u0", Gates::u0},     // idle gate in multiples of X90
  {"u1", Gates::u1},     // zero-X90 pulse waltz gate
  // Two-qubit gates
  {"CX", Gates::cx},     // Controlled-X gate (CNOT)
  {"cx", Gates::cx},     // Controlled-X gate (CNOT)
  {"cz", Gates::cz},     // Controlled-Z gate
  {"swap", Gates::swap}, // SWAP gate
  // Three-qubit gates
  {"ccx", Gates::ccx},    // Controlled-CX gate (Toffoli)
  {"ccz", Gates::ccz}     // Constrolled-CZ gate (H3 Toff H3)
});

const stringmap_t<Snapshots> State::snapshotset_({
  {"state", Snapshots::state},
  {"statevector", Snapshots::statevector},
  {"probabilities", Snapshots::probabilities},
  {"memory", Snapshots::cmemory},
  {"register", Snapshots::cregister}
});

//-------------------------------------------------------------------------
// Implementation: Initialisation and Config
//-------------------------------------------------------------------------

void State::initialize_qreg(uint_t num_qubits)
{
  BaseState::qreg_.initialize(num_qubits);
  BaseState::qreg_.initialize_omp(BaseState::threads_, omp_threshold_rank_);
}

void State::initialize_qreg(uint_t num_qubits, const chstate_t &state)
{
  if(BaseState::qreg_.get_n_qubits() != num_qubits)
  {
    throw std::invalid_argument("CH::State::initialize: initial state does not match qubit number.");
  }
  BaseState::qreg_ = state;
  BaseState::qreg_.initialize_omp(BaseState::threads_, omp_threshold_rank_);
}

void State::set_config(const json_t &config)
{
  // Set the error upper bound in the stabilizer rank approximation
  JSON::get_value(approximation_error_, "extended_stabilizer_approximation_error", config);
  // Set the number of samples used in the norm estimation routine
  JSON::get_value(norm_estimation_samples_, "extended_stabilizer_norm_estimation_samples", config);
  // Set the number of steps used in the metropolis sampler before we
  // consider the distribution as approximating the output
  JSON::get_value(metropolis_mixing_steps_, "extended_stabilizer_mixing_time", config);
  //Set the threshold of the decomposition before we use omp
  JSON::get_value(omp_threshold_rank_, "extended_stabilizer_parallel_threshold", config);
  //Set the truncation threshold for the probabilities snapshot.
  JSON::get_value(snapshot_chop_threshold_, "zero_threshold", config);
  //Set the number of samples for the probabilities snapshot
  JSON::get_value(probabilities_snapshot_samples_, "probabilities_snapshot_samples", config);
  //Set the measurement strategy
  JSON::get_value(use_metropolis_, "extended_stabilizer_use_metropolis", config);
}

auto State::decomposition_parameters(const std::vector<Operations::Op> &ops) -> std::pair<uint_t, uint_t>
{
  double xi=1.;
  unsigned three_qubit_gate_count = 0;
  for (const auto op: ops)
  {
    if (op.type == Operations::OpType::gate)
    {
      compute_extent(op, xi);
      auto it = CHSimulator::gate_types_.find(op.name);
      if (it->second == CHSimulator::Gatetypes::non_clifford && op.qubits.size() == 3)
      { //We count the number of 3 qubit gates for normalisation purposes
        three_qubit_gate_count++;
      }
    }
  }
  uint_t chi=1;
  if (xi >1)
  {
    double err_scaling = std::pow(approximation_error_, -2);
    chi = std::llrint(std::ceil(xi*err_scaling));
  }
  return std::pair<uint_t, uint_t>({chi, three_qubit_gate_count});
}

auto State::check_stabilizer_opt(const std::vector<Operations::Op> &ops) const -> std::pair<bool, size_t>
{
  for(auto op = ops.cbegin(); op != ops.cend(); op++)
  {
    if (op->type != Operations::OpType::gate)
    {
      continue;
    }
    auto it = CHSimulator::gate_types_.find(op->name);
    if(it == CHSimulator::gate_types_.end())
    {
      throw std::invalid_argument("CHState::check_measurement_opt doesn't recognise a the operation \'"+
                                   op->name + "\'.");
    }
    if(it->second == CHSimulator::Gatetypes::non_clifford)
    {
      return std::pair<bool, size_t>({false, op - ops.cbegin()});
    }
  }
  return std::pair<bool, size_t>({true, 0});
}

auto State::check_measurement_opt(const std::vector<Operations::Op> &ops) const -> bool
{
  for (const auto op: ops)
  {
    if (op.conditional || op.old_conditional)
    {
      return false;
    }
    if (op.type == Operations::OpType::measure || op.type == Operations::OpType::bfunc ||
        op.type == Operations::OpType::snapshot)
    {
      return false;
    }
  }
  return true;
}

//-------------------------------------------------------------------------
// Implementation: Operations
//-------------------------------------------------------------------------

void State::apply_ops(const std::vector<Operations::Op> &ops, ExperimentData &data,
                         RngEngine &rng)
{
  std::pair<bool, size_t> stabilizer_opts = check_stabilizer_opt(ops);
  bool is_stabilizer = stabilizer_opts.first;
  if(is_stabilizer)
  {
    apply_stabilizer_circuit(ops, data, rng);
  }
  else
  {
    //Split the circuit into stabilizer and non-stabilizer fractions
    size_t first_non_clifford = stabilizer_opts.second;
    if (first_non_clifford > 0)
    {
      //Apply the stabilizer circuit first. This optimisaiton avoids duplicating the application
      //of the initial stabilizer circuit chi times.
      std::vector<Operations::Op> stabilizer_circuit(ops.cbegin(), ops.cbegin()+first_non_clifford);
      apply_stabilizer_circuit(stabilizer_circuit, data, rng);
    }
    std::vector<Operations::Op> non_stabilizer_circuit(ops.cbegin()+first_non_clifford, ops.cend());
    uint_t chi = compute_chi(non_stabilizer_circuit);
    BaseState::qreg_.initialize_decomposition(chi);
    //Check for measurement optimisaitons
    bool measurement_opt = check_measurement_opt(ops);
    if(measurement_opt)
    {
      apply_ops_parallel(non_stabilizer_circuit, rng);
    }
    else
    {
      for (const auto op: non_stabilizer_circuit)
      {
        if(BaseState::creg_.check_conditional(op)) {
          switch (op.type) {
            case Operations::OpType::gate:
              apply_gate(op, rng);
              break;
            case Operations::OpType::reset:
              apply_reset(op.qubits, rng);
              break;
            case Operations::OpType::barrier:
              break;
            case Operations::OpType::measure:
              apply_measure(op.qubits, op.memory, op.registers, rng);
              break;
            case Operations::OpType::roerror:
              BaseState::creg_.apply_roerror(op, rng);
              break;
            case Operations::OpType::bfunc:
              BaseState::creg_.apply_bfunc(op);
              break;
            case Operations::OpType::snapshot:
              apply_snapshot(op, data, rng);
              break;
            default:
              throw std::invalid_argument("CH::State::apply_ops does not support operations of the type \'" + 
                                          op.name + "\'.");
              break;
          }
        }
      }
    }
  }
  
}

auto State::sample_measure(const reg_t& qubits,
                           uint_t shots,
                           RngEngine &rng) -> std::vector<reg_t>
{
  std::vector<uint_t> output_samples;
  if(BaseState::qreg_.get_num_states() == 1)
  {
    output_samples = BaseState::qreg_.stabilizer_sampler(shots, rng);
  }
  else
  {
    if(use_metropolis_)
    {
        output_samples = BaseState::qreg_.metropolis_estimation(metropolis_mixing_steps_, shots, rng);
    }
    else
    {
      output_samples.reserve(shots);
      for(uint_t i=0; i<shots; i++)
      {
        output_samples.push_back(BaseState::qreg_.ne_single_sample(
                                 norm_estimation_samples_, qubits, rng));
      }
    }
  }
  std::vector<reg_t> all_samples;
  all_samples.reserve(shots);
  for(uint_t sample: output_samples)
  {
    reg_t sample_bits(qubits.size(), 0ULL);
    for(size_t i=0; i<qubits.size(); i++)
    {
      if((sample >> qubits[i]) & 1ULL)
      {
        sample_bits[i] = 1ULL;
      }
    }
    all_samples.push_back(sample_bits);
  }
  return all_samples;
}


//-------------------------------------------------------------------------
// Implemenation: Protected Methods
//-------------------------------------------------------------------------

//Method with slighty optimized parallelisation for the case of a sample_measure circuit
void State::apply_ops_parallel(const std::vector<Operations::Op> &ops, RngEngine &rng)
{
  const int_t NUM_STATES = BaseState::qreg_.get_num_states();
  #pragma omp parallel for if(BaseState::qreg_.check_omp_threshold() && BaseState::threads_>1) num_threads(BaseState::threads_)
  for(int_t i=0; i < NUM_STATES; i++)
  {
    if(!BaseState::qreg_.check_eps(i))
    {
      continue;
    }
    for(const auto op: ops)
    {
      switch (op.type)
      {
        case Operations::OpType::gate:
          apply_gate(op, rng, i);
          break;
        case Operations::OpType::barrier:
          break;
        default:
          throw std::invalid_argument("CH::State::apply_ops_parallel does not support operations of the type \'" + 
                                       op.name + "\'.");
          break;
      }
    }
  }
}

void State::apply_stabilizer_circuit(const std::vector<Operations::Op> &ops,
                                      ExperimentData &data, RngEngine &rng)
{
  for (const auto op: ops)
  {
    switch (op.type)
    {
      case Operations::OpType::gate:
        if(BaseState::creg_.check_conditional(op))
        {
          apply_gate(op, rng, 0);
        }
        break;
      case Operations::OpType::reset:
        apply_reset(op.qubits, rng);
        break;
      case Operations::OpType::barrier:
        break;
      case Operations::OpType::measure:
        apply_measure(op.qubits, op.memory, op.registers, rng);
        break;
      case Operations::OpType::roerror:
        BaseState::creg_.apply_roerror(op, rng);
        break;
      case Operations::OpType::bfunc:
        BaseState::creg_.apply_bfunc(op);
        break;
      case Operations::OpType::snapshot:
        apply_snapshot(op, data, rng);
        break;
      default:
        throw std::invalid_argument("CH::State::apply_stabilizer_circuit does not support operations of the type \'" + 
                                     op.name + "\'.");
        break;
    }
  }
}

void State::apply_measure(const reg_t &qubits, const reg_t &cmemory, const reg_t &cregister, RngEngine &rng)
{
  uint_t out_string;;
  bool used_ne = false;
  if(BaseState::qreg_.get_num_states() == 1)
  {
    //For a single state, we use the efficient sampler defined in Sec IV.A ofarxiv:1808.00128
    out_string = BaseState::qreg_.stabilizer_sampler(rng);
  }
  else
  {
    if (use_metropolis_)
    {
        //We use the metropolis algorithm to sample an output string non-destructively
        out_string = BaseState::qreg_.metropolis_estimation(metropolis_mixing_steps_,
                                   rng);
    }
    else
    {
      used_ne = true;
      //Run the norm estimation routine
      out_string = BaseState::qreg_.ne_single_sample(norm_estimation_samples_,
                                                     qubits, rng);
    }
  }
  // Prepare an output register for the qubits we are measurig
  reg_t outcome(qubits.size(), 0ULL);
  if (!used_ne) 
  {
    //We prepare the Pauli projector corresponding to the measurement result
    std::vector<chpauli_t>paulis(qubits.size(), chpauli_t());
    for (uint_t i=0; i<qubits.size(); i++)
    {
      //Create a Pauli projector onto 1+-Z_{i} on qubit i
      paulis[i].Z = (1ULL << qubits[i]);
      if ((out_string >> qubits[i]) & 1ULL)
      {
        //Additionally, store the output bit for this qubit
        paulis[i].e = 2;
      }
    }
    //Project the decomposition onto the measurement outcome
    BaseState::qreg_.apply_pauli_projector(paulis);
  }
  for (uint_t i=0; i<qubits.size(); i++)
  {
    //Create a Pauli projector onto 1+-Z_{i} on qubit i
    if ((out_string >> qubits[i]) & 1ULL)
    {
      //Additionally, store the output bit for this qubit
      outcome[i] = 1ULL;
    }
  }
  // Convert the output string to a reg_t. and store
  BaseState::creg_.store_measure(outcome, cmemory, cregister);
}

void State::apply_reset(const reg_t &qubits, AER::RngEngine &rng)
{
  uint_t measure_string;
  const int_t NUM_STATES = BaseState::qreg_.get_num_states();
  if(BaseState::qreg_.get_num_states() == 1)
  {
    measure_string = BaseState::qreg_.stabilizer_sampler(rng);
  }
  else
  {
    measure_string = BaseState::qreg_.metropolis_estimation(metropolis_mixing_steps_, rng);
  }

  std::vector<chpauli_t> paulis(qubits.size(), chpauli_t());
  for(size_t i=0; i<qubits.size(); i++)
  {
    uint_t qubit = qubits[i];
    uint_t shift = 1ULL << qubit;
    paulis[i].Z = shift;
    if(!!(measure_string & shift))
    {
      paulis[i].e = 2;
    }
  }
  BaseState::qreg_.apply_pauli_projector(paulis);
  #pragma omp parallel for if(BaseState::threads_ > 1 && BaseState::qreg_.check_omp_threshold()) num_threads(BaseState::threads_)
  for(int_t i=0; i< NUM_STATES; i++)
  {
    for (auto qubit: qubits)
    {
      if ((measure_string>>qubit) & 1ULL)
      {
        BaseState::qreg_.apply_x(qubit, i);
      }
    }
  }
}

void State::apply_gate(const Operations::Op &op, RngEngine &rng)
{
  const int_t NUM_STATES = BaseState::qreg_.get_num_states();
  #pragma omp parallel for if (BaseState::threads_ > 1 && BaseState::qreg_.check_omp_threshold()) num_threads(BaseState::threads_)
  for(int_t i=0; i < NUM_STATES; i++)
  {
    if(BaseState::qreg_.check_eps(i))
    {
      apply_gate(op, rng, i);
    }
  }
}

void State::apply_gate(const Operations::Op &op, RngEngine &rng, uint_t rank)
{
  auto it = gateset_.find(op.name);
  if (it == gateset_.end())
  {
    throw std::invalid_argument("CH::State: Invalid gate operation \'"
                                +op.name + "\'.");
  }
  switch(it->second)
  {
    case Gates::x:
      BaseState::qreg_.apply_x(op.qubits[0], rank);
      break;
    case Gates::y:
      BaseState::qreg_.apply_y(op.qubits[0], rank);
      break;
    case Gates::z:
      BaseState::qreg_.apply_z(op.qubits[0], rank);
      break;
    case Gates::s:
      BaseState::qreg_.apply_s(op.qubits[0], rank);
      break;
    case Gates::sdg:
      BaseState::qreg_.apply_sdag(op.qubits[0], rank);
      break;
    case Gates::h:
      BaseState::qreg_.apply_h(op.qubits[0], rank);
      break;
    case Gates::cx:
      BaseState::qreg_.apply_cx(op.qubits[0], op.qubits[1], rank);
      break;
    case Gates::cz:
      BaseState::qreg_.apply_cz(op.qubits[0], op.qubits[1], rank);
      break;
    case Gates::swap:
      BaseState::qreg_.apply_swap(op.qubits[0], op.qubits[1], rank);
      break;
    case Gates::t:
      BaseState::qreg_.apply_t(op.qubits[0], rng.rand(), rank);
      break;
    case Gates::tdg:
      BaseState::qreg_.apply_tdag(op.qubits[0], rng.rand(), rank);
      break;
    case Gates::ccx:
      BaseState::qreg_.apply_ccx(op.qubits[0], op.qubits[1], op.qubits[2], rng.rand_int(zero, toff_branch_max), rank);
      break;
    case Gates::ccz:
      BaseState::qreg_.apply_ccz(op.qubits[0], op.qubits[1], op.qubits[2], rng.rand_int(zero, toff_branch_max), rank);
      break;
    case Gates::u1:
      BaseState::qreg_.apply_u1(op.qubits[0], op.params[0], rng.rand(), rank);
      break;
    default: //u0 or Identity
      break;
  }
}

void State::apply_snapshot(const Operations::Op &op, ExperimentData &data, RngEngine &rng)
{
  auto it = snapshotset_.find(op.name);
  if (it == snapshotset_.end())
  {
    throw std::invalid_argument("CH::State::invlaid snapshot instruction \'"+
                                op.name + "\'.");
  }
  switch(it->second)
  {
    case Snapshots::state:
      BaseState::snapshot_state(op, data, "extended_stabilizer_state");
      break;
    case Snapshots::cmemory:
      BaseState::snapshot_creg_memory(op, data);
      break;
    case Snapshots::cregister:
      BaseState::snapshot_creg_register(op, data);
      break;
    case Snapshots::statevector:
      statevector_snapshot(op, data, rng);
      break;
    case Snapshots::probabilities:
      probabilities_snapshot(op, data, rng);
      break;
    default:
      throw std::invalid_argument("CH::State::invlaid snapshot instruction \'"+
                              op.name + "\'.");
      break;
  }
}

void State::statevector_snapshot(const Operations::Op &op, ExperimentData &data, RngEngine &rng)
{
  cvector_t statevector;
  BaseState::qreg_.state_vector(statevector, rng);
  double sum = 0.;
  for(uint_t i=0; i<statevector.size(); i++)
  {
    sum += std::pow(std::abs(statevector[i]), 2);
  }
  data.add_pershot_snapshot("statevector", op.string_params[0], statevector);
}

void State::probabilities_snapshot(const Operations::Op &op, ExperimentData &data, RngEngine &rng)
{
  rvector_t probs;
  if (op.qubits.size() == 0)
  {
    probs.push_back(BaseState::qreg_.norm_estimation(norm_estimation_samples_, rng));
  }
  else
  {
    probs = rvector_t(1ULL<<op.qubits.size(), 0.);
    int_t dim = probs.size();
    uint_t mask = 0ULL;
    for(auto qubit: op.qubits)
    {
      mask ^= (1ULL << qubit);
    }
    std::vector<uint_t> samples;
    if(BaseState::qreg_.get_num_states() == 1)
    {
      samples = BaseState::qreg_.stabilizer_sampler(probabilities_snapshot_samples_, rng);
    }
    else
    {
      samples = BaseState::qreg_.metropolis_estimation(metropolis_mixing_steps_, probabilities_snapshot_samples_,
                                                      rng);
    }
    #pragma omp parallel for if(BaseState::qreg_.check_omp_threshold() && BaseState::threads_>1) num_threads(BaseState::threads_)
    for(int_t i=0; i < dim; i++)
    {
      uint_t target = 0ULL;
      for(uint_t j=0; j<op.qubits.size(); j++)
      {
        if((dim >> j) & 1ULL)
        {
          target ^= (1ULL << op.qubits[j]);
        }
      }
      for(uint_t j=0; j<probabilities_snapshot_samples_; j++)
      {
        if((samples[j] & mask) == target)
        {
          probs[i] += 1;
        }
      }
      probs[i] /= probabilities_snapshot_samples_;
    }
  }
  data.add_average_snapshot("probabilities", op.string_params[0],
                            BaseState::creg_.memory_hex(),
                            Utils::vec2ket(probs, snapshot_chop_threshold_, 16),
                            false);
}

//-------------------------------------------------------------------------
// Implementation: Utility
//-------------------------------------------------------------------------

inline void to_json(json_t &js, cvector_t vec)
{
  js = json_t();
  for (uint_t j=0; j < vec.size(); j++) {
    js.push_back(vec[j]);
  }
}

//
auto State::compute_chi(const std::vector<Operations::Op> &ops) const -> uint_t
{
  double xi = 1;
  for (const auto op: ops)
  {
    compute_extent(op, xi);
  }
  double err_scaling = std::pow(approximation_error_, -2);
  return std::llrint(std::ceil(xi*err_scaling));
}

void State::compute_extent(const Operations::Op &op, double &xi) const
{
  if(op.type == Operations::OpType::gate)
  {
    auto it = gateset_.find(op.name);
    if (it == gateset_.end())
    {
      throw std::invalid_argument("CH::State: Invalid gate operation \'"
                                  +op.name + "\'.");
    }
    switch (it->second)
    {
      case Gates::t:
        xi *= CHSimulator::t_extent;
        break;
      case Gates::tdg:
        xi *= CHSimulator::t_extent;
        break;
      case Gates::ccx:
        xi *= CHSimulator::ccx_extent;
        break;
      case Gates::ccz:
        xi *= CHSimulator::ccx_extent;
        break;
      case Gates::u1:
        xi *= CHSimulator::u1_extent(std::real(op.params[0]));
        break;
      default:
        break;
    }
  }
}

auto State::required_memory_mb(uint_t num_qubits,
                                 const std::vector<Operations::Op> &ops) const -> size_t
{
  size_t required_chi = compute_chi(ops);
  // 5 vectors of num_qubits*8byte words
  // Plus 2*CHSimulator::scalar_t which has 3 4 byte words
  // Plus 2*CHSimulator::pauli_t which has 2 8 byte words and one 4 byte word;
  double mb_per_state = 5e-5*num_qubits;//
  size_t required_mb = std::llrint(std::ceil(mb_per_state*required_chi));
  return required_mb;
  //Todo: Update this function to account for snapshots
}

}
}

#endif<|MERGE_RESOLUTION|>--- conflicted
+++ resolved
@@ -70,30 +70,6 @@
 
   std::string name() const override {return "extended_stabilizer";}
 
-<<<<<<< HEAD
-  inline Operations::OpSet::optypeset_t allowed_ops() const override {
-    return Operations::OpSet::optypeset_t({
-      Operations::OpType::gate,
-      Operations::OpType::measure,
-      Operations::OpType::reset,
-      Operations::OpType::barrier,
-      Operations::OpType::roerror,
-      Operations::OpType::bfunc,
-      Operations::OpType::snapshot
-    });
-  }
-
-  inline stringset_t allowed_gates() const override {
-    return {"CX", "u0", "u1", "cx", "cz", "swap", "id",
-            "x", "y", "z", "h", "s", "sdg", "t", "tdg", 
-            "ccx", "ccz"};
-  }
-
-  inline stringset_t allowed_snapshots() const override {
-    return {"statevector", "probabilities", "memory", "register"};//, "state"};
-  }
-=======
->>>>>>> ee258451
   //Apply a sequence of operations to the cicuit. For each operation,
   //we loop over the terms in the decomposition in parallel
   void apply_ops(const std::vector<Operations::Op> &ops,
