--- conflicted
+++ resolved
@@ -135,13 +135,9 @@
   void statevector_snapshot(const Operations::Op &op, ExperimentResult &result, RngEngine &rng);
   // //Compute probabilities from a stabilizer rank decomposition
   void probabilities_snapshot(const Operations::Op &op, ExperimentResult &result, RngEngine &rng);
-<<<<<<< HEAD
+
   // //Compute pauli expectation value from a stabilizer rank decomposition
   void pauli_expval_snapshot(const Operations::Op &op, ExperimentResult &result, RngEngine &rng);
-
-=======
-  
->>>>>>> d58737ad
   const static stringmap_t<Gates> gateset_;
   const static stringmap_t<Snapshots> snapshotset_;
 
