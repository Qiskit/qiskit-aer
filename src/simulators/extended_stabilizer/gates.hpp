--- conflicted
+++ resolved
@@ -59,11 +59,8 @@
   ccx,
   ccz,
   pauli,
-<<<<<<< HEAD
   ecr,
-=======
   rz,
->>>>>>> 0320a146
 };
 
 enum class Gatetypes { pauli, clifford, non_clifford };
