/**
 * This code is part of Qiskit.
 *
 * (C) Copyright IBM 2018, 2019.
 *
 * This code is licensed under the Apache License, Version 2.0. You may
 * obtain a copy of this license in the LICENSE.txt file in the root directory
 * of this source tree or at http://www.apache.org/licenses/LICENSE-2.0.
 *
 * Any modifications or derivative works of this code must retain this
 * copyright notice, and modified files need to carry a notice indicating
 * that they have been altered from the originals.
 */

#ifndef _superoperator_state_hpp
#define _superoperator_state_hpp

#include <algorithm>
#define _USE_MATH_DEFINES
#include <math.h>

#include "framework/json.hpp"
#include "framework/utils.hpp"
#include "simulators/state.hpp"
#include "superoperator.hpp"
#ifdef AER_THRUST_SUPPORTED
#include "superoperator_thrust.hpp"
#endif

namespace AER {
namespace QubitSuperoperator {

// OpSet of supported instructions
const Operations::OpSet StateOpSet(
    // Op types
    {Operations::OpType::gate, Operations::OpType::reset,
     Operations::OpType::snapshot, Operations::OpType::barrier,
     Operations::OpType::qerror_loc,
     Operations::OpType::bfunc, Operations::OpType::roerror,
     Operations::OpType::matrix, Operations::OpType::diagonal_matrix,
     Operations::OpType::kraus, Operations::OpType::superop,
     Operations::OpType::save_state, Operations::OpType::save_superop,
     Operations::OpType::set_unitary,
     Operations::OpType::set_superop,
     Operations::OpType::jump, Operations::OpType::mark
    },
    // Gates
    {"U",    "CX",  "u1", "u2",  "u3", "u",   "cx",   "cy",  "cz",
     "swap", "id",  "x",  "y",   "z",  "h",   "s",    "sdg", "t",
     "tdg",  "ccx", "r",  "rx",  "ry", "rz",  "rxx",  "ryy", "rzz",
     "rzx",  "p",   "cp", "cu1", "sx", "sxdg", "x90", "delay", "pauli"},
    // Snapshots
    {"superop"});

// Allowed gates enum class
enum class Gates {
  u2, u1, u3, id, x, y, z, h, s, sdg, sx, sxdg, t, tdg, r, rx, ry, rz,
  cx, cy, cz, cp, swap, rxx, ryy, rzz, rzx, ccx, pauli
};

// Allowed snapshots enum class
enum class Snapshots { superop };

//=========================================================================
// QubitUnitary State subclass
//=========================================================================

template <class data_t = QV::Superoperator<double>>
class State : public QuantumState::State<data_t> {
public:
  using BaseState = QuantumState::State<data_t>;

  State() : BaseState(StateOpSet) {}
  virtual ~State() = default;

  //-----------------------------------------------------------------------
  // Base class overrides
  //-----------------------------------------------------------------------

  // Return the string name of the State class
  virtual std::string name() const override { return "superop"; }

  // Apply an operation
  // If the op is not in allowed_ops an exeption will be raised.
  virtual void apply_op(Base::RegistersBase& state, const Operations::Op &op,
                        ExperimentResult &result,
                        RngEngine &rng,
                        bool final_op = false) override;

  // Returns the required memory for storing an n-qubit state in megabytes.
  // For this state the memory is indepdentent of the number of ops
  // and is approximately 16 * 1 << 4 * num_qubits bytes
  virtual size_t
  required_memory_mb(uint_t num_qubits,
                     Base::OpItr first, Base::OpItr last) const override;

  virtual bool allocate(uint_t num_qubits,uint_t block_bits,uint_t num_parallel_shots = 1) override;

  //-----------------------------------------------------------------------
  // Additional methods
  //-----------------------------------------------------------------------

  // Initializes to a specific n-qubit unitary given as a complex matrix
  void initialize_qreg_from_data(uint_t num_qubits, const cmatrix_t &unitary);

  // Initialize OpenMP settings for the underlying QubitVector class
  void initialize_omp(Base::Registers<data_t>& state);

  auto move_to_matrix()
  {
    return BaseState::state_.qreg().move_to_matrix();
  }

  auto move_to_matrix(Base::Registers<data_t>& state)
  {
    return state.qreg().move_to_matrix();
  }
protected:
  // Initializes an n-qubit unitary to the identity matrix
  void initialize_state(Base::RegistersBase& state_in, uint_t num_qubits) override;

  // Initializes to a specific n-qubit unitary superop
  void initialize_state(Base::RegistersBase& state_in, uint_t num_qubits,
                               const data_t &unitary) override;

  // Load the threshold for applying OpenMP parallelization
  // if the controller/engine allows threads for it
  // Config: {"omp_qubit_threshold": 3}
  void set_state_config(Base::RegistersBase& state_in, const json_t &config) override;

  //-----------------------------------------------------------------------
  // Apply Instructions
  //-----------------------------------------------------------------------

  // Applies a Gate operation to the state class.
  // This should support all and only the operations defined in
  // allowed_operations.
  void apply_gate(Base::Registers<data_t>& state,const Operations::Op &op);

  // Apply a supported snapshot instruction
  // If the input is not in allowed_snapshots an exeption will be raised.
  virtual void apply_snapshot(Base::Registers<data_t>& state,const Operations::Op &op, ExperimentResult &result);

  // Apply a matrix to given qubits (identity on all other qubits)
  void apply_matrix(Base::Registers<data_t>& state,const reg_t &qubits, const cmatrix_t &mat);

  // Apply a matrix to given qubits (identity on all other qubits)
  void apply_matrix(Base::Registers<data_t>& state,const reg_t &qubits, const cvector_t &vmat);

  // Reset the specified qubits to the |0> state by simulating
  // a measurement, applying a conditional x-gate if the outcome is 1, and
  // then discarding the outcome.
  void apply_reset(Base::Registers<data_t>& state,const reg_t &qubits);

  // Apply a Kraus error operation
  void apply_kraus(Base::Registers<data_t>& state,const reg_t &qubits, const std::vector<cmatrix_t> &krausops);

  // Apply an N-qubit Pauli gate
  void apply_pauli(Base::Registers<data_t>& state,const reg_t &qubits, const std::string &pauli);

  //-----------------------------------------------------------------------
  // Multi-controlled u3
  //-----------------------------------------------------------------------

  // Apply N-qubit multi-controlled single qubit waltz gate specified by
  // parameters u3(theta, phi, lambda)
  // NOTE: if N=1 this is just a regular u3 gate.
  void apply_gate_u3(Base::Registers<data_t>& state,const uint_t qubit, const double theta, const double phi,
                     const double lambda);

  //-----------------------------------------------------------------------
  // Save data instructions
  //-----------------------------------------------------------------------

  // Save the current superop matrix
  void apply_save_state(Base::Registers<data_t>& state,const Operations::Op &op,
                        ExperimentResult &result,
                        bool last_op = false);

  // Helper function for computing expectation value
  virtual double expval_pauli(Base::RegistersBase& state,const reg_t &qubits,
                              const std::string& pauli) override;
    
  //-----------------------------------------------------------------------
  // Config Settings
  //-----------------------------------------------------------------------

  // OpenMP qubit threshold
  int omp_qubit_threshold_ = 3;

  // Threshold for chopping small values to zero in JSON
  double json_chop_threshold_ = 1e-10;

  // Table of allowed gate names to gate enum class members
  const static stringmap_t<Gates> gateset_;
};

//============================================================================
// Implementation: Allowed ops and gateset
//============================================================================

template <class data_t>
const stringmap_t<Gates> State<data_t>::gateset_({
    // Single qubit gates
    {"delay", Gates::id},// Delay gate
    {"id", Gates::id},   // Pauli-Identity gate
    {"x", Gates::x},     // Pauli-X gate
    {"y", Gates::y},     // Pauli-Y gate
    {"z", Gates::z},     // Pauli-Z gate
    {"s", Gates::s},     // Phase gate (aka sqrt(Z) gate)
    {"sdg", Gates::sdg}, // Conjugate-transpose of Phase gate
    {"h", Gates::h},     // Hadamard gate (X + Z / sqrt(2))
    {"t", Gates::t},     // T-gate (sqrt(S))
    {"tdg", Gates::tdg}, // Conjguate-transpose of T gate
    {"x90", Gates::sx},  // Pi/2 X (equiv to Sqrt(X) gate)
    {"sx", Gates::sx},   // Sqrt(X) gate
    {"sxdg", Gates::sxdg},// Sqrt(X)^hc gate
    {"r", Gates::r},     // R rotation gate
    {"rx", Gates::rx},   // Pauli-X rotation gate
    {"ry", Gates::ry},   // Pauli-Y rotation gate
    {"rz", Gates::rz},   // Pauli-Z rotation gate
    // Waltz Gates
    {"p", Gates::u1},  // Phase gate
    {"u1", Gates::u1}, // zero-X90 pulse waltz gate
    {"u2", Gates::u2}, // single-X90 pulse waltz gate
    {"u3", Gates::u3}, // two X90 pulse waltz gate
    {"u", Gates::u3}, // two X90 pulse waltz gate
    {"U", Gates::u3},  // two X90 pulse waltz gate
    // Two-qubit gates
    {"CX", Gates::cx},     // Controlled-X gate (CNOT)
    {"cx", Gates::cx},     // Controlled-X gate (CNOT)
    {"cy", Gates::cy},     // Controlled-Y gate
    {"cz", Gates::cz},     // Controlled-Z gate
    {"cp", Gates::cp},     // Controlled-Phase gate
    {"cu1", Gates::cp},    // Controlled-Phase gate
    {"swap", Gates::swap}, // SWAP gate
    {"rxx", Gates::rxx},   // Pauli-XX rotation gate
    {"ryy", Gates::ryy},   // Pauli-YY rotation gate
    {"rzz", Gates::rzz},   // Pauli-ZZ rotation gate
    {"rzx", Gates::rzx},   // Pauli-ZX rotation gate
    // Three-qubit gates
    {"ccx", Gates::ccx}, // Controlled-CX gate (Toffoli)
    {"pauli", Gates::pauli}  // Multiple pauli operations at once
});

//============================================================================
// Implementation: Base class method overrides
//============================================================================

template <class data_t>
void State<data_t>::apply_op(Base::RegistersBase& state_in,
                             const Operations::Op &op,
                             ExperimentResult &result,
                             RngEngine &rng,
<<<<<<< HEAD
                             bool final_op) 
{
  Base::Registers<data_t>& state = dynamic_cast<Base::Registers<data_t>&>(state_in);

  if (state.creg().check_conditional(op)) {
=======
                             bool final_op) {
  if (BaseState::creg().check_conditional(op)) {
>>>>>>> 5d30c4ea
    switch (op.type) {
      case Operations::OpType::barrier:
      case Operations::OpType::qerror_loc:
        break;
      case Operations::OpType::gate:
        apply_gate(state, op);
        break;
      case Operations::OpType::bfunc:
<<<<<<< HEAD
        state.creg().apply_bfunc(op);
        break;
      case Operations::OpType::roerror:
        state.creg().apply_roerror(op, rng);
=======
          BaseState::creg().apply_bfunc(op);
        break;
      case Operations::OpType::roerror:
          BaseState::creg().apply_roerror(op, rng);
>>>>>>> 5d30c4ea
        break;
      case Operations::OpType::reset:
        apply_reset(state, op.qubits);
        break;
      case Operations::OpType::matrix:
        apply_matrix(state, op.qubits, op.mats[0]);
        break;
      case Operations::OpType::diagonal_matrix:
        state.qreg().apply_diagonal_matrix(op.qubits, op.params);
        break;
      case Operations::OpType::kraus:
        apply_kraus(state, op.qubits, op.mats);
        break;
      case Operations::OpType::superop:
        state.qreg().apply_superop_matrix(
            op.qubits, Utils::vectorize_matrix(op.mats[0]));
        break;
      case Operations::OpType::set_unitary:
      case Operations::OpType::set_superop:
        state.qreg().initialize_from_matrix(op.mats[0]);
        break;
      case Operations::OpType::snapshot:
        apply_snapshot(state, op, result);
        break;
      case Operations::OpType::save_state:
      case Operations::OpType::save_superop:
        apply_save_state(state, op, result, final_op);
        break;
      default:
        throw std::invalid_argument(
            "QubitSuperoperator::State::invalid instruction \'" + op.name +
            "\'.");
    }
  }
}

template <class data_t>
size_t State<data_t>::required_memory_mb(
    uint_t num_qubits, Base::OpItr first, Base::OpItr last) const {
  // An n-qubit unitary as 2^4n complex doubles
  // where each complex double is 16 bytes
  (void)first; // avoid unused variable compiler warning
      (void)last;
  size_t shift_mb = std::max<int_t>(0, num_qubits + 4 - 20);
  size_t mem_mb = 1ULL << (4 * shift_mb);
  return mem_mb;
}

template <class data_t> void State<data_t>::set_state_config(Base::RegistersBase& state_in, const json_t &config) 
{
  double thresh;
  if(omp_get_num_threads() > 1){
#pragma omp critical
    {
      // Set OMP threshold for state update functions
      JSON::get_value(omp_qubit_threshold_, "superoperator_parallel_threshold",
                      config);

      // Set threshold for truncating snapshots
      JSON::get_value(json_chop_threshold_, "zero_threshold", config);
      thresh = json_chop_threshold_;
    }
  }
  else{
    // Set OMP threshold for state update functions
    JSON::get_value(omp_qubit_threshold_, "superoperator_parallel_threshold",
                    config);

    // Set threshold for truncating snapshots
    JSON::get_value(json_chop_threshold_, "zero_threshold", config);
    thresh = json_chop_threshold_;
  }

  Base::Registers<data_t>& state = dynamic_cast<Base::Registers<data_t>&>(state_in);
  if(state.qregs().size() == 0)
    state.allocate(1);
  state.qreg().set_json_chop_threshold(thresh);
}

template <class data_t> void State<data_t>::initialize_state(Base::RegistersBase& state_in, uint_t num_qubits) 
{
  Base::Registers<data_t>& state = dynamic_cast<Base::Registers<data_t>&>(state_in);
  if(state.qregs().size() == 0)
    state.allocate(1);
  initialize_omp(state);
  state.qreg().set_num_qubits(num_qubits);
  state.qreg().initialize();
}

template <class data_t>
void State<data_t>::initialize_state(Base::RegistersBase& state_in, uint_t num_qubits, const data_t &supermat) 
{
  // Check dimension of state
  if (supermat.num_qubits() != num_qubits) {
    throw std::invalid_argument("QubitSuperoperator::State::initialize: "
                                "initial state does not match qubit number");
  }
  Base::Registers<data_t>& state = dynamic_cast<Base::Registers<data_t>&>(state_in);
  if(state.qregs().size() == 0)
    state.allocate(1);

  initialize_omp(state);
  state.qreg().set_num_qubits(num_qubits);
  const size_t sz = 1ULL << state.qreg().size();
  state.qreg().initialize_from_data(supermat.data(), sz);
}

template <class data_t>
void State<data_t>::initialize_qreg_from_data(uint_t num_qubits, const cmatrix_t &mat) {
  // Check dimension of unitary
  const auto sz_uni = 1ULL << (2 * num_qubits);
  const auto sz_super = 1ULL << (4 * num_qubits);
  if (mat.size() != sz_uni && mat.size() != sz_super) {
    throw std::invalid_argument("QubitSuperoperator::State::initialize: "
                                "initial state does not match qubit number");
  }
  Base::Registers<data_t>& state = BaseState::state_;
  if(state.qregs().size() == 0)
    state.allocate(1);
  initialize_omp(state);
  state.qreg().set_num_qubits(num_qubits);
  state.qreg().initialize_from_matrix(mat);
}

template <class data_t> void State<data_t>::initialize_omp(Base::Registers<data_t>& state) 
{
  state.qreg().set_omp_threshold(omp_qubit_threshold_);
  if (BaseState::threads_ > 0)
    state.qreg().set_omp_threads(
        BaseState::threads_); // set allowed OMP threads in qubitvector
}

template <class data_t>
bool State<data_t>::allocate(uint_t num_qubits, uint_t block_bits,uint_t num_parallel_shots)
{
  if(BaseState::state_.qregs().size() == 0)
    BaseState::state_.allocate(1);

  return BaseState::state_.qreg().chunk_setup(num_qubits * 4, num_qubits * 4, 0, 1);
}

//=========================================================================
// Implementation: Reset
//=========================================================================

template <class data_t> void State<data_t>::apply_reset(Base::Registers<data_t>& state, const reg_t &qubits) {
  // TODO: This can be more efficient by adding reset
  // to base class rather than doing a matrix multiplication
  // where all but 1 row is zeros.
  const auto reset_op = Linalg::SMatrix::reset(1ULL << qubits.size());
  state.qreg().apply_superop_matrix(qubits,
                                        Utils::vectorize_matrix(reset_op));
}

//=========================================================================
// Implementation: Kraus Noise
//=========================================================================

template <class data_t>
void State<data_t>::apply_kraus(Base::Registers<data_t>& state,const reg_t &qubits,
                                    const std::vector<cmatrix_t> &kmats) 
{
  state.qreg().apply_superop_matrix(
      qubits, Utils::vectorize_matrix(Utils::kraus_superop(kmats)));
}

//=========================================================================
// Implementation: Gates
//=========================================================================

template <class data_t>
void State<data_t>::apply_gate(Base::Registers<data_t>& state, const Operations::Op &op) 
{
  // Look for gate name in gateset
  auto it = gateset_.find(op.name);
  if (it == gateset_.end())
    throw std::invalid_argument("Unitary::State::invalid gate instruction \'" +
                                op.name + "\'.");
  switch (it->second) {
    case Gates::u3:
      apply_gate_u3(state, op.qubits[0], std::real(op.params[0]),
                    std::real(op.params[1]), std::real(op.params[2]));
      break;
    case Gates::u2:
      apply_gate_u3(state, op.qubits[0], M_PI / 2., std::real(op.params[0]),
                    std::real(op.params[1]));
      break;
    case Gates::u1:
      state.qreg().apply_phase(op.qubits[0], std::exp(complex_t(0., 1.) * op.params[0]));
      break;
    case Gates::r:
      apply_matrix(state, op.qubits, Linalg::VMatrix::r(op.params[0], op.params[1]));
      break;
    case Gates::rx:
      apply_matrix(state, op.qubits, Linalg::VMatrix::rx(op.params[0]));
      break;
    case Gates::ry:
      apply_matrix(state, op.qubits, Linalg::VMatrix::ry(op.params[0]));
      break;
    case Gates::rz:
      apply_matrix(state, op.qubits, Linalg::VMatrix::rz_diag(op.params[0]));
      break;
    case Gates::rxx:
      apply_matrix(state, op.qubits, Linalg::VMatrix::rxx(op.params[0]));
      break;
    case Gates::ryy:
      apply_matrix(state, op.qubits, Linalg::VMatrix::ryy(op.params[0]));
      break;
    case Gates::rzz:
      apply_matrix(state, op.qubits, Linalg::VMatrix::rzz_diag(op.params[0]));
      break;
    case Gates::rzx:
      apply_matrix(state, op.qubits, Linalg::VMatrix::rzx(op.params[0]));
      break;
    case Gates::cx:
      state.qreg().apply_cnot(op.qubits[0], op.qubits[1]);
      break;
    case Gates::cy:
      apply_matrix(state, op.qubits, Linalg::VMatrix::CY);
      break;
    case Gates::cz:
      state.qreg().apply_cphase(op.qubits[0], op.qubits[1], -1);
      break;
    case Gates::cp:
      state.qreg().apply_cphase(op.qubits[0], op.qubits[1],
                                    std::exp(complex_t(0., 1.) * op.params[0]));
      break;
    case Gates::id:
      break;
    case Gates::x:
      state.qreg().apply_x(op.qubits[0]);
      break;
    case Gates::y:
      state.qreg().apply_y(op.qubits[0]);
      break;
    case Gates::z:
      state.qreg().apply_phase(op.qubits[0], -1);
      break;
    case Gates::h:
      apply_gate_u3(state, op.qubits[0], M_PI / 2., 0., M_PI);
      break;
    case Gates::s:
      state.qreg().apply_phase(op.qubits[0], complex_t(0., 1.));
      break;
    case Gates::sdg:
      state.qreg().apply_phase(op.qubits[0], complex_t(0., -1.));
      break;
    case Gates::sx:
      state.qreg().apply_unitary_matrix(op.qubits, Linalg::VMatrix::SX);
      break;
    case Gates::sxdg:
      state.qreg().apply_unitary_matrix(op.qubits, Linalg::VMatrix::SXDG);
      break;
    case Gates::t: {
      const double isqrt2{1. / std::sqrt(2)};
      state.qreg().apply_phase(op.qubits[0], complex_t(isqrt2, isqrt2));
    } break;
    case Gates::tdg: {
      const double isqrt2{1. / std::sqrt(2)};
      state.qreg().apply_phase(op.qubits[0], complex_t(isqrt2, -isqrt2));
    } break;
    case Gates::swap: {
      state.qreg().apply_swap(op.qubits[0], op.qubits[1]);
    } break;
    case Gates::ccx:
      state.qreg().apply_toffoli(op.qubits[0], op.qubits[1], op.qubits[2]);
      break;
    case Gates::pauli:
      apply_pauli(state, op.qubits, op.string_params[0]);
      break;
    default:
      // We shouldn't reach here unless there is a bug in gateset
      throw std::invalid_argument(
          "Superoperator::State::invalid gate instruction \'" + op.name + "\'.");
  }
}

template <class data_t>
void State<data_t>::apply_matrix(Base::Registers<data_t>& state, const reg_t &qubits, const cmatrix_t &mat) 
{
  if (qubits.empty() == false && mat.size() > 0) {
    state.qreg().apply_unitary_matrix(qubits, Utils::vectorize_matrix(mat));
  }
}

template <class data_t>
void State<data_t>::apply_matrix(Base::Registers<data_t>& state, const reg_t &qubits, const cvector_t &vmat) 
{
  // Check if diagonal matrix
  if (vmat.size() == 1ULL << qubits.size()) {
    state.qreg().apply_diagonal_unitary_matrix(qubits, vmat);
  } else {
    state.qreg().apply_unitary_matrix(qubits, vmat);
  }
}

template <class data_t>
void State<data_t>::apply_gate_u3(Base::Registers<data_t>& state, const uint_t qubit, double theta,
                                      double phi, double lambda) 
{
  const auto u3 = Linalg::VMatrix::u3(theta, phi, lambda);
  state.qreg().apply_unitary_matrix(reg_t({qubit}), u3);
}

template <class data_t>
void State<data_t>::apply_snapshot(Base::Registers<data_t>& state, const Operations::Op &op,
                                   ExperimentResult &result) 
{
  // Look for snapshot type in snapshotset
  if (op.name == "superopertor" || op.name == "state") {
    BaseState::snapshot_state(state, op, result, "superop");
  } else {
    throw std::invalid_argument(
        "QubitSuperoperator::State::invalid snapshot instruction \'" + op.name +
        "\'.");
  }
}

template <class data_t>
void State<data_t>::apply_pauli(Base::Registers<data_t>& state, const reg_t &qubits,
                                    const std::string &pauli) 
{
  // Pauli as a superoperator is (-1)^num_y P\otimes P
  complex_t coeff = (std::count(pauli.begin(), pauli.end(), 'Y') % 2) ? -1 : 1;
  state.qreg().apply_pauli(
      state.qreg().superop_qubits(qubits), pauli + pauli, coeff);
}


template <class data_t>
void State<data_t>::apply_save_state(Base::Registers<data_t>& state, const Operations::Op &op,
                                        ExperimentResult &result,
                                        bool last_op) 
{
  if (op.qubits.size() != state.qreg().num_qubits()) {
    throw std::invalid_argument(
        op.name + " was not applied to all qubits."
        " Only the full state can be saved.");
  }
  // Default key
  std::string key = (op.string_params[0] == "_method_")
                      ? "superop"
                      : op.string_params[0];
  if (last_op) {
<<<<<<< HEAD
    BaseState::save_data_pershot(state, result, key,
                                 state.qreg().move_to_matrix(),
                                 Operations::OpType::save_superop,
                                 op.save_type);
  } else {
    BaseState::save_data_pershot(state, result, key,
                                 state.qreg().copy_to_matrix(),
                                 Operations::OpType::save_superop,
                                 op.save_type);
=======
    result.save_data_pershot(BaseState::creg(), key,
                             BaseState::qreg_.move_to_matrix(),
                             Operations::OpType::save_superop,
                             op.save_type);
  } else {
    result.save_data_pershot(BaseState::creg(), key,
                             BaseState::qreg_.copy_to_matrix(),
                             Operations::OpType::save_superop,
                             op.save_type);
>>>>>>> 5d30c4ea
  }
}

template <class data_t>
double  State<data_t>::expval_pauli(Base::RegistersBase& state,const reg_t &qubits,
                                    const std::string& pauli) 
{
  throw std::runtime_error("SuperOp simulator does not support Pauli expectation values.");
}

//------------------------------------------------------------------------------
} // end namespace QubitSuperoperator
} // end namespace AER
//------------------------------------------------------------------------------
#endif<|MERGE_RESOLUTION|>--- conflicted
+++ resolved
@@ -82,7 +82,7 @@
 
   // Apply an operation
   // If the op is not in allowed_ops an exeption will be raised.
-  virtual void apply_op(Base::RegistersBase& state, const Operations::Op &op,
+  virtual void apply_op(QuantumState::RegistersBase& state, const Operations::Op &op,
                         ExperimentResult &result,
                         RngEngine &rng,
                         bool final_op = false) override;
@@ -92,7 +92,7 @@
   // and is approximately 16 * 1 << 4 * num_qubits bytes
   virtual size_t
   required_memory_mb(uint_t num_qubits,
-                     Base::OpItr first, Base::OpItr last) const override;
+                     QuantumState::OpItr first, QuantumState::OpItr last) const override;
 
   virtual bool allocate(uint_t num_qubits,uint_t block_bits,uint_t num_parallel_shots = 1) override;
 
@@ -104,29 +104,29 @@
   void initialize_qreg_from_data(uint_t num_qubits, const cmatrix_t &unitary);
 
   // Initialize OpenMP settings for the underlying QubitVector class
-  void initialize_omp(Base::Registers<data_t>& state);
+  void initialize_omp(QuantumState::Registers<data_t>& state);
 
   auto move_to_matrix()
   {
     return BaseState::state_.qreg().move_to_matrix();
   }
 
-  auto move_to_matrix(Base::Registers<data_t>& state)
+  auto move_to_matrix(QuantumState::Registers<data_t>& state)
   {
     return state.qreg().move_to_matrix();
   }
 protected:
   // Initializes an n-qubit unitary to the identity matrix
-  void initialize_state(Base::RegistersBase& state_in, uint_t num_qubits) override;
+  void initialize_state(QuantumState::RegistersBase& state_in, uint_t num_qubits) override;
 
   // Initializes to a specific n-qubit unitary superop
-  void initialize_state(Base::RegistersBase& state_in, uint_t num_qubits,
+  void initialize_state(QuantumState::RegistersBase& state_in, uint_t num_qubits,
                                const data_t &unitary) override;
 
   // Load the threshold for applying OpenMP parallelization
   // if the controller/engine allows threads for it
   // Config: {"omp_qubit_threshold": 3}
-  void set_state_config(Base::RegistersBase& state_in, const json_t &config) override;
+  void set_state_config(QuantumState::RegistersBase& state_in, const json_t &config) override;
 
   //-----------------------------------------------------------------------
   // Apply Instructions
@@ -135,28 +135,28 @@
   // Applies a Gate operation to the state class.
   // This should support all and only the operations defined in
   // allowed_operations.
-  void apply_gate(Base::Registers<data_t>& state,const Operations::Op &op);
+  void apply_gate(QuantumState::Registers<data_t>& state,const Operations::Op &op);
 
   // Apply a supported snapshot instruction
   // If the input is not in allowed_snapshots an exeption will be raised.
-  virtual void apply_snapshot(Base::Registers<data_t>& state,const Operations::Op &op, ExperimentResult &result);
+  virtual void apply_snapshot(QuantumState::Registers<data_t>& state,const Operations::Op &op, ExperimentResult &result);
 
   // Apply a matrix to given qubits (identity on all other qubits)
-  void apply_matrix(Base::Registers<data_t>& state,const reg_t &qubits, const cmatrix_t &mat);
+  void apply_matrix(QuantumState::Registers<data_t>& state,const reg_t &qubits, const cmatrix_t &mat);
 
   // Apply a matrix to given qubits (identity on all other qubits)
-  void apply_matrix(Base::Registers<data_t>& state,const reg_t &qubits, const cvector_t &vmat);
+  void apply_matrix(QuantumState::Registers<data_t>& state,const reg_t &qubits, const cvector_t &vmat);
 
   // Reset the specified qubits to the |0> state by simulating
   // a measurement, applying a conditional x-gate if the outcome is 1, and
   // then discarding the outcome.
-  void apply_reset(Base::Registers<data_t>& state,const reg_t &qubits);
+  void apply_reset(QuantumState::Registers<data_t>& state,const reg_t &qubits);
 
   // Apply a Kraus error operation
-  void apply_kraus(Base::Registers<data_t>& state,const reg_t &qubits, const std::vector<cmatrix_t> &krausops);
+  void apply_kraus(QuantumState::Registers<data_t>& state,const reg_t &qubits, const std::vector<cmatrix_t> &krausops);
 
   // Apply an N-qubit Pauli gate
-  void apply_pauli(Base::Registers<data_t>& state,const reg_t &qubits, const std::string &pauli);
+  void apply_pauli(QuantumState::Registers<data_t>& state,const reg_t &qubits, const std::string &pauli);
 
   //-----------------------------------------------------------------------
   // Multi-controlled u3
@@ -165,7 +165,7 @@
   // Apply N-qubit multi-controlled single qubit waltz gate specified by
   // parameters u3(theta, phi, lambda)
   // NOTE: if N=1 this is just a regular u3 gate.
-  void apply_gate_u3(Base::Registers<data_t>& state,const uint_t qubit, const double theta, const double phi,
+  void apply_gate_u3(QuantumState::Registers<data_t>& state,const uint_t qubit, const double theta, const double phi,
                      const double lambda);
 
   //-----------------------------------------------------------------------
@@ -173,12 +173,12 @@
   //-----------------------------------------------------------------------
 
   // Save the current superop matrix
-  void apply_save_state(Base::Registers<data_t>& state,const Operations::Op &op,
+  void apply_save_state(QuantumState::Registers<data_t>& state,const Operations::Op &op,
                         ExperimentResult &result,
                         bool last_op = false);
 
   // Helper function for computing expectation value
-  virtual double expval_pauli(Base::RegistersBase& state,const reg_t &qubits,
+  virtual double expval_pauli(QuantumState::RegistersBase& state,const reg_t &qubits,
                               const std::string& pauli) override;
     
   //-----------------------------------------------------------------------
@@ -248,20 +248,15 @@
 //============================================================================
 
 template <class data_t>
-void State<data_t>::apply_op(Base::RegistersBase& state_in,
+void State<data_t>::apply_op(QuantumState::RegistersBase& state_in,
                              const Operations::Op &op,
                              ExperimentResult &result,
                              RngEngine &rng,
-<<<<<<< HEAD
                              bool final_op) 
 {
-  Base::Registers<data_t>& state = dynamic_cast<Base::Registers<data_t>&>(state_in);
+  QuantumState::Registers<data_t>& state = dynamic_cast<QuantumState::Registers<data_t>&>(state_in);
 
   if (state.creg().check_conditional(op)) {
-=======
-                             bool final_op) {
-  if (BaseState::creg().check_conditional(op)) {
->>>>>>> 5d30c4ea
     switch (op.type) {
       case Operations::OpType::barrier:
       case Operations::OpType::qerror_loc:
@@ -270,17 +265,10 @@
         apply_gate(state, op);
         break;
       case Operations::OpType::bfunc:
-<<<<<<< HEAD
         state.creg().apply_bfunc(op);
         break;
       case Operations::OpType::roerror:
         state.creg().apply_roerror(op, rng);
-=======
-          BaseState::creg().apply_bfunc(op);
-        break;
-      case Operations::OpType::roerror:
-          BaseState::creg().apply_roerror(op, rng);
->>>>>>> 5d30c4ea
         break;
       case Operations::OpType::reset:
         apply_reset(state, op.qubits);
@@ -319,7 +307,7 @@
 
 template <class data_t>
 size_t State<data_t>::required_memory_mb(
-    uint_t num_qubits, Base::OpItr first, Base::OpItr last) const {
+    uint_t num_qubits, QuantumState::OpItr first, QuantumState::OpItr last) const {
   // An n-qubit unitary as 2^4n complex doubles
   // where each complex double is 16 bytes
   (void)first; // avoid unused variable compiler warning
@@ -329,7 +317,7 @@
   return mem_mb;
 }
 
-template <class data_t> void State<data_t>::set_state_config(Base::RegistersBase& state_in, const json_t &config) 
+template <class data_t> void State<data_t>::set_state_config(QuantumState::RegistersBase& state_in, const json_t &config) 
 {
   double thresh;
   if(omp_get_num_threads() > 1){
@@ -354,15 +342,15 @@
     thresh = json_chop_threshold_;
   }
 
-  Base::Registers<data_t>& state = dynamic_cast<Base::Registers<data_t>&>(state_in);
+  QuantumState::Registers<data_t>& state = dynamic_cast<QuantumState::Registers<data_t>&>(state_in);
   if(state.qregs().size() == 0)
     state.allocate(1);
   state.qreg().set_json_chop_threshold(thresh);
 }
 
-template <class data_t> void State<data_t>::initialize_state(Base::RegistersBase& state_in, uint_t num_qubits) 
-{
-  Base::Registers<data_t>& state = dynamic_cast<Base::Registers<data_t>&>(state_in);
+template <class data_t> void State<data_t>::initialize_state(QuantumState::RegistersBase& state_in, uint_t num_qubits) 
+{
+  QuantumState::Registers<data_t>& state = dynamic_cast<QuantumState::Registers<data_t>&>(state_in);
   if(state.qregs().size() == 0)
     state.allocate(1);
   initialize_omp(state);
@@ -371,14 +359,14 @@
 }
 
 template <class data_t>
-void State<data_t>::initialize_state(Base::RegistersBase& state_in, uint_t num_qubits, const data_t &supermat) 
+void State<data_t>::initialize_state(QuantumState::RegistersBase& state_in, uint_t num_qubits, const data_t &supermat) 
 {
   // Check dimension of state
   if (supermat.num_qubits() != num_qubits) {
     throw std::invalid_argument("QubitSuperoperator::State::initialize: "
                                 "initial state does not match qubit number");
   }
-  Base::Registers<data_t>& state = dynamic_cast<Base::Registers<data_t>&>(state_in);
+  QuantumState::Registers<data_t>& state = dynamic_cast<QuantumState::Registers<data_t>&>(state_in);
   if(state.qregs().size() == 0)
     state.allocate(1);
 
@@ -397,7 +385,7 @@
     throw std::invalid_argument("QubitSuperoperator::State::initialize: "
                                 "initial state does not match qubit number");
   }
-  Base::Registers<data_t>& state = BaseState::state_;
+  QuantumState::Registers<data_t>& state = BaseState::state_;
   if(state.qregs().size() == 0)
     state.allocate(1);
   initialize_omp(state);
@@ -405,7 +393,7 @@
   state.qreg().initialize_from_matrix(mat);
 }
 
-template <class data_t> void State<data_t>::initialize_omp(Base::Registers<data_t>& state) 
+template <class data_t> void State<data_t>::initialize_omp(QuantumState::Registers<data_t>& state) 
 {
   state.qreg().set_omp_threshold(omp_qubit_threshold_);
   if (BaseState::threads_ > 0)
@@ -426,7 +414,7 @@
 // Implementation: Reset
 //=========================================================================
 
-template <class data_t> void State<data_t>::apply_reset(Base::Registers<data_t>& state, const reg_t &qubits) {
+template <class data_t> void State<data_t>::apply_reset(QuantumState::Registers<data_t>& state, const reg_t &qubits) {
   // TODO: This can be more efficient by adding reset
   // to base class rather than doing a matrix multiplication
   // where all but 1 row is zeros.
@@ -440,7 +428,7 @@
 //=========================================================================
 
 template <class data_t>
-void State<data_t>::apply_kraus(Base::Registers<data_t>& state,const reg_t &qubits,
+void State<data_t>::apply_kraus(QuantumState::Registers<data_t>& state,const reg_t &qubits,
                                     const std::vector<cmatrix_t> &kmats) 
 {
   state.qreg().apply_superop_matrix(
@@ -452,7 +440,7 @@
 //=========================================================================
 
 template <class data_t>
-void State<data_t>::apply_gate(Base::Registers<data_t>& state, const Operations::Op &op) 
+void State<data_t>::apply_gate(QuantumState::Registers<data_t>& state, const Operations::Op &op) 
 {
   // Look for gate name in gateset
   auto it = gateset_.find(op.name);
@@ -559,7 +547,7 @@
 }
 
 template <class data_t>
-void State<data_t>::apply_matrix(Base::Registers<data_t>& state, const reg_t &qubits, const cmatrix_t &mat) 
+void State<data_t>::apply_matrix(QuantumState::Registers<data_t>& state, const reg_t &qubits, const cmatrix_t &mat) 
 {
   if (qubits.empty() == false && mat.size() > 0) {
     state.qreg().apply_unitary_matrix(qubits, Utils::vectorize_matrix(mat));
@@ -567,7 +555,7 @@
 }
 
 template <class data_t>
-void State<data_t>::apply_matrix(Base::Registers<data_t>& state, const reg_t &qubits, const cvector_t &vmat) 
+void State<data_t>::apply_matrix(QuantumState::Registers<data_t>& state, const reg_t &qubits, const cvector_t &vmat) 
 {
   // Check if diagonal matrix
   if (vmat.size() == 1ULL << qubits.size()) {
@@ -578,7 +566,7 @@
 }
 
 template <class data_t>
-void State<data_t>::apply_gate_u3(Base::Registers<data_t>& state, const uint_t qubit, double theta,
+void State<data_t>::apply_gate_u3(QuantumState::Registers<data_t>& state, const uint_t qubit, double theta,
                                       double phi, double lambda) 
 {
   const auto u3 = Linalg::VMatrix::u3(theta, phi, lambda);
@@ -586,7 +574,7 @@
 }
 
 template <class data_t>
-void State<data_t>::apply_snapshot(Base::Registers<data_t>& state, const Operations::Op &op,
+void State<data_t>::apply_snapshot(QuantumState::Registers<data_t>& state, const Operations::Op &op,
                                    ExperimentResult &result) 
 {
   // Look for snapshot type in snapshotset
@@ -600,7 +588,7 @@
 }
 
 template <class data_t>
-void State<data_t>::apply_pauli(Base::Registers<data_t>& state, const reg_t &qubits,
+void State<data_t>::apply_pauli(QuantumState::Registers<data_t>& state, const reg_t &qubits,
                                     const std::string &pauli) 
 {
   // Pauli as a superoperator is (-1)^num_y P\otimes P
@@ -611,7 +599,7 @@
 
 
 template <class data_t>
-void State<data_t>::apply_save_state(Base::Registers<data_t>& state, const Operations::Op &op,
+void State<data_t>::apply_save_state(QuantumState::Registers<data_t>& state, const Operations::Op &op,
                                         ExperimentResult &result,
                                         bool last_op) 
 {
@@ -625,32 +613,20 @@
                       ? "superop"
                       : op.string_params[0];
   if (last_op) {
-<<<<<<< HEAD
-    BaseState::save_data_pershot(state, result, key,
-                                 state.qreg().move_to_matrix(),
-                                 Operations::OpType::save_superop,
-                                 op.save_type);
-  } else {
-    BaseState::save_data_pershot(state, result, key,
-                                 state.qreg().copy_to_matrix(),
-                                 Operations::OpType::save_superop,
-                                 op.save_type);
-=======
-    result.save_data_pershot(BaseState::creg(), key,
-                             BaseState::qreg_.move_to_matrix(),
+    result.save_data_pershot(state.creg(), key,
+                             state.qreg().move_to_matrix(),
                              Operations::OpType::save_superop,
                              op.save_type);
   } else {
-    result.save_data_pershot(BaseState::creg(), key,
-                             BaseState::qreg_.copy_to_matrix(),
+    result.save_data_pershot(state.creg(), key,
+                             state.qreg().copy_to_matrix(),
                              Operations::OpType::save_superop,
                              op.save_type);
->>>>>>> 5d30c4ea
-  }
-}
-
-template <class data_t>
-double  State<data_t>::expval_pauli(Base::RegistersBase& state,const reg_t &qubits,
+  }
+}
+
+template <class data_t>
+double  State<data_t>::expval_pauli(QuantumState::RegistersBase& state,const reg_t &qubits,
                                     const std::string& pauli) 
 {
   throw std::runtime_error("SuperOp simulator does not support Pauli expectation values.");
