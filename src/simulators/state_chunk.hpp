/**
 * This code is part of Qiskit.
 *
 * (C) Copyright IBM 2018, 2019.
 *
 * This code is licensed under the Apache License, Version 2.0. You may
 * obtain a copy of this license in the LICENSE.txt file in the root directory
 * of this source tree or at http://www.apache.org/licenses/LICENSE-2.0.
 *
 * Any modifications or derivative works of this code must retain this
 * copyright notice, and modified files need to carry a notice indicating
 * that they have been altered from the originals.
 */

#ifndef _aer_base_state_chunk_hpp_
#define _aer_base_state_chunk_hpp_

#include "framework/json.hpp"
#include "framework/opset.hpp"
#include "framework/types.hpp"
#include "framework/creg.hpp"
#include "framework/results/experiment_result.hpp"

#include "noise/noise_model.hpp"

#ifdef _OPENMP
#include <omp.h>
#endif

#ifdef AER_MPI
#include <mpi.h>
#endif

namespace AER {

namespace Base {

#define STATE_APPLY_TO_ALL_CHUNKS     0

//=========================================================================
// StateChunk interface base class with multiple chunks for Qiskit-Aer
// The base state class that supports multi-chunk distribution/ multi-shot parallelization 
//=========================================================================

template <class state_t>
class StateChunk : public State<state_t> {

public:
  using ignore_argument = void;
  using BaseState = State<state_t>;
  using DataSubType = Operations::DataSubType;
  using OpType = Operations::OpType;

  //-----------------------------------------------------------------------
  // Constructors
  //-----------------------------------------------------------------------

  // The constructor arguments are used to initialize the OpSet
  // for the StateChunk class for checking supported simulator Operations
  //
  // Standard OpTypes that can be included here are:
  // - `OpType::gate` if gates are supported
  // - `OpType::measure` if measure is supported
  // - `OpType::reset` if reset is supported
  // - `OpType::snapshot` if any snapshots are supported
  // - `OpType::barrier` if barrier is supported
  // - `OpType::matrix` if arbitrary unitary matrices are supported
  // - `OpType::kraus` if general Kraus noise channels are supported
  //
  // For gate ops allowed gates are specified by a set of string names,
  // for example this could include {"u1", "u2", "u3", "U", "cx", "CX"}
  //
  // For snapshot ops allowed snapshots are specified by a set of string names,
  // For example this could include {"probabilities", "pauli_observable"}

  StateChunk(const Operations::OpSet &opset) : BaseState(opset)
  {
    num_global_chunks_ = 0;
    num_local_chunks_ = 0;

    myrank_ = 0;
    nprocs_ = 1;

    distributed_procs_ = 1;
    distributed_rank_ = 0;
    distributed_group_ = 0;

    chunk_omp_parallel_ = false;
    thrust_optimization_ = false;

#ifdef AER_MPI
    distributed_comm_ = MPI_COMM_WORLD;
#endif
  }

  virtual ~StateChunk();

  //-----------------------------------------------------------------------
  // Data accessors
  //-----------------------------------------------------------------------

  // Return the state qreg object
  auto &qreg(int_t idx=0) { return qregs_[idx]; }
  const auto &qreg(int_t idx=0) const { return qregs_[idx]; }

  // Return the state creg object
  auto &creg(uint_t idx=0) { return cregs_[idx]; }
  const auto &creg(uint_t idx=0) const { return cregs_[idx]; }

  //=======================================================================
  // Subclass Override Methods
  //
  // The following methods should be implemented by any StateChunk subclasses.
  // Abstract methods are required, while some methods are optional for
  // StateChunk classes that support measurement to be compatible with a general
  // QasmController.
  //=======================================================================

  //-----------------------------------------------------------------------
  // Abstract methods
  //
  // The implementation of these methods must be defined in all subclasses
  //-----------------------------------------------------------------------
  
  // Return a string name for the StateChunk type
  virtual std::string name() const = 0;

  // Initializes the StateChunk to the default state.
  // Typically this is the n-qubit all |0> state
  virtual void initialize_qreg(uint_t num_qubits) = 0;

  // Initializes the StateChunk to a specific state.
  virtual void initialize_qreg(uint_t num_qubits, const state_t &state) = 0;

  // Return an estimate of the required memory for implementing the
  // specified sequence of operations on a `num_qubit` sized StateChunk.
  virtual size_t required_memory_mb(uint_t num_qubits,
                                    const std::vector<Operations::Op> &ops)
                                    const = 0;

  //memory allocation (previously called before inisitalize_qreg)
  virtual bool allocate(uint_t num_qubits,uint_t block_bits,uint_t num_parallel_shots = 1);

  // Return the expectation value of a N-qubit Pauli operator
  // If the simulator does not support Pauli expectation value this should
  // raise an exception.
  double expval_pauli(const reg_t &qubits,const std::string& pauli) override final {return 0.0;}

  virtual double expval_pauli(const int_t iChunk, const reg_t &qubits,
                              const std::string& pauli) = 0;

  //-----------------------------------------------------------------------
  // Optional: Load config settings
  //-----------------------------------------------------------------------

  // Load any settings for the StateChunk class from a config JSON
  virtual void set_config(const json_t &config);

  //-----------------------------------------------------------------------
  // Optional: Add information to metadata 
  //-----------------------------------------------------------------------

  // Every state can add information to the metadata structure
  virtual void add_metadata(ExperimentResult &result) const {
  }

  //-----------------------------------------------------------------------
  // Optional: measurement sampling
  //
  // This method is only required for a StateChunk subclass to be compatible with
  // the measurement sampling optimization of a general the QasmController
  //-----------------------------------------------------------------------

  // Sample n-measurement outcomes without applying the measure operation
  // to the system state. Even though this method is not marked as const
  // at the end of sample the system should be left in the same state
  // as before sampling
  virtual std::vector<reg_t> sample_measure(const reg_t &qubits,
                                            uint_t shots,
                                            RngEngine &rng);

  //=======================================================================
  // Standard non-virtual methods
  //
  // These methods should not be modified in any StateChunk subclasses
  //=======================================================================

  //-----------------------------------------------------------------------
  // Apply circuits and ops
  //-----------------------------------------------------------------------

  // Apply a single operation
  // The `final_op` flag indicates no more instructions will be applied
  // to the state after this sequence, so the state can be modified at the
  // end of the instructions.

  //this is not used for StateChunk
  void apply_op(const Operations::Op &op,
                      ExperimentResult &result,
                      RngEngine& rng,
                      bool final_op = false) override final {}

  //so this one is used
  virtual void apply_op(const int_t iChunk, const Operations::Op &op,
                        ExperimentResult &result,
                        RngEngine& rng,
                        bool final_op = false) = 0;


  // Apply a sequence of operations to the current state of the StateChunk class.
  // It is up to the StateChunk subclass to decide how this sequence should be
  // executed (ie in sequence, or some other execution strategy.)
  // If this sequence contains operations not in the supported opset
  // an exeption will be thrown.
  // The `final_ops` flag indicates no more instructions will be applied
  // to the state after this sequence, so the state can be modified at the
  // end of the instructions.
  template <typename InputIterator>
  void apply_ops(InputIterator first,
                 InputIterator last,
                 ExperimentResult &result,
                 RngEngine &rng,
                 bool final_ops = false);

  //apply ops to multiple shots
  //this function should be separately defined since apply_ops is called in quantum_error
  template <typename InputIterator>
  void apply_ops_multi_shots(InputIterator first,
                 InputIterator last,
                 const Noise::NoiseModel &noise,
                 ExperimentResult &result,
                 uint_t rng_seed,
                 bool final_ops = false);

  //-----------------------------------------------------------------------
  // Initialization
  //-----------------------------------------------------------------------
  template <typename list_t>
  void initialize_from_vector(const int_t iChunk, const list_t &vec);

  template <typename list_t>
  void initialize_from_matrix(const int_t iChunk, const list_t &mat);

  //-----------------------------------------------------------------------
  // ClassicalRegister methods
  //-----------------------------------------------------------------------

  // Initialize classical memory and register to default value (all-0)
  virtual void initialize_creg(uint_t num_memory, uint_t num_register);

  // Initialize classical memory and register to specific values
  virtual void initialize_creg(uint_t num_memory,
                       uint_t num_register,
                       const std::string &memory_hex,
                       const std::string &register_hex);

  //-----------------------------------------------------------------------
  // Save result data
  //-----------------------------------------------------------------------

  // Save current value of all classical registers to result
  // This supports DataSubTypes: c_accum (counts), list (memory)
  // TODO: Make classical data allow saving only subset of specified clbit values
  void save_creg(const int_t iChunk, ExperimentResult &result,
                 const std::string &key,
                 DataSubType subtype = DataSubType::c_accum) const;

  // Save single shot data type. Typically this will be the value for the
  // last shot of the simulation
  template <class T>
  void save_data_single(ExperimentResult &result,
                        const std::string &key, const T& datum, OpType type) const;

  template <class T>
  void save_data_single(ExperimentResult &result,
                        const std::string &key, T&& datum, OpType type) const;

  // Save data type which can be averaged over all shots.
  // This supports DataSubTypes: list, c_list, accum, c_accum, average, c_average
  template <class T>
  void save_data_average(const int_t iChunk, ExperimentResult &result,
                         const std::string &key, const T& datum,
                         OpType type, DataSubType subtype = DataSubType::average) const;

  template <class T>
  void save_data_average(const int_t iChunk, ExperimentResult &result,
                         const std::string &key, T&& datum,
                         OpType type, DataSubType subtype = DataSubType::average) const;
  
  // Save data type which is pershot and does not support accumulator or average
  // This supports DataSubTypes: single, c_single, list, c_list
  template <class T>
  void save_data_pershot(const int_t iChunk, ExperimentResult &result,
                         const std::string &key, const T& datum,
                         OpType type, DataSubType subtype = DataSubType::list) const;

  template <class T>
  void save_data_pershot(const int_t iChunk, ExperimentResult &result,
                         const std::string &key, T&& datum,
                         OpType type, DataSubType subtype = DataSubType::list) const;


  //save creg as count data 
  virtual void save_count_data(ExperimentResult& result,bool save_memory);

  //-----------------------------------------------------------------------
  // Common instructions
  //-----------------------------------------------------------------------
 
  // Apply a save expectation value instruction
  void apply_save_expval(const int_t iChunk, const Operations::Op &op, ExperimentResult &result);

  //-----------------------------------------------------------------------
  // Standard snapshots
  //-----------------------------------------------------------------------

  // Snapshot the current statevector (single-shot)
  // if type_label is the empty string the operation type will be used for the type
  virtual void snapshot_state(const int_t iChunk, const Operations::Op &op, ExperimentResult &result,
                      std::string name = "") const;

  // Snapshot the classical memory bits state (single-shot)
  void snapshot_creg_memory(const int_t iChunk, const Operations::Op &op, ExperimentResult &result,
                            std::string name = "memory") const;

  // Snapshot the classical register bits state (single-shot)
  void snapshot_creg_register(const int_t iChunk, const Operations::Op &op, ExperimentResult &result,
                              std::string name = "register") const;


  //-----------------------------------------------------------------------
  // Config Settings
  //-----------------------------------------------------------------------


  //set number of processes to be distributed
  virtual void set_distribution(uint_t nprocs);

  //set max number of shots to execute in a batch
  void set_max_bached_shots(uint_t shots)
  {
    max_batched_shots_ = shots;
  }


  //Does this state support multi-chunk distribution?
  virtual bool multi_chunk_distribution_supported(void){return true;}
  //Does this state support multi-shot parallelization?
  virtual bool multi_shot_parallelization_supported(void){return true;}

protected:

  // The array of the quantum state data structure
  std::vector<state_t> qregs_;

  // The array of classical register data
  std::vector<ClassicalRegister> cregs_;

  //number of qubits for the circuit
  uint_t num_qubits_;

  //extra parameters for parallel simulations
  uint_t num_global_chunks_;    //number of total chunks 
  uint_t num_local_chunks_;     //number of local chunks
  uint_t chunk_bits_;           //number of qubits per chunk
  uint_t block_bits_;           //number of cache blocked qubits

  uint_t global_chunk_index_;   //beginning chunk index for this process
  reg_t chunk_index_begin_;     //beginning chunk index for each process
  reg_t chunk_index_end_;       //ending chunk index for each process
  uint_t local_shot_index_;    //local shot ID of current batch loop

  uint_t myrank_;               //process ID
  uint_t nprocs_;               //number of processes
  uint_t distributed_rank_;     //process ID in communicator group
  uint_t distributed_procs_;    //number of processes in communicator group
  uint_t distributed_group_;    //group id of distribution

  bool chunk_omp_parallel_;     //using thread parallel to process loop of chunks or not
  bool thrust_optimization_;       //optimization for Thrust implementation

  bool multi_chunk_distribution_ = false; //distributing chunks to apply cache blocking parallelization
  bool multi_shots_parallelization_ = false; //using chunks as multiple shots parallelization
  bool set_parallelization_called_ = false;    //this flag is used to check set_parallelization is already called, if yes the call sets max_batched_shots_
  uint_t max_batched_shots_ = 1;    //max number of shots can be stored on available memory

  reg_t qubit_map_;             //qubit map to restore swapped qubits

  //group of states (GPU devices)
  uint_t num_groups_;            //number of groups of chunks
  reg_t top_chunk_of_group_;
  reg_t num_chunks_in_group_;

  //cuStateVec settings
  bool cuStateVec_enable_ = false;

  //-----------------------------------------------------------------------
  // Apply circuits and ops
  //-----------------------------------------------------------------------
  //apply ops for multi-chunk distribution
  template <typename InputIterator>
  void apply_ops_chunks(InputIterator first,
                 InputIterator last,
                 ExperimentResult &result,
                 RngEngine &rng,
                 bool final_ops = false);

  //apply cache blocked ops in each chunk
  template <typename InputIterator>
  void apply_cache_blocking_ops(const int_t iChunk, InputIterator first,
                 InputIterator last,
                 ExperimentResult &result,
                 RngEngine &rng);

  //apply ops for multi-shots to one group
  template <typename InputIterator>
  void apply_ops_multi_shots_for_group(int_t i_group, 
                               InputIterator first, InputIterator last,
                               const Noise::NoiseModel &noise,
                               ExperimentResult &result,
                               uint_t rng_seed,
                               bool final_ops);

  //apply op to multiple shots , return flase if op is not supported to execute in a batch
  virtual bool apply_batched_op(const int_t iChunk, const Operations::Op &op,
                                ExperimentResult &result,
                                std::vector<RngEngine> &rng,
                                bool final_op = false){return false;}

  //apply sampled noise to multiple-shots (this is used for ops contains non-Pauli operators)
  void apply_batched_noise_ops(const int_t i_group, const std::vector<std::vector<Operations::Op>> &ops, 
                               ExperimentResult &result,
                               std::vector<RngEngine> &rng);

  //check conditional
  bool check_conditional(const int_t iChunk, const Operations::Op &op);

  //this function is used to scale chunk qubits for multi-chunk distribution
  virtual int qubit_scale(void)
  {
    return 1;     //scale of qubit number (x2 for density and unitary matrices)
  }
  uint_t get_process_by_chunk(uint_t cid);

  //allocate qregs
  bool allocate_qregs(uint_t num_chunks);


  //-----------------------------------------------------------------------
  //Functions for multi-chunk distribution
  //-----------------------------------------------------------------------
  //swap between chunks
  virtual void apply_chunk_swap(const reg_t &qubits);

  virtual void apply_chunk_x(const uint_t qubit);

  //send/receive chunk in receive buffer
  void send_chunk(uint_t local_chunk_index, uint_t global_chunk_index);
  void recv_chunk(uint_t local_chunk_index, uint_t global_chunk_index);

  template <class data_t>
  void send_data(data_t* pSend, uint_t size, uint_t myid,uint_t pairid);
  template <class data_t>
  void recv_data(data_t* pRecv, uint_t size, uint_t myid,uint_t pairid);

  //reduce values over processes
  void reduce_sum(reg_t& sum) const;
  void reduce_sum(rvector_t& sum) const;
  void reduce_sum(complex_t& sum) const;
  void reduce_sum(double& sum) const;

  //gather values on each process
  void gather_value(rvector_t& val) const;

  //gather cregs 
  void gather_creg_memory(void);

  //barrier all processes
  void sync_process(void) const;

  //gather distributed state into vector (if memory is enough)
  template <class data_t>
  void gather_state(std::vector<std::complex<data_t>>& state);

  template <class data_t>
  void gather_state(AER::Vector<std::complex<data_t>>& state);

  // block diagonal matrix in chunk
  void block_diagonal_matrix(const int_t iChunk, reg_t &qubits, cvector_t &diag);
  void qubits_inout(const reg_t& qubits, reg_t& qubits_in,reg_t& qubits_out) const;

  //collect matrix over multiple chunks
  auto apply_to_matrix(bool copy = false);

  // Apply the global phase
  virtual void apply_global_phase(){}

  //check if the operator should be applied to each chunk
  virtual bool is_applied_to_each_chunk(const Operations::Op &op);

  //return global shot index for the chunk
  inline int_t get_global_shot_index(const int_t iChunk) const
  {
    return multi_shots_parallelization_ ? (iChunk + local_shot_index_ + global_chunk_index_) : 0;
  }

#ifdef AER_MPI
  //communicator group to simulate a circuit (for multi-experiments)
  MPI_Comm distributed_comm_;
#endif

  uint_t mapped_index(const uint_t idx);

<<<<<<< HEAD
  //apply OpenMP parallelization to loop with lambda function if OpenMP can be applied
=======
  //apply OpenMP parallelization if enabled
>>>>>>> cc41f2b5
  template<typename Lambda>
  void apply_omp_parallel(bool enabled, int_t i_begin, int_t i_end, Lambda& func);

  template<typename Lambda>
  double apply_omp_parallel_reduction(bool enabled, int_t i_begin, int_t i_end, Lambda& func);
};


//=========================================================================
// Implementations
//=========================================================================

template <class state_t>
StateChunk<state_t>::~StateChunk(void)
{
#ifdef AER_MPI
  if(distributed_comm_ != MPI_COMM_WORLD){
    MPI_Comm_free(&distributed_comm_);
  }
#endif
}

template <class state_t>
void StateChunk<state_t>::set_config(const json_t &config) 
{
  BaseState::set_config(config);

#ifdef AER_CUSTATEVEC
  //cuStateVec configs
  if(JSON::check_key("cuStateVec_enable", config)) {
    JSON::get_value(cuStateVec_enable_, "cuStateVec_enable", config);
  }
#endif
}

template <class state_t>
void StateChunk<state_t>::set_distribution(uint_t nprocs)
{
  myrank_ = 0;
  nprocs_ = 1;
#ifdef AER_MPI
  int t;
  MPI_Comm_size(MPI_COMM_WORLD,&t);
  nprocs_ = t;
  MPI_Comm_rank(MPI_COMM_WORLD,&t);
  myrank_ = t;
#endif

  distributed_procs_ = nprocs;
  distributed_rank_ = myrank_ % nprocs;
  distributed_group_ = myrank_ / nprocs;

#ifdef AER_MPI
  if(nprocs != nprocs_){
    MPI_Comm_split(MPI_COMM_WORLD,(int)distributed_group_,(int)distributed_rank_,&distributed_comm_);
  }
  else{
    distributed_comm_ = MPI_COMM_WORLD;
  }
#endif
}

template <class state_t>
template<typename Lambda>
void StateChunk<state_t>::apply_omp_parallel(bool enabled, int_t i_begin, int_t i_end, Lambda& func)
{
  if(enabled){
#pragma omp parallel for
    for(int_t i=i_begin;i<i_end;i++)
      func(i);
  }
  else{
    for(int_t i=i_begin;i<i_end;i++)
      func(i);
  }
}

template <class state_t>
template<typename Lambda>
double StateChunk<state_t>::apply_omp_parallel_reduction(bool enabled, int_t i_begin, int_t i_end, Lambda& func)
{
  double val = 0.0;
  if(enabled){
#pragma omp parallel for reduction(+:val)
    for(int_t i=i_begin;i<i_end;i++)
      val += func(i);
  }
  else{
    for(int_t i=i_begin;i<i_end;i++)
      val += func(i);
  }
  return val;
}

template <class state_t>
bool StateChunk<state_t>::allocate(uint_t num_qubits,uint_t block_bits,uint_t num_parallel_shots)
{
  int_t i;
  num_qubits_ = num_qubits;
  block_bits_ = block_bits;

  if(block_bits_ > 0){
    chunk_bits_ = block_bits_;
    if(chunk_bits_ > num_qubits_){
      chunk_bits_ = num_qubits_;
    }
  }
  else{
    chunk_bits_ = num_qubits_;
  }

  if(chunk_bits_ < num_qubits_){
    //multi-chunk distribution with cache blocking transpiler
    multi_chunk_distribution_ = true;
    multi_shots_parallelization_ = false;
    num_global_chunks_ = 1ull << ((num_qubits_ - chunk_bits_)*qubit_scale());

    cregs_.resize(1);
  }
  else{
    //multi-shots parallelization
    multi_chunk_distribution_ = false;
    if(num_parallel_shots > 1)
      multi_shots_parallelization_ = true;
    else
      multi_shots_parallelization_ = false;
    num_global_chunks_ = num_parallel_shots;

    //classical registers for all shots
    cregs_.resize(num_parallel_shots);
  }

  chunk_index_begin_.resize(distributed_procs_);
  chunk_index_end_.resize(distributed_procs_);
  for(i=0;i<distributed_procs_;i++){
    chunk_index_begin_[i] = num_global_chunks_*i / distributed_procs_;
    chunk_index_end_[i] = num_global_chunks_*(i+1) / distributed_procs_;
  }

  num_local_chunks_ = chunk_index_end_[distributed_rank_] - chunk_index_begin_[distributed_rank_];
  global_chunk_index_ = chunk_index_begin_[distributed_rank_];
  local_shot_index_ = 0;

  if(multi_shots_parallelization_){
    allocate_qregs(std::min(num_local_chunks_,max_batched_shots_));
  }
  else{
    allocate_qregs(num_local_chunks_);
  }

  thrust_optimization_ = false;
  chunk_omp_parallel_ = false;
  if(qregs_[0].name().find("gpu") != std::string::npos){
#ifdef _OPENMP
    if(omp_get_num_threads() == 1)
      chunk_omp_parallel_ = true;
#endif

#ifdef AER_CUSTATEVEC
    //set cuStateVec_enable_ 
    if(cuStateVec_enable_){
      if(multi_shots_parallelization_)
        cuStateVec_enable_ = false;   //multi-shots parallelization is not supported for cuStateVec
    }

    if(cuStateVec_enable_)
      chunk_omp_parallel_ = false;    //because cuStateVec is not thread safe 
    else
      thrust_optimization_ = true;    //cuStateVec does not handle global chunk index for diagonal matrix
#endif
  }
  else if(qregs_[0].name().find("thrust") != std::string::npos){
    thrust_optimization_ = true;
    chunk_omp_parallel_ = false;
  }


  //initialize qubit map
  qubit_map_.resize(num_qubits_);
  for(i=0;i<num_qubits_;i++){
    qubit_map_[i] = i;
  }

  return true;
}

template <class state_t>
bool StateChunk<state_t>::allocate_qregs(uint_t num_chunks)
{
  int_t i;
  //deallocate qregs before reallocation
  if(qregs_.size() > 0){
    if(qregs_.size() == num_chunks)
      return true;  //can reuse allocated chunks

    qregs_.clear();
  }

  qregs_.resize(num_chunks);

  //allocate qregs
  uint_t chunk_id = multi_chunk_distribution_ ? global_chunk_index_ : 0;
  bool ret = true;
  qregs_[0].set_max_matrix_bits(BaseState::max_matrix_qubits_);
  qregs_[0].cuStateVec_enable(cuStateVec_enable_);
  ret &= qregs_[0].chunk_setup(chunk_bits_*qubit_scale(), num_qubits_*qubit_scale(), chunk_id, num_chunks);
  for(i=1;i<num_chunks;i++){
    uint_t gid = i + chunk_id;
    ret &= qregs_[i].chunk_setup(qregs_[0],gid);
  }

  //initialize groups
  top_chunk_of_group_.clear();
  num_groups_ = 0;
  for(i=0;i<qregs_.size();i++){
    if(qregs_[i].top_of_group()){
      top_chunk_of_group_.push_back(i);
      num_groups_++;
    }
  }
  top_chunk_of_group_.push_back(qregs_.size());
  num_chunks_in_group_.resize(num_groups_);
  for(i=0;i<num_groups_;i++){
    num_chunks_in_group_[i] = top_chunk_of_group_[i+1] - top_chunk_of_group_[i];
  }

  return ret;
}

template <class state_t>
uint_t StateChunk<state_t>::get_process_by_chunk(uint_t cid)
{
  uint_t i;
  for(i=0;i<distributed_procs_;i++){
    if(cid >= chunk_index_begin_[i] && cid < chunk_index_end_[i]){
      return i;
    }
  }
  return distributed_procs_;
}

template <class state_t>
template <typename InputIterator>
void StateChunk<state_t>::apply_ops(InputIterator first, InputIterator last,
                               ExperimentResult &result,
                               RngEngine &rng,
                               bool final_ops) 
{
  if(multi_chunk_distribution_){
    return apply_ops_chunks(first,last,result,rng,final_ops);
  }

  std::unordered_map<std::string, InputIterator> marks;
  // Simple loop over vector of input operations
  for (auto it = first; it != last; ++it) {
    switch (it->type) {
    case Operations::OpType::mark: {
      marks[it->string_params[0]] = it;
      break;
    }
    case Operations::OpType::jump: {
      if (check_conditional(0, *it)) {
        const auto& mark_name = it->string_params[0];
        auto mark_it = marks.find(mark_name);
        if (mark_it != marks.end()) {
          it = mark_it->second;
        } else {
          for (++it; it != last; ++it) {
            if (it->type == Operations::OpType::mark) {
              marks[it->string_params[0]] = it;
              if (it->string_params[0] == mark_name) {
                break;
              }
            }
          }
          if (it == last) {
            std::stringstream msg;
            msg << "Invalid jump destination:\"" << mark_name << "\"." << std::endl;
            throw std::runtime_error(msg.str());
          }
        }
      }
      break;
    }
    default: {
    apply_op(0, *it, result, rng, final_ops && (it + 1 == last) );
    }
    }
  }

  qregs_[0].synchronize();

#ifdef AER_CUSTATEVEC
  result.metadata.add(cuStateVec_enable_, "cuStateVec_enable");
#endif
}

template <class state_t>
template <typename InputIterator>
void StateChunk<state_t>::apply_ops_chunks(InputIterator first, InputIterator last,
                               ExperimentResult &result,
                               RngEngine &rng,
                               bool final_ops) 
{
  uint_t iOp,nOp;

  nOp = std::distance(first, last);
  iOp = 0;
  while(iOp < nOp){
    const Operations::Op op_iOp = *(first + iOp);

    if(op_iOp.type == Operations::OpType::gate && op_iOp.name == "swap_chunk"){
      //apply swap between chunks
      apply_chunk_swap(op_iOp.qubits);
    }
    else if(op_iOp.type == Operations::OpType::sim_op && op_iOp.name == "begin_blocking"){
      //applying sequence of gates inside each chunk

      uint_t iOpEnd = iOp;
      while(iOpEnd < nOp){
        const Operations::Op op_iOpEnd = *(first + iOpEnd);
        if(op_iOpEnd.type == Operations::OpType::sim_op && op_iOpEnd.name == "end_blocking"){
          break;
        }
        iOpEnd++;
      }

      uint_t iOpBegin = iOp + 1;
      if(num_groups_ > 1 && chunk_omp_parallel_){
#pragma omp parallel for  num_threads(num_groups_)
        for(int_t ig=0;ig<num_groups_;ig++)
          apply_cache_blocking_ops(top_chunk_of_group_[ig], first + iOpBegin, first + iOpEnd, result, rng);
      }
      else{
        for(int_t ig=0;ig<num_groups_;ig++)
          apply_cache_blocking_ops(top_chunk_of_group_[ig], first + iOpBegin, first + iOpEnd, result, rng);
      }
      iOp = iOpEnd;
    }
    else if(is_applied_to_each_chunk(op_iOp)){
      if(num_groups_ > 1 && chunk_omp_parallel_){
#pragma omp parallel for num_threads(num_groups_)
        for(int_t ig=0;ig<num_groups_;ig++)
          apply_cache_blocking_ops(top_chunk_of_group_[ig], first + iOp, first + iOp+1, result, rng);
      }
      else{
        for(int_t ig=0;ig<num_groups_;ig++)
          apply_cache_blocking_ops(top_chunk_of_group_[ig], first + iOp, first + iOp+1, result, rng);
      }
    }
    else{
      //parallelize inside state implementations
      apply_op(STATE_APPLY_TO_ALL_CHUNKS, op_iOp,result,rng,final_ops && nOp == iOp + 1);
    }
    iOp++;
  }

  qregs_[0].synchronize();
#ifdef AER_CUSTATEVEC
  result.metadata.add(cuStateVec_enable_, "cuStateVec_enable");
#endif
}

template <class state_t>
template <typename InputIterator>
void StateChunk<state_t>::apply_cache_blocking_ops(const int_t iChunk, InputIterator first,
               InputIterator last,
               ExperimentResult &result,
               RngEngine &rng)
{
  //fecth chunk in cache
  if(qregs_[iChunk].fetch_chunk()){
    for (auto it = first; it != last; ++it) {
      apply_op(iChunk, *it, result, rng, false);
    }
    //release chunk from cache
    qregs_[iChunk].release_chunk();
  }
}

template <class state_t>
bool StateChunk<state_t>::is_applied_to_each_chunk(const Operations::Op &op)
{
  if(op.type == Operations::OpType::gate || op.type == Operations::OpType::matrix || 
            op.type == Operations::OpType::diagonal_matrix || op.type == Operations::OpType::multiplexer ||
            op.type == Operations::OpType::superop){
    return true;
  }
  return false;
}

template <class state_t>
bool StateChunk<state_t>::check_conditional(const int_t iChunk, const Operations::Op &op)
{
  if(multi_shots_parallelization_){
    //multi-shots parallelization
    if(op.conditional){
      qregs_[iChunk].set_conditional(op.conditional_reg);
    }
    return true;
  }
  else{
    return cregs_[0].check_conditional(op);
  }
}

template <class state_t>
template <typename InputIterator>
void StateChunk<state_t>::apply_ops_multi_shots(InputIterator first, InputIterator last,
                               const Noise::NoiseModel &noise,
                               ExperimentResult &result,
                               uint_t rng_seed,
                               bool final_ops) 
{
  int_t i;
  int_t i_begin,n_shots;

  i_begin = 0;
  while(i_begin<num_local_chunks_){
    local_shot_index_ = i_begin;

    //loop for states can be stored in available memory
    n_shots = qregs_.size();
    if(i_begin+n_shots > num_local_chunks_){
      n_shots = num_local_chunks_ - i_begin;
      //resize qregs
      allocate_qregs(n_shots);
    }
<<<<<<< HEAD
    //initialization (equivalent to initialize_qreg + initialize_creg)
=======

>>>>>>> cc41f2b5
    //initialization (equivalent to initialize_qreg + initialize_creg)
    auto init_group = [this](int_t ig){
      for(uint_t j=top_chunk_of_group_[ig];j<top_chunk_of_group_[ig+1];j++){
        //enabling batch shots optimization
        qregs_[j].enable_batch(true);

        //initialize qreg here
        qregs_[j].set_num_qubits(chunk_bits_);
        qregs_[j].initialize();

        //initialize creg here
        qregs_[j].initialize_creg(cregs_[0].memory_size(), cregs_[0].register_size());
      }
    };
    apply_omp_parallel((num_groups_ > 1 && chunk_omp_parallel_),0,num_groups_,init_group);

    apply_global_phase(); //this is parallelized in StateChunk sub-classes

    //apply ops to multiple-shots
    if(num_groups_ > 1 && chunk_omp_parallel_){
      std::vector<ExperimentResult> par_results(num_groups_);
#pragma omp parallel for
      for(i=0;i<num_groups_;i++)
        apply_ops_multi_shots_for_group(i, first, last, noise, par_results[i], rng_seed, final_ops);

      for (auto &res : par_results)
        result.combine(std::move(res));
    }
    else{
      for(i=0;i<num_groups_;i++)
        apply_ops_multi_shots_for_group(i, first, last, noise, result, rng_seed, final_ops);
    }

    //collect measured bits and copy memory
    for(i=0;i<n_shots;i++){
      qregs_[i].get_creg(cregs_[global_chunk_index_ + i_begin + i]);
    }

    i_begin += n_shots;
  }

  gather_creg_memory();
}

template <class state_t>
template <typename InputIterator>
void StateChunk<state_t>::apply_ops_multi_shots_for_group(int_t i_group, 
                               InputIterator first, InputIterator last,
                               const Noise::NoiseModel &noise,
                               ExperimentResult &result,
                               uint_t rng_seed,
                               bool final_ops) 
{
  uint_t istate = top_chunk_of_group_[i_group];
  std::vector<RngEngine> rng(num_chunks_in_group_[i_group]);

  for(uint_t j=top_chunk_of_group_[i_group];j<top_chunk_of_group_[i_group+1];j++)
    rng[j-top_chunk_of_group_[i_group]].set_seed(rng_seed + global_chunk_index_ + local_shot_index_ + j);

  for (auto op = first; op != last; ++op) {
    if(op->type == Operations::OpType::qerror_loc){
      //sample error here
      uint_t count = num_chunks_in_group_[i_group];
      uint_t max_ops = 0;
      bool pauli_only = true;
      std::vector<std::vector<Operations::Op>> noise_ops(count);
      for(uint_t j=0;j<count;j++){
        noise_ops[j] = noise.sample_noise_loc(*op,rng[j]);

        if(noise_ops[j].size() == 0 || (noise_ops[j].size() == 1 && noise_ops[j][0].name == "id"))
          continue;
        else{
          if(max_ops < noise_ops[j].size())
            max_ops = noise_ops[j].size();
          if(pauli_only){
            for(int_t k=0;k<noise_ops[j].size();k++){
              if(noise_ops[j][k].name != "x" && noise_ops[j][k].name != "y" && noise_ops[j][k].name != "z" 
                                             && noise_ops[j][k].name != "pauli" && noise_ops[j][k].name != "id"){
                pauli_only = false;
              }
            }
          }
        }
      }

      if(max_ops == 0){
        continue;   //do nothing
      }
      if(pauli_only){   //batched Pauli can be applied (optimization for Pauli error)
        qregs_[istate].apply_batched_pauli_ops(noise_ops);
      }
      else{
        //otherwise execute each circuit
        apply_batched_noise_ops(i_group, noise_ops,result, rng);
      }
    }
    else{
      if(!apply_batched_op(istate, *op, result, rng, final_ops && (op + 1 == last))){
        //call apply_op for each state
        for(uint_t j=top_chunk_of_group_[i_group];j<top_chunk_of_group_[i_group+1];j++){
          qregs_[j].enable_batch(false);
          apply_op(j, *op, result, rng[j-top_chunk_of_group_[i_group]], final_ops && (op + 1 == last) );
          qregs_[j].enable_batch(true);
        }
      }
    }
  }
}

template <class state_t>
void StateChunk<state_t>::apply_batched_noise_ops(const int_t i_group, const std::vector<std::vector<Operations::Op>> &ops, 
                             ExperimentResult &result,
                             std::vector<RngEngine> &rng)
{
  int_t i,j,k,count,nop,pos = 0;
  uint_t istate = top_chunk_of_group_[i_group];
  count = ops.size();

  reg_t mask(count);
  std::vector<bool> finished(count,false);
  for(i=0;i<count;i++){
    int_t cond_reg = -1;

    if(finished[i])
      continue;
    if(ops[i].size() == 0 || (ops[i].size() == 1 && ops[i][0].name == "id")){
      finished[i] = true;
      continue;
    }
    mask[i] = 1;

    //find same ops to be exectuted in a batch
    for(j=i+1;j<count;j++){
      if(finished[j]){
        mask[j] = 0;
        continue;
      }
      if(ops[j].size() == 0 || (ops[j].size() == 1 && ops[j][0].name == "id")){
        mask[j] = 0;
        finished[j] = true;
        continue;
      }

      if(ops[i].size() != ops[j].size()){
        mask[j] = 0;
        continue;
      }

      mask[j] = true;
      for(k=0;k<ops[i].size();k++){
        if(ops[i][k].conditional){
          cond_reg = ops[i][k].conditional_reg;
        }
        if(ops[i][k].type != ops[j][k].type || ops[i][k].name != ops[j][k].name){
          mask[j] = false;
          break;
        }
      }
      if(mask[j])
        finished[j] = true;
    }

    //mask conditional register
    int_t sys_reg = qregs_[istate].set_batched_system_conditional(cond_reg, mask);

    //batched execution on same ops
    for(k=0;k<ops[i].size();k++){
      Operations::Op cop = ops[i][k];

      //mark op conditional to mask shots
      cop.conditional = true;
      cop.conditional_reg = sys_reg;

      if(!apply_batched_op(istate, cop, result,rng, false)){
        //call apply_op for each state
        for(uint_t j=top_chunk_of_group_[i_group];j<top_chunk_of_group_[i_group+1];j++){
          qregs_[j].enable_batch(false);
          apply_op(j, cop, result ,rng[j-top_chunk_of_group_[i_group]],false);
          qregs_[j].enable_batch(true);
        }
      }
    }
    mask[i] = 0;
    finished[i] = true;
  }
}

template <class state_t>
std::vector<reg_t> StateChunk<state_t>::sample_measure(const reg_t &qubits,
                                                  uint_t shots,
                                                  RngEngine &rng) {
  (ignore_argument)qubits;
  (ignore_argument)shots;
  return std::vector<reg_t>();
}


template <class state_t>
void StateChunk<state_t>::initialize_creg(uint_t num_memory, uint_t num_register) 
{
  for(int_t i=0;i<cregs_.size();i++){
    cregs_[i].initialize(num_memory, num_register);
  }
}


template <class state_t>
void StateChunk<state_t>::initialize_creg(uint_t num_memory,
                                     uint_t num_register,
                                     const std::string &memory_hex,
                                     const std::string &register_hex) {
  for(int_t i=0;i<cregs_.size();i++){
    cregs_[i].initialize(num_memory, num_register, memory_hex, register_hex);
  }
}

template <class state_t>
void StateChunk<state_t>::save_creg(const int_t iChunk, ExperimentResult &result,
                               const std::string &key,
                               DataSubType subtype) const 
{
  int_t ishot = get_global_shot_index(iChunk);
  if (cregs_[ishot].memory_size() == 0)
    return;
  switch (subtype) {
    case DataSubType::list:
      result.data.add_list(cregs_[ishot].memory_hex(), key);
      result.metadata.add("creg", "result_types", key);
      break;
    case DataSubType::c_accum:
      result.data.add_accum(1ULL, key, cregs_[ishot].memory_hex());
      result.metadata.add("creg", "result_types", key);
      break;
    default:
      throw std::runtime_error("Invalid creg data subtype for data key: " + key);
  }
  result.metadata.add(subtype, "result_subtypes", key);
}

template <class state_t>
template <class T>
void StateChunk<state_t>::save_data_average(const int_t iChunk, ExperimentResult &result,
                                       const std::string &key,
                                       const T& datum, OpType type,
                                       DataSubType subtype) const {
  int_t ishot = get_global_shot_index(iChunk);
  switch (subtype) {
    case DataSubType::list:
      result.data.add_list(datum, key);
      break;
    case DataSubType::c_list:
      result.data.add_list(datum, key, cregs_[ishot].memory_hex());
      break;
    case DataSubType::accum:
      result.data.add_accum(datum, key);
      break;
    case DataSubType::c_accum:
      result.data.add_accum(datum, key, cregs_[ishot].memory_hex());
      break;
    case DataSubType::average:
      result.data.add_average(datum, key);
      break;
    case DataSubType::c_average:
      result.data.add_average(datum, key, cregs_[ishot].memory_hex());
      break;
    default:
      throw std::runtime_error("Invalid average data subtype for data key: " + key);
  }
  result.metadata.add(type, "result_types", key);
  result.metadata.add(subtype, "result_subtypes", key);
}

template <class state_t>
template <class T>
void StateChunk<state_t>::save_data_average(const int_t iChunk, ExperimentResult &result,
                                       const std::string &key,
                                       T&& datum, OpType type,
                                       DataSubType subtype) const {
  int_t ishot = get_global_shot_index(iChunk);
  switch (subtype) {
    case DataSubType::list:
      result.data.add_list(std::move(datum), key);
      break;
    case DataSubType::c_list:
      result.data.add_list(std::move(datum), key, cregs_[ishot].memory_hex());
      break;
    case DataSubType::accum:
      result.data.add_accum(std::move(datum), key);
      break;
    case DataSubType::c_accum:
      result.data.add_accum(std::move(datum), key, cregs_[ishot].memory_hex());
      break;
    case DataSubType::average:
      result.data.add_average(std::move(datum), key);
      break;
    case DataSubType::c_average:
      result.data.add_average(std::move(datum), key, cregs_[ishot].memory_hex());
      break;
    default:
      throw std::runtime_error("Invalid average data subtype for data key: " + key);
  }
  result.metadata.add(type, "result_types", key);
  result.metadata.add(subtype, "result_subtypes", key);
}

template <class state_t>
template <class T>
void StateChunk<state_t>::save_data_pershot(const int_t iChunk, ExperimentResult &result,
                                       const std::string &key,
                                       const T& datum, OpType type,
                                       DataSubType subtype) const {
  int_t ishot = get_global_shot_index(iChunk);
  switch (subtype) {
  case DataSubType::single:
    result.data.add_single(datum, key);
    break;
  case DataSubType::c_single:
    result.data.add_single(datum, key, cregs_[ishot].memory_hex());
    break;
  case DataSubType::list:
    result.data.add_list(datum, key);
    break;
  case DataSubType::c_list:
    result.data.add_list(datum, key, cregs_[ishot].memory_hex());
    break;
  default:
    throw std::runtime_error("Invalid pershot data subtype for data key: " + key);
  }
  result.metadata.add(type, "result_types", key);
  result.metadata.add(subtype, "result_subtypes", key);
}

template <class state_t>
template <class T>
void StateChunk<state_t>::save_data_pershot(const int_t iChunk, ExperimentResult &result, 
                                       const std::string &key,
                                       T&& datum, OpType type,
                                       DataSubType subtype) const {
  int_t ishot = get_global_shot_index(iChunk);
  switch (subtype) {
    case DataSubType::single:
      result.data.add_single(std::move(datum), key);
      break;
    case DataSubType::c_single:
      result.data.add_single(std::move(datum), key, cregs_[ishot].memory_hex());
      break;
    case DataSubType::list:
      result.data.add_list(std::move(datum), key);
      break;
    case DataSubType::c_list:
      result.data.add_list(std::move(datum), key, cregs_[ishot].memory_hex());
      break;
    default:
      throw std::runtime_error("Invalid pershot data subtype for data key: " + key);
  }
  result.metadata.add(type, "result_types", key);
  result.metadata.add(subtype, "result_subtypes", key);
}

template <class state_t>
template <class T>
void StateChunk<state_t>::save_data_single(ExperimentResult &result,
                                      const std::string &key,
                                      const T& datum, OpType type) const {
  result.data.add_single(datum, key);
  result.metadata.add(type, "result_types", key);
  result.metadata.add(DataSubType::single, "result_subtypes", key);
}

template <class state_t>
template <class T>
void StateChunk<state_t>::save_data_single(ExperimentResult &result,
                                      const std::string &key,
                                      T&& datum, OpType type) const {
  result.data.add_single(std::move(datum), key);
  result.metadata.add(type, "result_types", key);
  result.metadata.add(DataSubType::single, "result_subtypes", key);
}

template <class state_t>
void StateChunk<state_t>::snapshot_state(const int_t iChunk, const Operations::Op &op,
                                    ExperimentResult &result,
                                    std::string name) const 
{
  name = (name.empty()) ? op.name : name;
  result.legacy_data.add_pershot_snapshot(name, op.string_params[0], qregs_[iChunk]);
}


template <class state_t>
void StateChunk<state_t>::snapshot_creg_memory(const int_t iChunk, const Operations::Op &op,
                                          ExperimentResult &result,
                                          std::string name) const 
{
  int_t ishot = get_global_shot_index(iChunk);
  result.legacy_data.add_pershot_snapshot(name,
                               op.string_params[0],
                               cregs_[ishot].memory_hex());
}


template <class state_t>
void StateChunk<state_t>::snapshot_creg_register(const int_t iChunk, const Operations::Op &op,
                                            ExperimentResult &result,
                                            std::string name) const 
{
  int_t ishot = get_global_shot_index(iChunk);
  result.legacy_data.add_pershot_snapshot(name,
                               op.string_params[0],
                               cregs_[ishot].register_hex());
}


template <class state_t>
void StateChunk<state_t>::apply_save_expval(const int_t iChunk, const Operations::Op &op,
                                       ExperimentResult &result){
  // Check empty edge case
  if (op.expval_params.empty()) {
    throw std::invalid_argument(
        "Invalid save expval instruction (Pauli components are empty).");
  }
  bool variance = (op.type == Operations::OpType::save_expval_var);

  // Accumulate expval components
  double expval(0.);
  double sq_expval(0.);

  for (const auto &param : op.expval_params) {
    // param is tuple (pauli, coeff, sq_coeff)
    const auto val = expval_pauli(iChunk, op.qubits, std::get<0>(param));
    expval += std::get<1>(param) * val;
    if (variance) {
      sq_expval += std::get<2>(param) * val;
    }
  }
  if (variance) {
    std::vector<double> expval_var(2);
    expval_var[0] = expval;  // mean
    expval_var[1] = sq_expval - expval * expval;  // variance
    save_data_average(iChunk, result, op.string_params[0], expval_var, op.type, op.save_type);
  } else {
    save_data_average(iChunk, result, op.string_params[0], expval, op.type, op.save_type);
  }
}

template <class state_t>
void StateChunk<state_t>::save_count_data(ExperimentResult& result,bool save_memory)
{
  for(int_t i=0;i<cregs_.size();i++){
    if (cregs_[i].memory_size() > 0) {
      std::string memory_hex = cregs_[i].memory_hex();
      result.data.add_accum(static_cast<uint_t>(1ULL), "counts", memory_hex);
      if(save_memory) {
        result.data.add_list(std::move(memory_hex), "memory");
      }
    }
  }
}

//-------------------------------------------------------------------------
// functions for multi-chunk distribution
//-------------------------------------------------------------------------
template <class state_t>
void StateChunk<state_t>::block_diagonal_matrix(const int_t iChunk, reg_t &qubits, cvector_t &diag)
{
  uint_t gid = global_chunk_index_ + iChunk;
  uint_t i;
  uint_t mask_out = 0;
  uint_t mask_id = 0;

  reg_t qubits_in;
  cvector_t diag_in;

  for(i=0;i<qubits.size();i++){
    if(qubits[i] < chunk_bits_){ //in chunk
      qubits_in.push_back(qubits[i]);
    }
    else{
      mask_out |= (1ull << i);
      if((gid >> (qubits[i] - chunk_bits_)) & 1)
        mask_id |= (1ull << i);
    }
  }

  if(qubits_in.size() < qubits.size()){
    for(i=0;i<diag.size();i++){
      if((i & mask_out) == mask_id)
        diag_in.push_back(diag[i]);
    }

    if(qubits_in.size() == 0){
      qubits_in.push_back(0);
      diag_in.resize(2);
      diag_in[1] = diag_in[0];
    }
    qubits = qubits_in;
    diag = diag_in;
  }
}

template <class state_t>
void StateChunk<state_t>::qubits_inout(const reg_t& qubits, reg_t& qubits_in,reg_t& qubits_out) const
{
  int_t i;
  qubits_in.clear();
  qubits_out.clear();
  for(i=0;i<qubits.size();i++){
    if(qubits[i] < chunk_bits_){ //in chunk
      qubits_in.push_back(qubits[i]);
    }
    else{
      qubits_out.push_back(qubits[i]);
    }
  }
}


template <class state_t>
template <typename list_t>
void StateChunk<state_t>::initialize_from_vector(const int_t iChunkIn, const list_t &vec)
{
  int_t iChunk;

  if(multi_chunk_distribution_){
    if(chunk_omp_parallel_){
#pragma omp parallel for private(iChunk) 
      for(iChunk=0;iChunk<num_local_chunks_;iChunk++){
        list_t tmp(1ull << (chunk_bits_*qubit_scale()));
        for(int_t i=0;i<(1ull << (chunk_bits_*qubit_scale()));i++){
          tmp[i] = vec[((global_chunk_index_ + iChunk) << (chunk_bits_*qubit_scale())) + i];
        }
        qregs_[iChunk].initialize_from_vector(tmp);
      }
    }
    else{
      for(iChunk=0;iChunk<num_local_chunks_;iChunk++){
        list_t tmp(1ull << (chunk_bits_*qubit_scale()));
        for(int_t i=0;i<(1ull << (chunk_bits_*qubit_scale()));i++){
          tmp[i] = vec[((global_chunk_index_ + iChunk) << (chunk_bits_*qubit_scale())) + i];
        }
        qregs_[iChunk].initialize_from_vector(tmp);
      }
    }
  }
  else{
    if(iChunkIn == STATE_APPLY_TO_ALL_CHUNKS){
      for(iChunk=0;iChunk<num_local_chunks_;iChunk++){
        qregs_[iChunk].initialize_from_vector(vec);
      }
    }
    else
      qregs_[iChunkIn].initialize_from_vector(vec);
  }
}

template <class state_t>
template <typename list_t>
void StateChunk<state_t>::initialize_from_matrix(const int_t iChunkIn, const list_t &mat)
{
  int_t iChunk;
  if(multi_chunk_distribution_){
    if(chunk_omp_parallel_){
#pragma omp parallel for private(iChunk) 
      for(iChunk=0;iChunk<num_local_chunks_;iChunk++){
        list_t tmp(1ull << (chunk_bits_),1ull << (chunk_bits_));
        uint_t irow_chunk = ((iChunk + global_chunk_index_) >> ((num_qubits_ - chunk_bits_))) << (chunk_bits_);
        uint_t icol_chunk = ((iChunk + global_chunk_index_) & ((1ull << ((num_qubits_ - chunk_bits_)))-1)) << (chunk_bits_);

        //copy part of state for this chunk
        uint_t i,row,col;
        for(i=0;i<(1ull << (chunk_bits_*qubit_scale()));i++){
          uint_t icol = i & ((1ull << chunk_bits_)-1);
          uint_t irow = i >> chunk_bits_;
          tmp[i] = mat[icol_chunk + icol + ((irow_chunk + irow) << num_qubits_)];
        }
        qregs_[iChunk].initialize_from_matrix(tmp);
      }
    }
    else{
      for(iChunk=0;iChunk<num_local_chunks_;iChunk++){
        list_t tmp(1ull << (chunk_bits_),1ull << (chunk_bits_));
        uint_t irow_chunk = ((iChunk + global_chunk_index_) >> ((num_qubits_ - chunk_bits_))) << (chunk_bits_);
        uint_t icol_chunk = ((iChunk + global_chunk_index_) & ((1ull << ((num_qubits_ - chunk_bits_)))-1)) << (chunk_bits_);

        //copy part of state for this chunk
        uint_t i,row,col;
        for(i=0;i<(1ull << (chunk_bits_*qubit_scale()));i++){
          uint_t icol = i & ((1ull << chunk_bits_)-1);
          uint_t irow = i >> chunk_bits_;
          tmp[i] = mat[icol_chunk + icol + ((irow_chunk + irow) << num_qubits_)];
        }
        qregs_[iChunk].initialize_from_matrix(tmp);
      }
    }
  }
  else{
    if(iChunkIn == STATE_APPLY_TO_ALL_CHUNKS){
      for(iChunk=0;iChunk<num_local_chunks_;iChunk++){
        qregs_[iChunk].initialize_from_matrix(mat);
      }
    }
    else
      qregs_[iChunkIn].initialize_from_matrix(mat);
  }
}

template <class state_t>
auto StateChunk<state_t>::apply_to_matrix(bool copy)
{
  //this function is used to collect states over chunks
  int_t iChunk;
  uint_t size = 1ull << (chunk_bits_*qubit_scale());
  uint_t mask = (1ull << (chunk_bits_)) - 1;
  uint_t num_threads = qregs_[0].get_omp_threads();

  size_t size_required = 2*(sizeof(std::complex<double>) << (num_qubits_*2)) + (sizeof(std::complex<double>) << (chunk_bits_*2))*num_local_chunks_;
  if((size_required>>20) > Utils::get_system_memory_mb()){
    throw std::runtime_error(std::string("There is not enough memory to store states as matrix"));
  }

  auto matrix = qregs_[0].copy_to_matrix();

  if(distributed_rank_ == 0){
    matrix.resize(1ull << (num_qubits_),1ull << (num_qubits_));

    auto tmp = qregs_[0].copy_to_matrix();
    for(iChunk=0;iChunk<num_global_chunks_;iChunk++){
      int_t i;
      uint_t irow_chunk = (iChunk >> ((num_qubits_ - chunk_bits_))) << chunk_bits_;
      uint_t icol_chunk = (iChunk & ((1ull << ((num_qubits_ - chunk_bits_)))-1)) << chunk_bits_;

      if(iChunk < num_local_chunks_){
        if(copy)
          tmp = qregs_[iChunk].copy_to_matrix();
        else
          tmp = qregs_[iChunk].move_to_matrix();
      }
#ifdef AER_MPI
      else
        recv_data(tmp.data(),size,0,iChunk);
#endif
#pragma omp parallel for if(num_threads > 1) num_threads(num_threads)
      for(i=0;i<size;i++){
        uint_t irow = i >> (chunk_bits_);
        uint_t icol = i & mask;
        uint_t idx = ((irow+irow_chunk) << (num_qubits_)) + icol_chunk + icol;
        matrix[idx] = tmp[i];
      }
    }
  }
  else{
#ifdef AER_MPI
    //send matrices to process 0
    for(iChunk=0;iChunk<num_global_chunks_;iChunk++){
      uint_t iProc = get_process_by_chunk(iChunk);
      if(iProc == distributed_rank_){
        if(copy){
          auto tmp = qregs_[iChunk-global_chunk_index_].copy_to_matrix();
          send_data(tmp.data(),size,iChunk,0);
        }
        else{
          auto tmp = qregs_[iChunk-global_chunk_index_].move_to_matrix();
          send_data(tmp.data(),size,iChunk,0);
        }
      }
    }
#endif
  }

  return matrix;
}


template <class state_t>
uint_t StateChunk<state_t>::mapped_index(const uint_t idx)
{
  uint_t i,ret = 0;
  uint_t t = idx;

  for(i=0;i<num_qubits_;i++){
    if(t & 1){
      ret |= (1ull << qubit_map_[i]);
    }
    t >>= 1;
  }
  return ret;
}

template <class state_t>
void StateChunk<state_t>::apply_chunk_swap(const reg_t &qubits)
{
  uint_t nLarge = 1;
  uint_t q0,q1;
  int_t iChunk;

  q0 = qubits[qubits.size() - 2];
  q1 = qubits[qubits.size() - 1];

  if(qubit_scale() == 1){
    std::swap(qubit_map_[q0],qubit_map_[q1]);
  }
    
  if(q0 > q1){
    std::swap(q0,q1);
  }

  if(q1 < chunk_bits_*qubit_scale()){
    //inside chunk
    if(chunk_omp_parallel_ && num_groups_ > 1){
#pragma omp parallel for num_threads(num_groups_) 
      for(int_t ig=0;ig<num_groups_;ig++)
        qregs_[top_chunk_of_group_[ig]].apply_mcswap(qubits);
    }
    else{
      for(int_t ig=0;ig<num_groups_;ig++)
        qregs_[top_chunk_of_group_[ig]].apply_mcswap(qubits);
    }
  }
  else{ //swap over chunks
    int_t iPair;
    uint_t nPair,mask0,mask1;
    uint_t baseChunk,iChunk1,iChunk2;

    if(q0 < chunk_bits_*qubit_scale())
      nLarge = 1;
    else
      nLarge = 2;

    mask0 = (1ull << q0);
    mask1 = (1ull << q1);
    mask0 >>= (chunk_bits_*qubit_scale());
    mask1 >>= (chunk_bits_*qubit_scale());

    int proc_bits = 0;
    uint_t procs = distributed_procs_;
    while(procs > 1){
      if((procs & 1) != 0){
        proc_bits = -1;
        break;
      }
      proc_bits++;
      procs >>= 1;
    }

    if(distributed_procs_ == 1 || (proc_bits >= 0 && q1 < (num_qubits_*qubit_scale() - proc_bits))){   //no data transfer between processes is needed
      if(q0 < chunk_bits_*qubit_scale()){
        nPair = num_local_chunks_ >> 1;
      }
      else{
        nPair = num_local_chunks_ >> 2;
      }

      auto apply_chunk_swap = [this, mask0, mask1, q0, q1, qubits](int_t iPair)
      {
        uint_t baseChunk;
        if(q0 < chunk_bits_*qubit_scale()){
          baseChunk = iPair & (mask1-1);
          baseChunk += ((iPair - baseChunk) << 1);
        }
        else{
          uint_t t0,t1;
          t0 = iPair & (mask0-1);
          baseChunk = (iPair - t0) << 1;
          t1 = baseChunk & (mask1-1);
          baseChunk = (baseChunk - t1) << 1;
          baseChunk += t0 + t1;
        }
        uint_t iChunk1 = baseChunk | mask0;
        uint_t iChunk2 = baseChunk | mask1;
        qregs_[iChunk1].apply_chunk_swap(qubits,qregs_[iChunk2],true);
      };
      apply_omp_parallel(chunk_omp_parallel_, 0, nPair, apply_chunk_swap);
    }
#ifdef AER_MPI
    else{
      //chunk scheduler that supports any number of processes
      uint_t nu[3];
      uint_t ub[3];
      uint_t iu[3];
      uint_t add;
      uint_t iLocalChunk,iRemoteChunk,iProc;
      int i;

      if(q0 < chunk_bits_*qubit_scale()){
        nLarge = 1;
        nu[0] = 1ull << (q1 - chunk_bits_*qubit_scale());
        ub[0] = 0;
        iu[0] = 0;

        nu[1] = 1ull << (num_qubits_*qubit_scale() - q1 - 1);
        ub[1] = (q1 - chunk_bits_*qubit_scale()) + 1;
        iu[1] = 0;
      }
      else{
        nLarge = 2;
        nu[0] = 1ull << (q0 - chunk_bits_*qubit_scale());
        ub[0] = 0;
        iu[0] = 0;

        nu[1] = 1ull << (q1 - q0 - 1);
        ub[1] = (q0 - chunk_bits_*qubit_scale()) + 1;
        iu[1] = 0;

        nu[2] = 1ull << (num_qubits_*qubit_scale() - q1 - 1);
        ub[2] = (q1 - chunk_bits_*qubit_scale()) + 1;
        iu[2] = 0;
      }
      nPair = 1ull << (num_qubits_*qubit_scale() - chunk_bits_*qubit_scale() - nLarge);

      for(iPair=0;iPair<nPair;iPair++){
        //calculate index of pair of chunks
        baseChunk = 0;
        add = 1;
        for(i=nLarge;i>=0;i--){
          baseChunk += (iu[i] << ub[i]);
          //update for next
          iu[i] += add;
          add = 0;
          if(iu[i] >= nu[i]){
            iu[i] = 0;
            add = 1;
          }
        }

        iChunk1 = baseChunk | mask0;
        iChunk2 = baseChunk | mask1;

        if(iChunk1 >= chunk_index_begin_[distributed_rank_] && iChunk1 < chunk_index_end_[distributed_rank_]){    //chunk1 is on this process
          if(iChunk2 >= chunk_index_begin_[distributed_rank_] && iChunk2 < chunk_index_end_[distributed_rank_]){    //chunk2 is on this process
            qregs_[iChunk1 - global_chunk_index_].apply_chunk_swap(qubits,qregs_[iChunk2 - global_chunk_index_],true);
            continue;
          }
          else{
            iLocalChunk = iChunk1;
            iRemoteChunk = iChunk2;
            iProc = get_process_by_chunk(iChunk2);
          }
        }
        else{
          if(iChunk2 >= chunk_index_begin_[distributed_rank_] && iChunk2 < chunk_index_end_[distributed_rank_]){    //chunk2 is on this process
            iLocalChunk = iChunk2;
            iRemoteChunk = iChunk1;
            iProc = get_process_by_chunk(iChunk1);
          }
          else{
            continue;   //there is no chunk for this pair on this process
          }
        }

        MPI_Request reqSend,reqRecv;
        MPI_Status st;
        uint_t sizeRecv,sizeSend;

        auto pSend = qregs_[iLocalChunk - global_chunk_index_].send_buffer(sizeSend);
        MPI_Isend(pSend,sizeSend,MPI_BYTE,iProc,iPair,distributed_comm_,&reqSend);

        auto pRecv = qregs_[iLocalChunk - global_chunk_index_].recv_buffer(sizeRecv);
        MPI_Irecv(pRecv,sizeRecv,MPI_BYTE,iProc,iPair,distributed_comm_,&reqRecv);

        MPI_Wait(&reqSend,&st);
        MPI_Wait(&reqRecv,&st);

        qregs_[iLocalChunk - global_chunk_index_].apply_chunk_swap(qubits,iRemoteChunk);
      }
    }
#endif

  }
}

template <class state_t>
void StateChunk<state_t>::apply_chunk_x(const uint_t qubit)
{
  int_t iChunk;
  uint_t nLarge = 1;


  if(qubit < chunk_bits_*qubit_scale()){
    auto apply_mcx = [this, qubit](int_t ig)
    {
      reg_t qubits(1,qubit);
      uint_t istate = top_chunk_of_group_[ig];
      qregs_[istate].apply_mcx(qubits);
    };
    apply_omp_parallel((chunk_omp_parallel_ && num_groups_ > 1),0,num_groups_,apply_mcx);
  }
  else{ //exchange over chunks
    int_t iPair;
    uint_t nPair,mask;
    uint_t baseChunk,iChunk1,iChunk2;
    reg_t qubits(2);
    qubits[0] = qubit;
    qubits[1] = qubit;

    mask = (1ull << qubit);
    mask >>= (chunk_bits_*qubit_scale());

    int proc_bits = 0;
    uint_t procs = distributed_procs_;
    while(procs > 1){
      if((procs & 1) != 0){
        proc_bits = -1;
        break;
      }
      proc_bits++;
      procs >>= 1;
    }

    if(distributed_procs_ == 1 || (proc_bits >= 0 && qubit < (num_qubits_*qubit_scale() - proc_bits))){   //no data transfer between processes is needed
      nPair = num_local_chunks_ >> 1;

      auto apply_chunk_swap = [this, mask, qubits](int_t iPair)
      {
        int_t baseChunk = iPair & (mask-1);
        baseChunk += ((iPair - baseChunk) << 1);

        int_t iChunk1 = baseChunk;
        int_t iChunk2 = baseChunk | mask;

        qregs_[iChunk1].apply_chunk_swap(qubits,qregs_[iChunk2],true);
      };
      apply_omp_parallel(chunk_omp_parallel_,0, nPair, apply_chunk_swap);
    }
#ifdef AER_MPI
    else{
      //chunk scheduler that supports any number of processes
      uint_t nu[3];
      uint_t ub[3];
      uint_t iu[3];
      uint_t add;
      uint_t iLocalChunk,iRemoteChunk,iProc;
      int i;

      nLarge = 1;
      nu[0] = 1ull << (qubit - chunk_bits_*qubit_scale());
      ub[0] = 0;
      iu[0] = 0;

      nu[1] = 1ull << (num_qubits_*qubit_scale() - qubit - 1);
      ub[1] = (qubit - chunk_bits_*qubit_scale()) + 1;
      iu[1] = 0;
      nPair = 1ull << (num_qubits_*qubit_scale() - chunk_bits_*qubit_scale() - 1);

      for(iPair=0;iPair<nPair;iPair++){
        //calculate index of pair of chunks
        baseChunk = 0;
        add = 1;
        for(i=1;i>=0;i--){
          baseChunk += (iu[i] << ub[i]);
          //update for next
          iu[i] += add;
          add = 0;
          if(iu[i] >= nu[i]){
            iu[i] = 0;
            add = 1;
          }
        }

        iChunk1 = baseChunk;
        iChunk2 = baseChunk | mask;

        if(iChunk1 >= chunk_index_begin_[distributed_rank_] && iChunk1 < chunk_index_end_[distributed_rank_]){    //chunk1 is on this process
          if(iChunk2 >= chunk_index_begin_[distributed_rank_] && iChunk2 < chunk_index_end_[distributed_rank_]){    //chunk2 is on this process
            qregs_[iChunk1 - global_chunk_index_].apply_chunk_swap(qubits,qregs_[iChunk2 - global_chunk_index_],true);
            continue;
          }
          else{
            iLocalChunk = iChunk1;
            iRemoteChunk = iChunk2;
            iProc = get_process_by_chunk(iChunk2);
          }
        }
        else{
          if(iChunk2 >= chunk_index_begin_[distributed_rank_] && iChunk2 < chunk_index_end_[distributed_rank_]){    //chunk2 is on this process
            iLocalChunk = iChunk2;
            iRemoteChunk = iChunk1;
            iProc = get_process_by_chunk(iChunk1);
          }
          else{
            continue;   //there is no chunk for this pair on this process
          }
        }

        MPI_Request reqSend,reqRecv;
        MPI_Status st;
        uint_t sizeRecv,sizeSend;

        auto pSend = qregs_[iLocalChunk - global_chunk_index_].send_buffer(sizeSend);
        MPI_Isend(pSend,sizeSend,MPI_BYTE,iProc,iPair,distributed_comm_,&reqSend);

        auto pRecv = qregs_[iLocalChunk - global_chunk_index_].recv_buffer(sizeRecv);
        MPI_Irecv(pRecv,sizeRecv,MPI_BYTE,iProc,iPair,distributed_comm_,&reqRecv);

        MPI_Wait(&reqSend,&st);
        MPI_Wait(&reqRecv,&st);

        qregs_[iLocalChunk - global_chunk_index_].apply_chunk_swap(qubits,iRemoteChunk);
      }
    }
#endif

  }
}

template <class state_t>
void StateChunk<state_t>::send_chunk(uint_t local_chunk_index, uint_t global_pair_index)
{
#ifdef AER_MPI
  MPI_Request reqSend;
  MPI_Status st;
  uint_t sizeSend;
  uint_t iProc;

  iProc = get_process_by_chunk(global_pair_index);

  auto pSend = qregs_[local_chunk_index].send_buffer(sizeSend);
  MPI_Isend(pSend,sizeSend,MPI_BYTE,iProc,local_chunk_index + global_chunk_index_,distributed_comm_,&reqSend);

  MPI_Wait(&reqSend,&st);

  qregs_[local_chunk_index].release_send_buffer();
#endif
}

template <class state_t>
void StateChunk<state_t>::recv_chunk(uint_t local_chunk_index, uint_t global_pair_index)
{
#ifdef AER_MPI
  MPI_Request reqRecv;
  MPI_Status st;
  uint_t sizeRecv;
  uint_t iProc;

  iProc = get_process_by_chunk(global_pair_index);

  auto pRecv = qregs_[local_chunk_index].recv_buffer(sizeRecv);
  MPI_Irecv(pRecv,sizeRecv,MPI_BYTE,iProc,global_pair_index,distributed_comm_,&reqRecv);

  MPI_Wait(&reqRecv,&st);
#endif
}

template <class state_t>
template <class data_t>
void StateChunk<state_t>::send_data(data_t* pSend, uint_t size, uint_t myid,uint_t pairid)
{
#ifdef AER_MPI
  MPI_Request reqSend;
  MPI_Status st;
  uint_t iProc;

  iProc = get_process_by_chunk(pairid);

  MPI_Isend(pSend,size*sizeof(data_t),MPI_BYTE,iProc,myid,distributed_comm_,&reqSend);

  MPI_Wait(&reqSend,&st);
#endif
}

template <class state_t>
template <class data_t>
void StateChunk<state_t>::recv_data(data_t* pRecv, uint_t size, uint_t myid,uint_t pairid)
{
#ifdef AER_MPI
  MPI_Request reqRecv;
  MPI_Status st;
  uint_t iProc;

  iProc = get_process_by_chunk(pairid);

  MPI_Irecv(pRecv,size*sizeof(data_t),MPI_BYTE,iProc,pairid,distributed_comm_,&reqRecv);

  MPI_Wait(&reqRecv,&st);
#endif
}

template <class state_t>
void StateChunk<state_t>::reduce_sum(reg_t& sum) const
{
#ifdef AER_MPI
  if(distributed_procs_ > 1){
    uint_t i,n = sum.size();
    reg_t tmp(n);
    MPI_Allreduce(&sum[0],&tmp[0],n,MPI_UINT64_T,MPI_SUM,distributed_comm_);
    for(i=0;i<n;i++){
      sum[i] = tmp[i];
    }
  }
#endif
}

template <class state_t>
void StateChunk<state_t>::reduce_sum(rvector_t& sum) const
{
#ifdef AER_MPI
  if(distributed_procs_ > 1){
    uint_t i,n = sum.size();
    rvector_t tmp(n);
    MPI_Allreduce(&sum[0],&tmp[0],n,MPI_DOUBLE_PRECISION,MPI_SUM,distributed_comm_);
    for(i=0;i<n;i++){
      sum[i] = tmp[i];
    }
  }
#endif
}

template <class state_t>
void StateChunk<state_t>::reduce_sum(complex_t& sum) const
{
#ifdef AER_MPI
  if(distributed_procs_ > 1){
    complex_t tmp;
    MPI_Allreduce(&sum,&tmp,2,MPI_DOUBLE_PRECISION,MPI_SUM,distributed_comm_);
    sum = tmp;
  }
#endif
}

template <class state_t>
void StateChunk<state_t>::reduce_sum(double& sum) const
{
#ifdef AER_MPI
  if(distributed_procs_ > 1){
    double tmp;
    MPI_Allreduce(&sum,&tmp,1,MPI_DOUBLE_PRECISION,MPI_SUM,distributed_comm_);
    sum = tmp;
  }
#endif
}

template <class state_t>
void StateChunk<state_t>::gather_value(rvector_t& val) const
{
#ifdef AER_MPI
  if(distributed_procs_ > 1){
    MPI_Alltoall(&val[0],1,MPI_DOUBLE_PRECISION,&val[0],1,MPI_DOUBLE_PRECISION,distributed_comm_);
  }
#endif
}

template <class state_t>
void StateChunk<state_t>::sync_process(void) const
{
#ifdef AER_MPI
  if(distributed_procs_ > 1){
    MPI_Barrier(distributed_comm_);
  }
#endif
}

//gather distributed state into vector (if memory is enough)
template <class state_t>
template <class data_t>
void StateChunk<state_t>::gather_state(std::vector<std::complex<data_t>>& state)
{
#ifdef AER_MPI
  if(distributed_procs_ > 1){
    uint_t size,local_size,global_size,offset;
    int i;
    MPI_Status st;
    MPI_Request reqSend,reqRecv;

    local_size = state.size();
    MPI_Allreduce(&local_size,&global_size,1,MPI_UINT64_T,MPI_SUM,distributed_comm_);

    if((global_size >> 21) > Utils::get_system_memory_mb()){
      throw std::runtime_error(std::string("There is not enough memory to gather state"));
    }

    if(distributed_rank_ == 0){
      if((global_size >> 21) > Utils::get_system_memory_mb()){
        throw std::runtime_error(std::string("There is not enough memory to gather state"));
      }

      state.resize(global_size);

      offset = 0;
      for(i=1;i<distributed_procs_;i++){
        MPI_Irecv(&size,1,MPI_UINT64_T,i,i*2,distributed_comm_,&reqRecv);
        MPI_Wait(&reqRecv,&st);
        MPI_Irecv(&state[offset],size*sizeof(std::complex<data_t>),MPI_BYTE,i,i*2+1,distributed_comm_,&reqRecv);
        MPI_Wait(&reqRecv,&st);
        offset += size;
      }
    }
    else{
      MPI_Isend(&local_size,1,MPI_UINT64_T,0,i*2,distributed_comm_,&reqSend);
      MPI_Wait(&reqSend,&st);
      MPI_Isend(&state[0],local_size*sizeof(std::complex<data_t>),MPI_BYTE,0,i*2+1,distributed_comm_,&reqSend);
      MPI_Wait(&reqSend,&st);
    }
  }
#endif
}

template <class state_t>
template <class data_t>
void StateChunk<state_t>::gather_state(AER::Vector<std::complex<data_t>>& state)
{
#ifdef AER_MPI
  if(distributed_procs_ > 1){
    uint_t size,local_size,global_size,offset;
    int i;
    MPI_Status st;
    MPI_Request reqSend,reqRecv;

    local_size = state.size();
    MPI_Allreduce(&local_size,&global_size,1,MPI_UINT64_T,MPI_SUM,distributed_comm_);

    if((global_size >> 21) > Utils::get_system_memory_mb()){
      throw std::runtime_error(std::string("There is not enough memory to gather state"));
    }

    if(distributed_rank_ == 0){
      if((global_size >> 21) > Utils::get_system_memory_mb()){
        throw std::runtime_error(std::string("There is not enough memory to gather state"));
      }

      state.resize(global_size);

      offset = 0;
      for(i=1;i<distributed_procs_;i++){
        MPI_Irecv(&size,1,MPI_UINT64_T,i,i*2,distributed_comm_,&reqRecv);
        MPI_Wait(&reqRecv,&st);
        MPI_Irecv(state.data() + offset,size*sizeof(std::complex<data_t>),MPI_BYTE,i,i*2+1,distributed_comm_,&reqRecv);
        MPI_Wait(&reqRecv,&st);
        offset += size;
      }
    }
    else{
      MPI_Isend(&local_size,1,MPI_UINT64_T,0,i*2,distributed_comm_,&reqSend);
      MPI_Wait(&reqSend,&st);
      MPI_Isend(state.data(),local_size*sizeof(std::complex<data_t>),MPI_BYTE,0,i*2+1,distributed_comm_,&reqSend);
      MPI_Wait(&reqSend,&st);
    }
  }
#endif
}

template <class state_t>
void StateChunk<state_t>::gather_creg_memory(void)
{
#ifdef AER_MPI
  int_t i,j;
  uint_t n64,i64,ibit;

  if(distributed_procs_ == 1)
    return;
  if(cregs_[0].memory_size() == 0)
    return;

  //number of 64-bit integers per memory
  n64 = (cregs_[0].memory_size() + 63) >> 6;

  reg_t bin_memory(n64*num_local_chunks_,0);
  //compress memory string to binary
#pragma omp parallel for private(i,j,i64,ibit)
  for(i=0;i<num_local_chunks_;i++){
    for(j=0;j<cregs_[0].memory_size();j++){
      i64 = j >> 6;
      ibit = j & 63;
      if(cregs_[global_chunk_index_ + i].creg_memory()[j] == '1'){
        bin_memory[i*n64 + i64] |= (1ull << ibit);
      }
    }
  }

  reg_t recv(n64*num_global_chunks_);
  std::vector<int> recv_counts(distributed_procs_);
  std::vector<int> recv_offset(distributed_procs_);

  for(i=0;i<distributed_procs_;i++){
    recv_offset[i] = num_global_chunks_ * i / distributed_procs_;
    recv_counts[i] = (num_global_chunks_ * (i+1) / distributed_procs_) - recv_offset[i];
  }

  MPI_Allgatherv(&bin_memory[0],n64*num_local_chunks_,MPI_UINT64_T,
                 &recv[0],&recv_counts[0],&recv_offset[0],MPI_UINT64_T,distributed_comm_);

  //store gathered memory
#pragma omp parallel for private(i,j,i64,ibit)
  for(i=0;i<num_global_chunks_;i++){
    for(j=0;j<cregs_[0].memory_size();j++){
      i64 = j >> 6;
      ibit = j & 63;
      if(((recv[i*n64 + i64] >> ibit) & 1) == 1)
        cregs_[i].creg_memory()[j] = '1';
      else
        cregs_[i].creg_memory()[j] = '0';
    }
  }
#endif
}


//-------------------------------------------------------------------------
} // end namespace Base
//-------------------------------------------------------------------------
} // end namespace AER
//-------------------------------------------------------------------------
#endif<|MERGE_RESOLUTION|>--- conflicted
+++ resolved
@@ -511,11 +511,7 @@
 
   uint_t mapped_index(const uint_t idx);
 
-<<<<<<< HEAD
   //apply OpenMP parallelization to loop with lambda function if OpenMP can be applied
-=======
-  //apply OpenMP parallelization if enabled
->>>>>>> cc41f2b5
   template<typename Lambda>
   void apply_omp_parallel(bool enabled, int_t i_begin, int_t i_end, Lambda& func);
 
@@ -944,11 +940,6 @@
       //resize qregs
       allocate_qregs(n_shots);
     }
-<<<<<<< HEAD
-    //initialization (equivalent to initialize_qreg + initialize_creg)
-=======
-
->>>>>>> cc41f2b5
     //initialization (equivalent to initialize_qreg + initialize_creg)
     auto init_group = [this](int_t ig){
       for(uint_t j=top_chunk_of_group_[ig];j<top_chunk_of_group_[ig+1];j++){
