/**
 * This code is part of Qiskit.
 *
 * (C) Copyright IBM 2018, 2019.
 *
 * This code is licensed under the Apache License, Version 2.0. You may
 * obtain a copy of this license in the LICENSE.txt file in the root directory
 * of this source tree or at http://www.apache.org/licenses/LICENSE-2.0.
 *
 * Any modifications or derivative works of this code must retain this
 * copyright notice, and modified files need to carry a notice indicating
 * that they have been altered from the originals.
 */

#ifndef _aer_base_state_chunk_hpp_
#define _aer_base_state_chunk_hpp_

#include "framework/json.hpp"
#include "framework/opset.hpp"
#include "framework/types.hpp"
#include "framework/creg.hpp"
#include "framework/results/experiment_result.hpp"

#include "noise/noise_model.hpp"

#ifdef _OPENMP
#include <omp.h>
#endif

#ifdef AER_MPI
#include <mpi.h>
#endif

namespace AER {

namespace QuantumState {

#define STATE_APPLY_TO_ALL_CHUNKS     0

//=========================================================================
// StateChunk interface base class with multiple chunks for Qiskit-Aer
// The base state class that supports multi-chunk distribution/ multi-shot parallelization 
//=========================================================================

template <class state_t>
class StateChunk : public State<state_t> {

public:
  using ignore_argument = void;
  using BaseState = State<state_t>;
  using DataSubType = Operations::DataSubType;
  using OpType = Operations::OpType;
  using OpItr = std::vector<Operations::Op>::const_iterator;

  //-----------------------------------------------------------------------
  // Constructors
  //-----------------------------------------------------------------------

  // The constructor arguments are used to initialize the OpSet
  // for the StateChunk class for checking supported simulator Operations
  //
  // Standard OpTypes that can be included here are:
  // - `OpType::gate` if gates are supported
  // - `OpType::measure` if measure is supported
  // - `OpType::reset` if reset is supported
  // - `OpType::barrier` if barrier is supported
  // - `OpType::matrix` if arbitrary unitary matrices are supported
  // - `OpType::kraus` if general Kraus noise channels are supported
  //
  // For gate ops allowed gates are specified by a set of string names,
  // for example this could include {"u1", "u2", "u3", "U", "cx", "CX"}
  //

  StateChunk(const Operations::OpSet &opset) : BaseState(opset)
  {
    num_global_chunks_ = 0;
    num_local_chunks_ = 0;

    chunk_omp_parallel_ = false;
    global_chunk_indexing_ = false;

  }

  virtual ~StateChunk();

  //-----------------------------------------------------------------------
  // Data accessors
  //-----------------------------------------------------------------------

  //=======================================================================
  // Subclass Override Methods
  //
  // The following methods should be implemented by any StateChunk subclasses.
  // Abstract methods are required, while some methods are optional for
  // StateChunk classes that support measurement to be compatible with a general
  // QasmController.
  //=======================================================================

  //-----------------------------------------------------------------------
  // Abstract methods
  //
  // The implementation of these methods must be defined in all subclasses
  //-----------------------------------------------------------------------
  
  // Return a string name for the StateChunk type
  virtual std::string name() const = 0;

  //memory allocation (previously called before inisitalize_qreg)
  virtual bool allocate(uint_t num_qubits,uint_t block_bits,uint_t num_parallel_shots = 1);

  bool allocate_state(RegistersBase& state, uint_t num_max_shots = 1) override;

  // Return the expectation value of a N-qubit Pauli operator
  // If the simulator does not support Pauli expectation value this should
  // raise an exception.
  virtual double expval_pauli(RegistersBase& state, const reg_t &qubits,
                              const std::string& pauli) = 0;

  //-----------------------------------------------------------------------
  // Optional: Load config settings
  //-----------------------------------------------------------------------

  // Load any settings for the StateChunk class from a config JSON
  void set_config(const json_t &config) override final;

  //=======================================================================
  // Standard non-virtual methods
  //
  // These methods should not be modified in any StateChunk subclasses
  //=======================================================================

  //-----------------------------------------------------------------------
  // Apply circuits and ops
  //-----------------------------------------------------------------------

  // Apply a sequence of operations to the current state of the StateChunk class.
  // It is up to the StateChunk subclass to decide how this sequence should be
  // executed (ie in sequence, or some other execution strategy.)
  // If this sequence contains operations not in the supported opset
  // an exeption will be thrown.
  // The `final_ops` flag indicates no more instructions will be applied
  // to the state after this sequence, so the state can be modified at the
  // end of the instructions.
  void apply_ops(OpItr first,
                 OpItr last,
                 ExperimentResult &result,
                 RngEngine &rng,
                 bool final_ops = false) override;

  //apply_op for specific chunk
  virtual void apply_op_chunk(uint_t iChunk, RegistersBase& state, 
                        const Operations::Op &op,
                        ExperimentResult &result,
                        RngEngine& rng,
                        bool final_op = false) = 0;

  //-----------------------------------------------------------------------
  // Initialization
  //-----------------------------------------------------------------------
  template <typename list_t>
  void initialize_from_vector(Registers<state_t>& state, const list_t &vec);

  template <typename list_t>
  void initialize_from_matrix(Registers<state_t>& state, const list_t &mat);

  //-----------------------------------------------------------------------
  // Common instructions
  //-----------------------------------------------------------------------
 
  //-----------------------------------------------------------------------
  // Config Settings
  //-----------------------------------------------------------------------

  //set max number of shots to execute in a batch
  void set_max_bached_shots(uint_t shots)
  {
    max_batched_shots_ = shots;
  }

  //Does this state support multi-chunk distribution?
  bool multi_chunk_distribution_supported(void) override
  {return true;}
  //Does this state support multi-shot parallelization?
  virtual bool multi_shot_parallelization_supported(void)
  {
    return true;
  }

  //set creg bit counts before initialize creg
  void set_num_creg_bits(uint_t num_memory, uint_t num_register) override
  {
    num_creg_memory_ = num_memory;
    num_creg_registers_ = num_register;
  }

protected:

  //extra parameters for parallel simulations
  uint_t num_global_chunks_;    //number of total chunks 
  uint_t num_local_chunks_;     //number of local chunks
  uint_t chunk_bits_;           //number of qubits per chunk
  uint_t block_bits_;           //number of cache blocked qubits

  uint_t global_chunk_index_;   //beginning chunk index for this process
  reg_t chunk_index_begin_;     //beginning chunk index for each process
  reg_t chunk_index_end_;       //ending chunk index for each process
  uint_t local_shot_index_;    //local shot ID of current batch loop


  bool chunk_omp_parallel_;     //using thread parallel to process loop of chunks or not
  bool global_chunk_indexing_;  //using global index for control qubits and diagonal matrix

  bool multi_chunk_distribution_ = false; //distributing chunks to apply cache blocking parallelization
  bool multi_shots_parallelization_ = false; //using chunks as multiple shots parallelization
  bool set_parallelization_called_ = false;    //this flag is used to check set_parallelization is already called, if yes the call sets max_batched_shots_
  uint_t max_batched_shots_ = 1;    //max number of shots can be stored on available memory

  reg_t qubit_map_;             //qubit map to restore swapped qubits

  bool multi_chunk_swap_enable_ = true;     //enable multi-chunk swaps
  uint_t chunk_swap_buffer_qubits_ = 15;    //maximum buffer size in qubits for chunk swap
  uint_t max_multi_swap_;                 //maximum swaps can be applied at a time, calculated by chunk_swap_buffer_bits_

  //group of states (GPU devices)
  uint_t num_groups_;            //number of groups of chunks
  reg_t top_chunk_of_group_;
  reg_t num_chunks_in_group_;
  int num_threads_per_group_;   //number of outer threads per group

<<<<<<< HEAD
=======
  //cuStateVec settings
  bool cuStateVec_enable_ = false;

  uint_t num_creg_memory_ = 0;    //number of total bits for creg (reserve for multi-shots)
  uint_t num_creg_registers_ = 0;

>>>>>>> 481f9a53
  //-----------------------------------------------------------------------
  // Apply circuits and ops
  //-----------------------------------------------------------------------
  //apply ops for multi-chunk distribution
  void apply_ops_chunks(Registers<state_t>& state, 
                 OpItr first,
                 OpItr last,
                 ExperimentResult &result,
                 RngEngine &rng,
                 bool final_ops = false);

  void apply_ops(RegistersBase& state,
                 OpItr first,
                 OpItr last,
                 const Noise::NoiseModel &noise,
                 ExperimentResult &result,
                 RngEngine &rng,
                 const bool final_ops = false) override;

  //apply cache blocked ops in each chunk
  void apply_cache_blocking_ops(Registers<state_t>& state, const int_t iGroup,
                 OpItr first,
                 OpItr last,
                 ExperimentResult &result,
                 RngEngine &rng);


  //apply ops to multiple shots
  //this function should be separately defined since apply_ops is called in quantum_error
  bool run_shots_with_batched_execution(OpItr first,
                 OpItr last,
                 const Noise::NoiseModel &noise,
                 ExperimentResult &result,
                 const uint_t rng_seed,
                 const uint_t num_shots) override;

  //apply ops for multi-shots to one group
  void apply_ops_multi_shots_for_group(Registers<state_t>& state, int_t i_group, 
                               OpItr first, OpItr last,
                               const Noise::NoiseModel &noise,
                               ExperimentResult &result,
                               const uint_t rng_seed,
                               bool final_ops);

  //apply op to multiple shots , return flase if op is not supported to execute in a batch
  virtual bool apply_batched_op(const int_t iChunk, RegistersBase& state, const Operations::Op &op,
                                ExperimentResult &result,
                                std::vector<RngEngine> &rng,
                                bool final_op = false){return false;}

  //apply sampled noise to multiple-shots (this is used for ops contains non-Pauli operators)
  void apply_batched_noise_ops(Registers<state_t>& state,const int_t i_group, const std::vector<std::vector<Operations::Op>> &ops, 
                               ExperimentResult &result,
                               std::vector<RngEngine> &rng);

  //check conditional
  bool check_conditional(Registers<state_t>& state, const Operations::Op &op);

  //this function is used to scale chunk qubits for multi-chunk distribution
  virtual int qubit_scale(void)
  {
    return 1;     //scale of qubit number (x2 for density and unitary matrices)
  }
  uint_t get_process_by_chunk(uint_t cid);

  //allocate qregs
  bool allocate_qregs(Registers<state_t>& state, uint_t num_chunks);


  //-----------------------------------------------------------------------
  //Functions for multi-chunk distribution
  //-----------------------------------------------------------------------
  //swap between chunks
  virtual void apply_chunk_swap(RegistersBase& state, const reg_t &qubits);

  //apply multiple swaps between chunks
  virtual void apply_multi_chunk_swap(RegistersBase& state, const reg_t &qubits);

  //apply X gate over chunks
  virtual void apply_chunk_x(RegistersBase& state, const uint_t qubit);

  //send/receive chunk in receive buffer
  void send_chunk(Registers<state_t>& state, uint_t local_chunk_index, uint_t global_chunk_index);
  void recv_chunk(Registers<state_t>& state, uint_t local_chunk_index, uint_t global_chunk_index);

  template <class data_t>
  void send_data(data_t* pSend, uint_t size, uint_t myid,uint_t pairid);
  template <class data_t>
  void recv_data(data_t* pRecv, uint_t size, uint_t myid,uint_t pairid);

  //reduce values over processes
  void reduce_sum(reg_t& sum) const;
  void reduce_sum(rvector_t& sum) const;
  void reduce_sum(complex_t& sum) const;
  void reduce_sum(double& sum) const;

  //gather values on each process
  void gather_value(rvector_t& val) const;

  //barrier all processes
  void sync_process(void) const;

  //gather distributed state into vector (if memory is enough)
  template <class data_t>
  void gather_state(std::vector<std::complex<data_t>>& state);

  template <class data_t>
  void gather_state(AER::Vector<std::complex<data_t>>& state);

  // block diagonal matrix in chunk
  void block_diagonal_matrix(const int_t iChunk, reg_t &qubits, cvector_t &diag);
  void qubits_inout(const reg_t& qubits, reg_t& qubits_in,reg_t& qubits_out) const;

  //collect matrix over multiple chunks
  auto apply_to_matrix(Registers<state_t>& state, bool copy = false);

  // Apply the global phase
  virtual void apply_global_phase(RegistersBase& state){}

  //check if the operator should be applied to each chunk
  virtual bool is_applied_to_each_chunk(const Operations::Op &op);

  //return global shot index for the chunk
  inline int_t get_global_shot_index(const int_t iChunk) const
  {
    return multi_shots_parallelization_ ? (iChunk + local_shot_index_ + global_chunk_index_) : 0;
  }

  //separate inside and outside qubits for (multi) control gates
  void get_inout_ctrl_qubits(const Operations::Op &op, reg_t& qubits_out, reg_t& qubits_in);

  std::vector<Operations::Op> sample_noise(const Noise::NoiseModel &noise, const Operations::Op &op, RngEngine &rng) override
  {
    return noise.sample_noise_loc(op, rng);
  }

  //remake gate operation by qubits inside chunk
  Operations::Op remake_gate_in_chunk_qubits(const Operations::Op &op, reg_t& qubits_in);
};


//=========================================================================
// Implementations
//=========================================================================

template <class state_t>
StateChunk<state_t>::~StateChunk(void)
{
}

template <class state_t>
void StateChunk<state_t>::set_config(const json_t &config) 
{
  BaseState::set_config(config);

  num_threads_per_group_ = 1;
  if(JSON::check_key("num_threads_per_device", config)) {
    JSON::get_value(num_threads_per_group_, "num_threads_per_device", config);
  }

  if(JSON::check_key("chunk_swap_buffer_qubits", config)) {
    JSON::get_value(chunk_swap_buffer_qubits_, "chunk_swap_buffer_qubits", config);
  }
}


template <class state_t>
bool StateChunk<state_t>::allocate(uint_t num_qubits,uint_t block_bits,uint_t num_parallel_shots)
{
  int_t i;
  BaseState::num_qubits_ = num_qubits;
  block_bits_ = block_bits;

  if(block_bits_ > 0){
    chunk_bits_ = block_bits_;
    if(chunk_bits_ > BaseState::num_qubits_){
      chunk_bits_ = BaseState::num_qubits_;
    }
  }
  else{
    chunk_bits_ = BaseState::num_qubits_;
  }

  if(chunk_bits_ < BaseState::num_qubits_){
    //multi-chunk distribution with cache blocking transpiler
    multi_chunk_distribution_ = true;
    multi_shots_parallelization_ = false;
    num_global_chunks_ = 1ull << ((BaseState::num_qubits_ - chunk_bits_)*qubit_scale());
  }
  else{
    //single-shot or multi-shots parallelization
    multi_chunk_distribution_ = false;
    if(num_parallel_shots > 1)
      multi_shots_parallelization_ = true;
    else
      multi_shots_parallelization_ = false;
    num_global_chunks_ = num_parallel_shots;
  }

  chunk_index_begin_.resize(BaseState::distributed_procs_);
  chunk_index_end_.resize(BaseState::distributed_procs_);
  for(i=0;i<BaseState::distributed_procs_;i++){
    chunk_index_begin_[i] = num_global_chunks_*i / BaseState::distributed_procs_;
    chunk_index_end_[i] = num_global_chunks_*(i+1) / BaseState::distributed_procs_;
  }

  num_local_chunks_ = chunk_index_end_[BaseState::distributed_rank_] - chunk_index_begin_[BaseState::distributed_rank_];
  global_chunk_index_ = chunk_index_begin_[BaseState::distributed_rank_];
  local_shot_index_ = 0;

  global_chunk_indexing_ = false;
  chunk_omp_parallel_ = false;
  if(BaseState::sim_device_name_ == "GPU"){
#ifdef _OPENMP
    if(omp_get_num_threads() == 1 && multi_chunk_distribution_)
      chunk_omp_parallel_ = true;
#endif

    //set BaseState::cuStateVec_enable_ 
    if(BaseState::cuStateVec_enable_){
      if(multi_shots_parallelization_)
        BaseState::cuStateVec_enable_ = false;   //multi-shots parallelization is not supported for cuStateVec
    }

    if(!BaseState::cuStateVec_enable_)
      global_chunk_indexing_ = true;    //cuStateVec does not handle global chunk index for diagonal matrix
  }
  else if(BaseState::sim_device_name_ == "Thrust"){
    global_chunk_indexing_ = true;
    chunk_omp_parallel_ = false;
  }

  allocate_state(BaseState::state_, num_local_chunks_);

  if(chunk_bits_ <= chunk_swap_buffer_qubits_ + 1)
    multi_chunk_swap_enable_ = false;
  else
    max_multi_swap_ = chunk_bits_ - chunk_swap_buffer_qubits_;

  return true;
}

template <class state_t>
bool StateChunk<state_t>::allocate_state(RegistersBase& state, uint_t num_max_shots)
{
  allocate_qregs(dynamic_cast<Registers<state_t>&>(state), std::max(num_local_chunks_, num_max_shots));

  state.initialize_qubit_map(BaseState::num_qubits_);

  return true;
}


template <class state_t>
bool StateChunk<state_t>::allocate_qregs(Registers<state_t>& state, uint_t num_chunks)
{
  int_t i;

  //deallocate qregs before reallocation
  if(state.qregs().size() > 0 && num_local_chunks_ > 1){
    if(state.qregs().size() == num_local_chunks_)
      return true;  //can reuse allocated chunks

    state.qregs().clear();
  }
  state.allocate(num_local_chunks_);   //for multi-shot + multi-chunk, allocate 1st set of chunks only (=num_local_chunks_)

  if(num_creg_memory_ !=0 || num_creg_registers_ !=0){
    for(i=0;i<num_chunks;i++){
      //set number of creg bits before actual initialization
      qregs_[i].initialize_creg(num_creg_memory_, num_creg_registers_);
    }
  }

  //allocate qregs
  uint_t chunk_id = multi_chunk_distribution_ ? global_chunk_index_ : 0;
  bool ret = true;
  state.qreg(0).set_max_matrix_bits(BaseState::max_matrix_qubits_);
  state.qreg(0).set_num_threads_per_group(num_threads_per_group_);
  state.qreg(0).cuStateVec_enable(BaseState::cuStateVec_enable_);
  //reserve num_chunk chunks memory space for multi-shot (num_chunks == num_local_chunks_ for single shot)
  ret &= state.qreg(0).chunk_setup(chunk_bits_*qubit_scale(), BaseState::num_qubits_*qubit_scale(), chunk_id, num_chunks);
  for(i=1;i<num_local_chunks_;i++){
    uint_t gid = i + chunk_id;
    ret &= state.qreg(i).chunk_setup(state.qreg(0),gid);
    state.qreg(i).set_num_threads_per_group(num_threads_per_group_);
  }

  //initialize groups
  top_chunk_of_group_.clear();
  num_groups_ = 0;
  for(i=0;i<state.num_qregs();i++){
    if(state.qreg(i).top_of_group()){
      top_chunk_of_group_.push_back(i);
      num_groups_++;
    }
  }
  top_chunk_of_group_.push_back(state.qregs().size());
  num_chunks_in_group_.resize(num_groups_);
  for(i=0;i<num_groups_;i++){
    num_chunks_in_group_[i] = top_chunk_of_group_[i+1] - top_chunk_of_group_[i];
  }

  return ret;
}

template <class state_t>
uint_t StateChunk<state_t>::get_process_by_chunk(uint_t cid)
{
  uint_t i;
  for(i=0;i<BaseState::distributed_procs_;i++){
    if(cid >= chunk_index_begin_[i] && cid < chunk_index_end_[i]){
      return i;
    }
  }
  return BaseState::distributed_procs_;
}

template <class state_t>
void StateChunk<state_t>::apply_ops(OpItr first, OpItr last,
                               ExperimentResult &result,
                               RngEngine &rng,
                               bool final_ops) 
{
  if(multi_chunk_distribution_){
    apply_ops_chunks(BaseState::state_, first,last,result,rng, final_ops);
    return;
  }
  BaseState::apply_ops(first, last, result, rng, final_ops);

  BaseState::state_.qreg().synchronize();

#ifdef AER_CUSTATEVEC
  result.metadata.add(BaseState::cuStateVec_enable_, "cuStateVec_enable");
#endif
}

template <class state_t>
void StateChunk<state_t>::apply_ops(RegistersBase& state_in,
               OpItr first,
               OpItr last,
               const Noise::NoiseModel &noise,
               ExperimentResult &result,
               RngEngine &rng,
               const bool final_ops)
{
  Registers<state_t>& state = dynamic_cast<Registers<state_t>&>(state_in);
  if(multi_chunk_distribution_){
    return apply_ops_chunks(state, first,last,result,rng, final_ops);
  }

  // Simple loop over vector of input operations
  for (auto it = first; it != last; ++it) {
    switch (it->type) {
      case Operations::OpType::mark: {
        state.marks()[it->string_params[0]] = it;
        break;
      }
      case Operations::OpType::jump: {
        if(state.creg().check_conditional(*it)) {
          const auto& mark_name = it->string_params[0];
          auto mark_it = state.marks().find(mark_name);
          if (mark_it != state.marks().end()) {
            it = mark_it->second;
          } else {
            for (++it; it != last; ++it) {
              if (it->type == Operations::OpType::mark) {
                state.marks()[it->string_params[0]] = it;
                if (it->string_params[0] == mark_name) {
                  break;
                }
              }
            }
            if (it == last) {
              std::stringstream msg;
              msg << "Invalid jump destination:\"" << mark_name << "\"." << std::endl;
              throw std::runtime_error(msg.str());
            }
          }
        }
        break;
      }
      case Operations::OpType::sample_noise: {
        //runtime noise sampling
        BaseState::apply_runtime_noise_sampling(state, *it, noise);
        state.next_iter() = it + 1;
        return;
      }
      default: {
        this->apply_op(state, *it, result, rng, final_ops && (it + 1 == last) );
        if(BaseState::enable_shot_branching_ && state.num_branch() > 0){
          //break loop to branch states
          state.next_iter() = it + 1;
          return;
        }
      }
    }
  }
  state.next_iter() = last;

#ifdef AER_CUSTATEVEC
  result.metadata.add(BaseState::cuStateVec_enable_, "cuStateVec_enable");
#endif
}


template <class state_t>
void StateChunk<state_t>::apply_ops_chunks(Registers<state_t>& state, 
                               OpItr first, OpItr last,
                               ExperimentResult &result,
                               RngEngine &rng,
                               bool final_ops) 
{
  uint_t iOp,nOp;
  reg_t multi_swap;

  nOp = std::distance(first, last);
  iOp = 0;

  while(iOp < nOp){
    const Operations::Op op_iOp = *(first + iOp);

    if(op_iOp.type == Operations::OpType::gate && op_iOp.name == "swap_chunk"){
      //apply swap between chunks
      if(multi_chunk_swap_enable_ && op_iOp.qubits[0] < chunk_bits_ && op_iOp.qubits[1] >= chunk_bits_){
        if(BaseState::distributed_proc_bits_ < 0 || (op_iOp.qubits[1] >= (BaseState::num_qubits_*qubit_scale() - BaseState::distributed_proc_bits_))){   //apply multi-swap when swap is cross qubits
          multi_swap.push_back(op_iOp.qubits[0]);
          multi_swap.push_back(op_iOp.qubits[1]);
          if(multi_swap.size() >= max_multi_swap_*2){
            apply_multi_chunk_swap(state, multi_swap);
            multi_swap.clear();
          }
        }
        else
          apply_chunk_swap(state, op_iOp.qubits);
      }
      else{
        if(multi_swap.size() > 0){
          apply_multi_chunk_swap(state, multi_swap);
          multi_swap.clear();
        }
        apply_chunk_swap(state, op_iOp.qubits);
      }
      iOp++;
      continue;
    }

    if(multi_swap.size() > 0){
      apply_multi_chunk_swap(state, multi_swap);
      multi_swap.clear();
    }

    if(op_iOp.type == Operations::OpType::sim_op && op_iOp.name == "begin_blocking"){
      //applying sequence of gates inside each chunk
      uint_t iOpEnd = iOp;
      while(iOpEnd < nOp){
        const Operations::Op op_iOpEnd = *(first + iOpEnd);
        if(op_iOpEnd.type == Operations::OpType::sim_op && op_iOpEnd.name == "end_blocking"){
          break;
        }
        iOpEnd++;
      }

      uint_t iOpBegin = iOp + 1;
      if(num_groups_ > 1 && chunk_omp_parallel_){
#pragma omp parallel for  num_threads(num_groups_)
        for(int_t ig=0;ig<num_groups_;ig++)
          apply_cache_blocking_ops(state, ig, first + iOpBegin, first + iOpEnd, result, rng);
      }
      else{
        for(int_t ig=0;ig<num_groups_;ig++)
          apply_cache_blocking_ops(state, ig, first + iOpBegin, first + iOpEnd, result, rng);
      }
      iOp = iOpEnd;
    }
    else if(is_applied_to_each_chunk(op_iOp)){
      if(num_groups_ > 1 && chunk_omp_parallel_){
#pragma omp parallel for num_threads(num_groups_)
        for(int_t ig=0;ig<num_groups_;ig++)
          apply_cache_blocking_ops(state, ig, first + iOp, first + iOp+1, result, rng);
      }
      else{
        for(int_t ig=0;ig<num_groups_;ig++)
          apply_cache_blocking_ops(state, ig, first + iOp, first + iOp+1, result, rng);
      }
    }
    else{
      //parallelize inside state implementations
      this->apply_op(state, op_iOp,result,rng,final_ops && nOp == iOp + 1);
    }
    iOp++;

    if(BaseState::enable_shot_branching_ && state.num_branch() > 0){
      state.next_iter() = (first + iOp);
      return;
    }
  }

  if(multi_swap.size() > 0)
    apply_multi_chunk_swap(state, multi_swap);

  if(num_groups_ > 1 && chunk_omp_parallel_){
#pragma omp parallel for  num_threads(num_groups_)
    for(int_t ig=0;ig<num_groups_;ig++)
      state.qreg(top_chunk_of_group_[ig]).synchronize();
  }
  else{
    for(int_t ig=0;ig<num_groups_;ig++)
      state.qreg(top_chunk_of_group_[ig]).synchronize();
  }

  if(BaseState::sim_device_name_ == "GPU"){
#ifdef AER_THRUST_CUDA
    int nDev;
    if (cudaGetDeviceCount(&nDev) != cudaSuccess) {
      cudaGetLastError();
      nDev = 0;
    }
    if(nDev > num_groups_)
      nDev = num_groups_;
    result.metadata.add(nDev,"cacheblocking", "chunk_parallel_gpus");
#endif

#ifdef AER_CUSTATEVEC
    result.metadata.add(BaseState::cuStateVec_enable_, "cuStateVec_enable");
#endif
  }

#ifdef AER_MPI
  result.metadata.add(multi_chunk_swap_enable_,"cacheblocking", "multiple_chunk_swaps_enable");
  if(multi_chunk_swap_enable_){
    result.metadata.add(chunk_swap_buffer_qubits_,"cacheblocking", "multiple_chunk_swaps_buffer_qubits");
    result.metadata.add(max_multi_swap_,"cacheblocking", "max_multiple_chunk_swaps");
  }
#endif

  state.next_iter() = last;
}

template <class state_t>
void StateChunk<state_t>::apply_cache_blocking_ops(Registers<state_t>& state, const int_t iGroup, 
               OpItr first,
               OpItr last,
               ExperimentResult &result,
               RngEngine &rng)
{
  //for each chunk in group
  for(int_t iChunk = top_chunk_of_group_[iGroup];iChunk < top_chunk_of_group_[iGroup + 1];iChunk++){
    //fecth chunk in cache
    if(state.qreg(iChunk).fetch_chunk()){
      for (auto it = first; it != last; ++it) {
        apply_op_chunk(iChunk, state, *it, result, rng, false);
      }
      //release chunk from cache
      state.qreg(iChunk).release_chunk();
    }
  }
}

template <class state_t>
void StateChunk<state_t>::get_inout_ctrl_qubits(const Operations::Op &op, reg_t& qubits_out, reg_t& qubits_in)
{
  if(op.type == Operations::OpType::gate && (op.name[0] == 'c' || op.name.find("mc") == 0)){
    for(int i=0;i<op.qubits.size();i++){
      if(op.qubits[i] < chunk_bits_)
        qubits_in.push_back(op.qubits[i]);
      else
        qubits_out.push_back(op.qubits[i]);
    }
  }
}

template <class state_t>
Operations::Op StateChunk<state_t>::remake_gate_in_chunk_qubits(const Operations::Op &op, reg_t& qubits_in)
{
  Operations::Op new_op = op;
  new_op.qubits = qubits_in;
  //change gate name if there is no control qubits inside chunk
  if(op.name.find("swap") != std::string::npos && qubits_in.size() == 2){
    new_op.name = "swap";
  }
  if(op.name.find("ccx") != std::string::npos){
    if(qubits_in.size() == 1)
      new_op.name = "x";
    else
      new_op.name = "cx";
  }
  else if(qubits_in.size() == 1){
    if(op.name[0] == 'c')
      new_op.name = op.name.substr(1);
    else if(op.name == "mcphase")
      new_op.name = "p";
    else
      new_op.name = op.name.substr(2);  //remove "mc"
  }
  return new_op;
}

template <class state_t>
bool StateChunk<state_t>::is_applied_to_each_chunk(const Operations::Op &op)
{
  if(op.type == Operations::OpType::gate || op.type == Operations::OpType::matrix || 
            op.type == Operations::OpType::diagonal_matrix || op.type == Operations::OpType::multiplexer ||
            op.type == Operations::OpType::superop){
    return true;
  }
  return false;
}

template <class state_t>
bool StateChunk<state_t>::check_conditional(Registers<state_t>& state, const Operations::Op &op)
{
  if(multi_shots_parallelization_){
    //multi-shots parallelization
    if(op.conditional){
      state.qreg().set_conditional(op.conditional_reg);
    }
    return true;
  }
  else{
    return state.creg().check_conditional(op);
  }
}

template <class state_t>
bool StateChunk<state_t>::run_shots_with_batched_execution(
                               OpItr first, OpItr last,
                               const Noise::NoiseModel &noise,
                               ExperimentResult &result,
                               const uint_t rng_seed,
                               const uint_t num_shots)
{
  if(!multi_shots_parallelization_ || BaseState::sim_device_name_ != "GPU" || multi_chunk_distribution_){
    return false;
  }

  Registers<state_t> state;
  int_t i;
  int_t i_begin,n_shots;

  std::vector<ClassicalRegister> cregs(num_local_chunks_);

  if(num_shots != num_global_chunks_)
    allocate(BaseState::num_qubits_, BaseState::num_qubits_, num_shots);

  allocate_state(state, std::min(max_batched_shots_, num_local_chunks_));

  state.creg().initialize(BaseState::num_creg_memory_, BaseState::num_creg_registers_);
  for(int_t i=0;i<cregs.size();i++){
    cregs[i].initialize(BaseState::num_creg_memory_, BaseState::num_creg_registers_);
  }

  i_begin = 0;
  while(i_begin<num_local_chunks_){
    local_shot_index_ = i_begin;

    //loop for states can be stored in available memory
    n_shots = state.qregs().size();
    if(i_begin+n_shots > num_local_chunks_){
      n_shots = num_local_chunks_ - i_begin;
      //resize qregs
      allocate_qregs(state, n_shots);
    }
    //initialization (equivalent to initialize_qreg + initialize_creg)
    auto init_group = [this, &state](int_t ig){
      for(uint_t j=top_chunk_of_group_[ig];j<top_chunk_of_group_[ig+1];j++){
        //enabling batch shots optimization
        state.qreg(j).enable_batch(true);

        //initialize qreg here
        state.qreg(j).set_num_qubits(chunk_bits_);
        state.qreg(j).initialize();

        //initialize creg here
        state.qreg(j).initialize_creg(state.creg().memory_size(), state.creg().register_size());
      }
    };
    Utils::apply_omp_parallel_for((num_groups_ > 1 && chunk_omp_parallel_),0,num_groups_,init_group);

    this->apply_global_phase(state); //this is parallelized in StateChunk sub-classes

    //apply ops to multiple-shots
    if(num_groups_ > 1 && chunk_omp_parallel_){
      std::vector<ExperimentResult> par_results(num_groups_);
#pragma omp parallel for num_threads(num_groups_)
      for(i=0;i<num_groups_;i++)
        apply_ops_multi_shots_for_group(state, i, first, last, noise, par_results[i], rng_seed, true);

      for (auto &res : par_results)
        result.combine(std::move(res));
    }
    else{
      for(i=0;i<num_groups_;i++)
        apply_ops_multi_shots_for_group(state, i, first, last, noise, result, rng_seed, true);
    }

    //collect measured bits and copy memory
    for(i=0;i<n_shots;i++){
      state.qreg(i).read_measured_data(cregs[i_begin + i]);
    }
    i_begin += n_shots;
  }

  BaseState::gather_creg_memory(cregs, num_local_chunks_);

  result.save_count_data(cregs, BaseState::save_creg_memory_);

#ifdef AER_THRUST_CUDA
  if(BaseState::sim_device_name_ == "GPU"){
    int nDev;
    if (cudaGetDeviceCount(&nDev) != cudaSuccess) {
      cudaGetLastError();
      nDev = 0;
    }
    if(nDev > num_groups_)
      nDev = num_groups_;
    result.metadata.add(nDev,"batched_shots_optimization_parallel_gpus");
  }
#endif

  result.metadata.add(true, "batched_shots_optimization");

  return true;
}

template <class state_t>
void StateChunk<state_t>::apply_ops_multi_shots_for_group(Registers<state_t>& state,
                               int_t i_group,
                               OpItr first, OpItr last,
                               const Noise::NoiseModel &noise,
                               ExperimentResult &result,
                               const uint_t rng_seed,
                               bool final_ops)
{
  uint_t istate = top_chunk_of_group_[i_group];
  std::vector<RngEngine> rng(num_chunks_in_group_[i_group]);
#ifdef _OPENMP
  int num_inner_threads = omp_get_max_threads() / omp_get_num_threads();
#else
  int num_inner_threads = 1;
#endif

  for(uint_t j=top_chunk_of_group_[i_group];j<top_chunk_of_group_[i_group+1];j++)
    rng[j-top_chunk_of_group_[i_group]].set_seed(rng_seed + global_chunk_index_ + local_shot_index_ + j);

  for (auto op = first; op != last; ++op) {
    if(op->type == Operations::OpType::sample_noise){
      //sample error here
      uint_t count = num_chunks_in_group_[i_group];
      std::vector<std::vector<Operations::Op>> noise_ops(count);

      uint_t count_ops = 0;
      uint_t non_pauli_gate_count = 0;
      if(num_inner_threads > 1){
#pragma omp parallel for reduction(+: count_ops,non_pauli_gate_count) num_threads(num_inner_threads)
        for(int_t j=0;j<count;j++){
          noise_ops[j] = noise.sample_noise_loc(*op,rng[j]);

          if(!(noise_ops[j].size() == 0 || (noise_ops[j].size() == 1 && noise_ops[j][0].name == "id"))){
            count_ops++;
            for(int_t k=0;k<noise_ops[j].size();k++){
              if(noise_ops[j][k].name != "id" && noise_ops[j][k].name != "x" && noise_ops[j][k].name != "y" && noise_ops[j][k].name != "z" && noise_ops[j][k].name != "pauli"){
                non_pauli_gate_count++;
                break;
              }
            }
          }
        }
      }
      else{
        for(int_t j=0;j<count;j++){
          noise_ops[j] = noise.sample_noise_loc(*op,rng[j]);

          if(!(noise_ops[j].size() == 0 || (noise_ops[j].size() == 1 && noise_ops[j][0].name == "id"))){
            count_ops++;
            for(int_t k=0;k<noise_ops[j].size();k++){
              if(noise_ops[j][k].name != "id" && noise_ops[j][k].name != "x" && noise_ops[j][k].name != "y" && noise_ops[j][k].name != "z" && noise_ops[j][k].name != "pauli"){
                non_pauli_gate_count++;
                break;
              }
            }
          }
        }
      }
      if(count_ops == 0){
        continue;   //do nothing
      }
      if(non_pauli_gate_count == 0){   //ptimization for Pauli error
        state.qreg(istate).apply_batched_pauli_ops(noise_ops);
      }
      else{
        //otherwise execute each circuit
        apply_batched_noise_ops(state, i_group, noise_ops,result, rng);
      }
    }
    else{
      if(!apply_batched_op(istate, state, *op, result, rng, final_ops && (op + 1 == last))){
        //call apply_op for each state
        for(uint_t j=top_chunk_of_group_[i_group];j<top_chunk_of_group_[i_group+1];j++)
          state.qreg(j).enable_batch(false);

        this->apply_op(state, *op, result, rng[0], final_ops && (op + 1 == last) );

        for(uint_t j=top_chunk_of_group_[i_group];j<top_chunk_of_group_[i_group+1];j++)
          state.qreg(j).enable_batch(true);
      }
    }
  }

}

template <class state_t>
void StateChunk<state_t>::apply_batched_noise_ops(Registers<state_t>& state, const int_t i_group, const std::vector<std::vector<Operations::Op>> &ops, 
                             ExperimentResult &result,
                             std::vector<RngEngine> &rng)
{
  int_t i,j,k,count,nop,pos = 0;
  uint_t istate = top_chunk_of_group_[i_group];
  count = ops.size();

  reg_t mask(count);
  std::vector<bool> finished(count,false);
  for(i=0;i<count;i++){
    int_t cond_reg = -1;

    if(finished[i])
      continue;
    if(ops[i].size() == 0 || (ops[i].size() == 1 && ops[i][0].name == "id")){
      finished[i] = true;
      continue;
    }
    mask[i] = 1;

    //find same ops to be exectuted in a batch
    for(j=i+1;j<count;j++){
      if(finished[j]){
        mask[j] = 0;
        continue;
      }
      if(ops[j].size() == 0 || (ops[j].size() == 1 && ops[j][0].name == "id")){
        mask[j] = 0;
        finished[j] = true;
        continue;
      }

      if(ops[i].size() != ops[j].size()){
        mask[j] = 0;
        continue;
      }

      mask[j] = true;
      for(k=0;k<ops[i].size();k++){
        if(ops[i][k].conditional){
          cond_reg = ops[i][k].conditional_reg;
        }
        if(ops[i][k].type != ops[j][k].type || ops[i][k].name != ops[j][k].name){
          mask[j] = false;
          break;
        }
      }
      if(mask[j])
        finished[j] = true;
    }

    //mask conditional register
    int_t sys_reg = state.qreg(istate).set_batched_system_conditional(cond_reg, mask);

    //batched execution on same ops
    for(k=0;k<ops[i].size();k++){
      Operations::Op cop = ops[i][k];

      //mark op conditional to mask shots
      cop.conditional = true;
      cop.conditional_reg = sys_reg;

      if(!apply_batched_op(istate, state, cop, result,rng, false)){
        //call apply_op for each state
        for(uint_t j=top_chunk_of_group_[i_group];j<top_chunk_of_group_[i_group+1];j++)
          state.qreg(j).enable_batch(false);
        this->apply_op(state, cop, result ,rng[0],false);
        for(uint_t j=top_chunk_of_group_[i_group];j<top_chunk_of_group_[i_group+1];j++)
          state.qreg(j).enable_batch(true);
      }
    }
    mask[i] = 0;
    finished[i] = true;
  }
}

//-------------------------------------------------------------------------
// functions for multi-chunk distribution
//-------------------------------------------------------------------------
template <class state_t>
void StateChunk<state_t>::block_diagonal_matrix(const int_t gid, reg_t &qubits, cvector_t &diag)
{
  uint_t i;
  uint_t mask_out = 0;
  uint_t mask_id = 0;

  reg_t qubits_in;
  cvector_t diag_in;

  for(i=0;i<qubits.size();i++){
    if(qubits[i] < chunk_bits_){ //in chunk
      qubits_in.push_back(qubits[i]);
    }
    else{
      mask_out |= (1ull << i);
      if((gid >> (qubits[i] - chunk_bits_)) & 1)
        mask_id |= (1ull << i);
    }
  }

  if(qubits_in.size() < qubits.size()){
    for(i=0;i<diag.size();i++){
      if((i & mask_out) == mask_id)
        diag_in.push_back(diag[i]);
    }

    if(qubits_in.size() == 0){
      qubits_in.push_back(0);
      diag_in.resize(2);
      diag_in[1] = diag_in[0];
    }
    qubits = qubits_in;
    diag = diag_in;
  }
}

template <class state_t>
void StateChunk<state_t>::qubits_inout(const reg_t& qubits, reg_t& qubits_in,reg_t& qubits_out) const
{
  int_t i;
  qubits_in.clear();
  qubits_out.clear();
  for(i=0;i<qubits.size();i++){
    if(qubits[i] < chunk_bits_){ //in chunk
      qubits_in.push_back(qubits[i]);
    }
    else{
      qubits_out.push_back(qubits[i]);
    }
  }
}


template <class state_t>
template <typename list_t>
void StateChunk<state_t>::initialize_from_vector(Registers<state_t>& state, const list_t &vec)
{
  int_t iChunk;

  if(multi_chunk_distribution_){
    if(chunk_omp_parallel_ && num_groups_ > 1){
#pragma omp parallel for private(iChunk)
      for(int_t ig=0;ig<num_groups_;ig++){
        for(iChunk = top_chunk_of_group_[ig];iChunk < top_chunk_of_group_[ig + 1];iChunk++){
          list_t tmp(1ull << (chunk_bits_*qubit_scale()));
          for(int_t i=0;i<(1ull << (chunk_bits_*qubit_scale()));i++){
            tmp[i] = vec[((global_chunk_index_ + iChunk) << (chunk_bits_*qubit_scale())) + i];
          }
          state.qreg(iChunk).initialize_from_vector(tmp);
        }
      }
    }
    else{
      for(iChunk=0;iChunk<num_local_chunks_;iChunk++){
        list_t tmp(1ull << (chunk_bits_*qubit_scale()));
        for(int_t i=0;i<(1ull << (chunk_bits_*qubit_scale()));i++){
          tmp[i] = vec[((global_chunk_index_ + iChunk) << (chunk_bits_*qubit_scale())) + i];
        }
        state.qreg(iChunk).initialize_from_vector(tmp);
      }
    }
  }
  else{
    for(iChunk=0;iChunk<num_local_chunks_;iChunk++){
      state.qreg(iChunk).initialize_from_vector(vec);
    }
  }
}

template <class state_t>
template <typename list_t>
void StateChunk<state_t>::initialize_from_matrix(Registers<state_t>& state, const list_t &mat)
{
  int_t iChunk;
  if(multi_chunk_distribution_){
    if(chunk_omp_parallel_ && num_groups_ > 1){
#pragma omp parallel for private(iChunk)
      for(int_t ig=0;ig<num_groups_;ig++){
        for(iChunk = top_chunk_of_group_[ig];iChunk < top_chunk_of_group_[ig + 1];iChunk++){
          list_t tmp(1ull << (chunk_bits_),1ull << (chunk_bits_));
          uint_t irow_chunk = ((iChunk + global_chunk_index_) >> ((BaseState::num_qubits_ - chunk_bits_))) << (chunk_bits_);
          uint_t icol_chunk = ((iChunk + global_chunk_index_) & ((1ull << ((BaseState::num_qubits_ - chunk_bits_)))-1)) << (chunk_bits_);

          //copy part of state for this chunk
          uint_t i,row,col;
          for(i=0;i<(1ull << (chunk_bits_*qubit_scale()));i++){
            uint_t icol = i & ((1ull << chunk_bits_)-1);
            uint_t irow = i >> chunk_bits_;
            tmp[i] = mat[icol_chunk + icol + ((irow_chunk + irow) << BaseState::num_qubits_)];
          }
          state.qreg(iChunk).initialize_from_matrix(tmp);
        }
      }
    }
    else{
      for(iChunk=0;iChunk<num_local_chunks_;iChunk++){
        list_t tmp(1ull << (chunk_bits_),1ull << (chunk_bits_));
        uint_t irow_chunk = ((iChunk + global_chunk_index_) >> ((BaseState::num_qubits_ - chunk_bits_))) << (chunk_bits_);
        uint_t icol_chunk = ((iChunk + global_chunk_index_) & ((1ull << ((BaseState::num_qubits_ - chunk_bits_)))-1)) << (chunk_bits_);

        //copy part of state for this chunk
        uint_t i,row,col;
        for(i=0;i<(1ull << (chunk_bits_*qubit_scale()));i++){
          uint_t icol = i & ((1ull << chunk_bits_)-1);
          uint_t irow = i >> chunk_bits_;
          tmp[i] = mat[icol_chunk + icol + ((irow_chunk + irow) << BaseState::num_qubits_)];
        }
        state.qreg(iChunk).initialize_from_matrix(tmp);
      }
    }
  }
  else{
    for(iChunk=0;iChunk<num_local_chunks_;iChunk++){
      state.qreg(iChunk).initialize_from_matrix(mat);
    }
  }
}

template <class state_t>
auto StateChunk<state_t>::apply_to_matrix(Registers<state_t>& state, bool copy)
{
  //this function is used to collect states over chunks
  int_t iChunk;
  uint_t size = 1ull << (chunk_bits_*qubit_scale());
  uint_t mask = (1ull << (chunk_bits_)) - 1;
  uint_t num_threads = state.qreg().get_omp_threads();

  size_t size_required = 2*(sizeof(std::complex<double>) << (BaseState::num_qubits_*2)) + (sizeof(std::complex<double>) << (chunk_bits_*2))*num_local_chunks_;
  if((size_required>>20) > Utils::get_system_memory_mb()){
    throw std::runtime_error(std::string("There is not enough memory to store states as matrix"));
  }

  auto matrix = state.qreg(0).copy_to_matrix();

  if(BaseState::distributed_rank_ == 0){
    matrix.resize(1ull << (BaseState::num_qubits_),1ull << (BaseState::num_qubits_));

    auto tmp = state.qreg(0).copy_to_matrix();
    for(iChunk=0;iChunk<num_global_chunks_;iChunk++){
      int_t i;
      uint_t irow_chunk = (iChunk >> ((BaseState::num_qubits_ - chunk_bits_))) << chunk_bits_;
      uint_t icol_chunk = (iChunk & ((1ull << ((BaseState::num_qubits_ - chunk_bits_)))-1)) << chunk_bits_;

      if(iChunk < num_local_chunks_){
        if(copy)
          tmp = state.qreg(iChunk).copy_to_matrix();
        else
          tmp = state.qreg(iChunk).move_to_matrix();
      }
#ifdef AER_MPI
      else
        recv_data(tmp.data(),size,0,iChunk);
#endif
#pragma omp parallel for if(num_threads > 1) num_threads(num_threads)
      for(i=0;i<size;i++){
        uint_t irow = i >> (chunk_bits_);
        uint_t icol = i & mask;
        uint_t idx = ((irow+irow_chunk) << (BaseState::num_qubits_)) + icol_chunk + icol;
        matrix[idx] = tmp[i];
      }
    }
  }
  else{
#ifdef AER_MPI
    //send matrices to process 0
    for(iChunk=0;iChunk<num_global_chunks_;iChunk++){
      uint_t iProc = get_process_by_chunk(iChunk);
      if(iProc == BaseState::distributed_rank_){
        if(copy){
          auto tmp = state.qreg(iChunk-global_chunk_index_).copy_to_matrix();
          send_data(tmp.data(),size,iChunk,0);
        }
        else{
          auto tmp = state.qreg(iChunk-global_chunk_index_).move_to_matrix();
          send_data(tmp.data(),size,iChunk,0);
        }
      }
    }
#endif
  }

  return matrix;
}

template <class state_t>
void StateChunk<state_t>::apply_chunk_swap(RegistersBase& state_in, const reg_t &qubits)
{
  uint_t nLarge = 1;
  uint_t q0,q1;
  int_t iChunk;

  Registers<state_t>& state = dynamic_cast<Registers<state_t>&>(state_in);

  q0 = qubits[qubits.size() - 2];
  q1 = qubits[qubits.size() - 1];

  if(qubit_scale() == 1){
    state.swap_qubit_map(q0,q1);
  }

  if(q0 > q1){
    std::swap(q0,q1);
  }

  if(q1 < chunk_bits_*qubit_scale()){
    //inside chunk
    if(chunk_omp_parallel_ && num_groups_ > 1){
#pragma omp parallel for num_threads(num_groups_) 
      for(int_t ig=0;ig<num_groups_;ig++){
        for(int_t iChunk = top_chunk_of_group_[ig];iChunk < top_chunk_of_group_[ig + 1];iChunk++)
          state.qreg(iChunk).apply_mcswap(qubits);
      }
    }
    else{
      for(int_t ig=0;ig<num_groups_;ig++){
        for(int_t iChunk = top_chunk_of_group_[ig];iChunk < top_chunk_of_group_[ig + 1];iChunk++)
          state.qreg(iChunk).apply_mcswap(qubits);
      }
    }
  }
  else{ //swap over chunks
    uint_t mask0,mask1;

    mask0 = (1ull << q0);
    mask1 = (1ull << q1);
    mask0 >>= (chunk_bits_*qubit_scale());
    mask1 >>= (chunk_bits_*qubit_scale());

    if(BaseState::distributed_procs_ == 1 || (BaseState::distributed_proc_bits_ >= 0 && q1 < (BaseState::num_qubits_*qubit_scale() - BaseState::distributed_proc_bits_))){   //no data transfer between processes is needed
      auto apply_chunk_swap_1qubit = [this, mask1, &qubits, &state](int_t iGroup)
      {
        for(int_t ic = top_chunk_of_group_[iGroup];ic < top_chunk_of_group_[iGroup + 1];ic++){
          uint_t baseChunk;
          baseChunk = ic & (~mask1);
          if(ic == baseChunk)
            state.qreg(ic).apply_chunk_swap(qubits,state.qreg(ic | mask1),true);
        }
      };
      auto apply_chunk_swap_2qubits = [this, mask0, mask1, &qubits, &state](int_t iGroup)
      {
        for(int_t ic = top_chunk_of_group_[iGroup];ic < top_chunk_of_group_[iGroup + 1];ic++){
          uint_t baseChunk;
          baseChunk = ic & (~(mask0 | mask1));
          uint_t iChunk1 = baseChunk | mask0;
          uint_t iChunk2 = baseChunk | mask1;
          if(ic == iChunk1)
            state.qreg(iChunk1).apply_chunk_swap(qubits,state.qreg(iChunk2),true);
        }
      };
      if(q0 < chunk_bits_*qubit_scale())
        Utils::apply_omp_parallel_for((chunk_omp_parallel_ && num_groups_ > 1), 0, num_groups_, apply_chunk_swap_1qubit);
      else
        Utils::apply_omp_parallel_for((chunk_omp_parallel_ && num_groups_ > 1), 0, num_groups_, apply_chunk_swap_2qubits);
    }
#ifdef AER_MPI
    else{
      int_t iPair;
      uint_t nPair;
      uint_t baseChunk,iChunk1,iChunk2;

      if(q0 < chunk_bits_*qubit_scale())
        nLarge = 1;
      else
        nLarge = 2;

      //chunk scheduler that supports any number of processes
      uint_t nu[3];
      uint_t ub[3];
      uint_t iu[3];
      uint_t add;
      uint_t iLocalChunk,iRemoteChunk,iProc;
      int i;

      if(q0 < chunk_bits_*qubit_scale()){
        nLarge = 1;
        nu[0] = 1ull << (q1 - chunk_bits_*qubit_scale());
        ub[0] = 0;
        iu[0] = 0;

        nu[1] = 1ull << (BaseState::num_qubits_*qubit_scale() - q1 - 1);
        ub[1] = (q1 - chunk_bits_*qubit_scale()) + 1;
        iu[1] = 0;
      }
      else{
        nLarge = 2;
        nu[0] = 1ull << (q0 - chunk_bits_*qubit_scale());
        ub[0] = 0;
        iu[0] = 0;

        nu[1] = 1ull << (q1 - q0 - 1);
        ub[1] = (q0 - chunk_bits_*qubit_scale()) + 1;
        iu[1] = 0;

        nu[2] = 1ull << (BaseState::num_qubits_*qubit_scale() - q1 - 1);
        ub[2] = (q1 - chunk_bits_*qubit_scale()) + 1;
        iu[2] = 0;
      }
      nPair = 1ull << (BaseState::num_qubits_*qubit_scale() - chunk_bits_*qubit_scale() - nLarge);

      for(iPair=0;iPair<nPair;iPair++){
        //calculate index of pair of chunks
        baseChunk = 0;
        add = 1;
        for(i=nLarge;i>=0;i--){
          baseChunk += (iu[i] << ub[i]);
          //update for next
          iu[i] += add;
          add = 0;
          if(iu[i] >= nu[i]){
            iu[i] = 0;
            add = 1;
          }
        }

        iChunk1 = baseChunk | mask0;
        iChunk2 = baseChunk | mask1;

        if(iChunk1 >= chunk_index_begin_[BaseState::distributed_rank_] && iChunk1 < chunk_index_end_[BaseState::distributed_rank_]){    //chunk1 is on this process
          if(iChunk2 >= chunk_index_begin_[BaseState::distributed_rank_] && iChunk2 < chunk_index_end_[BaseState::distributed_rank_]){    //chunk2 is on this process
            state.qreg(iChunk1 - global_chunk_index_).apply_chunk_swap(qubits,state.qreg(iChunk2 - global_chunk_index_),true);
            continue;
          }
          else{
            iLocalChunk = iChunk1;
            iRemoteChunk = iChunk2;
            iProc = get_process_by_chunk(iChunk2);
          }
        }
        else{
          if(iChunk2 >= chunk_index_begin_[BaseState::distributed_rank_] && iChunk2 < chunk_index_end_[BaseState::distributed_rank_]){    //chunk2 is on this process
            iLocalChunk = iChunk2;
            iRemoteChunk = iChunk1;
            iProc = get_process_by_chunk(iChunk1);
          }
          else{
            continue;   //there is no chunk for this pair on this process
          }
        }

        MPI_Request reqSend,reqRecv;
        MPI_Status st;
        uint_t sizeRecv,sizeSend;

        auto pRecv = state.qreg(iLocalChunk - global_chunk_index_).recv_buffer(sizeRecv);
        MPI_Irecv(pRecv,sizeRecv,MPI_BYTE,iProc,iPair,BaseState::distributed_comm_,&reqRecv);

        auto pSend = state.qreg(iLocalChunk - global_chunk_index_).send_buffer(sizeSend);
        MPI_Isend(pSend,sizeSend,MPI_BYTE,iProc,iPair,BaseState::distributed_comm_,&reqSend);

        MPI_Wait(&reqSend,&st);
        MPI_Wait(&reqRecv,&st);

        state.qreg(iLocalChunk - global_chunk_index_).apply_chunk_swap(qubits,iRemoteChunk);
      }
    }
#endif
  }
}

template <class state_t>
void StateChunk<state_t>::apply_multi_chunk_swap(RegistersBase& state_in, const reg_t &qubits)
{
  int_t nswap = qubits.size()/2;
  reg_t chunk_shuffle_qubits(nswap,0);
  reg_t local_swaps;
  uint_t baseChunk = 0;
  uint_t nchunk = 1ull << nswap;
  reg_t chunk_procs(nchunk);
  reg_t chunk_offset(nchunk);

  Registers<state_t>& state = dynamic_cast<Registers<state_t>&>(state_in);

  if(qubit_scale() == 1){
    for(int_t i=0;i<nswap;i++)
      state.swap_qubit_map(qubits[i*2],qubits[i*2+1]);
  }

  //define local swaps
  for(int_t i=0;i<nswap;i++){
    if(qubits[i*2] >= chunk_bits_*qubit_scale() - nswap)  //no swap required
      chunk_shuffle_qubits[qubits[i*2] + nswap - chunk_bits_*qubit_scale()] = qubits[i*2 + 1];
  }
  int_t pos = 0;
  for(int_t i=0;i<nswap;i++){
    if(qubits[i*2] < chunk_bits_*qubit_scale() - nswap){  //local swap required
      //find empty position
      while(pos < nswap){
        if(chunk_shuffle_qubits[pos] < chunk_bits_*qubit_scale()){
          chunk_shuffle_qubits[pos] = qubits[i*2 + 1];
          local_swaps.push_back(qubits[i*2]);
          local_swaps.push_back(chunk_bits_*qubit_scale() - nswap + pos);
          pos++;
          break;
        }
        pos++;
      }
    }
  }
  for(int_t i=0;i<nswap;i++)
    chunk_shuffle_qubits[i] -= chunk_bits_*qubit_scale();

  //swap inside chunks to prepare for all-to-all shuffle
  if(chunk_omp_parallel_ && num_groups_ > 1){
#pragma omp parallel for 
    for(int_t ig=0;ig<num_groups_;ig++){
      for(int_t iChunk = top_chunk_of_group_[ig];iChunk < top_chunk_of_group_[ig + 1];iChunk++)
        state.qreg(iChunk).apply_multi_swaps(local_swaps);
    }
  }
  else{
    for(int_t ig=0;ig<num_groups_;ig++){
      for(int_t iChunk = top_chunk_of_group_[ig];iChunk < top_chunk_of_group_[ig + 1];iChunk++)
        state.qreg(iChunk).apply_multi_swaps(local_swaps);
    }
  }

  //apply all-to-all chunk shuffle
  int_t nPair;
  reg_t chunk_shuffle_qubits_sorted = chunk_shuffle_qubits;
  std::sort(chunk_shuffle_qubits_sorted.begin(), chunk_shuffle_qubits_sorted.end());

  nPair = num_global_chunks_ >> nswap;

  for(uint_t i=0;i<nchunk;i++){
    chunk_offset[i] = 0;
    for(uint_t k=0;k<nswap;k++){
      if(((i >> k) & 1) != 0)
        chunk_offset[i] += (1ull << chunk_shuffle_qubits[k]);
    }
  }

#ifdef AER_MPI
  std::vector<MPI_Request> reqSend(nchunk);
  std::vector<MPI_Request> reqRecv(nchunk);
#endif

  for(int_t iPair=0;iPair<nPair;iPair++){
    uint_t i1,i2,k,ii,t;
    baseChunk = 0;
    ii = iPair;
    for(k=0;k<nswap;k++){
      t = ii & ((1ull << chunk_shuffle_qubits_sorted[k]) - 1);
      baseChunk += t;
      ii = (ii - t) << 1;
    }
    baseChunk += ii;

    for(i1=0;i1<nchunk;i1++){
      chunk_procs[i1] = get_process_by_chunk(baseChunk + chunk_offset[i1]);
    }

    //all-to-all
    //send data
    for(uint_t iswap=1;iswap<nchunk;iswap++){
      uint_t sizeRecv,sizeSend;
      uint_t num_local_swap = 0;
      for(i1=0;i1<nchunk;i1++){
        i2 = i1 ^ iswap;
        if(i1 >= i2)
          continue;

        uint_t iProc1 = chunk_procs[i1];
        uint_t iProc2 = chunk_procs[i2];
        if(iProc1 != BaseState::distributed_rank_ && iProc2 != BaseState::distributed_rank_)
          continue;
        if(iProc1 == iProc2){  //on the same process
          num_local_swap++;
          continue;   //swap while data is exchanged between processes
        }
#ifdef AER_MPI
        uint_t offset1 = i1 << (chunk_bits_*qubit_scale() - nswap);
        uint_t offset2 = i2 << (chunk_bits_*qubit_scale() - nswap);
        uint_t iChunk1 = baseChunk + chunk_offset[i1] - global_chunk_index_;
        uint_t iChunk2 = baseChunk + chunk_offset[i2] - global_chunk_index_;

        int_t tid = (iPair << nswap) + iswap;

        if(iProc1 == BaseState::distributed_rank_){
          auto pRecv = state.qreg(iChunk1).recv_buffer(sizeRecv);
          MPI_Irecv(pRecv + offset2,(sizeRecv >> nswap),MPI_BYTE,iProc2,tid,BaseState::distributed_comm_,&reqRecv[i2]);

          auto pSend = state.qreg(iChunk1).send_buffer(sizeSend);
          MPI_Isend(pSend + offset2,(sizeSend >> nswap),MPI_BYTE,iProc2,tid,BaseState::distributed_comm_,&reqSend[i2]);
        }
        else{
          auto pRecv = state.qreg(iChunk2).recv_buffer(sizeRecv);
          MPI_Irecv(pRecv + offset1,(sizeRecv >> nswap),MPI_BYTE,iProc1,tid,BaseState::distributed_comm_,&reqRecv[i1]);

          auto pSend = state.qreg(iChunk2).send_buffer(sizeSend);
          MPI_Isend(pSend + offset1,(sizeSend >> nswap),MPI_BYTE,iProc1,tid,BaseState::distributed_comm_,&reqSend[i1]);
        }
#endif
      }

      //swaps inside process
      if(num_local_swap > 0){
        for(i1=0;i1<nchunk;i1++){
          i2 = i1 ^ iswap;
          if(i1 > i2)
            continue;

          uint_t iProc1 = chunk_procs[i1];
          uint_t iProc2 = chunk_procs[i2];
          if(iProc1 != BaseState::distributed_rank_ && iProc2 != BaseState::distributed_rank_)
            continue;
          if(iProc1 == iProc2){  //on the same process
            uint_t offset1 = i1 << (chunk_bits_*qubit_scale() - nswap);
            uint_t offset2 = i2 << (chunk_bits_*qubit_scale() - nswap);
            uint_t iChunk1 = baseChunk + chunk_offset[i1] - global_chunk_index_;
            uint_t iChunk2 = baseChunk + chunk_offset[i2] - global_chunk_index_;
            state.qreg(iChunk1).apply_chunk_swap(state.qreg(iChunk2),offset2,offset1,(1ull << (chunk_bits_*qubit_scale() - nswap)) );
          }
        }
      }

#ifdef AER_MPI
      //recv data
      for(i1=0;i1<nchunk;i1++){
        i2 = i1 ^ iswap;

        uint_t iProc1 = chunk_procs[i1];
        uint_t iProc2 = chunk_procs[i2];
        if(iProc1 != BaseState::distributed_rank_)
          continue;
        if(iProc1 == iProc2){  //on the same process
          continue;
        }
        uint_t iChunk1 = baseChunk + chunk_offset[i1] - global_chunk_index_;
        uint_t offset2 = i2 << (chunk_bits_*qubit_scale() - nswap);

        MPI_Status st;
        MPI_Wait(&reqSend[i2],&st);
        MPI_Wait(&reqRecv[i2],&st);

        //copy states from recv buffer to chunk
        state.qreg(iChunk1).apply_chunk_swap(state.qreg(iChunk1),offset2,offset2,(1ull << (chunk_bits_*qubit_scale() - nswap)) );
      }
#endif
    }
  }

  //restore qubits order
  if(chunk_omp_parallel_ && num_groups_ > 1){
#pragma omp parallel for 
    for(int_t ig=0;ig<num_groups_;ig++){
      for(int_t iChunk = top_chunk_of_group_[ig];iChunk < top_chunk_of_group_[ig + 1];iChunk++)
        state.qreg(iChunk).apply_multi_swaps(local_swaps);
    }
  }
  else{
    for(int_t ig=0;ig<num_groups_;ig++){
      for(int_t iChunk = top_chunk_of_group_[ig];iChunk < top_chunk_of_group_[ig + 1];iChunk++)
        state.qreg(iChunk).apply_multi_swaps(local_swaps);
    }
  }
}


template <class state_t>
void StateChunk<state_t>::apply_chunk_x(RegistersBase& state_in, const uint_t qubit)
{
  int_t iChunk;
  uint_t nLarge = 1;

  Registers<state_t>& state = dynamic_cast<Registers<state_t>&>(state_in);

  if(qubit < chunk_bits_*qubit_scale()){
    auto apply_par_mcx = [this, qubit, &state](int_t ig)
    {
      reg_t qubits(1,qubit);
      for(int_t iChunk = top_chunk_of_group_[ig];iChunk < top_chunk_of_group_[ig + 1];iChunk++)
        state.qreg(iChunk).apply_mcx(qubits);
    };
    Utils::apply_omp_parallel_for((chunk_omp_parallel_ && num_groups_ > 1),0,num_groups_,apply_par_mcx);
  }
  else{ //exchange over chunks
    int_t iPair;
    uint_t nPair,mask;
    uint_t baseChunk,iChunk1,iChunk2;
    reg_t qubits(2);
    qubits[0] = qubit;
    qubits[1] = qubit;

    mask = (1ull << qubit);
    mask >>= (chunk_bits_*qubit_scale());

    if(BaseState::distributed_procs_ == 1 || (BaseState::distributed_proc_bits_ >= 0 && qubit < (BaseState::num_qubits_*qubit_scale() - BaseState::distributed_proc_bits_))){   //no data transfer between processes is needed
      nPair = num_local_chunks_ >> 1;

      auto apply_par_chunk_swap = [this, mask, &qubits,&state](int_t iGroup)
      {
        for(int_t ic = top_chunk_of_group_[iGroup];ic < top_chunk_of_group_[iGroup + 1];ic++){
          uint_t pairChunk;
          pairChunk = ic ^ mask;
          if(ic < pairChunk)
            state.qreg(ic).apply_chunk_swap(qubits,state.qreg(pairChunk),true);
        }
      };
      Utils::apply_omp_parallel_for((chunk_omp_parallel_ && num_groups_ > 1),0, nPair, apply_par_chunk_swap);
    }
#ifdef AER_MPI
    else{
      //chunk scheduler that supports any number of processes
      uint_t nu[3];
      uint_t ub[3];
      uint_t iu[3];
      uint_t add;
      uint_t iLocalChunk,iRemoteChunk,iProc;
      int i;

      nLarge = 1;
      nu[0] = 1ull << (qubit - chunk_bits_*qubit_scale());
      ub[0] = 0;
      iu[0] = 0;

      nu[1] = 1ull << (BaseState::num_qubits_*qubit_scale() - qubit - 1);
      ub[1] = (qubit - chunk_bits_*qubit_scale()) + 1;
      iu[1] = 0;
      nPair = 1ull << (BaseState::num_qubits_*qubit_scale() - chunk_bits_*qubit_scale() - 1);

      for(iPair=0;iPair<nPair;iPair++){
        //calculate index of pair of chunks
        baseChunk = 0;
        add = 1;
        for(i=1;i>=0;i--){
          baseChunk += (iu[i] << ub[i]);
          //update for next
          iu[i] += add;
          add = 0;
          if(iu[i] >= nu[i]){
            iu[i] = 0;
            add = 1;
          }
        }

        iChunk1 = baseChunk;
        iChunk2 = baseChunk | mask;

        if(iChunk1 >= chunk_index_begin_[BaseState::distributed_rank_] && iChunk1 < chunk_index_end_[BaseState::distributed_rank_]){    //chunk1 is on this process
          if(iChunk2 >= chunk_index_begin_[BaseState::distributed_rank_] && iChunk2 < chunk_index_end_[BaseState::distributed_rank_]){    //chunk2 is on this process
            state.qreg(iChunk1 - global_chunk_index_).apply_chunk_swap(qubits,state.qreg(iChunk2 - global_chunk_index_),true);
            continue;
          }
          else{
            iLocalChunk = iChunk1;
            iRemoteChunk = iChunk2;
            iProc = get_process_by_chunk(iChunk2);
          }
        }
        else{
          if(iChunk2 >= chunk_index_begin_[BaseState::distributed_rank_] && iChunk2 < chunk_index_end_[BaseState::distributed_rank_]){    //chunk2 is on this process
            iLocalChunk = iChunk2;
            iRemoteChunk = iChunk1;
            iProc = get_process_by_chunk(iChunk1);
          }
          else{
            continue;   //there is no chunk for this pair on this process
          }
        }

        MPI_Request reqSend,reqRecv;
        MPI_Status st;
        uint_t sizeRecv,sizeSend;

        auto pSend = state.qreg(iLocalChunk - global_chunk_index_).send_buffer(sizeSend);
        MPI_Isend(pSend,sizeSend,MPI_BYTE,iProc,iPair,BaseState::distributed_comm_,&reqSend);

        auto pRecv = state.qreg(iLocalChunk - global_chunk_index_).recv_buffer(sizeRecv);
        MPI_Irecv(pRecv,sizeRecv,MPI_BYTE,iProc,iPair,BaseState::distributed_comm_,&reqRecv);

        MPI_Wait(&reqSend,&st);
        MPI_Wait(&reqRecv,&st);

        state.qreg(iLocalChunk - global_chunk_index_).apply_chunk_swap(qubits,iRemoteChunk);
      }
    }
#endif

  }
}

template <class state_t>
void StateChunk<state_t>::send_chunk(Registers<state_t>& state, uint_t local_chunk_index, uint_t global_pair_index)
{
#ifdef AER_MPI
  MPI_Request reqSend;
  MPI_Status st;
  uint_t sizeSend;
  uint_t iProc;

  iProc = get_process_by_chunk(global_pair_index);

  auto pSend = state.qreg(local_chunk_index).send_buffer(sizeSend);
  MPI_Isend(pSend,sizeSend,MPI_BYTE,iProc,local_chunk_index + global_chunk_index_,BaseState::distributed_comm_,&reqSend);

  MPI_Wait(&reqSend,&st);

  state.qreg(local_chunk_index).release_send_buffer();
#endif
}

template <class state_t>
void StateChunk<state_t>::recv_chunk(Registers<state_t>& state, uint_t local_chunk_index, uint_t global_pair_index)
{
#ifdef AER_MPI
  MPI_Request reqRecv;
  MPI_Status st;
  uint_t sizeRecv;
  uint_t iProc;

  iProc = get_process_by_chunk(global_pair_index);

  auto pRecv = state.qreg(local_chunk_index).recv_buffer(sizeRecv);
  MPI_Irecv(pRecv,sizeRecv,MPI_BYTE,iProc,global_pair_index,BaseState::distributed_comm_,&reqRecv);

  MPI_Wait(&reqRecv,&st);
#endif
}

template <class state_t>
template <class data_t>
void StateChunk<state_t>::send_data(data_t* pSend, uint_t size, uint_t myid,uint_t pairid)
{
#ifdef AER_MPI
  MPI_Request reqSend;
  MPI_Status st;
  uint_t iProc;

  iProc = get_process_by_chunk(pairid);

  MPI_Isend(pSend,size*sizeof(data_t),MPI_BYTE,iProc,myid,BaseState::distributed_comm_,&reqSend);

  MPI_Wait(&reqSend,&st);
#endif
}

template <class state_t>
template <class data_t>
void StateChunk<state_t>::recv_data(data_t* pRecv, uint_t size, uint_t myid,uint_t pairid)
{
#ifdef AER_MPI
  MPI_Request reqRecv;
  MPI_Status st;
  uint_t iProc;

  iProc = get_process_by_chunk(pairid);

  MPI_Irecv(pRecv,size*sizeof(data_t),MPI_BYTE,iProc,pairid,BaseState::distributed_comm_,&reqRecv);

  MPI_Wait(&reqRecv,&st);
#endif
}

template <class state_t>
void StateChunk<state_t>::reduce_sum(reg_t& sum) const
{
#ifdef AER_MPI
  if(BaseState::distributed_procs_ > 1){
    uint_t i,n = sum.size();
    reg_t tmp(n);
    MPI_Allreduce(&sum[0],&tmp[0],n,MPI_UINT64_T,MPI_SUM,BaseState::distributed_comm_);
    for(i=0;i<n;i++){
      sum[i] = tmp[i];
    }
  }
#endif
}

template <class state_t>
void StateChunk<state_t>::reduce_sum(rvector_t& sum) const
{
#ifdef AER_MPI
  if(BaseState::distributed_procs_ > 1){
    uint_t i,n = sum.size();
    rvector_t tmp(n);
    MPI_Allreduce(&sum[0],&tmp[0],n,MPI_DOUBLE_PRECISION,MPI_SUM,BaseState::distributed_comm_);
    for(i=0;i<n;i++){
      sum[i] = tmp[i];
    }
  }
#endif
}

template <class state_t>
void StateChunk<state_t>::reduce_sum(complex_t& sum) const
{
#ifdef AER_MPI
  if(BaseState::distributed_procs_ > 1){
    complex_t tmp;
    MPI_Allreduce(&sum,&tmp,2,MPI_DOUBLE_PRECISION,MPI_SUM,BaseState::distributed_comm_);
    sum = tmp;
  }
#endif
}

template <class state_t>
void StateChunk<state_t>::reduce_sum(double& sum) const
{
#ifdef AER_MPI
  if(BaseState::distributed_procs_ > 1){
    double tmp;
    MPI_Allreduce(&sum,&tmp,1,MPI_DOUBLE_PRECISION,MPI_SUM,BaseState::distributed_comm_);
    sum = tmp;
  }
#endif
}

template <class state_t>
void StateChunk<state_t>::gather_value(rvector_t& val) const
{
#ifdef AER_MPI
  if(BaseState::distributed_procs_ > 1){
    rvector_t tmp = val;
    MPI_Alltoall(&tmp[0],1,MPI_DOUBLE_PRECISION,&val[0],1,MPI_DOUBLE_PRECISION,BaseState::distributed_comm_);
  }
#endif
}

template <class state_t>
void StateChunk<state_t>::sync_process(void) const
{
#ifdef AER_MPI
  if(BaseState::distributed_procs_ > 1){
    MPI_Barrier(BaseState::distributed_comm_);
  }
#endif
}

//gather distributed state into vector (if memory is enough)
template <class state_t>
template <class data_t>
void StateChunk<state_t>::gather_state(std::vector<std::complex<data_t>>& state)
{
#ifdef AER_MPI
  if(BaseState::distributed_procs_ > 1){
    uint_t size,local_size,global_size,offset;
    int i;
    std::vector<int> recv_counts(BaseState::distributed_procs_);
    std::vector<int> recv_offset(BaseState::distributed_procs_);

    global_size = 0;
    for(i=0;i<BaseState::distributed_procs_;i++){
      recv_offset[i] = (int)(chunk_index_begin_[i] << (chunk_bits_*qubit_scale()))*2;
      recv_counts[i] = (int)((chunk_index_end_[i] - chunk_index_begin_[i]) << (chunk_bits_*qubit_scale()));
      global_size += recv_counts[i];
      recv_counts[i] *= 2;
    }
    if((global_size >> 21) > Utils::get_system_memory_mb()){
      throw std::runtime_error(std::string("There is not enough memory to gather state"));
    }
    std::vector<std::complex<data_t>> local_state = state;
    state.resize(global_size);

    if(sizeof(std::complex<data_t>) == 16){
      MPI_Allgatherv(local_state.data(),recv_counts[BaseState::distributed_rank_],MPI_DOUBLE_PRECISION,
                     state.data(),&recv_counts[0],&recv_offset[0],MPI_DOUBLE_PRECISION,BaseState::distributed_comm_);
    }
    else{
      MPI_Allgatherv(local_state.data(),recv_counts[BaseState::distributed_rank_],MPI_FLOAT,
                     state.data(),&recv_counts[0],&recv_offset[0],MPI_FLOAT,BaseState::distributed_comm_);
    }
  }
#endif
}

template <class state_t>
template <class data_t>
void StateChunk<state_t>::gather_state(AER::Vector<std::complex<data_t>>& state)
{
#ifdef AER_MPI
  if(BaseState::distributed_procs_ > 1){
    uint_t size,local_size,global_size,offset;
    int i;

    std::vector<int> recv_counts(BaseState::distributed_procs_);
    std::vector<int> recv_offset(BaseState::distributed_procs_);

    global_size = 0;
    for(i=0;i<BaseState::distributed_procs_;i++){
      recv_offset[i] = (int)(chunk_index_begin_[i] << (chunk_bits_*qubit_scale()))*2;
      recv_counts[i] = (int)((chunk_index_end_[i] - chunk_index_begin_[i]) << (chunk_bits_*qubit_scale()));
      global_size += recv_counts[i];
      recv_counts[i] *= 2;
    }
    if((global_size >> 21) > Utils::get_system_memory_mb()){
      throw std::runtime_error(std::string("There is not enough memory to gather state"));
    }
    AER::Vector<std::complex<data_t>> local_state = state;
    state.resize(global_size);

    if(sizeof(std::complex<data_t>) == 16){
      MPI_Allgatherv(local_state.data(),recv_counts[BaseState::distributed_rank_],MPI_DOUBLE_PRECISION,
                     state.data(),&recv_counts[0],&recv_offset[0],MPI_DOUBLE_PRECISION,BaseState::distributed_comm_);
    }
    else{
      MPI_Allgatherv(local_state.data(),recv_counts[BaseState::distributed_rank_],MPI_FLOAT,
                     state.data(),&recv_counts[0],&recv_offset[0],MPI_FLOAT,BaseState::distributed_comm_);
    }
  }
#endif
}


//-------------------------------------------------------------------------
} // end namespace Base
//-------------------------------------------------------------------------
} // end namespace AER
//-------------------------------------------------------------------------
#endif<|MERGE_RESOLUTION|>--- conflicted
+++ resolved
@@ -227,15 +227,6 @@
   reg_t num_chunks_in_group_;
   int num_threads_per_group_;   //number of outer threads per group
 
-<<<<<<< HEAD
-=======
-  //cuStateVec settings
-  bool cuStateVec_enable_ = false;
-
-  uint_t num_creg_memory_ = 0;    //number of total bits for creg (reserve for multi-shots)
-  uint_t num_creg_registers_ = 0;
-
->>>>>>> 481f9a53
   //-----------------------------------------------------------------------
   // Apply circuits and ops
   //-----------------------------------------------------------------------
