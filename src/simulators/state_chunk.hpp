--- conflicted
+++ resolved
@@ -1563,13 +1563,10 @@
     local_size = state.size();
     MPI_Allreduce(&local_size,&global_size,1,MPI_UINT64_T,MPI_SUM,distributed_comm_);
 
-<<<<<<< HEAD
     if((global_size >> 21) > Utils::get_system_memory_mb()){
       throw std::runtime_error(std::string("There is not enough memory to gather state"));
     }
 
-=======
->>>>>>> bd00cf0e
     if(distributed_rank_ == 0){
       if((global_size >> 21) > Utils::get_system_memory_mb()){
         throw std::runtime_error(std::string("There is not enough memory to gather state"));
@@ -1610,13 +1607,10 @@
     local_size = state.size();
     MPI_Allreduce(&local_size,&global_size,1,MPI_UINT64_T,MPI_SUM,distributed_comm_);
 
-<<<<<<< HEAD
     if((global_size >> 21) > Utils::get_system_memory_mb()){
       throw std::runtime_error(std::string("There is not enough memory to gather state"));
     }
 
-=======
->>>>>>> bd00cf0e
     if(distributed_rank_ == 0){
       if((global_size >> 21) > Utils::get_system_memory_mb()){
         throw std::runtime_error(std::string("There is not enough memory to gather state"));
