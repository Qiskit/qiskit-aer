/**
 * This code is part of Qiskit.
 *
 * (C) Copyright IBM 2018, 2019.
 *
 * This code is licensed under the Apache License, Version 2.0. You may
 * obtain a copy of this license in the LICENSE.txt file in the root directory
 * of this source tree or at http://www.apache.org/licenses/LICENSE-2.0.
 *
 * Any modifications or derivative works of this code must retain this
 * copyright notice, and modified files need to carry a notice indicating
 * that they have been altered from the originals.
 */

#ifndef _aer_base_state_chunk_hpp_
#define _aer_base_state_chunk_hpp_

#include "framework/json.hpp"
#include "framework/opset.hpp"
#include "framework/types.hpp"
#include "framework/creg.hpp"
#include "framework/results/experiment_result.hpp"

#include "noise/noise_model.hpp"

#ifdef _OPENMP
#include <omp.h>
#endif

#ifdef AER_MPI
#include <mpi.h>
#endif

namespace AER {

namespace QuantumState {

#define STATE_APPLY_TO_ALL_CHUNKS     0

//=========================================================================
// StateChunk interface base class with multiple chunks for Qiskit-Aer
// The base state class that supports multi-chunk distribution/ multi-shot parallelization 
//=========================================================================

template <class state_t>
class StateChunk : public State<state_t> {

public:
  using ignore_argument = void;
  using BaseState = State<state_t>;
  using DataSubType = Operations::DataSubType;
  using OpType = Operations::OpType;
  using OpItr = std::vector<Operations::Op>::const_iterator;

  //-----------------------------------------------------------------------
  // Constructors
  //-----------------------------------------------------------------------

  // The constructor arguments are used to initialize the OpSet
  // for the StateChunk class for checking supported simulator Operations
  //
  // Standard OpTypes that can be included here are:
  // - `OpType::gate` if gates are supported
  // - `OpType::measure` if measure is supported
  // - `OpType::reset` if reset is supported
  // - `OpType::barrier` if barrier is supported
  // - `OpType::matrix` if arbitrary unitary matrices are supported
  // - `OpType::kraus` if general Kraus noise channels are supported
  //
  // For gate ops allowed gates are specified by a set of string names,
  // for example this could include {"u1", "u2", "u3", "U", "cx", "CX"}
  //

  StateChunk(const Operations::OpSet &opset) : BaseState(opset)
  {
    num_global_chunks_ = 0;
    num_local_chunks_ = 0;

    chunk_omp_parallel_ = false;
    global_chunk_indexing_ = false;

  }

  virtual ~StateChunk();

  //-----------------------------------------------------------------------
  // Data accessors
  //-----------------------------------------------------------------------

  //=======================================================================
  // Subclass Override Methods
  //
  // The following methods should be implemented by any StateChunk subclasses.
  // Abstract methods are required, while some methods are optional for
  // StateChunk classes that support measurement to be compatible with a general
  // QasmController.
  //=======================================================================

  //-----------------------------------------------------------------------
  // Abstract methods
  //
  // The implementation of these methods must be defined in all subclasses
  //-----------------------------------------------------------------------
  
  // Return a string name for the StateChunk type
  virtual std::string name() const = 0;

  //memory allocation (previously called before inisitalize_qreg)
  virtual bool allocate(uint_t num_qubits,uint_t block_bits,uint_t num_parallel_shots = 1);

  bool allocate_state(RegistersBase& state, uint_t num_max_shots = 1) override;

  // Return the expectation value of a N-qubit Pauli operator
  // If the simulator does not support Pauli expectation value this should
  // raise an exception.
  virtual double expval_pauli(RegistersBase& state, const reg_t &qubits,
                              const std::string& pauli) = 0;

  //-----------------------------------------------------------------------
  // Optional: Load config settings
  //-----------------------------------------------------------------------

  // Load any settings for the StateChunk class from a config JSON
  void set_config(const json_t &config) override final;

  //=======================================================================
  // Standard non-virtual methods
  //
  // These methods should not be modified in any StateChunk subclasses
  //=======================================================================

  //-----------------------------------------------------------------------
  // Apply circuits and ops
  //-----------------------------------------------------------------------

  // Apply a sequence of operations to the current state of the StateChunk class.
  // It is up to the StateChunk subclass to decide how this sequence should be
  // executed (ie in sequence, or some other execution strategy.)
  // If this sequence contains operations not in the supported opset
  // an exeption will be thrown.
  // The `final_ops` flag indicates no more instructions will be applied
  // to the state after this sequence, so the state can be modified at the
  // end of the instructions.
  void apply_ops(OpItr first,
                 OpItr last,
                 ExperimentResult &result,
                 RngEngine &rng,
                 bool final_ops = false) override;

  //apply_op for specific chunk
  virtual void apply_op_chunk(uint_t iChunk, RegistersBase& state, 
                        const Operations::Op &op,
                        ExperimentResult &result,
                        RngEngine& rng,
                        bool final_op = false) = 0;

  //-----------------------------------------------------------------------
  // Initialization
  //-----------------------------------------------------------------------
  template <typename list_t>
  void initialize_from_vector(Registers<state_t>& state, const list_t &vec);

  template <typename list_t>
  void initialize_from_matrix(Registers<state_t>& state, const list_t &mat);

  //-----------------------------------------------------------------------
  // Common instructions
  //-----------------------------------------------------------------------
 
<<<<<<< HEAD
=======
  // Apply a save expectation value instruction
  void apply_save_expval(const int_t iChunk, const Operations::Op &op, ExperimentResult &result);
>>>>>>> d13c2a51

  //-----------------------------------------------------------------------
  // Config Settings
  //-----------------------------------------------------------------------

  //set max number of shots to execute in a batch
  void set_max_bached_shots(uint_t shots)
  {
    max_batched_shots_ = shots;
  }

  //Does this state support multi-chunk distribution?
  bool multi_chunk_distribution_supported(void) override
  {return true;}
  //Does this state support multi-shot parallelization?
  virtual bool multi_shot_parallelization_supported(void)
  {
    return true;
  }

protected:

  //extra parameters for parallel simulations
  uint_t num_global_chunks_;    //number of total chunks 
  uint_t num_local_chunks_;     //number of local chunks
  uint_t chunk_bits_;           //number of qubits per chunk
  uint_t block_bits_;           //number of cache blocked qubits

  uint_t global_chunk_index_;   //beginning chunk index for this process
  reg_t chunk_index_begin_;     //beginning chunk index for each process
  reg_t chunk_index_end_;       //ending chunk index for each process
  uint_t local_shot_index_;    //local shot ID of current batch loop


  bool chunk_omp_parallel_;     //using thread parallel to process loop of chunks or not
  bool global_chunk_indexing_;  //using global index for control qubits and diagonal matrix

  bool multi_chunk_distribution_ = false; //distributing chunks to apply cache blocking parallelization
  bool multi_shots_parallelization_ = false; //using chunks as multiple shots parallelization
  bool set_parallelization_called_ = false;    //this flag is used to check set_parallelization is already called, if yes the call sets max_batched_shots_
  uint_t max_batched_shots_ = 1;    //max number of shots can be stored on available memory

  reg_t qubit_map_;             //qubit map to restore swapped qubits

  bool multi_chunk_swap_enable_ = true;     //enable multi-chunk swaps
  uint_t chunk_swap_buffer_qubits_ = 15;    //maximum buffer size in qubits for chunk swap
  uint_t max_multi_swap_;                 //maximum swaps can be applied at a time, calculated by chunk_swap_buffer_bits_

  //group of states (GPU devices)
  uint_t num_groups_;            //number of groups of chunks
  reg_t top_chunk_of_group_;
  reg_t num_chunks_in_group_;
  int num_threads_per_group_;   //number of outer threads per group


  //-----------------------------------------------------------------------
  // Apply circuits and ops
  //-----------------------------------------------------------------------
  //apply ops for multi-chunk distribution
  void apply_ops_chunks(Registers<state_t>& state, 
                 OpItr first,
                 OpItr last,
                 ExperimentResult &result,
                 RngEngine &rng,
                 bool final_ops = false);

  void apply_ops(RegistersBase& state,
                 OpItr first,
                 OpItr last,
                 const Noise::NoiseModel &noise,
                 ExperimentResult &result,
                 RngEngine &rng,
                 const bool final_ops = false) override;

  //apply cache blocked ops in each chunk
  void apply_cache_blocking_ops(Registers<state_t>& state, const int_t iGroup,
                 OpItr first,
                 OpItr last,
                 ExperimentResult &result,
                 RngEngine &rng);


  //apply ops to multiple shots
  //this function should be separately defined since apply_ops is called in quantum_error
  bool run_shots_with_batched_execution(OpItr first,
                 OpItr last,
                 const Noise::NoiseModel &noise,
                 ExperimentResult &result,
                 const uint_t rng_seed,
                 const uint_t num_shots) override;

  //apply ops for multi-shots to one group
  void apply_ops_multi_shots_for_group(Registers<state_t>& state, int_t i_group, 
                               OpItr first, OpItr last,
                               const Noise::NoiseModel &noise,
                               ExperimentResult &result,
                               const uint_t rng_seed,
                               bool final_ops);

  //apply op to multiple shots , return flase if op is not supported to execute in a batch
  virtual bool apply_batched_op(const int_t iChunk, RegistersBase& state, const Operations::Op &op,
                                ExperimentResult &result,
                                std::vector<RngEngine> &rng,
                                bool final_op = false){return false;}

  //apply sampled noise to multiple-shots (this is used for ops contains non-Pauli operators)
  void apply_batched_noise_ops(Registers<state_t>& state,const int_t i_group, const std::vector<std::vector<Operations::Op>> &ops, 
                               ExperimentResult &result,
                               std::vector<RngEngine> &rng);

  //check conditional
  bool check_conditional(Registers<state_t>& state, const Operations::Op &op);

  //this function is used to scale chunk qubits for multi-chunk distribution
  virtual int qubit_scale(void)
  {
    return 1;     //scale of qubit number (x2 for density and unitary matrices)
  }
  uint_t get_process_by_chunk(uint_t cid);

  //allocate qregs
  bool allocate_qregs(Registers<state_t>& state, uint_t num_chunks);


  //-----------------------------------------------------------------------
  //Functions for multi-chunk distribution
  //-----------------------------------------------------------------------
  //swap between chunks
  virtual void apply_chunk_swap(RegistersBase& state, const reg_t &qubits);

  //apply multiple swaps between chunks
  virtual void apply_multi_chunk_swap(RegistersBase& state, const reg_t &qubits);

  //apply X gate over chunks
  virtual void apply_chunk_x(RegistersBase& state, const uint_t qubit);

  //send/receive chunk in receive buffer
  void send_chunk(Registers<state_t>& state, uint_t local_chunk_index, uint_t global_chunk_index);
  void recv_chunk(Registers<state_t>& state, uint_t local_chunk_index, uint_t global_chunk_index);

  template <class data_t>
  void send_data(data_t* pSend, uint_t size, uint_t myid,uint_t pairid);
  template <class data_t>
  void recv_data(data_t* pRecv, uint_t size, uint_t myid,uint_t pairid);

  //reduce values over processes
  void reduce_sum(reg_t& sum) const;
  void reduce_sum(rvector_t& sum) const;
  void reduce_sum(complex_t& sum) const;
  void reduce_sum(double& sum) const;

  //gather values on each process
  void gather_value(rvector_t& val) const;

  //barrier all processes
  void sync_process(void) const;

  //gather distributed state into vector (if memory is enough)
  template <class data_t>
  void gather_state(std::vector<std::complex<data_t>>& state);

  template <class data_t>
  void gather_state(AER::Vector<std::complex<data_t>>& state);

  // block diagonal matrix in chunk
  void block_diagonal_matrix(const int_t iChunk, reg_t &qubits, cvector_t &diag);
  void qubits_inout(const reg_t& qubits, reg_t& qubits_in,reg_t& qubits_out) const;

  //collect matrix over multiple chunks
  auto apply_to_matrix(Registers<state_t>& state, bool copy = false);

  // Apply the global phase
  virtual void apply_global_phase(RegistersBase& state){}

  //check if the operator should be applied to each chunk
  virtual bool is_applied_to_each_chunk(const Operations::Op &op);

  //return global shot index for the chunk
  inline int_t get_global_shot_index(const int_t iChunk) const
  {
    return multi_shots_parallelization_ ? (iChunk + local_shot_index_ + global_chunk_index_) : 0;
  }

  //separate inside and outside qubits for (multi) control gates
  void get_inout_ctrl_qubits(const Operations::Op &op, reg_t& qubits_out, reg_t& qubits_in);

  std::vector<Operations::Op> sample_noise(const Noise::NoiseModel &noise, const Operations::Op &op, RngEngine &rng) override
  {
    return noise.sample_noise_loc(op, rng);
  }

  //remake gate operation by qubits inside chunk
  Operations::Op remake_gate_in_chunk_qubits(const Operations::Op &op, reg_t& qubits_in);
};


//=========================================================================
// Implementations
//=========================================================================

template <class state_t>
StateChunk<state_t>::~StateChunk(void)
{
}

template <class state_t>
void StateChunk<state_t>::set_config(const json_t &config) 
{
  BaseState::set_config(config);

  num_threads_per_group_ = 1;
  if(JSON::check_key("num_threads_per_device", config)) {
    JSON::get_value(num_threads_per_group_, "num_threads_per_device", config);
  }

  if(JSON::check_key("chunk_swap_buffer_qubits", config)) {
    JSON::get_value(chunk_swap_buffer_qubits_, "chunk_swap_buffer_qubits", config);
  }

}


template <class state_t>
bool StateChunk<state_t>::allocate(uint_t num_qubits,uint_t block_bits,uint_t num_parallel_shots)
{
  int_t i;
  BaseState::num_qubits_ = num_qubits;
  block_bits_ = block_bits;

  if(block_bits_ > 0){
    chunk_bits_ = block_bits_;
    if(chunk_bits_ > BaseState::num_qubits_){
      chunk_bits_ = BaseState::num_qubits_;
    }
  }
  else{
    chunk_bits_ = BaseState::num_qubits_;
  }

  if(chunk_bits_ < BaseState::num_qubits_){
    //multi-chunk distribution with cache blocking transpiler
    multi_chunk_distribution_ = true;
    multi_shots_parallelization_ = false;
    num_global_chunks_ = 1ull << ((BaseState::num_qubits_ - chunk_bits_)*qubit_scale());
  }
  else{
    //single-shot or multi-shots parallelization
    multi_chunk_distribution_ = false;
    if(num_parallel_shots > 1)
      multi_shots_parallelization_ = true;
    else
      multi_shots_parallelization_ = false;
    num_global_chunks_ = num_parallel_shots;
  }

  chunk_index_begin_.resize(BaseState::distributed_procs_);
  chunk_index_end_.resize(BaseState::distributed_procs_);
  for(i=0;i<BaseState::distributed_procs_;i++){
    chunk_index_begin_[i] = num_global_chunks_*i / BaseState::distributed_procs_;
    chunk_index_end_[i] = num_global_chunks_*(i+1) / BaseState::distributed_procs_;
  }

  num_local_chunks_ = chunk_index_end_[BaseState::distributed_rank_] - chunk_index_begin_[BaseState::distributed_rank_];
  global_chunk_index_ = chunk_index_begin_[BaseState::distributed_rank_];
  local_shot_index_ = 0;

  global_chunk_indexing_ = false;
  chunk_omp_parallel_ = false;
  if(BaseState::sim_device_name_ == "GPU"){
#ifdef _OPENMP
    if(omp_get_num_threads() == 1 && multi_chunk_distribution_)
      chunk_omp_parallel_ = true;
#endif

    //set cuStateVec_enable_ 
    if(BaseState::cuStateVec_enable_){
      if(multi_shots_parallelization_)
        BaseState::cuStateVec_enable_ = false;   //multi-shots parallelization is not supported for cuStateVec
    }

    if(!BaseState::cuStateVec_enable_)
      global_chunk_indexing_ = true;    //cuStateVec does not handle global chunk index for diagonal matrix
  }
  else if(BaseState::sim_device_name_ == "Thrust"){
    global_chunk_indexing_ = true;
    chunk_omp_parallel_ = false;
  }

  allocate_state(BaseState::state_, num_local_chunks_);

  if(chunk_bits_ <= chunk_swap_buffer_qubits_ + 1)
    multi_chunk_swap_enable_ = false;
  else
    max_multi_swap_ = chunk_bits_ - chunk_swap_buffer_qubits_;

  return true;
}

template <class state_t>
bool StateChunk<state_t>::allocate_state(RegistersBase& state, uint_t num_max_shots)
{
  allocate_qregs(dynamic_cast<Registers<state_t>&>(state), std::max(num_local_chunks_, num_max_shots));

  state.initialize_qubit_map(BaseState::num_qubits_);

  return true;
}


template <class state_t>
bool StateChunk<state_t>::allocate_qregs(Registers<state_t>& state, uint_t num_chunks)
{
  int_t i;

  //deallocate qregs before reallocation
  if(state.qregs().size() > 0 && num_local_chunks_ > 1){
    if(state.qregs().size() == num_local_chunks_)
      return true;  //can reuse allocated chunks

    state.qregs().clear();
  }
  state.allocate(num_local_chunks_);   //for multi-shot + multi-chunk, allocate 1st set of chunks only (=num_local_chunks_)

  //allocate qregs
  uint_t chunk_id = multi_chunk_distribution_ ? global_chunk_index_ : 0;
  bool ret = true;
  state.qreg(0).set_max_matrix_bits(BaseState::max_matrix_qubits_);
  state.qreg(0).set_num_threads_per_group(num_threads_per_group_);
  state.qreg(0).cuStateVec_enable(BaseState::cuStateVec_enable_);
  //reserve num_chunk chunks memory space for multi-shot (num_chunks == num_local_chunks_ for single shot)
  ret &= state.qreg(0).chunk_setup(chunk_bits_*qubit_scale(), BaseState::num_qubits_*qubit_scale(), chunk_id, num_chunks);
  for(i=1;i<num_local_chunks_;i++){
    uint_t gid = i + chunk_id;
    ret &= state.qreg(i).chunk_setup(state.qreg(0),gid);
    state.qreg(i).set_num_threads_per_group(num_threads_per_group_);
  }

  //initialize groups
  top_chunk_of_group_.clear();
  num_groups_ = 0;
  for(i=0;i<state.num_qregs();i++){
    if(state.qreg(i).top_of_group()){
      top_chunk_of_group_.push_back(i);
      num_groups_++;
    }
  }
  top_chunk_of_group_.push_back(state.qregs().size());
  num_chunks_in_group_.resize(num_groups_);
  for(i=0;i<num_groups_;i++){
    num_chunks_in_group_[i] = top_chunk_of_group_[i+1] - top_chunk_of_group_[i];
  }

  return ret;
}

template <class state_t>
uint_t StateChunk<state_t>::get_process_by_chunk(uint_t cid)
{
  uint_t i;
  for(i=0;i<BaseState::distributed_procs_;i++){
    if(cid >= chunk_index_begin_[i] && cid < chunk_index_end_[i]){
      return i;
    }
  }
  return BaseState::distributed_procs_;
}

template <class state_t>
void StateChunk<state_t>::apply_ops(OpItr first, OpItr last,
                               ExperimentResult &result,
                               RngEngine &rng,
                               bool final_ops) 
{
  if(multi_chunk_distribution_){
    apply_ops_chunks(BaseState::state_, first,last,result,rng, final_ops);
    return;
  }
  BaseState::apply_ops(first, last, result, rng, final_ops);

  BaseState::state_.qreg().synchronize();

#ifdef AER_CUSTATEVEC
  result.metadata.add(BaseState::cuStateVec_enable_, "cuStateVec_enable");
#endif
}

template <class state_t>
void StateChunk<state_t>::apply_ops(RegistersBase& state_in,
               OpItr first,
               OpItr last,
               const Noise::NoiseModel &noise,
               ExperimentResult &result,
               RngEngine &rng,
               const bool final_ops)
{
  Registers<state_t>& state = dynamic_cast<Registers<state_t>&>(state_in);
  if(multi_chunk_distribution_){
    return apply_ops_chunks(state, first,last,result,rng, final_ops);
  }

  // Simple loop over vector of input operations
  for (auto it = first; it != last; ++it) {
    switch (it->type) {
      case Operations::OpType::mark: {
        state.marks()[it->string_params[0]] = it;
        break;
      }
      case Operations::OpType::jump: {
        if(state.creg().check_conditional(*it)) {
          const auto& mark_name = it->string_params[0];
          auto mark_it = state.marks().find(mark_name);
          if (mark_it != state.marks().end()) {
            it = mark_it->second;
          } else {
            for (++it; it != last; ++it) {
              if (it->type == Operations::OpType::mark) {
                state.marks()[it->string_params[0]] = it;
                if (it->string_params[0] == mark_name) {
                  break;
                }
              }
            }
            if (it == last) {
              std::stringstream msg;
              msg << "Invalid jump destination:\"" << mark_name << "\"." << std::endl;
              throw std::runtime_error(msg.str());
            }
          }
        }
        break;
      }
      case Operations::OpType::sample_noise: {
        //runtime noise sampling
        BaseState::apply_runtime_noise_sampling(state, *it, noise);
        state.next_iter() = it + 1;
        return;
      }
      default: {
        this->apply_op(state, *it, result, rng, final_ops && (it + 1 == last) );
        if(BaseState::enable_shot_branching_ && state.num_branch() > 0){
          //break loop to branch states
          state.next_iter() = it + 1;
          return;
        }
      }
    }
  }
  state.next_iter() = last;

#ifdef AER_CUSTATEVEC
  result.metadata.add(BaseState::cuStateVec_enable_, "cuStateVec_enable");
#endif
}


template <class state_t>
void StateChunk<state_t>::apply_ops_chunks(Registers<state_t>& state, 
                               OpItr first, OpItr last,
                               ExperimentResult &result,
                               RngEngine &rng,
                               bool final_ops) 
{
  uint_t iOp,nOp;
  reg_t multi_swap;

  nOp = std::distance(first, last);
  iOp = 0;

  while(iOp < nOp){
    const Operations::Op op_iOp = *(first + iOp);

    if(op_iOp.type == Operations::OpType::gate && op_iOp.name == "swap_chunk"){
      //apply swap between chunks
      if(multi_chunk_swap_enable_ && op_iOp.qubits[0] < chunk_bits_ && op_iOp.qubits[1] >= chunk_bits_){
        if(BaseState::distributed_proc_bits_ < 0 || (op_iOp.qubits[1] >= (BaseState::num_qubits_*qubit_scale() - BaseState::distributed_proc_bits_))){   //apply multi-swap when swap is cross qubits
          multi_swap.push_back(op_iOp.qubits[0]);
          multi_swap.push_back(op_iOp.qubits[1]);
          if(multi_swap.size() >= max_multi_swap_*2){
            apply_multi_chunk_swap(state, multi_swap);
            multi_swap.clear();
          }
        }
        else
          apply_chunk_swap(state, op_iOp.qubits);
      }
      else{
        if(multi_swap.size() > 0){
          apply_multi_chunk_swap(state, multi_swap);
          multi_swap.clear();
        }
        apply_chunk_swap(state, op_iOp.qubits);
      }
      iOp++;
      continue;
    }

    if(multi_swap.size() > 0){
      apply_multi_chunk_swap(state, multi_swap);
      multi_swap.clear();
    }

    if(op_iOp.type == Operations::OpType::sim_op && op_iOp.name == "begin_blocking"){
      //applying sequence of gates inside each chunk
      uint_t iOpEnd = iOp;
      while(iOpEnd < nOp){
        const Operations::Op op_iOpEnd = *(first + iOpEnd);
        if(op_iOpEnd.type == Operations::OpType::sim_op && op_iOpEnd.name == "end_blocking"){
          break;
        }
        iOpEnd++;
      }

      uint_t iOpBegin = iOp + 1;
      if(num_groups_ > 1 && chunk_omp_parallel_){
#pragma omp parallel for  num_threads(num_groups_)
        for(int_t ig=0;ig<num_groups_;ig++)
          apply_cache_blocking_ops(state, ig, first + iOpBegin, first + iOpEnd, result, rng);
      }
      else{
        for(int_t ig=0;ig<num_groups_;ig++)
          apply_cache_blocking_ops(state, ig, first + iOpBegin, first + iOpEnd, result, rng);
      }
      iOp = iOpEnd;
    }
    else if(is_applied_to_each_chunk(op_iOp)){
      if(num_groups_ > 1 && chunk_omp_parallel_){
#pragma omp parallel for num_threads(num_groups_)
        for(int_t ig=0;ig<num_groups_;ig++)
          apply_cache_blocking_ops(state, ig, first + iOp, first + iOp+1, result, rng);
      }
      else{
        for(int_t ig=0;ig<num_groups_;ig++)
          apply_cache_blocking_ops(state, ig, first + iOp, first + iOp+1, result, rng);
      }
    }
    else{
      //parallelize inside state implementations
      this->apply_op(state, op_iOp,result,rng,final_ops && nOp == iOp + 1);
    }
    iOp++;

    if(BaseState::enable_shot_branching_ && state.num_branch() > 0){
      state.next_iter() = (first + iOp);
      return;
    }
  }

  if(multi_swap.size() > 0)
    apply_multi_chunk_swap(state, multi_swap);

  if(num_groups_ > 1 && chunk_omp_parallel_){
#pragma omp parallel for  num_threads(num_groups_)
    for(int_t ig=0;ig<num_groups_;ig++)
      state.qreg(top_chunk_of_group_[ig]).synchronize();
  }
  else{
    for(int_t ig=0;ig<num_groups_;ig++)
      state.qreg(top_chunk_of_group_[ig]).synchronize();
  }

  if(BaseState::sim_device_name_ == "GPU"){
#ifdef AER_THRUST_CUDA
    int nDev;
    if (cudaGetDeviceCount(&nDev) != cudaSuccess) {
      cudaGetLastError();
      nDev = 0;
    }
    if(nDev > num_groups_)
      nDev = num_groups_;
    result.metadata.add(nDev,"cacheblocking", "chunk_parallel_gpus");
#endif

#ifdef AER_CUSTATEVEC
    result.metadata.add(BaseState::cuStateVec_enable_, "cuStateVec_enable");
#endif
  }

#ifdef AER_MPI
  result.metadata.add(multi_chunk_swap_enable_,"cacheblocking", "multiple_chunk_swaps_enable");
  if(multi_chunk_swap_enable_){
    result.metadata.add(chunk_swap_buffer_qubits_,"cacheblocking", "multiple_chunk_swaps_buffer_qubits");
    result.metadata.add(max_multi_swap_,"cacheblocking", "max_multiple_chunk_swaps");
  }
#endif

  state.next_iter() = last;
}

template <class state_t>
void StateChunk<state_t>::apply_cache_blocking_ops(Registers<state_t>& state, const int_t iGroup, 
               OpItr first,
               OpItr last,
               ExperimentResult &result,
               RngEngine &rng)
{
  //for each chunk in group
  for(int_t iChunk = top_chunk_of_group_[iGroup];iChunk < top_chunk_of_group_[iGroup + 1];iChunk++){
    //fecth chunk in cache
    if(state.qreg(iChunk).fetch_chunk()){
      for (auto it = first; it != last; ++it) {
        apply_op_chunk(iChunk, state, *it, result, rng, false);
      }
      //release chunk from cache
      state.qreg(iChunk).release_chunk();
    }
  }
}

template <class state_t>
void StateChunk<state_t>::get_inout_ctrl_qubits(const Operations::Op &op, reg_t& qubits_out, reg_t& qubits_in)
{
  if(op.type == Operations::OpType::gate && (op.name[0] == 'c' || op.name.find("mc") == 0)){
    for(int i=0;i<op.qubits.size();i++){
      if(op.qubits[i] < chunk_bits_)
        qubits_in.push_back(op.qubits[i]);
      else
        qubits_out.push_back(op.qubits[i]);
    }
  }
}

template <class state_t>
Operations::Op StateChunk<state_t>::remake_gate_in_chunk_qubits(const Operations::Op &op, reg_t& qubits_in)
{
  Operations::Op new_op = op;
  new_op.qubits = qubits_in;
  //change gate name if there is no control qubits inside chunk
  if(op.name.find("swap") != std::string::npos && qubits_in.size() == 2){
    new_op.name = "swap";
  }
  if(op.name.find("ccx") != std::string::npos){
    if(qubits_in.size() == 1)
      new_op.name = "x";
    else
      new_op.name = "cx";
  }
  else if(qubits_in.size() == 1){
    if(op.name[0] == 'c')
      new_op.name = op.name.substr(1);
    else if(op.name == "mcphase")
      new_op.name = "p";
    else
      new_op.name = op.name.substr(2);  //remove "mc"
  }
  return new_op;
}

template <class state_t>
bool StateChunk<state_t>::is_applied_to_each_chunk(const Operations::Op &op)
{
  if(op.type == Operations::OpType::gate || op.type == Operations::OpType::matrix || 
            op.type == Operations::OpType::diagonal_matrix || op.type == Operations::OpType::multiplexer ||
            op.type == Operations::OpType::superop){
    return true;
  }
  return false;
}

template <class state_t>
bool StateChunk<state_t>::check_conditional(Registers<state_t>& state, const Operations::Op &op)
{
  if(multi_shots_parallelization_){
    //multi-shots parallelization
    if(op.conditional){
      state.qreg().set_conditional(op.conditional_reg);
    }
    return true;
  }
  else{
    return state.creg().check_conditional(op);
  }
}

template <class state_t>
bool StateChunk<state_t>::run_shots_with_batched_execution(
                               OpItr first, OpItr last,
                               const Noise::NoiseModel &noise,
                               ExperimentResult &result,
                               const uint_t rng_seed,
                               const uint_t num_shots)
{
  if(!multi_shots_parallelization_ || BaseState::sim_device_name_ != "GPU" || multi_chunk_distribution_){
    return false;
  }

  Registers<state_t> state;
  int_t i;
  int_t i_begin,n_shots;

  std::vector<ClassicalRegister> cregs(num_local_chunks_);

  if(num_shots != num_global_chunks_)
    allocate(BaseState::num_qubits_, BaseState::num_qubits_, num_shots);

  allocate_state(state, std::min(max_batched_shots_, num_local_chunks_));

  state.creg().initialize(BaseState::num_creg_memory_, BaseState::num_creg_registers_);
  for(int_t i=0;i<cregs.size();i++){
    cregs[i].initialize(BaseState::num_creg_memory_, BaseState::num_creg_registers_);
  }

  i_begin = 0;
  while(i_begin<num_local_chunks_){
    local_shot_index_ = i_begin;

    //loop for states can be stored in available memory
    n_shots = state.qregs().size();
    if(i_begin+n_shots > num_local_chunks_){
      n_shots = num_local_chunks_ - i_begin;
      //resize qregs
      allocate_qregs(state, n_shots);
    }
    //initialization (equivalent to initialize_qreg + initialize_creg)
    auto init_group = [this, &state](int_t ig){
      for(uint_t j=top_chunk_of_group_[ig];j<top_chunk_of_group_[ig+1];j++){
        //enabling batch shots optimization
        state.qreg(j).enable_batch(true);

        //initialize qreg here
        state.qreg(j).set_num_qubits(chunk_bits_);
        state.qreg(j).initialize();

        //initialize creg here
        state.qreg(j).initialize_creg(state.creg().memory_size(), state.creg().register_size());
      }
    };
    Utils::apply_omp_parallel_for((num_groups_ > 1 && chunk_omp_parallel_),0,num_groups_,init_group);

    this->apply_global_phase(state); //this is parallelized in StateChunk sub-classes

    //apply ops to multiple-shots
    if(num_groups_ > 1 && chunk_omp_parallel_){
      std::vector<ExperimentResult> par_results(num_groups_);
#pragma omp parallel for num_threads(num_groups_)
      for(i=0;i<num_groups_;i++)
        apply_ops_multi_shots_for_group(state, i, first, last, noise, par_results[i], rng_seed, true);

      for (auto &res : par_results)
        result.combine(std::move(res));
    }
    else{
      for(i=0;i<num_groups_;i++)
        apply_ops_multi_shots_for_group(state, i, first, last, noise, result, rng_seed, true);
    }

    //collect measured bits and copy memory
    for(i=0;i<n_shots;i++){
      state.qreg(i).read_measured_data(cregs[i_begin + i]);
    }
    i_begin += n_shots;
  }

  BaseState::gather_creg_memory(cregs, num_local_chunks_);

  result.save_count_data(cregs, BaseState::save_creg_memory_);

#ifdef AER_THRUST_CUDA
  if(BaseState::sim_device_name_ == "GPU"){
    int nDev;
    if (cudaGetDeviceCount(&nDev) != cudaSuccess) {
      cudaGetLastError();
      nDev = 0;
    }
    if(nDev > num_groups_)
      nDev = num_groups_;
    result.metadata.add(nDev,"batched_shots_optimization_parallel_gpus");
  }
#endif

  result.metadata.add(true, "batched_shots_optimization");

  return true;
}

template <class state_t>
void StateChunk<state_t>::apply_ops_multi_shots_for_group(Registers<state_t>& state,
                               int_t i_group,
                               OpItr first, OpItr last,
                               const Noise::NoiseModel &noise,
                               ExperimentResult &result,
                               const uint_t rng_seed,
                               bool final_ops)
{
  uint_t istate = top_chunk_of_group_[i_group];
  std::vector<RngEngine> rng(num_chunks_in_group_[i_group]);
#ifdef _OPENMP
  int num_inner_threads = omp_get_max_threads() / omp_get_num_threads();
#else
  int num_inner_threads = 1;
#endif

  for(uint_t j=top_chunk_of_group_[i_group];j<top_chunk_of_group_[i_group+1];j++)
    rng[j-top_chunk_of_group_[i_group]].set_seed(rng_seed + global_chunk_index_ + local_shot_index_ + j);

  for (auto op = first; op != last; ++op) {
    if(op->type == Operations::OpType::sample_noise){
      //sample error here
      uint_t count = num_chunks_in_group_[i_group];
      std::vector<std::vector<Operations::Op>> noise_ops(count);

      uint_t count_ops = 0;
      uint_t non_pauli_gate_count = 0;
      if(num_inner_threads > 1){
#pragma omp parallel for reduction(+: count_ops,non_pauli_gate_count) num_threads(num_inner_threads)
        for(int_t j=0;j<count;j++){
          noise_ops[j] = noise.sample_noise_loc(*op,rng[j]);

          if(!(noise_ops[j].size() == 0 || (noise_ops[j].size() == 1 && noise_ops[j][0].name == "id"))){
            count_ops++;
            for(int_t k=0;k<noise_ops[j].size();k++){
              if(noise_ops[j][k].name != "id" && noise_ops[j][k].name != "x" && noise_ops[j][k].name != "y" && noise_ops[j][k].name != "z" && noise_ops[j][k].name != "pauli"){
                non_pauli_gate_count++;
                break;
              }
            }
          }
        }
      }
      else{
        for(int_t j=0;j<count;j++){
          noise_ops[j] = noise.sample_noise_loc(*op,rng[j]);

          if(!(noise_ops[j].size() == 0 || (noise_ops[j].size() == 1 && noise_ops[j][0].name == "id"))){
            count_ops++;
            for(int_t k=0;k<noise_ops[j].size();k++){
              if(noise_ops[j][k].name != "id" && noise_ops[j][k].name != "x" && noise_ops[j][k].name != "y" && noise_ops[j][k].name != "z" && noise_ops[j][k].name != "pauli"){
                non_pauli_gate_count++;
                break;
              }
            }
          }
        }
      }
      if(count_ops == 0){
        continue;   //do nothing
      }
      if(non_pauli_gate_count == 0){   //ptimization for Pauli error
        state.qreg(istate).apply_batched_pauli_ops(noise_ops);
      }
      else{
        //otherwise execute each circuit
        apply_batched_noise_ops(state, i_group, noise_ops,result, rng);
      }
    }
    else{
      if(!apply_batched_op(istate, state, *op, result, rng, final_ops && (op + 1 == last))){
        //call apply_op for each state
        for(uint_t j=top_chunk_of_group_[i_group];j<top_chunk_of_group_[i_group+1];j++)
          state.qreg(j).enable_batch(false);

        this->apply_op(state, *op, result, rng[0], final_ops && (op + 1 == last) );

        for(uint_t j=top_chunk_of_group_[i_group];j<top_chunk_of_group_[i_group+1];j++)
          state.qreg(j).enable_batch(true);
      }
    }
  }

}

template <class state_t>
void StateChunk<state_t>::apply_batched_noise_ops(Registers<state_t>& state, const int_t i_group, const std::vector<std::vector<Operations::Op>> &ops, 
                             ExperimentResult &result,
                             std::vector<RngEngine> &rng)
{
  int_t i,j,k,count,nop,pos = 0;
  uint_t istate = top_chunk_of_group_[i_group];
  count = ops.size();

  reg_t mask(count);
  std::vector<bool> finished(count,false);
  for(i=0;i<count;i++){
    int_t cond_reg = -1;

    if(finished[i])
      continue;
    if(ops[i].size() == 0 || (ops[i].size() == 1 && ops[i][0].name == "id")){
      finished[i] = true;
      continue;
    }
    mask[i] = 1;

    //find same ops to be exectuted in a batch
    for(j=i+1;j<count;j++){
      if(finished[j]){
        mask[j] = 0;
        continue;
      }
      if(ops[j].size() == 0 || (ops[j].size() == 1 && ops[j][0].name == "id")){
        mask[j] = 0;
        finished[j] = true;
        continue;
      }

      if(ops[i].size() != ops[j].size()){
        mask[j] = 0;
        continue;
      }

      mask[j] = true;
      for(k=0;k<ops[i].size();k++){
        if(ops[i][k].conditional){
          cond_reg = ops[i][k].conditional_reg;
        }
        if(ops[i][k].type != ops[j][k].type || ops[i][k].name != ops[j][k].name){
          mask[j] = false;
          break;
        }
      }
      if(mask[j])
        finished[j] = true;
    }

    //mask conditional register
    int_t sys_reg = state.qreg(istate).set_batched_system_conditional(cond_reg, mask);

    //batched execution on same ops
    for(k=0;k<ops[i].size();k++){
      Operations::Op cop = ops[i][k];

      //mark op conditional to mask shots
      cop.conditional = true;
      cop.conditional_reg = sys_reg;

      if(!apply_batched_op(istate, state, cop, result,rng, false)){
        //call apply_op for each state
        for(uint_t j=top_chunk_of_group_[i_group];j<top_chunk_of_group_[i_group+1];j++)
          state.qreg(j).enable_batch(false);
        this->apply_op(state, cop, result ,rng[0],false);
        for(uint_t j=top_chunk_of_group_[i_group];j<top_chunk_of_group_[i_group+1];j++)
          state.qreg(j).enable_batch(true);
      }
    }
    mask[i] = 0;
    finished[i] = true;
  }
<<<<<<< HEAD

=======
}

template <class state_t>
void StateChunk<state_t>::initialize_creg(uint_t num_memory, uint_t num_register) 
{
  for(int_t i=0;i<BaseState::cregs_.size();i++){
    BaseState::cregs_[i].initialize(num_memory, num_register);
  }
}


template <class state_t>
void StateChunk<state_t>::initialize_creg(uint_t num_memory,
                                     uint_t num_register,
                                     const std::string &memory_hex,
                                     const std::string &register_hex) {
  for(int_t i=0;i<BaseState::cregs_.size();i++){
    BaseState::cregs_[i].initialize(num_memory, num_register, memory_hex, register_hex);
  }
}

template <class state_t>
void StateChunk<state_t>::apply_save_expval(const int_t iChunk, const Operations::Op &op,
                                       ExperimentResult &result){
  // Check empty edge case
  if (op.expval_params.empty()) {
    throw std::invalid_argument(
        "Invalid save expval instruction (Pauli components are empty).");
  }
  bool variance = (op.type == Operations::OpType::save_expval_var);

  // Accumulate expval components
  double expval(0.);
  double sq_expval(0.);

  for (const auto &param : op.expval_params) {
    // param is tuple (pauli, coeff, sq_coeff)
    const auto val = expval_pauli(iChunk, op.qubits, std::get<0>(param));
    expval += std::get<1>(param) * val;
    if (variance) {
      sq_expval += std::get<2>(param) * val;
    }
  }
  if (variance) {
    std::vector<double> expval_var(2);
    expval_var[0] = expval;  // mean
    expval_var[1] = sq_expval - expval * expval;  // variance
    result.save_data_average(BaseState::cregs_[get_global_shot_index(iChunk)], op.string_params[0], expval_var, op.type, op.save_type);
  } else {
    result.save_data_average(BaseState::cregs_[get_global_shot_index(iChunk)], op.string_params[0], expval, op.type, op.save_type);
  }
>>>>>>> d13c2a51
}

//-------------------------------------------------------------------------
// functions for multi-chunk distribution
//-------------------------------------------------------------------------
template <class state_t>
void StateChunk<state_t>::block_diagonal_matrix(const int_t gid, reg_t &qubits, cvector_t &diag)
{
  uint_t i;
  uint_t mask_out = 0;
  uint_t mask_id = 0;

  reg_t qubits_in;
  cvector_t diag_in;

  for(i=0;i<qubits.size();i++){
    if(qubits[i] < chunk_bits_){ //in chunk
      qubits_in.push_back(qubits[i]);
    }
    else{
      mask_out |= (1ull << i);
      if((gid >> (qubits[i] - chunk_bits_)) & 1)
        mask_id |= (1ull << i);
    }
  }

  if(qubits_in.size() < qubits.size()){
    for(i=0;i<diag.size();i++){
      if((i & mask_out) == mask_id)
        diag_in.push_back(diag[i]);
    }

    if(qubits_in.size() == 0){
      qubits_in.push_back(0);
      diag_in.resize(2);
      diag_in[1] = diag_in[0];
    }
    qubits = qubits_in;
    diag = diag_in;
  }
}

template <class state_t>
void StateChunk<state_t>::qubits_inout(const reg_t& qubits, reg_t& qubits_in,reg_t& qubits_out) const
{
  int_t i;
  qubits_in.clear();
  qubits_out.clear();
  for(i=0;i<qubits.size();i++){
    if(qubits[i] < chunk_bits_){ //in chunk
      qubits_in.push_back(qubits[i]);
    }
    else{
      qubits_out.push_back(qubits[i]);
    }
  }
}


template <class state_t>
template <typename list_t>
void StateChunk<state_t>::initialize_from_vector(Registers<state_t>& state, const list_t &vec)
{
  int_t iChunk;

  if(multi_chunk_distribution_){
    if(chunk_omp_parallel_ && num_groups_ > 1){
#pragma omp parallel for private(iChunk)
      for(int_t ig=0;ig<num_groups_;ig++){
        for(iChunk = top_chunk_of_group_[ig];iChunk < top_chunk_of_group_[ig + 1];iChunk++){
          list_t tmp(1ull << (chunk_bits_*qubit_scale()));
          for(int_t i=0;i<(1ull << (chunk_bits_*qubit_scale()));i++){
            tmp[i] = vec[((global_chunk_index_ + iChunk) << (chunk_bits_*qubit_scale())) + i];
          }
          state.qreg(iChunk).initialize_from_vector(tmp);
        }
      }
    }
    else{
      for(iChunk=0;iChunk<num_local_chunks_;iChunk++){
        list_t tmp(1ull << (chunk_bits_*qubit_scale()));
        for(int_t i=0;i<(1ull << (chunk_bits_*qubit_scale()));i++){
          tmp[i] = vec[((global_chunk_index_ + iChunk) << (chunk_bits_*qubit_scale())) + i];
        }
        state.qreg(iChunk).initialize_from_vector(tmp);
      }
    }
  }
  else{
    for(iChunk=0;iChunk<num_local_chunks_;iChunk++){
      state.qreg(iChunk).initialize_from_vector(vec);
    }
  }
}

template <class state_t>
template <typename list_t>
void StateChunk<state_t>::initialize_from_matrix(Registers<state_t>& state, const list_t &mat)
{
  int_t iChunk;
  if(multi_chunk_distribution_){
    if(chunk_omp_parallel_ && num_groups_ > 1){
#pragma omp parallel for private(iChunk)
      for(int_t ig=0;ig<num_groups_;ig++){
        for(iChunk = top_chunk_of_group_[ig];iChunk < top_chunk_of_group_[ig + 1];iChunk++){
          list_t tmp(1ull << (chunk_bits_),1ull << (chunk_bits_));
          uint_t irow_chunk = ((iChunk + global_chunk_index_) >> ((BaseState::num_qubits_ - chunk_bits_))) << (chunk_bits_);
          uint_t icol_chunk = ((iChunk + global_chunk_index_) & ((1ull << ((BaseState::num_qubits_ - chunk_bits_)))-1)) << (chunk_bits_);

          //copy part of state for this chunk
          uint_t i,row,col;
          for(i=0;i<(1ull << (chunk_bits_*qubit_scale()));i++){
            uint_t icol = i & ((1ull << chunk_bits_)-1);
            uint_t irow = i >> chunk_bits_;
            tmp[i] = mat[icol_chunk + icol + ((irow_chunk + irow) << BaseState::num_qubits_)];
          }
          state.qreg(iChunk).initialize_from_matrix(tmp);
        }
      }
    }
    else{
      for(iChunk=0;iChunk<num_local_chunks_;iChunk++){
        list_t tmp(1ull << (chunk_bits_),1ull << (chunk_bits_));
        uint_t irow_chunk = ((iChunk + global_chunk_index_) >> ((BaseState::num_qubits_ - chunk_bits_))) << (chunk_bits_);
        uint_t icol_chunk = ((iChunk + global_chunk_index_) & ((1ull << ((BaseState::num_qubits_ - chunk_bits_)))-1)) << (chunk_bits_);

        //copy part of state for this chunk
        uint_t i,row,col;
        for(i=0;i<(1ull << (chunk_bits_*qubit_scale()));i++){
          uint_t icol = i & ((1ull << chunk_bits_)-1);
          uint_t irow = i >> chunk_bits_;
          tmp[i] = mat[icol_chunk + icol + ((irow_chunk + irow) << BaseState::num_qubits_)];
        }
        state.qreg(iChunk).initialize_from_matrix(tmp);
      }
    }
  }
  else{
    for(iChunk=0;iChunk<num_local_chunks_;iChunk++){
      state.qreg(iChunk).initialize_from_matrix(mat);
    }
  }
}

template <class state_t>
auto StateChunk<state_t>::apply_to_matrix(Registers<state_t>& state, bool copy)
{
  //this function is used to collect states over chunks
  int_t iChunk;
  uint_t size = 1ull << (chunk_bits_*qubit_scale());
  uint_t mask = (1ull << (chunk_bits_)) - 1;
  uint_t num_threads = state.qreg().get_omp_threads();

  size_t size_required = 2*(sizeof(std::complex<double>) << (BaseState::num_qubits_*2)) + (sizeof(std::complex<double>) << (chunk_bits_*2))*num_local_chunks_;
  if((size_required>>20) > Utils::get_system_memory_mb()){
    throw std::runtime_error(std::string("There is not enough memory to store states as matrix"));
  }

  auto matrix = state.qreg(0).copy_to_matrix();

  if(BaseState::distributed_rank_ == 0){
    matrix.resize(1ull << (BaseState::num_qubits_),1ull << (BaseState::num_qubits_));

    auto tmp = state.qreg(0).copy_to_matrix();
    for(iChunk=0;iChunk<num_global_chunks_;iChunk++){
      int_t i;
      uint_t irow_chunk = (iChunk >> ((BaseState::num_qubits_ - chunk_bits_))) << chunk_bits_;
      uint_t icol_chunk = (iChunk & ((1ull << ((BaseState::num_qubits_ - chunk_bits_)))-1)) << chunk_bits_;

      if(iChunk < num_local_chunks_){
        if(copy)
          tmp = state.qreg(iChunk).copy_to_matrix();
        else
          tmp = state.qreg(iChunk).move_to_matrix();
      }
#ifdef AER_MPI
      else
        recv_data(tmp.data(),size,0,iChunk);
#endif
#pragma omp parallel for if(num_threads > 1) num_threads(num_threads)
      for(i=0;i<size;i++){
        uint_t irow = i >> (chunk_bits_);
        uint_t icol = i & mask;
        uint_t idx = ((irow+irow_chunk) << (BaseState::num_qubits_)) + icol_chunk + icol;
        matrix[idx] = tmp[i];
      }
    }
  }
  else{
#ifdef AER_MPI
    //send matrices to process 0
    for(iChunk=0;iChunk<num_global_chunks_;iChunk++){
      uint_t iProc = get_process_by_chunk(iChunk);
      if(iProc == BaseState::distributed_rank_){
        if(copy){
          auto tmp = state.qreg(iChunk-global_chunk_index_).copy_to_matrix();
          send_data(tmp.data(),size,iChunk,0);
        }
        else{
          auto tmp = state.qreg(iChunk-global_chunk_index_).move_to_matrix();
          send_data(tmp.data(),size,iChunk,0);
        }
      }
    }
#endif
  }

  return matrix;
}

template <class state_t>
void StateChunk<state_t>::apply_chunk_swap(RegistersBase& state_in, const reg_t &qubits)
{
  uint_t nLarge = 1;
  uint_t q0,q1;
  int_t iChunk;

  Registers<state_t>& state = dynamic_cast<Registers<state_t>&>(state_in);

  q0 = qubits[qubits.size() - 2];
  q1 = qubits[qubits.size() - 1];

  if(qubit_scale() == 1){
    state.swap_qubit_map(q0,q1);
  }

  if(q0 > q1){
    std::swap(q0,q1);
  }

  if(q1 < chunk_bits_*qubit_scale()){
    //inside chunk
    if(chunk_omp_parallel_ && num_groups_ > 1){
#pragma omp parallel for num_threads(num_groups_) 
      for(int_t ig=0;ig<num_groups_;ig++){
        for(int_t iChunk = top_chunk_of_group_[ig];iChunk < top_chunk_of_group_[ig + 1];iChunk++)
          state.qreg(iChunk).apply_mcswap(qubits);
      }
    }
    else{
      for(int_t ig=0;ig<num_groups_;ig++){
        for(int_t iChunk = top_chunk_of_group_[ig];iChunk < top_chunk_of_group_[ig + 1];iChunk++)
          state.qreg(iChunk).apply_mcswap(qubits);
      }
    }
  }
  else{ //swap over chunks
    uint_t mask0,mask1;

    mask0 = (1ull << q0);
    mask1 = (1ull << q1);
    mask0 >>= (chunk_bits_*qubit_scale());
    mask1 >>= (chunk_bits_*qubit_scale());

    if(BaseState::distributed_procs_ == 1 || (BaseState::distributed_proc_bits_ >= 0 && q1 < (BaseState::num_qubits_*qubit_scale() - BaseState::distributed_proc_bits_))){   //no data transfer between processes is needed
      auto apply_chunk_swap_1qubit = [this, mask1, &qubits, &state](int_t iGroup)
      {
        for(int_t ic = top_chunk_of_group_[iGroup];ic < top_chunk_of_group_[iGroup + 1];ic++){
          uint_t baseChunk;
          baseChunk = ic & (~mask1);
          if(ic == baseChunk)
            state.qreg(ic).apply_chunk_swap(qubits,state.qreg(ic | mask1),true);
        }
      };
      auto apply_chunk_swap_2qubits = [this, mask0, mask1, &qubits, &state](int_t iGroup)
      {
        for(int_t ic = top_chunk_of_group_[iGroup];ic < top_chunk_of_group_[iGroup + 1];ic++){
          uint_t baseChunk;
          baseChunk = ic & (~(mask0 | mask1));
          uint_t iChunk1 = baseChunk | mask0;
          uint_t iChunk2 = baseChunk | mask1;
          if(ic == iChunk1)
            state.qreg(iChunk1).apply_chunk_swap(qubits,state.qreg(iChunk2),true);
        }
      };
      if(q0 < chunk_bits_*qubit_scale())
        Utils::apply_omp_parallel_for((chunk_omp_parallel_ && num_groups_ > 1), 0, num_groups_, apply_chunk_swap_1qubit);
      else
        Utils::apply_omp_parallel_for((chunk_omp_parallel_ && num_groups_ > 1), 0, num_groups_, apply_chunk_swap_2qubits);
    }
#ifdef AER_MPI
    else{
      int_t iPair;
      uint_t nPair;
      uint_t baseChunk,iChunk1,iChunk2;

      if(q0 < chunk_bits_*qubit_scale())
        nLarge = 1;
      else
        nLarge = 2;

      //chunk scheduler that supports any number of processes
      uint_t nu[3];
      uint_t ub[3];
      uint_t iu[3];
      uint_t add;
      uint_t iLocalChunk,iRemoteChunk,iProc;
      int i;

      if(q0 < chunk_bits_*qubit_scale()){
        nLarge = 1;
        nu[0] = 1ull << (q1 - chunk_bits_*qubit_scale());
        ub[0] = 0;
        iu[0] = 0;

        nu[1] = 1ull << (BaseState::num_qubits_*qubit_scale() - q1 - 1);
        ub[1] = (q1 - chunk_bits_*qubit_scale()) + 1;
        iu[1] = 0;
      }
      else{
        nLarge = 2;
        nu[0] = 1ull << (q0 - chunk_bits_*qubit_scale());
        ub[0] = 0;
        iu[0] = 0;

        nu[1] = 1ull << (q1 - q0 - 1);
        ub[1] = (q0 - chunk_bits_*qubit_scale()) + 1;
        iu[1] = 0;

        nu[2] = 1ull << (BaseState::num_qubits_*qubit_scale() - q1 - 1);
        ub[2] = (q1 - chunk_bits_*qubit_scale()) + 1;
        iu[2] = 0;
      }
      nPair = 1ull << (BaseState::num_qubits_*qubit_scale() - chunk_bits_*qubit_scale() - nLarge);

      for(iPair=0;iPair<nPair;iPair++){
        //calculate index of pair of chunks
        baseChunk = 0;
        add = 1;
        for(i=nLarge;i>=0;i--){
          baseChunk += (iu[i] << ub[i]);
          //update for next
          iu[i] += add;
          add = 0;
          if(iu[i] >= nu[i]){
            iu[i] = 0;
            add = 1;
          }
        }

        iChunk1 = baseChunk | mask0;
        iChunk2 = baseChunk | mask1;

        if(iChunk1 >= chunk_index_begin_[BaseState::distributed_rank_] && iChunk1 < chunk_index_end_[BaseState::distributed_rank_]){    //chunk1 is on this process
          if(iChunk2 >= chunk_index_begin_[BaseState::distributed_rank_] && iChunk2 < chunk_index_end_[BaseState::distributed_rank_]){    //chunk2 is on this process
            state.qreg(iChunk1 - global_chunk_index_).apply_chunk_swap(qubits,state.qreg(iChunk2 - global_chunk_index_),true);
            continue;
          }
          else{
            iLocalChunk = iChunk1;
            iRemoteChunk = iChunk2;
            iProc = get_process_by_chunk(iChunk2);
          }
        }
        else{
          if(iChunk2 >= chunk_index_begin_[BaseState::distributed_rank_] && iChunk2 < chunk_index_end_[BaseState::distributed_rank_]){    //chunk2 is on this process
            iLocalChunk = iChunk2;
            iRemoteChunk = iChunk1;
            iProc = get_process_by_chunk(iChunk1);
          }
          else{
            continue;   //there is no chunk for this pair on this process
          }
        }

        MPI_Request reqSend,reqRecv;
        MPI_Status st;
        uint_t sizeRecv,sizeSend;

        auto pRecv = state.qreg(iLocalChunk - global_chunk_index_).recv_buffer(sizeRecv);
        MPI_Irecv(pRecv,sizeRecv,MPI_BYTE,iProc,iPair,BaseState::distributed_comm_,&reqRecv);

        auto pSend = state.qreg(iLocalChunk - global_chunk_index_).send_buffer(sizeSend);
        MPI_Isend(pSend,sizeSend,MPI_BYTE,iProc,iPair,BaseState::distributed_comm_,&reqSend);

        MPI_Wait(&reqSend,&st);
        MPI_Wait(&reqRecv,&st);

        state.qreg(iLocalChunk - global_chunk_index_).apply_chunk_swap(qubits,iRemoteChunk);
      }
    }
#endif
  }
}

template <class state_t>
void StateChunk<state_t>::apply_multi_chunk_swap(RegistersBase& state_in, const reg_t &qubits)
{
  int_t nswap = qubits.size()/2;
  reg_t chunk_shuffle_qubits(nswap,0);
  reg_t local_swaps;
  uint_t baseChunk = 0;
  uint_t nchunk = 1ull << nswap;
  reg_t chunk_procs(nchunk);
  reg_t chunk_offset(nchunk);

  Registers<state_t>& state = dynamic_cast<Registers<state_t>&>(state_in);

  if(qubit_scale() == 1){
    for(int_t i=0;i<nswap;i++)
      state.swap_qubit_map(qubits[i*2],qubits[i*2+1]);
  }

  //define local swaps
  for(int_t i=0;i<nswap;i++){
    if(qubits[i*2] >= chunk_bits_*qubit_scale() - nswap)  //no swap required
      chunk_shuffle_qubits[qubits[i*2] + nswap - chunk_bits_*qubit_scale()] = qubits[i*2 + 1];
  }
  int_t pos = 0;
  for(int_t i=0;i<nswap;i++){
    if(qubits[i*2] < chunk_bits_*qubit_scale() - nswap){  //local swap required
      //find empty position
      while(pos < nswap){
        if(chunk_shuffle_qubits[pos] < chunk_bits_*qubit_scale()){
          chunk_shuffle_qubits[pos] = qubits[i*2 + 1];
          local_swaps.push_back(qubits[i*2]);
          local_swaps.push_back(chunk_bits_*qubit_scale() - nswap + pos);
          pos++;
          break;
        }
        pos++;
      }
    }
  }
  for(int_t i=0;i<nswap;i++)
    chunk_shuffle_qubits[i] -= chunk_bits_*qubit_scale();

  //swap inside chunks to prepare for all-to-all shuffle
  if(chunk_omp_parallel_ && num_groups_ > 1){
#pragma omp parallel for 
    for(int_t ig=0;ig<num_groups_;ig++){
      for(int_t iChunk = top_chunk_of_group_[ig];iChunk < top_chunk_of_group_[ig + 1];iChunk++)
        state.qreg(iChunk).apply_multi_swaps(local_swaps);
    }
  }
  else{
    for(int_t ig=0;ig<num_groups_;ig++){
      for(int_t iChunk = top_chunk_of_group_[ig];iChunk < top_chunk_of_group_[ig + 1];iChunk++)
        state.qreg(iChunk).apply_multi_swaps(local_swaps);
    }
  }

  //apply all-to-all chunk shuffle
  int_t nPair;
  reg_t chunk_shuffle_qubits_sorted = chunk_shuffle_qubits;
  std::sort(chunk_shuffle_qubits_sorted.begin(), chunk_shuffle_qubits_sorted.end());

  nPair = num_global_chunks_ >> nswap;

  for(uint_t i=0;i<nchunk;i++){
    chunk_offset[i] = 0;
    for(uint_t k=0;k<nswap;k++){
      if(((i >> k) & 1) != 0)
        chunk_offset[i] += (1ull << chunk_shuffle_qubits[k]);
    }
  }

#ifdef AER_MPI
  std::vector<MPI_Request> reqSend(nchunk);
  std::vector<MPI_Request> reqRecv(nchunk);
#endif

  for(int_t iPair=0;iPair<nPair;iPair++){
    uint_t i1,i2,k,ii,t;
    baseChunk = 0;
    ii = iPair;
    for(k=0;k<nswap;k++){
      t = ii & ((1ull << chunk_shuffle_qubits_sorted[k]) - 1);
      baseChunk += t;
      ii = (ii - t) << 1;
    }
    baseChunk += ii;

    for(i1=0;i1<nchunk;i1++){
      chunk_procs[i1] = get_process_by_chunk(baseChunk + chunk_offset[i1]);
    }

    //all-to-all
    //send data
    for(uint_t iswap=1;iswap<nchunk;iswap++){
      uint_t sizeRecv,sizeSend;
      uint_t num_local_swap = 0;
      for(i1=0;i1<nchunk;i1++){
        i2 = i1 ^ iswap;
        if(i1 >= i2)
          continue;

        uint_t iProc1 = chunk_procs[i1];
        uint_t iProc2 = chunk_procs[i2];
        if(iProc1 != BaseState::distributed_rank_ && iProc2 != BaseState::distributed_rank_)
          continue;
        if(iProc1 == iProc2){  //on the same process
          num_local_swap++;
          continue;   //swap while data is exchanged between processes
        }
#ifdef AER_MPI
        uint_t offset1 = i1 << (chunk_bits_*qubit_scale() - nswap);
        uint_t offset2 = i2 << (chunk_bits_*qubit_scale() - nswap);
        uint_t iChunk1 = baseChunk + chunk_offset[i1] - global_chunk_index_;
        uint_t iChunk2 = baseChunk + chunk_offset[i2] - global_chunk_index_;

        int_t tid = (iPair << nswap) + iswap;

        if(iProc1 == BaseState::distributed_rank_){
          auto pRecv = state.qreg(iChunk1).recv_buffer(sizeRecv);
          MPI_Irecv(pRecv + offset2,(sizeRecv >> nswap),MPI_BYTE,iProc2,tid,BaseState::distributed_comm_,&reqRecv[i2]);

          auto pSend = state.qreg(iChunk1).send_buffer(sizeSend);
          MPI_Isend(pSend + offset2,(sizeSend >> nswap),MPI_BYTE,iProc2,tid,BaseState::distributed_comm_,&reqSend[i2]);
        }
        else{
          auto pRecv = state.qreg(iChunk2).recv_buffer(sizeRecv);
          MPI_Irecv(pRecv + offset1,(sizeRecv >> nswap),MPI_BYTE,iProc1,tid,BaseState::distributed_comm_,&reqRecv[i1]);

          auto pSend = state.qreg(iChunk2).send_buffer(sizeSend);
          MPI_Isend(pSend + offset1,(sizeSend >> nswap),MPI_BYTE,iProc1,tid,BaseState::distributed_comm_,&reqSend[i1]);
        }
#endif
      }

      //swaps inside process
      if(num_local_swap > 0){
        for(i1=0;i1<nchunk;i1++){
          i2 = i1 ^ iswap;
          if(i1 > i2)
            continue;

          uint_t iProc1 = chunk_procs[i1];
          uint_t iProc2 = chunk_procs[i2];
          if(iProc1 != BaseState::distributed_rank_ && iProc2 != BaseState::distributed_rank_)
            continue;
          if(iProc1 == iProc2){  //on the same process
            uint_t offset1 = i1 << (chunk_bits_*qubit_scale() - nswap);
            uint_t offset2 = i2 << (chunk_bits_*qubit_scale() - nswap);
            uint_t iChunk1 = baseChunk + chunk_offset[i1] - global_chunk_index_;
            uint_t iChunk2 = baseChunk + chunk_offset[i2] - global_chunk_index_;
            state.qreg(iChunk1).apply_chunk_swap(state.qreg(iChunk2),offset2,offset1,(1ull << (chunk_bits_*qubit_scale() - nswap)) );
          }
        }
      }

#ifdef AER_MPI
      //recv data
      for(i1=0;i1<nchunk;i1++){
        i2 = i1 ^ iswap;

        uint_t iProc1 = chunk_procs[i1];
        uint_t iProc2 = chunk_procs[i2];
        if(iProc1 != BaseState::distributed_rank_)
          continue;
        if(iProc1 == iProc2){  //on the same process
          continue;
        }
        uint_t iChunk1 = baseChunk + chunk_offset[i1] - global_chunk_index_;
        uint_t offset2 = i2 << (chunk_bits_*qubit_scale() - nswap);

        MPI_Status st;
        MPI_Wait(&reqSend[i2],&st);
        MPI_Wait(&reqRecv[i2],&st);

        //copy states from recv buffer to chunk
        state.qreg(iChunk1).apply_chunk_swap(state.qreg(iChunk1),offset2,offset2,(1ull << (chunk_bits_*qubit_scale() - nswap)) );
      }
#endif
    }
  }

  //restore qubits order
  if(chunk_omp_parallel_ && num_groups_ > 1){
#pragma omp parallel for 
    for(int_t ig=0;ig<num_groups_;ig++){
      for(int_t iChunk = top_chunk_of_group_[ig];iChunk < top_chunk_of_group_[ig + 1];iChunk++)
        state.qreg(iChunk).apply_multi_swaps(local_swaps);
    }
  }
  else{
    for(int_t ig=0;ig<num_groups_;ig++){
      for(int_t iChunk = top_chunk_of_group_[ig];iChunk < top_chunk_of_group_[ig + 1];iChunk++)
        state.qreg(iChunk).apply_multi_swaps(local_swaps);
    }
  }
}


template <class state_t>
void StateChunk<state_t>::apply_chunk_x(RegistersBase& state_in, const uint_t qubit)
{
  int_t iChunk;
  uint_t nLarge = 1;

  Registers<state_t>& state = dynamic_cast<Registers<state_t>&>(state_in);

  if(qubit < chunk_bits_*qubit_scale()){
    auto apply_par_mcx = [this, qubit, &state](int_t ig)
    {
      reg_t qubits(1,qubit);
      for(int_t iChunk = top_chunk_of_group_[ig];iChunk < top_chunk_of_group_[ig + 1];iChunk++)
        state.qreg(iChunk).apply_mcx(qubits);
    };
    Utils::apply_omp_parallel_for((chunk_omp_parallel_ && num_groups_ > 1),0,num_groups_,apply_par_mcx);
  }
  else{ //exchange over chunks
    int_t iPair;
    uint_t nPair,mask;
    uint_t baseChunk,iChunk1,iChunk2;
    reg_t qubits(2);
    qubits[0] = qubit;
    qubits[1] = qubit;

    mask = (1ull << qubit);
    mask >>= (chunk_bits_*qubit_scale());

    if(BaseState::distributed_procs_ == 1 || (BaseState::distributed_proc_bits_ >= 0 && qubit < (BaseState::num_qubits_*qubit_scale() - BaseState::distributed_proc_bits_))){   //no data transfer between processes is needed
      nPair = num_local_chunks_ >> 1;

      auto apply_par_chunk_swap = [this, mask, &qubits,&state](int_t iGroup)
      {
        for(int_t ic = top_chunk_of_group_[iGroup];ic < top_chunk_of_group_[iGroup + 1];ic++){
          uint_t pairChunk;
          pairChunk = ic ^ mask;
          if(ic < pairChunk)
            state.qreg(ic).apply_chunk_swap(qubits,state.qreg(pairChunk),true);
        }
      };
      Utils::apply_omp_parallel_for((chunk_omp_parallel_ && num_groups_ > 1),0, nPair, apply_par_chunk_swap);
    }
#ifdef AER_MPI
    else{
      //chunk scheduler that supports any number of processes
      uint_t nu[3];
      uint_t ub[3];
      uint_t iu[3];
      uint_t add;
      uint_t iLocalChunk,iRemoteChunk,iProc;
      int i;

      nLarge = 1;
      nu[0] = 1ull << (qubit - chunk_bits_*qubit_scale());
      ub[0] = 0;
      iu[0] = 0;

      nu[1] = 1ull << (BaseState::num_qubits_*qubit_scale() - qubit - 1);
      ub[1] = (qubit - chunk_bits_*qubit_scale()) + 1;
      iu[1] = 0;
      nPair = 1ull << (BaseState::num_qubits_*qubit_scale() - chunk_bits_*qubit_scale() - 1);

      for(iPair=0;iPair<nPair;iPair++){
        //calculate index of pair of chunks
        baseChunk = 0;
        add = 1;
        for(i=1;i>=0;i--){
          baseChunk += (iu[i] << ub[i]);
          //update for next
          iu[i] += add;
          add = 0;
          if(iu[i] >= nu[i]){
            iu[i] = 0;
            add = 1;
          }
        }

        iChunk1 = baseChunk;
        iChunk2 = baseChunk | mask;

        if(iChunk1 >= chunk_index_begin_[BaseState::distributed_rank_] && iChunk1 < chunk_index_end_[BaseState::distributed_rank_]){    //chunk1 is on this process
          if(iChunk2 >= chunk_index_begin_[BaseState::distributed_rank_] && iChunk2 < chunk_index_end_[BaseState::distributed_rank_]){    //chunk2 is on this process
            state.qreg(iChunk1 - global_chunk_index_).apply_chunk_swap(qubits,state.qreg(iChunk2 - global_chunk_index_),true);
            continue;
          }
          else{
            iLocalChunk = iChunk1;
            iRemoteChunk = iChunk2;
            iProc = get_process_by_chunk(iChunk2);
          }
        }
        else{
          if(iChunk2 >= chunk_index_begin_[BaseState::distributed_rank_] && iChunk2 < chunk_index_end_[BaseState::distributed_rank_]){    //chunk2 is on this process
            iLocalChunk = iChunk2;
            iRemoteChunk = iChunk1;
            iProc = get_process_by_chunk(iChunk1);
          }
          else{
            continue;   //there is no chunk for this pair on this process
          }
        }

        MPI_Request reqSend,reqRecv;
        MPI_Status st;
        uint_t sizeRecv,sizeSend;

        auto pSend = state.qreg(iLocalChunk - global_chunk_index_).send_buffer(sizeSend);
        MPI_Isend(pSend,sizeSend,MPI_BYTE,iProc,iPair,BaseState::distributed_comm_,&reqSend);

        auto pRecv = state.qreg(iLocalChunk - global_chunk_index_).recv_buffer(sizeRecv);
        MPI_Irecv(pRecv,sizeRecv,MPI_BYTE,iProc,iPair,BaseState::distributed_comm_,&reqRecv);

        MPI_Wait(&reqSend,&st);
        MPI_Wait(&reqRecv,&st);

        state.qreg(iLocalChunk - global_chunk_index_).apply_chunk_swap(qubits,iRemoteChunk);
      }
    }
#endif

  }
}

template <class state_t>
void StateChunk<state_t>::send_chunk(Registers<state_t>& state, uint_t local_chunk_index, uint_t global_pair_index)
{
#ifdef AER_MPI
  MPI_Request reqSend;
  MPI_Status st;
  uint_t sizeSend;
  uint_t iProc;

  iProc = get_process_by_chunk(global_pair_index);

  auto pSend = state.qreg(local_chunk_index).send_buffer(sizeSend);
  MPI_Isend(pSend,sizeSend,MPI_BYTE,iProc,local_chunk_index + global_chunk_index_,BaseState::distributed_comm_,&reqSend);

  MPI_Wait(&reqSend,&st);

  state.qreg(local_chunk_index).release_send_buffer();
#endif
}

template <class state_t>
void StateChunk<state_t>::recv_chunk(Registers<state_t>& state, uint_t local_chunk_index, uint_t global_pair_index)
{
#ifdef AER_MPI
  MPI_Request reqRecv;
  MPI_Status st;
  uint_t sizeRecv;
  uint_t iProc;

  iProc = get_process_by_chunk(global_pair_index);

  auto pRecv = state.qreg(local_chunk_index).recv_buffer(sizeRecv);
  MPI_Irecv(pRecv,sizeRecv,MPI_BYTE,iProc,global_pair_index,BaseState::distributed_comm_,&reqRecv);

  MPI_Wait(&reqRecv,&st);
#endif
}

template <class state_t>
template <class data_t>
void StateChunk<state_t>::send_data(data_t* pSend, uint_t size, uint_t myid,uint_t pairid)
{
#ifdef AER_MPI
  MPI_Request reqSend;
  MPI_Status st;
  uint_t iProc;

  iProc = get_process_by_chunk(pairid);

  MPI_Isend(pSend,size*sizeof(data_t),MPI_BYTE,iProc,myid,BaseState::distributed_comm_,&reqSend);

  MPI_Wait(&reqSend,&st);
#endif
}

template <class state_t>
template <class data_t>
void StateChunk<state_t>::recv_data(data_t* pRecv, uint_t size, uint_t myid,uint_t pairid)
{
#ifdef AER_MPI
  MPI_Request reqRecv;
  MPI_Status st;
  uint_t iProc;

  iProc = get_process_by_chunk(pairid);

  MPI_Irecv(pRecv,size*sizeof(data_t),MPI_BYTE,iProc,pairid,BaseState::distributed_comm_,&reqRecv);

  MPI_Wait(&reqRecv,&st);
#endif
}

template <class state_t>
void StateChunk<state_t>::reduce_sum(reg_t& sum) const
{
#ifdef AER_MPI
  if(BaseState::distributed_procs_ > 1){
    uint_t i,n = sum.size();
    reg_t tmp(n);
    MPI_Allreduce(&sum[0],&tmp[0],n,MPI_UINT64_T,MPI_SUM,BaseState::distributed_comm_);
    for(i=0;i<n;i++){
      sum[i] = tmp[i];
    }
  }
#endif
}

template <class state_t>
void StateChunk<state_t>::reduce_sum(rvector_t& sum) const
{
#ifdef AER_MPI
  if(BaseState::distributed_procs_ > 1){
    uint_t i,n = sum.size();
    rvector_t tmp(n);
    MPI_Allreduce(&sum[0],&tmp[0],n,MPI_DOUBLE_PRECISION,MPI_SUM,BaseState::distributed_comm_);
    for(i=0;i<n;i++){
      sum[i] = tmp[i];
    }
  }
#endif
}

template <class state_t>
void StateChunk<state_t>::reduce_sum(complex_t& sum) const
{
#ifdef AER_MPI
  if(BaseState::distributed_procs_ > 1){
    complex_t tmp;
    MPI_Allreduce(&sum,&tmp,2,MPI_DOUBLE_PRECISION,MPI_SUM,BaseState::distributed_comm_);
    sum = tmp;
  }
#endif
}

template <class state_t>
void StateChunk<state_t>::reduce_sum(double& sum) const
{
#ifdef AER_MPI
  if(BaseState::distributed_procs_ > 1){
    double tmp;
    MPI_Allreduce(&sum,&tmp,1,MPI_DOUBLE_PRECISION,MPI_SUM,BaseState::distributed_comm_);
    sum = tmp;
  }
#endif
}

template <class state_t>
void StateChunk<state_t>::gather_value(rvector_t& val) const
{
#ifdef AER_MPI
  if(BaseState::distributed_procs_ > 1){
    rvector_t tmp = val;
    MPI_Alltoall(&tmp[0],1,MPI_DOUBLE_PRECISION,&val[0],1,MPI_DOUBLE_PRECISION,BaseState::distributed_comm_);
  }
#endif
}

template <class state_t>
void StateChunk<state_t>::sync_process(void) const
{
#ifdef AER_MPI
  if(BaseState::distributed_procs_ > 1){
    MPI_Barrier(BaseState::distributed_comm_);
  }
#endif
}

//gather distributed state into vector (if memory is enough)
template <class state_t>
template <class data_t>
void StateChunk<state_t>::gather_state(std::vector<std::complex<data_t>>& state)
{
#ifdef AER_MPI
  if(BaseState::distributed_procs_ > 1){
    uint_t size,local_size,global_size,offset;
    int i;
    std::vector<int> recv_counts(BaseState::distributed_procs_);
    std::vector<int> recv_offset(BaseState::distributed_procs_);

    global_size = 0;
    for(i=0;i<BaseState::distributed_procs_;i++){
      recv_offset[i] = (int)(chunk_index_begin_[i] << (chunk_bits_*qubit_scale()))*2;
      recv_counts[i] = (int)((chunk_index_end_[i] - chunk_index_begin_[i]) << (chunk_bits_*qubit_scale()));
      global_size += recv_counts[i];
      recv_counts[i] *= 2;
    }
    if((global_size >> 21) > Utils::get_system_memory_mb()){
      throw std::runtime_error(std::string("There is not enough memory to gather state"));
    }
    std::vector<std::complex<data_t>> local_state = state;
    state.resize(global_size);

    if(sizeof(std::complex<data_t>) == 16){
      MPI_Allgatherv(local_state.data(),recv_counts[BaseState::distributed_rank_],MPI_DOUBLE_PRECISION,
                     state.data(),&recv_counts[0],&recv_offset[0],MPI_DOUBLE_PRECISION,BaseState::distributed_comm_);
    }
    else{
      MPI_Allgatherv(local_state.data(),recv_counts[BaseState::distributed_rank_],MPI_FLOAT,
                     state.data(),&recv_counts[0],&recv_offset[0],MPI_FLOAT,BaseState::distributed_comm_);
    }
  }
#endif
}

template <class state_t>
template <class data_t>
void StateChunk<state_t>::gather_state(AER::Vector<std::complex<data_t>>& state)
{
#ifdef AER_MPI
  if(BaseState::distributed_procs_ > 1){
    uint_t size,local_size,global_size,offset;
    int i;

    std::vector<int> recv_counts(BaseState::distributed_procs_);
    std::vector<int> recv_offset(BaseState::distributed_procs_);

    global_size = 0;
    for(i=0;i<BaseState::distributed_procs_;i++){
      recv_offset[i] = (int)(chunk_index_begin_[i] << (chunk_bits_*qubit_scale()))*2;
      recv_counts[i] = (int)((chunk_index_end_[i] - chunk_index_begin_[i]) << (chunk_bits_*qubit_scale()));
      global_size += recv_counts[i];
      recv_counts[i] *= 2;
    }
    if((global_size >> 21) > Utils::get_system_memory_mb()){
      throw std::runtime_error(std::string("There is not enough memory to gather state"));
    }
    AER::Vector<std::complex<data_t>> local_state = state;
    state.resize(global_size);

    if(sizeof(std::complex<data_t>) == 16){
      MPI_Allgatherv(local_state.data(),recv_counts[BaseState::distributed_rank_],MPI_DOUBLE_PRECISION,
                     state.data(),&recv_counts[0],&recv_offset[0],MPI_DOUBLE_PRECISION,BaseState::distributed_comm_);
    }
    else{
      MPI_Allgatherv(local_state.data(),recv_counts[BaseState::distributed_rank_],MPI_FLOAT,
                     state.data(),&recv_counts[0],&recv_offset[0],MPI_FLOAT,BaseState::distributed_comm_);
    }
  }
#endif
}


//-------------------------------------------------------------------------
} // end namespace Base
//-------------------------------------------------------------------------
} // end namespace AER
//-------------------------------------------------------------------------
#endif<|MERGE_RESOLUTION|>--- conflicted
+++ resolved
@@ -167,12 +167,6 @@
   // Common instructions
   //-----------------------------------------------------------------------
  
-<<<<<<< HEAD
-=======
-  // Apply a save expectation value instruction
-  void apply_save_expval(const int_t iChunk, const Operations::Op &op, ExperimentResult &result);
->>>>>>> d13c2a51
-
   //-----------------------------------------------------------------------
   // Config Settings
   //-----------------------------------------------------------------------
@@ -1108,61 +1102,6 @@
     mask[i] = 0;
     finished[i] = true;
   }
-<<<<<<< HEAD
-
-=======
-}
-
-template <class state_t>
-void StateChunk<state_t>::initialize_creg(uint_t num_memory, uint_t num_register) 
-{
-  for(int_t i=0;i<BaseState::cregs_.size();i++){
-    BaseState::cregs_[i].initialize(num_memory, num_register);
-  }
-}
-
-
-template <class state_t>
-void StateChunk<state_t>::initialize_creg(uint_t num_memory,
-                                     uint_t num_register,
-                                     const std::string &memory_hex,
-                                     const std::string &register_hex) {
-  for(int_t i=0;i<BaseState::cregs_.size();i++){
-    BaseState::cregs_[i].initialize(num_memory, num_register, memory_hex, register_hex);
-  }
-}
-
-template <class state_t>
-void StateChunk<state_t>::apply_save_expval(const int_t iChunk, const Operations::Op &op,
-                                       ExperimentResult &result){
-  // Check empty edge case
-  if (op.expval_params.empty()) {
-    throw std::invalid_argument(
-        "Invalid save expval instruction (Pauli components are empty).");
-  }
-  bool variance = (op.type == Operations::OpType::save_expval_var);
-
-  // Accumulate expval components
-  double expval(0.);
-  double sq_expval(0.);
-
-  for (const auto &param : op.expval_params) {
-    // param is tuple (pauli, coeff, sq_coeff)
-    const auto val = expval_pauli(iChunk, op.qubits, std::get<0>(param));
-    expval += std::get<1>(param) * val;
-    if (variance) {
-      sq_expval += std::get<2>(param) * val;
-    }
-  }
-  if (variance) {
-    std::vector<double> expval_var(2);
-    expval_var[0] = expval;  // mean
-    expval_var[1] = sq_expval - expval * expval;  // variance
-    result.save_data_average(BaseState::cregs_[get_global_shot_index(iChunk)], op.string_params[0], expval_var, op.type, op.save_type);
-  } else {
-    result.save_data_average(BaseState::cregs_[get_global_shot_index(iChunk)], op.string_params[0], expval, op.type, op.save_type);
-  }
->>>>>>> d13c2a51
 }
 
 //-------------------------------------------------------------------------
