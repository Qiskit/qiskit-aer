--- conflicted
+++ resolved
@@ -476,10 +476,6 @@
 
   gpu_optimization_ = false;
   chunk_omp_parallel_ = false;
-<<<<<<< HEAD
-=======
-  gpu_optimization_ = false;
->>>>>>> 756af116
   if(qregs_[0].name().find("gpu") != std::string::npos){
     if(chunk_bits_ < num_qubits_){
       chunk_omp_parallel_ = true;   //CUDA backend requires thread parallelization of chunk loop
@@ -591,20 +587,12 @@
   cvector_t diag_in;
 
   for(i=0;i<qubits.size();i++){
-<<<<<<< HEAD
     if(qubits[i] < chunk_bits_){ //in chunk
-=======
-    if(qubits[i] < chunk_bits_/qubit_scale()){ //in chunk
->>>>>>> 756af116
       qubits_in.push_back(qubits[i]);
     }
     else{
       mask_out |= (1ull << i);
-<<<<<<< HEAD
       if((gid >> (qubits[i] - chunk_bits_)) & 1)
-=======
-      if((gid >> (qubits[i] - chunk_bits_/qubit_scale())) & 1)
->>>>>>> 756af116
         mask_id |= (1ull << i);
     }
   }
