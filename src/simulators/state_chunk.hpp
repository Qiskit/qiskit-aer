/**
 * This code is part of Qiskit.
 *
 * (C) Copyright IBM 2018, 2019.
 *
 * This code is licensed under the Apache License, Version 2.0. You may
 * obtain a copy of this license in the LICENSE.txt file in the root directory
 * of this source tree or at http://www.apache.org/licenses/LICENSE-2.0.
 *
 * Any modifications or derivative works of this code must retain this
 * copyright notice, and modified files need to carry a notice indicating
 * that they have been altered from the originals.
 */

#ifndef _aer_base_state_chunk_hpp_
#define _aer_base_state_chunk_hpp_

#include "framework/json.hpp"
#include "framework/opset.hpp"
#include "framework/types.hpp"
#include "framework/creg.hpp"
#include "framework/results/experiment_result.hpp"

#include "noise/noise_model.hpp"

#ifdef _OPENMP
#include <omp.h>
#endif

#ifdef AER_MPI
#include <mpi.h>
#endif

namespace AER {

namespace Base {

#define STATE_APPLY_TO_ALL_CHUNKS     0

//=========================================================================
// StateChunk interface base class with multiple chunks for Qiskit-Aer
// The base state class that supports multi-chunk distribution/ multi-shot parallelization 
//=========================================================================

template <class state_t>
class StateChunk : public State<state_t> {

public:
  using ignore_argument = void;
  using BaseState = State<state_t>;
  using DataSubType = Operations::DataSubType;
  using OpType = Operations::OpType;

  //-----------------------------------------------------------------------
  // Constructors
  //-----------------------------------------------------------------------

  // The constructor arguments are used to initialize the OpSet
  // for the StateChunk class for checking supported simulator Operations
  //
  // Standard OpTypes that can be included here are:
  // - `OpType::gate` if gates are supported
  // - `OpType::measure` if measure is supported
  // - `OpType::reset` if reset is supported
  // - `OpType::snapshot` if any snapshots are supported
  // - `OpType::barrier` if barrier is supported
  // - `OpType::matrix` if arbitrary unitary matrices are supported
  // - `OpType::kraus` if general Kraus noise channels are supported
  //
  // For gate ops allowed gates are specified by a set of string names,
  // for example this could include {"u1", "u2", "u3", "U", "cx", "CX"}
  //
  // For snapshot ops allowed snapshots are specified by a set of string names,
  // For example this could include {"probabilities", "pauli_observable"}

  StateChunk(const Operations::OpSet &opset) : BaseState(opset)
  {
    num_global_chunks_ = 0;
    num_local_chunks_ = 0;

    myrank_ = 0;
    nprocs_ = 1;

    distributed_procs_ = 1;
    distributed_rank_ = 0;
    distributed_group_ = 0;

    chunk_omp_parallel_ = false;
    thrust_optimization_ = false;

#ifdef AER_MPI
    distributed_comm_ = MPI_COMM_WORLD;
#endif
  }

  virtual ~StateChunk();

  //-----------------------------------------------------------------------
  // Data accessors
  //-----------------------------------------------------------------------

  // Return the state qreg object
  auto &qreg(int_t idx=0) { return qregs_[idx]; }
  const auto &qreg(int_t idx=0) const { return qregs_[idx]; }

  // Return the state creg object
  auto &creg(uint_t idx=0) { return cregs_[idx]; }
  const auto &creg(uint_t idx=0) const { return cregs_[idx]; }

  //=======================================================================
  // Subclass Override Methods
  //
  // The following methods should be implemented by any StateChunk subclasses.
  // Abstract methods are required, while some methods are optional for
  // StateChunk classes that support measurement to be compatible with a general
  // QasmController.
  //=======================================================================

  //-----------------------------------------------------------------------
  // Abstract methods
  //
  // The implementation of these methods must be defined in all subclasses
  //-----------------------------------------------------------------------
  
  // Return a string name for the StateChunk type
  virtual std::string name() const = 0;

  // Initializes the StateChunk to the default state.
  // Typically this is the n-qubit all |0> state
  virtual void initialize_qreg(uint_t num_qubits) = 0;

  // Initializes the StateChunk to a specific state.
  virtual void initialize_qreg(uint_t num_qubits, const state_t &state) = 0;

  // Return an estimate of the required memory for implementing the
  // specified sequence of operations on a `num_qubit` sized StateChunk.
  virtual size_t required_memory_mb(uint_t num_qubits,
                                    const std::vector<Operations::Op> &ops)
                                    const = 0;

  //memory allocation (previously called before inisitalize_qreg)
  virtual bool allocate(uint_t num_qubits,uint_t block_bits,uint_t num_parallel_shots = 1);

  // Return the expectation value of a N-qubit Pauli operator
  // If the simulator does not support Pauli expectation value this should
  // raise an exception.
  double expval_pauli(const reg_t &qubits,const std::string& pauli) override final {return 0.0;}

  virtual double expval_pauli(const int_t iChunk, const reg_t &qubits,
                              const std::string& pauli) = 0;

  //-----------------------------------------------------------------------
  // Optional: Load config settings
  //-----------------------------------------------------------------------

  // Load any settings for the StateChunk class from a config JSON
  virtual void set_config(const json_t &config);

  //-----------------------------------------------------------------------
  // Optional: Add information to metadata 
  //-----------------------------------------------------------------------

  // Every state can add information to the metadata structure
  virtual void add_metadata(ExperimentResult &result) const {
  }

  //-----------------------------------------------------------------------
  // Optional: measurement sampling
  //
  // This method is only required for a StateChunk subclass to be compatible with
  // the measurement sampling optimization of a general the QasmController
  //-----------------------------------------------------------------------

  // Sample n-measurement outcomes without applying the measure operation
  // to the system state. Even though this method is not marked as const
  // at the end of sample the system should be left in the same state
  // as before sampling
  virtual std::vector<reg_t> sample_measure(const reg_t &qubits,
                                            uint_t shots,
                                            RngEngine &rng);

  //=======================================================================
  // Standard non-virtual methods
  //
  // These methods should not be modified in any StateChunk subclasses
  //=======================================================================

  //-----------------------------------------------------------------------
  // Apply circuits and ops
  //-----------------------------------------------------------------------

  // Apply a single operation
  // The `final_op` flag indicates no more instructions will be applied
  // to the state after this sequence, so the state can be modified at the
  // end of the instructions.

  //this is not used for StateChunk
  void apply_op(const Operations::Op &op,
                      ExperimentResult &result,
                      RngEngine& rng,
                      bool final_op = false) override final {}

  //so this one is used
  virtual void apply_op(const int_t iChunk, const Operations::Op &op,
                        ExperimentResult &result,
                        RngEngine& rng,
                        bool final_op = false) = 0;


  // Apply a sequence of operations to the current state of the StateChunk class.
  // It is up to the StateChunk subclass to decide how this sequence should be
  // executed (ie in sequence, or some other execution strategy.)
  // If this sequence contains operations not in the supported opset
  // an exeption will be thrown.
  // The `final_ops` flag indicates no more instructions will be applied
  // to the state after this sequence, so the state can be modified at the
  // end of the instructions.
  template <typename InputIterator>
  void apply_ops(InputIterator first,
                 InputIterator last,
                 ExperimentResult &result,
                 RngEngine &rng,
                 bool final_ops = false);

  //apply ops to multiple shots
  //this function should be separately defined since apply_ops is called in quantum_error
  template <typename InputIterator>
  void apply_ops_multi_shots(InputIterator first,
                 InputIterator last,
                 const Noise::NoiseModel &noise,
                 ExperimentResult &result,
                 uint_t rng_seed,
                 bool final_ops = false);

  //-----------------------------------------------------------------------
  // Initialization
  //-----------------------------------------------------------------------
  template <typename list_t>
  void initialize_from_vector(const int_t iChunk, const list_t &vec);

  template <typename list_t>
  void initialize_from_matrix(const int_t iChunk, const list_t &mat);

  //-----------------------------------------------------------------------
  // ClassicalRegister methods
  //-----------------------------------------------------------------------

  // Initialize classical memory and register to default value (all-0)
  virtual void initialize_creg(uint_t num_memory, uint_t num_register);

  // Initialize classical memory and register to specific values
  virtual void initialize_creg(uint_t num_memory,
                       uint_t num_register,
                       const std::string &memory_hex,
                       const std::string &register_hex);

  //-----------------------------------------------------------------------
  // Save result data
  //-----------------------------------------------------------------------

  // Save current value of all classical registers to result
  // This supports DataSubTypes: c_accum (counts), list (memory)
  // TODO: Make classical data allow saving only subset of specified clbit values
  void save_creg(const int_t iChunk, ExperimentResult &result,
                 const std::string &key,
                 DataSubType subtype = DataSubType::c_accum) const;

  // Save single shot data type. Typically this will be the value for the
  // last shot of the simulation
  template <class T>
  void save_data_single(ExperimentResult &result,
                        const std::string &key, const T& datum, OpType type) const;

  template <class T>
  void save_data_single(ExperimentResult &result,
                        const std::string &key, T&& datum, OpType type) const;

  // Save data type which can be averaged over all shots.
  // This supports DataSubTypes: list, c_list, accum, c_accum, average, c_average
  template <class T>
  void save_data_average(const int_t iChunk, ExperimentResult &result,
                         const std::string &key, const T& datum,
                         OpType type, DataSubType subtype = DataSubType::average) const;

  template <class T>
  void save_data_average(const int_t iChunk, ExperimentResult &result,
                         const std::string &key, T&& datum,
                         OpType type, DataSubType subtype = DataSubType::average) const;
  
  // Save data type which is pershot and does not support accumulator or average
  // This supports DataSubTypes: single, c_single, list, c_list
  template <class T>
  void save_data_pershot(const int_t iChunk, ExperimentResult &result,
                         const std::string &key, const T& datum,
                         OpType type, DataSubType subtype = DataSubType::list) const;

  template <class T>
  void save_data_pershot(const int_t iChunk, ExperimentResult &result,
                         const std::string &key, T&& datum,
                         OpType type, DataSubType subtype = DataSubType::list) const;


  //save creg as count data 
  virtual void save_count_data(ExperimentResult& result,bool save_memory);

  //-----------------------------------------------------------------------
  // Common instructions
  //-----------------------------------------------------------------------
 
  // Apply a save expectation value instruction
  void apply_save_expval(const int_t iChunk, const Operations::Op &op, ExperimentResult &result);

  //-----------------------------------------------------------------------
  // Standard snapshots
  //-----------------------------------------------------------------------

  // Snapshot the current statevector (single-shot)
  // if type_label is the empty string the operation type will be used for the type
  virtual void snapshot_state(const int_t iChunk, const Operations::Op &op, ExperimentResult &result,
                      std::string name = "") const;

  // Snapshot the classical memory bits state (single-shot)
  void snapshot_creg_memory(const int_t iChunk, const Operations::Op &op, ExperimentResult &result,
                            std::string name = "memory") const;

  // Snapshot the classical register bits state (single-shot)
  void snapshot_creg_register(const int_t iChunk, const Operations::Op &op, ExperimentResult &result,
                              std::string name = "register") const;


  //-----------------------------------------------------------------------
  // Config Settings
  //-----------------------------------------------------------------------


  //set number of processes to be distributed
  virtual void set_distribution(uint_t nprocs);

  //set max number of shots to execute in a batch
  void set_max_bached_shots(uint_t shots)
  {
    max_batched_shots_ = shots;
  }


  //Does this state support multi-chunk distribution?
  virtual bool multi_chunk_distribution_supported(void){return true;}
  //Does this state support multi-shot parallelization?
  virtual bool multi_shot_parallelization_supported(void){return true;}

protected:

  // The array of the quantum state data structure
  std::vector<state_t> qregs_;

  // The array of classical register data
  std::vector<ClassicalRegister> cregs_;

  //number of qubits for the circuit
  uint_t num_qubits_;

  //extra parameters for parallel simulations
  uint_t num_global_chunks_;    //number of total chunks 
  uint_t num_local_chunks_;     //number of local chunks
  uint_t chunk_bits_;           //number of qubits per chunk
  uint_t block_bits_;           //number of cache blocked qubits

  uint_t global_chunk_index_;   //beginning chunk index for this process
  reg_t chunk_index_begin_;     //beginning chunk index for each process
  reg_t chunk_index_end_;       //ending chunk index for each process
  uint_t local_shot_index_;    //local shot ID of current batch loop

  uint_t myrank_;               //process ID
  uint_t nprocs_;               //number of processes
  uint_t distributed_rank_;     //process ID in communicator group
  uint_t distributed_procs_;    //number of processes in communicator group
  uint_t distributed_group_;    //group id of distribution

  bool chunk_omp_parallel_;     //using thread parallel to process loop of chunks or not
  bool thrust_optimization_;       //optimization for Thrust implementation

  bool multi_chunk_distribution_ = false; //distributing chunks to apply cache blocking parallelization
  bool multi_shots_parallelization_ = false; //using chunks as multiple shots parallelization
  bool set_parallelization_called_ = false;    //this flag is used to check set_parallelization is already called, if yes the call sets max_batched_shots_
  uint_t max_batched_shots_ = 1;    //max number of shots can be stored on available memory

  reg_t qubit_map_;             //qubit map to restore swapped qubits

  //group of states (GPU devices)
  uint_t num_groups_;            //number of groups of chunks
  reg_t top_chunk_of_group_;
  reg_t num_chunks_in_group_;
  int num_threads_per_group_;   //number of outer threads per group

  //cuStateVec settings
  bool cuStateVec_enable_ = false;

  //-----------------------------------------------------------------------
  // Apply circuits and ops
  //-----------------------------------------------------------------------
  //apply ops for multi-chunk distribution
  template <typename InputIterator>
  void apply_ops_chunks(InputIterator first,
                 InputIterator last,
                 ExperimentResult &result,
                 RngEngine &rng,
                 bool final_ops = false);

  //apply cache blocked ops in each chunk
  template <typename InputIterator>
  void apply_cache_blocking_ops(const int_t iChunk, InputIterator first,
                 InputIterator last,
                 ExperimentResult &result,
                 RngEngine &rng);

  //apply ops for multi-shots to one group
  template <typename InputIterator>
  void apply_ops_multi_shots_for_group(int_t i_group, 
                               InputIterator first, InputIterator last,
                               const Noise::NoiseModel &noise,
                               ExperimentResult &result,
                               uint_t rng_seed,
                               bool final_ops,
                               bool pauli_only);

  //apply op to multiple shots , return flase if op is not supported to execute in a batch
  virtual bool apply_batched_op(const int_t iChunk, const Operations::Op &op,
                                ExperimentResult &result,
                                std::vector<RngEngine> &rng,
                                bool final_op = false){return false;}

  //apply sampled noise to multiple-shots (this is used for ops contains non-Pauli operators)
  void apply_batched_noise_ops(const int_t i_group, const std::vector<std::vector<Operations::Op>> &ops, 
                               ExperimentResult &result,
                               std::vector<RngEngine> &rng);

  //check conditional
  bool check_conditional(const int_t iChunk, const Operations::Op &op);

  //this function is used to scale chunk qubits for multi-chunk distribution
  virtual int qubit_scale(void)
  {
    return 1;     //scale of qubit number (x2 for density and unitary matrices)
  }
  uint_t get_process_by_chunk(uint_t cid);

  //allocate qregs
  bool allocate_qregs(uint_t num_chunks);


  //-----------------------------------------------------------------------
  //Functions for multi-chunk distribution
  //-----------------------------------------------------------------------
  //swap between chunks
  virtual void apply_chunk_swap(const reg_t &qubits);

  virtual void apply_chunk_x(const uint_t qubit);

  //send/receive chunk in receive buffer
  void send_chunk(uint_t local_chunk_index, uint_t global_chunk_index);
  void recv_chunk(uint_t local_chunk_index, uint_t global_chunk_index);

  template <class data_t>
  void send_data(data_t* pSend, uint_t size, uint_t myid,uint_t pairid);
  template <class data_t>
  void recv_data(data_t* pRecv, uint_t size, uint_t myid,uint_t pairid);

  //reduce values over processes
  void reduce_sum(reg_t& sum) const;
  void reduce_sum(rvector_t& sum) const;
  void reduce_sum(complex_t& sum) const;
  void reduce_sum(double& sum) const;

  //gather values on each process
  void gather_value(rvector_t& val) const;

  //gather cregs 
  void gather_creg_memory(void);

  //barrier all processes
  void sync_process(void) const;

  //gather distributed state into vector (if memory is enough)
  template <class data_t>
  void gather_state(std::vector<std::complex<data_t>>& state);

  template <class data_t>
  void gather_state(AER::Vector<std::complex<data_t>>& state);

  // block diagonal matrix in chunk
  void block_diagonal_matrix(const int_t iChunk, reg_t &qubits, cvector_t &diag);
  void qubits_inout(const reg_t& qubits, reg_t& qubits_in,reg_t& qubits_out) const;

  //collect matrix over multiple chunks
  auto apply_to_matrix(bool copy = false);

  // Apply the global phase
  virtual void apply_global_phase(){}

  //check if the operator should be applied to each chunk
  virtual bool is_applied_to_each_chunk(const Operations::Op &op);

  //return global shot index for the chunk
  inline int_t get_global_shot_index(const int_t iChunk) const
  {
    return multi_shots_parallelization_ ? (iChunk + local_shot_index_ + global_chunk_index_) : 0;
  }

#ifdef AER_MPI
  //communicator group to simulate a circuit (for multi-experiments)
  MPI_Comm distributed_comm_;
#endif

  uint_t mapped_index(const uint_t idx);
};


//=========================================================================
// Implementations
//=========================================================================

template <class state_t>
StateChunk<state_t>::~StateChunk(void)
{
#ifdef AER_MPI
  if(distributed_comm_ != MPI_COMM_WORLD){
    MPI_Comm_free(&distributed_comm_);
  }
#endif
}

template <class state_t>
void StateChunk<state_t>::set_config(const json_t &config) 
{
  BaseState::set_config(config);

  num_threads_per_group_ = 1;
  if(JSON::check_key("num_threads_per_group", config)) {
    JSON::get_value(num_threads_per_group_, "num_threads_per_group", config);
  }

#ifdef AER_CUSTATEVEC
  //cuStateVec configs
  if(JSON::check_key("cuStateVec_enable", config)) {
    JSON::get_value(cuStateVec_enable_, "cuStateVec_enable", config);
  }
#endif
}

template <class state_t>
void StateChunk<state_t>::set_distribution(uint_t nprocs)
{
  myrank_ = 0;
  nprocs_ = 1;
#ifdef AER_MPI
  int t;
  MPI_Comm_size(MPI_COMM_WORLD,&t);
  nprocs_ = t;
  MPI_Comm_rank(MPI_COMM_WORLD,&t);
  myrank_ = t;
#endif

  distributed_procs_ = nprocs;
  distributed_rank_ = myrank_ % nprocs;
  distributed_group_ = myrank_ / nprocs;

#ifdef AER_MPI
  if(nprocs != nprocs_){
    MPI_Comm_split(MPI_COMM_WORLD,(int)distributed_group_,(int)distributed_rank_,&distributed_comm_);
  }
  else{
    distributed_comm_ = MPI_COMM_WORLD;
  }
#endif
}

template <class state_t>
bool StateChunk<state_t>::allocate(uint_t num_qubits,uint_t block_bits,uint_t num_parallel_shots)
{
  int_t i;
  num_qubits_ = num_qubits;
  block_bits_ = block_bits;

  if(block_bits_ > 0){
    chunk_bits_ = block_bits_;
    if(chunk_bits_ > num_qubits_){
      chunk_bits_ = num_qubits_;
    }
  }
  else{
    chunk_bits_ = num_qubits_;
  }

  if(chunk_bits_ < num_qubits_){
    //multi-chunk distribution with cache blocking transpiler
    multi_chunk_distribution_ = true;
    multi_shots_parallelization_ = false;
    num_global_chunks_ = 1ull << ((num_qubits_ - chunk_bits_)*qubit_scale());

    cregs_.resize(1);
  }
  else{
    //multi-shots parallelization
    multi_chunk_distribution_ = false;
    if(num_parallel_shots > 1)
      multi_shots_parallelization_ = true;
    else
      multi_shots_parallelization_ = false;
    num_global_chunks_ = num_parallel_shots;

    //classical registers for all shots
    cregs_.resize(num_parallel_shots);
  }

  chunk_index_begin_.resize(distributed_procs_);
  chunk_index_end_.resize(distributed_procs_);
  for(i=0;i<distributed_procs_;i++){
    chunk_index_begin_[i] = num_global_chunks_*i / distributed_procs_;
    chunk_index_end_[i] = num_global_chunks_*(i+1) / distributed_procs_;
  }

  num_local_chunks_ = chunk_index_end_[distributed_rank_] - chunk_index_begin_[distributed_rank_];
  global_chunk_index_ = chunk_index_begin_[distributed_rank_];
  local_shot_index_ = 0;

  thrust_optimization_ = false;
  chunk_omp_parallel_ = false;
  if(BaseState::sim_device_name_ == "GPU"){
#ifdef _OPENMP
    if(omp_get_num_threads() == 1)
      chunk_omp_parallel_ = true;
#endif

#ifdef AER_CUSTATEVEC
    //set cuStateVec_enable_ 
    if(cuStateVec_enable_){
      if(multi_shots_parallelization_)
        cuStateVec_enable_ = false;   //multi-shots parallelization is not supported for cuStateVec
    }

    if(cuStateVec_enable_)
      chunk_omp_parallel_ = false;    //because cuStateVec is not thread safe 
    else
      thrust_optimization_ = true;    //cuStateVec does not handle global chunk index for diagonal matrix
#endif
  }
  else if(BaseState::sim_device_name_ == "Thrust"){
    thrust_optimization_ = true;
    chunk_omp_parallel_ = false;
  }

  if(multi_shots_parallelization_){
    allocate_qregs(std::min(num_local_chunks_,max_batched_shots_));
  }
  else{
    allocate_qregs(num_local_chunks_);
  }


  //initialize qubit map
  qubit_map_.resize(num_qubits_);
  for(i=0;i<num_qubits_;i++){
    qubit_map_[i] = i;
  }

  return true;
}

template <class state_t>
bool StateChunk<state_t>::allocate_qregs(uint_t num_chunks)
{
  int_t i;
  //deallocate qregs before reallocation
  if(qregs_.size() > 0){
    if(qregs_.size() == num_chunks)
      return true;  //can reuse allocated chunks

    qregs_.clear();
  }

  qregs_.resize(num_chunks);

  //allocate qregs
  uint_t chunk_id = multi_chunk_distribution_ ? global_chunk_index_ : 0;
  bool ret = true;
  qregs_[0].set_max_matrix_bits(BaseState::max_matrix_qubits_);
  qregs_[0].set_num_threads_per_group(num_threads_per_group_);
  qregs_[0].cuStateVec_enable(cuStateVec_enable_);
  ret &= qregs_[0].chunk_setup(chunk_bits_*qubit_scale(), num_qubits_*qubit_scale(), chunk_id, num_chunks);
  for(i=1;i<num_chunks;i++){
    uint_t gid = i + chunk_id;
    ret &= qregs_[i].chunk_setup(qregs_[0],gid);
    qregs_[i].set_num_threads_per_group(num_threads_per_group_);
  }

  //initialize groups
  top_chunk_of_group_.clear();
  num_groups_ = 0;
  for(i=0;i<qregs_.size();i++){
    if(qregs_[i].top_of_group()){
      top_chunk_of_group_.push_back(i);
      num_groups_++;
    }
  }
  top_chunk_of_group_.push_back(qregs_.size());
  num_chunks_in_group_.resize(num_groups_);
  for(i=0;i<num_groups_;i++){
    num_chunks_in_group_[i] = top_chunk_of_group_[i+1] - top_chunk_of_group_[i];
  }

  return ret;
}

template <class state_t>
uint_t StateChunk<state_t>::get_process_by_chunk(uint_t cid)
{
  uint_t i;
  for(i=0;i<distributed_procs_;i++){
    if(cid >= chunk_index_begin_[i] && cid < chunk_index_end_[i]){
      return i;
    }
  }
  return distributed_procs_;
}

template <class state_t>
template <typename InputIterator>
void StateChunk<state_t>::apply_ops(InputIterator first, InputIterator last,
                               ExperimentResult &result,
                               RngEngine &rng,
                               bool final_ops) 
{
  if(multi_chunk_distribution_){
    return apply_ops_chunks(first,last,result,rng,final_ops);
  }

  std::unordered_map<std::string, InputIterator> marks;
  // Simple loop over vector of input operations
  for (auto it = first; it != last; ++it) {
    switch (it->type) {
    case Operations::OpType::mark: {
      marks[it->string_params[0]] = it;
      break;
    }
    case Operations::OpType::jump: {
      if (check_conditional(0, *it)) {
        const auto& mark_name = it->string_params[0];
        auto mark_it = marks.find(mark_name);
        if (mark_it != marks.end()) {
          it = mark_it->second;
        } else {
          for (++it; it != last; ++it) {
            if (it->type == Operations::OpType::mark) {
              marks[it->string_params[0]] = it;
              if (it->string_params[0] == mark_name) {
                break;
              }
            }
          }
          if (it == last) {
            std::stringstream msg;
            msg << "Invalid jump destination:\"" << mark_name << "\"." << std::endl;
            throw std::runtime_error(msg.str());
          }
        }
      }
      break;
    }
    default: {
    apply_op(0, *it, result, rng, final_ops && (it + 1 == last) );
    }
    }
  }

  qregs_[0].synchronize();

#ifdef AER_CUSTATEVEC
  result.metadata.add(cuStateVec_enable_, "cuStateVec_enable");
#endif
}

template <class state_t>
template <typename InputIterator>
void StateChunk<state_t>::apply_ops_chunks(InputIterator first, InputIterator last,
                               ExperimentResult &result,
                               RngEngine &rng,
                               bool final_ops) 
{
  uint_t iOp,nOp;

  nOp = std::distance(first, last);
  iOp = 0;
  while(iOp < nOp){
    const Operations::Op op_iOp = *(first + iOp);

    if(op_iOp.type == Operations::OpType::gate && op_iOp.name == "swap_chunk"){
      //apply swap between chunks
      apply_chunk_swap(op_iOp.qubits);
    }
    else if(op_iOp.type == Operations::OpType::sim_op && op_iOp.name == "begin_blocking"){
      //applying sequence of gates inside each chunk

      uint_t iOpEnd = iOp;
      while(iOpEnd < nOp){
        const Operations::Op op_iOpEnd = *(first + iOpEnd);
        if(op_iOpEnd.type == Operations::OpType::sim_op && op_iOpEnd.name == "end_blocking"){
          break;
        }
        iOpEnd++;
      }

      uint_t iOpBegin = iOp + 1;
      if(num_groups_ > 1 && chunk_omp_parallel_){
#pragma omp parallel for  num_threads(num_groups_)
        for(int_t ig=0;ig<num_groups_;ig++)
          apply_cache_blocking_ops(top_chunk_of_group_[ig], first + iOpBegin, first + iOpEnd, result, rng);
      }
      else{
        for(int_t ig=0;ig<num_groups_;ig++)
          apply_cache_blocking_ops(top_chunk_of_group_[ig], first + iOpBegin, first + iOpEnd, result, rng);
      }
      iOp = iOpEnd;
    }
    else if(is_applied_to_each_chunk(op_iOp)){
      if(num_groups_ > 1 && chunk_omp_parallel_){
#pragma omp parallel for num_threads(num_groups_)
        for(int_t ig=0;ig<num_groups_;ig++)
          apply_cache_blocking_ops(top_chunk_of_group_[ig], first + iOp, first + iOp+1, result, rng);
      }
      else{
        for(int_t ig=0;ig<num_groups_;ig++)
          apply_cache_blocking_ops(top_chunk_of_group_[ig], first + iOp, first + iOp+1, result, rng);
      }
    }
    else{
      //parallelize inside state implementations
      apply_op(STATE_APPLY_TO_ALL_CHUNKS, op_iOp,result,rng,final_ops && nOp == iOp + 1);
    }
    iOp++;
  }

  qregs_[0].synchronize();
#ifdef AER_CUSTATEVEC
  result.metadata.add(cuStateVec_enable_, "cuStateVec_enable");
#endif
}

template <class state_t>
template <typename InputIterator>
void StateChunk<state_t>::apply_cache_blocking_ops(const int_t iChunk, InputIterator first,
               InputIterator last,
               ExperimentResult &result,
               RngEngine &rng)
{
  //fecth chunk in cache
  if(qregs_[iChunk].fetch_chunk()){
    for (auto it = first; it != last; ++it) {
      apply_op(iChunk, *it, result, rng, false);
    }
    //release chunk from cache
    qregs_[iChunk].release_chunk();
  }
}

template <class state_t>
bool StateChunk<state_t>::is_applied_to_each_chunk(const Operations::Op &op)
{
  if(op.type == Operations::OpType::gate || op.type == Operations::OpType::matrix || 
            op.type == Operations::OpType::diagonal_matrix || op.type == Operations::OpType::multiplexer ||
            op.type == Operations::OpType::superop){
    return true;
  }
  return false;
}

template <class state_t>
bool StateChunk<state_t>::check_conditional(const int_t iChunk, const Operations::Op &op)
{
  if(multi_shots_parallelization_){
    //multi-shots parallelization
    if(op.conditional){
      qregs_[iChunk].set_conditional(op.conditional_reg);
    }
    return true;
  }
  else{
    return cregs_[0].check_conditional(op);
  }
}

template <class state_t>
template <typename InputIterator>
void StateChunk<state_t>::apply_ops_multi_shots(InputIterator first, InputIterator last,
                               const Noise::NoiseModel &noise,
                               ExperimentResult &result,
                               uint_t rng_seed,
                               bool final_ops) 
{
  int_t i;
  int_t i_begin,n_shots;

  bool pauli_only = noise.pauli_only();

  i_begin = 0;
  while(i_begin<num_local_chunks_){
    local_shot_index_ = i_begin;

    //loop for states can be stored in available memory
    n_shots = qregs_.size();
    if(i_begin+n_shots > num_local_chunks_){
      n_shots = num_local_chunks_ - i_begin;
      //resize qregs
      allocate_qregs(n_shots);
    }
    //initialization (equivalent to initialize_qreg + initialize_creg)
    auto init_group = [this](int_t ig){
      for(uint_t j=top_chunk_of_group_[ig];j<top_chunk_of_group_[ig+1];j++){
        //enabling batch shots optimization
        qregs_[j].enable_batch(true);

        //initialize qreg here
        qregs_[j].set_num_qubits(chunk_bits_);
        qregs_[j].initialize();

        //initialize creg here
        qregs_[j].initialize_creg(cregs_[0].memory_size(), cregs_[0].register_size());
      }
    };
    Utils::apply_omp_parallel_for((num_groups_ > 1 && chunk_omp_parallel_),0,num_groups_,init_group);
<<<<<<< HEAD

=======
>>>>>>> 71d55588

    apply_global_phase(); //this is parallelized in StateChunk sub-classes

    //apply ops to multiple-shots
    if(num_groups_ > 1 && chunk_omp_parallel_){
      std::vector<ExperimentResult> par_results(num_groups_);
#pragma omp parallel for num_threads(num_groups_)
      for(i=0;i<num_groups_;i++)
        apply_ops_multi_shots_for_group(i, first, last, noise, par_results[i], rng_seed, final_ops, pauli_only);

      for (auto &res : par_results)
        result.combine(std::move(res));
    }
    else{
      for(i=0;i<num_groups_;i++)
        apply_ops_multi_shots_for_group(i, first, last, noise, result, rng_seed, final_ops, pauli_only);
    }

    //collect measured bits and copy memory
    for(i=0;i<n_shots;i++){
      qregs_[i].get_creg(cregs_[global_chunk_index_ + i_begin + i]);
    }

    i_begin += n_shots;
  }

  gather_creg_memory();
}

template <class state_t>
template <typename InputIterator>
void StateChunk<state_t>::apply_ops_multi_shots_for_group(int_t i_group, 
                               InputIterator first, InputIterator last,
                               const Noise::NoiseModel &noise,
                               ExperimentResult &result,
                               uint_t rng_seed,
                               bool final_ops,
                               bool pauli_only)
{
  uint_t istate = top_chunk_of_group_[i_group];
  std::vector<RngEngine> rng(num_chunks_in_group_[i_group]);
  int num_inner_threads = omp_get_max_threads() / omp_get_num_threads();

  for(uint_t j=top_chunk_of_group_[i_group];j<top_chunk_of_group_[i_group+1];j++)
    rng[j-top_chunk_of_group_[i_group]].set_seed(rng_seed + global_chunk_index_ + local_shot_index_ + j);

  for (auto op = first; op != last; ++op) {
    if(op->type == Operations::OpType::qerror_loc){
      //sample error here
      uint_t count = num_chunks_in_group_[i_group];
      std::vector<std::vector<Operations::Op>> noise_ops(count);

      uint_t count_ops = 0;
      if(num_inner_threads > 1){
#pragma omp parallel for reduction(+: count_ops) num_threads(num_inner_threads)
        for(int_t j=0;j<count;j++){
          noise_ops[j] = noise.sample_noise_loc(*op,rng[j]);

          if(!(noise_ops[j].size() == 0 || (noise_ops[j].size() == 1 && noise_ops[j][0].name == "id")))
            count_ops++;
        }
      }
      else{
        for(int_t j=0;j<count;j++){
          noise_ops[j] = noise.sample_noise_loc(*op,rng[j]);

          if(!(noise_ops[j].size() == 0 || (noise_ops[j].size() == 1 && noise_ops[j][0].name == "id")))
            count_ops++;
        }
      }

      if(count_ops == 0){
        continue;   //do nothing
      }
      if(pauli_only){   //ptimization for Pauli error
        qregs_[istate].apply_batched_pauli_ops(noise_ops);
      }
      else{
        //otherwise execute each circuit
        apply_batched_noise_ops(i_group, noise_ops,result, rng);
      }
    }
    else{
      if(!apply_batched_op(istate, *op, result, rng, final_ops && (op + 1 == last))){
        //call apply_op for each state
        for(uint_t j=top_chunk_of_group_[i_group];j<top_chunk_of_group_[i_group+1];j++){
          qregs_[j].enable_batch(false);
          apply_op(j, *op, result, rng[j-top_chunk_of_group_[i_group]], final_ops && (op + 1 == last) );
          qregs_[j].enable_batch(true);
        }
      }
    }
  }
}

template <class state_t>
void StateChunk<state_t>::apply_batched_noise_ops(const int_t i_group, const std::vector<std::vector<Operations::Op>> &ops, 
                             ExperimentResult &result,
                             std::vector<RngEngine> &rng)
{
  int_t i,j,k,count,nop,pos = 0;
  uint_t istate = top_chunk_of_group_[i_group];
  count = ops.size();

  reg_t mask(count);
  std::vector<bool> finished(count,false);
  for(i=0;i<count;i++){
    int_t cond_reg = -1;

    if(finished[i])
      continue;
    if(ops[i].size() == 0 || (ops[i].size() == 1 && ops[i][0].name == "id")){
      finished[i] = true;
      continue;
    }
    mask[i] = 1;

    //find same ops to be exectuted in a batch
    for(j=i+1;j<count;j++){
      if(finished[j]){
        mask[j] = 0;
        continue;
      }
      if(ops[j].size() == 0 || (ops[j].size() == 1 && ops[j][0].name == "id")){
        mask[j] = 0;
        finished[j] = true;
        continue;
      }

      if(ops[i].size() != ops[j].size()){
        mask[j] = 0;
        continue;
      }

      mask[j] = true;
      for(k=0;k<ops[i].size();k++){
        if(ops[i][k].conditional){
          cond_reg = ops[i][k].conditional_reg;
        }
        if(ops[i][k].type != ops[j][k].type || ops[i][k].name != ops[j][k].name){
          mask[j] = false;
          break;
        }
      }
      if(mask[j])
        finished[j] = true;
    }

    //mask conditional register
    int_t sys_reg = qregs_[istate].set_batched_system_conditional(cond_reg, mask);

    //batched execution on same ops
    for(k=0;k<ops[i].size();k++){
      Operations::Op cop = ops[i][k];

      //mark op conditional to mask shots
      cop.conditional = true;
      cop.conditional_reg = sys_reg;

      if(!apply_batched_op(istate, cop, result,rng, false)){
        //call apply_op for each state
        for(uint_t j=top_chunk_of_group_[i_group];j<top_chunk_of_group_[i_group+1];j++){
          qregs_[j].enable_batch(false);
          apply_op(j, cop, result ,rng[j-top_chunk_of_group_[i_group]],false);
          qregs_[j].enable_batch(true);
        }
      }
    }
    mask[i] = 0;
    finished[i] = true;
  }
}

template <class state_t>
std::vector<reg_t> StateChunk<state_t>::sample_measure(const reg_t &qubits,
                                                  uint_t shots,
                                                  RngEngine &rng) {
  (ignore_argument)qubits;
  (ignore_argument)shots;
  return std::vector<reg_t>();
}


template <class state_t>
void StateChunk<state_t>::initialize_creg(uint_t num_memory, uint_t num_register) 
{
  for(int_t i=0;i<cregs_.size();i++){
    cregs_[i].initialize(num_memory, num_register);
  }
}


template <class state_t>
void StateChunk<state_t>::initialize_creg(uint_t num_memory,
                                     uint_t num_register,
                                     const std::string &memory_hex,
                                     const std::string &register_hex) {
  for(int_t i=0;i<cregs_.size();i++){
    cregs_[i].initialize(num_memory, num_register, memory_hex, register_hex);
  }
}

template <class state_t>
void StateChunk<state_t>::save_creg(const int_t iChunk, ExperimentResult &result,
                               const std::string &key,
                               DataSubType subtype) const 
{
  int_t ishot = get_global_shot_index(iChunk);
  if (cregs_[ishot].memory_size() == 0)
    return;
  switch (subtype) {
    case DataSubType::list:
      result.data.add_list(cregs_[ishot].memory_hex(), key);
      result.metadata.add("creg", "result_types", key);
      break;
    case DataSubType::c_accum:
      result.data.add_accum(1ULL, key, cregs_[ishot].memory_hex());
      result.metadata.add("creg", "result_types", key);
      break;
    default:
      throw std::runtime_error("Invalid creg data subtype for data key: " + key);
  }
  result.metadata.add(subtype, "result_subtypes", key);
}

template <class state_t>
template <class T>
void StateChunk<state_t>::save_data_average(const int_t iChunk, ExperimentResult &result,
                                       const std::string &key,
                                       const T& datum, OpType type,
                                       DataSubType subtype) const {
  int_t ishot = get_global_shot_index(iChunk);
  switch (subtype) {
    case DataSubType::list:
      result.data.add_list(datum, key);
      break;
    case DataSubType::c_list:
      result.data.add_list(datum, key, cregs_[ishot].memory_hex());
      break;
    case DataSubType::accum:
      result.data.add_accum(datum, key);
      break;
    case DataSubType::c_accum:
      result.data.add_accum(datum, key, cregs_[ishot].memory_hex());
      break;
    case DataSubType::average:
      result.data.add_average(datum, key);
      break;
    case DataSubType::c_average:
      result.data.add_average(datum, key, cregs_[ishot].memory_hex());
      break;
    default:
      throw std::runtime_error("Invalid average data subtype for data key: " + key);
  }
  result.metadata.add(type, "result_types", key);
  result.metadata.add(subtype, "result_subtypes", key);
}

template <class state_t>
template <class T>
void StateChunk<state_t>::save_data_average(const int_t iChunk, ExperimentResult &result,
                                       const std::string &key,
                                       T&& datum, OpType type,
                                       DataSubType subtype) const {
  int_t ishot = get_global_shot_index(iChunk);
  switch (subtype) {
    case DataSubType::list:
      result.data.add_list(std::move(datum), key);
      break;
    case DataSubType::c_list:
      result.data.add_list(std::move(datum), key, cregs_[ishot].memory_hex());
      break;
    case DataSubType::accum:
      result.data.add_accum(std::move(datum), key);
      break;
    case DataSubType::c_accum:
      result.data.add_accum(std::move(datum), key, cregs_[ishot].memory_hex());
      break;
    case DataSubType::average:
      result.data.add_average(std::move(datum), key);
      break;
    case DataSubType::c_average:
      result.data.add_average(std::move(datum), key, cregs_[ishot].memory_hex());
      break;
    default:
      throw std::runtime_error("Invalid average data subtype for data key: " + key);
  }
  result.metadata.add(type, "result_types", key);
  result.metadata.add(subtype, "result_subtypes", key);
}

template <class state_t>
template <class T>
void StateChunk<state_t>::save_data_pershot(const int_t iChunk, ExperimentResult &result,
                                       const std::string &key,
                                       const T& datum, OpType type,
                                       DataSubType subtype) const {
  int_t ishot = get_global_shot_index(iChunk);
  switch (subtype) {
  case DataSubType::single:
    result.data.add_single(datum, key);
    break;
  case DataSubType::c_single:
    result.data.add_single(datum, key, cregs_[ishot].memory_hex());
    break;
  case DataSubType::list:
    result.data.add_list(datum, key);
    break;
  case DataSubType::c_list:
    result.data.add_list(datum, key, cregs_[ishot].memory_hex());
    break;
  default:
    throw std::runtime_error("Invalid pershot data subtype for data key: " + key);
  }
  result.metadata.add(type, "result_types", key);
  result.metadata.add(subtype, "result_subtypes", key);
}

template <class state_t>
template <class T>
void StateChunk<state_t>::save_data_pershot(const int_t iChunk, ExperimentResult &result, 
                                       const std::string &key,
                                       T&& datum, OpType type,
                                       DataSubType subtype) const {
  int_t ishot = get_global_shot_index(iChunk);
  switch (subtype) {
    case DataSubType::single:
      result.data.add_single(std::move(datum), key);
      break;
    case DataSubType::c_single:
      result.data.add_single(std::move(datum), key, cregs_[ishot].memory_hex());
      break;
    case DataSubType::list:
      result.data.add_list(std::move(datum), key);
      break;
    case DataSubType::c_list:
      result.data.add_list(std::move(datum), key, cregs_[ishot].memory_hex());
      break;
    default:
      throw std::runtime_error("Invalid pershot data subtype for data key: " + key);
  }
  result.metadata.add(type, "result_types", key);
  result.metadata.add(subtype, "result_subtypes", key);
}

template <class state_t>
template <class T>
void StateChunk<state_t>::save_data_single(ExperimentResult &result,
                                      const std::string &key,
                                      const T& datum, OpType type) const {
  result.data.add_single(datum, key);
  result.metadata.add(type, "result_types", key);
  result.metadata.add(DataSubType::single, "result_subtypes", key);
}

template <class state_t>
template <class T>
void StateChunk<state_t>::save_data_single(ExperimentResult &result,
                                      const std::string &key,
                                      T&& datum, OpType type) const {
  result.data.add_single(std::move(datum), key);
  result.metadata.add(type, "result_types", key);
  result.metadata.add(DataSubType::single, "result_subtypes", key);
}

template <class state_t>
void StateChunk<state_t>::snapshot_state(const int_t iChunk, const Operations::Op &op,
                                    ExperimentResult &result,
                                    std::string name) const 
{
  name = (name.empty()) ? op.name : name;
  result.legacy_data.add_pershot_snapshot(name, op.string_params[0], qregs_[iChunk]);
}


template <class state_t>
void StateChunk<state_t>::snapshot_creg_memory(const int_t iChunk, const Operations::Op &op,
                                          ExperimentResult &result,
                                          std::string name) const 
{
  int_t ishot = get_global_shot_index(iChunk);
  result.legacy_data.add_pershot_snapshot(name,
                               op.string_params[0],
                               cregs_[ishot].memory_hex());
}


template <class state_t>
void StateChunk<state_t>::snapshot_creg_register(const int_t iChunk, const Operations::Op &op,
                                            ExperimentResult &result,
                                            std::string name) const 
{
  int_t ishot = get_global_shot_index(iChunk);
  result.legacy_data.add_pershot_snapshot(name,
                               op.string_params[0],
                               cregs_[ishot].register_hex());
}


template <class state_t>
void StateChunk<state_t>::apply_save_expval(const int_t iChunk, const Operations::Op &op,
                                       ExperimentResult &result){
  // Check empty edge case
  if (op.expval_params.empty()) {
    throw std::invalid_argument(
        "Invalid save expval instruction (Pauli components are empty).");
  }
  bool variance = (op.type == Operations::OpType::save_expval_var);

  // Accumulate expval components
  double expval(0.);
  double sq_expval(0.);

  for (const auto &param : op.expval_params) {
    // param is tuple (pauli, coeff, sq_coeff)
    const auto val = expval_pauli(iChunk, op.qubits, std::get<0>(param));
    expval += std::get<1>(param) * val;
    if (variance) {
      sq_expval += std::get<2>(param) * val;
    }
  }
  if (variance) {
    std::vector<double> expval_var(2);
    expval_var[0] = expval;  // mean
    expval_var[1] = sq_expval - expval * expval;  // variance
    save_data_average(iChunk, result, op.string_params[0], expval_var, op.type, op.save_type);
  } else {
    save_data_average(iChunk, result, op.string_params[0], expval, op.type, op.save_type);
  }
}

template <class state_t>
void StateChunk<state_t>::save_count_data(ExperimentResult& result,bool save_memory)
{
  for(int_t i=0;i<cregs_.size();i++){
    if (cregs_[i].memory_size() > 0) {
      std::string memory_hex = cregs_[i].memory_hex();
      result.data.add_accum(static_cast<uint_t>(1ULL), "counts", memory_hex);
      if(save_memory) {
        result.data.add_list(std::move(memory_hex), "memory");
      }
    }
  }
}

//-------------------------------------------------------------------------
// functions for multi-chunk distribution
//-------------------------------------------------------------------------
template <class state_t>
void StateChunk<state_t>::block_diagonal_matrix(const int_t iChunk, reg_t &qubits, cvector_t &diag)
{
  uint_t gid = global_chunk_index_ + iChunk;
  uint_t i;
  uint_t mask_out = 0;
  uint_t mask_id = 0;

  reg_t qubits_in;
  cvector_t diag_in;

  for(i=0;i<qubits.size();i++){
    if(qubits[i] < chunk_bits_){ //in chunk
      qubits_in.push_back(qubits[i]);
    }
    else{
      mask_out |= (1ull << i);
      if((gid >> (qubits[i] - chunk_bits_)) & 1)
        mask_id |= (1ull << i);
    }
  }

  if(qubits_in.size() < qubits.size()){
    for(i=0;i<diag.size();i++){
      if((i & mask_out) == mask_id)
        diag_in.push_back(diag[i]);
    }

    if(qubits_in.size() == 0){
      qubits_in.push_back(0);
      diag_in.resize(2);
      diag_in[1] = diag_in[0];
    }
    qubits = qubits_in;
    diag = diag_in;
  }
}

template <class state_t>
void StateChunk<state_t>::qubits_inout(const reg_t& qubits, reg_t& qubits_in,reg_t& qubits_out) const
{
  int_t i;
  qubits_in.clear();
  qubits_out.clear();
  for(i=0;i<qubits.size();i++){
    if(qubits[i] < chunk_bits_){ //in chunk
      qubits_in.push_back(qubits[i]);
    }
    else{
      qubits_out.push_back(qubits[i]);
    }
  }
}


template <class state_t>
template <typename list_t>
void StateChunk<state_t>::initialize_from_vector(const int_t iChunkIn, const list_t &vec)
{
  int_t iChunk;

  if(multi_chunk_distribution_){
    if(chunk_omp_parallel_){
#pragma omp parallel for private(iChunk) 
      for(iChunk=0;iChunk<num_local_chunks_;iChunk++){
        list_t tmp(1ull << (chunk_bits_*qubit_scale()));
        for(int_t i=0;i<(1ull << (chunk_bits_*qubit_scale()));i++){
          tmp[i] = vec[((global_chunk_index_ + iChunk) << (chunk_bits_*qubit_scale())) + i];
        }
        qregs_[iChunk].initialize_from_vector(tmp);
      }
    }
    else{
      for(iChunk=0;iChunk<num_local_chunks_;iChunk++){
        list_t tmp(1ull << (chunk_bits_*qubit_scale()));
        for(int_t i=0;i<(1ull << (chunk_bits_*qubit_scale()));i++){
          tmp[i] = vec[((global_chunk_index_ + iChunk) << (chunk_bits_*qubit_scale())) + i];
        }
        qregs_[iChunk].initialize_from_vector(tmp);
      }
    }
  }
  else{
    if(iChunkIn == STATE_APPLY_TO_ALL_CHUNKS){
      for(iChunk=0;iChunk<num_local_chunks_;iChunk++){
        qregs_[iChunk].initialize_from_vector(vec);
      }
    }
    else
      qregs_[iChunkIn].initialize_from_vector(vec);
  }
}

template <class state_t>
template <typename list_t>
void StateChunk<state_t>::initialize_from_matrix(const int_t iChunkIn, const list_t &mat)
{
  int_t iChunk;
  if(multi_chunk_distribution_){
    if(chunk_omp_parallel_){
#pragma omp parallel for private(iChunk) 
      for(iChunk=0;iChunk<num_local_chunks_;iChunk++){
        list_t tmp(1ull << (chunk_bits_),1ull << (chunk_bits_));
        uint_t irow_chunk = ((iChunk + global_chunk_index_) >> ((num_qubits_ - chunk_bits_))) << (chunk_bits_);
        uint_t icol_chunk = ((iChunk + global_chunk_index_) & ((1ull << ((num_qubits_ - chunk_bits_)))-1)) << (chunk_bits_);

        //copy part of state for this chunk
        uint_t i,row,col;
        for(i=0;i<(1ull << (chunk_bits_*qubit_scale()));i++){
          uint_t icol = i & ((1ull << chunk_bits_)-1);
          uint_t irow = i >> chunk_bits_;
          tmp[i] = mat[icol_chunk + icol + ((irow_chunk + irow) << num_qubits_)];
        }
        qregs_[iChunk].initialize_from_matrix(tmp);
      }
    }
    else{
      for(iChunk=0;iChunk<num_local_chunks_;iChunk++){
        list_t tmp(1ull << (chunk_bits_),1ull << (chunk_bits_));
        uint_t irow_chunk = ((iChunk + global_chunk_index_) >> ((num_qubits_ - chunk_bits_))) << (chunk_bits_);
        uint_t icol_chunk = ((iChunk + global_chunk_index_) & ((1ull << ((num_qubits_ - chunk_bits_)))-1)) << (chunk_bits_);

        //copy part of state for this chunk
        uint_t i,row,col;
        for(i=0;i<(1ull << (chunk_bits_*qubit_scale()));i++){
          uint_t icol = i & ((1ull << chunk_bits_)-1);
          uint_t irow = i >> chunk_bits_;
          tmp[i] = mat[icol_chunk + icol + ((irow_chunk + irow) << num_qubits_)];
        }
        qregs_[iChunk].initialize_from_matrix(tmp);
      }
    }
  }
  else{
    if(iChunkIn == STATE_APPLY_TO_ALL_CHUNKS){
      for(iChunk=0;iChunk<num_local_chunks_;iChunk++){
        qregs_[iChunk].initialize_from_matrix(mat);
      }
    }
    else
      qregs_[iChunkIn].initialize_from_matrix(mat);
  }
}

template <class state_t>
auto StateChunk<state_t>::apply_to_matrix(bool copy)
{
  //this function is used to collect states over chunks
  int_t iChunk;
  uint_t size = 1ull << (chunk_bits_*qubit_scale());
  uint_t mask = (1ull << (chunk_bits_)) - 1;
  uint_t num_threads = qregs_[0].get_omp_threads();

  size_t size_required = 2*(sizeof(std::complex<double>) << (num_qubits_*2)) + (sizeof(std::complex<double>) << (chunk_bits_*2))*num_local_chunks_;
  if((size_required>>20) > Utils::get_system_memory_mb()){
    throw std::runtime_error(std::string("There is not enough memory to store states as matrix"));
  }

  auto matrix = qregs_[0].copy_to_matrix();

  if(distributed_rank_ == 0){
    matrix.resize(1ull << (num_qubits_),1ull << (num_qubits_));

    auto tmp = qregs_[0].copy_to_matrix();
    for(iChunk=0;iChunk<num_global_chunks_;iChunk++){
      int_t i;
      uint_t irow_chunk = (iChunk >> ((num_qubits_ - chunk_bits_))) << chunk_bits_;
      uint_t icol_chunk = (iChunk & ((1ull << ((num_qubits_ - chunk_bits_)))-1)) << chunk_bits_;

      if(iChunk < num_local_chunks_){
        if(copy)
          tmp = qregs_[iChunk].copy_to_matrix();
        else
          tmp = qregs_[iChunk].move_to_matrix();
      }
#ifdef AER_MPI
      else
        recv_data(tmp.data(),size,0,iChunk);
#endif
#pragma omp parallel for if(num_threads > 1) num_threads(num_threads)
      for(i=0;i<size;i++){
        uint_t irow = i >> (chunk_bits_);
        uint_t icol = i & mask;
        uint_t idx = ((irow+irow_chunk) << (num_qubits_)) + icol_chunk + icol;
        matrix[idx] = tmp[i];
      }
    }
  }
  else{
#ifdef AER_MPI
    //send matrices to process 0
    for(iChunk=0;iChunk<num_global_chunks_;iChunk++){
      uint_t iProc = get_process_by_chunk(iChunk);
      if(iProc == distributed_rank_){
        if(copy){
          auto tmp = qregs_[iChunk-global_chunk_index_].copy_to_matrix();
          send_data(tmp.data(),size,iChunk,0);
        }
        else{
          auto tmp = qregs_[iChunk-global_chunk_index_].move_to_matrix();
          send_data(tmp.data(),size,iChunk,0);
        }
      }
    }
#endif
  }

  return matrix;
}


template <class state_t>
uint_t StateChunk<state_t>::mapped_index(const uint_t idx)
{
  uint_t i,ret = 0;
  uint_t t = idx;

  for(i=0;i<num_qubits_;i++){
    if(t & 1){
      ret |= (1ull << qubit_map_[i]);
    }
    t >>= 1;
  }
  return ret;
}

template <class state_t>
void StateChunk<state_t>::apply_chunk_swap(const reg_t &qubits)
{
  uint_t nLarge = 1;
  uint_t q0,q1;
  int_t iChunk;

  q0 = qubits[qubits.size() - 2];
  q1 = qubits[qubits.size() - 1];

  if(qubit_scale() == 1){
    std::swap(qubit_map_[q0],qubit_map_[q1]);
  }
    
  if(q0 > q1){
    std::swap(q0,q1);
  }

  if(q1 < chunk_bits_*qubit_scale()){
    //inside chunk
    if(chunk_omp_parallel_ && num_groups_ > 1){
#pragma omp parallel for num_threads(num_groups_) 
      for(int_t ig=0;ig<num_groups_;ig++)
        qregs_[top_chunk_of_group_[ig]].apply_mcswap(qubits);
    }
    else{
      for(int_t ig=0;ig<num_groups_;ig++)
        qregs_[top_chunk_of_group_[ig]].apply_mcswap(qubits);
    }
  }
  else{ //swap over chunks
    int_t iPair;
    uint_t nPair,mask0,mask1;
    uint_t baseChunk,iChunk1,iChunk2;

    if(q0 < chunk_bits_*qubit_scale())
      nLarge = 1;
    else
      nLarge = 2;

    mask0 = (1ull << q0);
    mask1 = (1ull << q1);
    mask0 >>= (chunk_bits_*qubit_scale());
    mask1 >>= (chunk_bits_*qubit_scale());

    int proc_bits = 0;
    uint_t procs = distributed_procs_;
    while(procs > 1){
      if((procs & 1) != 0){
        proc_bits = -1;
        break;
      }
      proc_bits++;
      procs >>= 1;
    }

    if(distributed_procs_ == 1 || (proc_bits >= 0 && q1 < (num_qubits_*qubit_scale() - proc_bits))){   //no data transfer between processes is needed
      if(q0 < chunk_bits_*qubit_scale()){
        nPair = num_local_chunks_ >> 1;
      }
      else{
        nPair = num_local_chunks_ >> 2;
      }

      auto apply_chunk_swap = [this, mask0, mask1, q0, q1, qubits](int_t iPair)
      {
        uint_t baseChunk;
        if(q0 < chunk_bits_*qubit_scale()){
          baseChunk = iPair & (mask1-1);
          baseChunk += ((iPair - baseChunk) << 1);
        }
        else{
          uint_t t0,t1;
          t0 = iPair & (mask0-1);
          baseChunk = (iPair - t0) << 1;
          t1 = baseChunk & (mask1-1);
          baseChunk = (baseChunk - t1) << 1;
          baseChunk += t0 + t1;
        }
        uint_t iChunk1 = baseChunk | mask0;
        uint_t iChunk2 = baseChunk | mask1;
        qregs_[iChunk1].apply_chunk_swap(qubits,qregs_[iChunk2],true);
      };
      Utils::apply_omp_parallel_for(chunk_omp_parallel_, 0, nPair, apply_chunk_swap);
    }
#ifdef AER_MPI
    else{
      //chunk scheduler that supports any number of processes
      uint_t nu[3];
      uint_t ub[3];
      uint_t iu[3];
      uint_t add;
      uint_t iLocalChunk,iRemoteChunk,iProc;
      int i;

      if(q0 < chunk_bits_*qubit_scale()){
        nLarge = 1;
        nu[0] = 1ull << (q1 - chunk_bits_*qubit_scale());
        ub[0] = 0;
        iu[0] = 0;

        nu[1] = 1ull << (num_qubits_*qubit_scale() - q1 - 1);
        ub[1] = (q1 - chunk_bits_*qubit_scale()) + 1;
        iu[1] = 0;
      }
      else{
        nLarge = 2;
        nu[0] = 1ull << (q0 - chunk_bits_*qubit_scale());
        ub[0] = 0;
        iu[0] = 0;

        nu[1] = 1ull << (q1 - q0 - 1);
        ub[1] = (q0 - chunk_bits_*qubit_scale()) + 1;
        iu[1] = 0;

        nu[2] = 1ull << (num_qubits_*qubit_scale() - q1 - 1);
        ub[2] = (q1 - chunk_bits_*qubit_scale()) + 1;
        iu[2] = 0;
      }
      nPair = 1ull << (num_qubits_*qubit_scale() - chunk_bits_*qubit_scale() - nLarge);

      for(iPair=0;iPair<nPair;iPair++){
        //calculate index of pair of chunks
        baseChunk = 0;
        add = 1;
        for(i=nLarge;i>=0;i--){
          baseChunk += (iu[i] << ub[i]);
          //update for next
          iu[i] += add;
          add = 0;
          if(iu[i] >= nu[i]){
            iu[i] = 0;
            add = 1;
          }
        }

        iChunk1 = baseChunk | mask0;
        iChunk2 = baseChunk | mask1;

        if(iChunk1 >= chunk_index_begin_[distributed_rank_] && iChunk1 < chunk_index_end_[distributed_rank_]){    //chunk1 is on this process
          if(iChunk2 >= chunk_index_begin_[distributed_rank_] && iChunk2 < chunk_index_end_[distributed_rank_]){    //chunk2 is on this process
            qregs_[iChunk1 - global_chunk_index_].apply_chunk_swap(qubits,qregs_[iChunk2 - global_chunk_index_],true);
            continue;
          }
          else{
            iLocalChunk = iChunk1;
            iRemoteChunk = iChunk2;
            iProc = get_process_by_chunk(iChunk2);
          }
        }
        else{
          if(iChunk2 >= chunk_index_begin_[distributed_rank_] && iChunk2 < chunk_index_end_[distributed_rank_]){    //chunk2 is on this process
            iLocalChunk = iChunk2;
            iRemoteChunk = iChunk1;
            iProc = get_process_by_chunk(iChunk1);
          }
          else{
            continue;   //there is no chunk for this pair on this process
          }
        }

        MPI_Request reqSend,reqRecv;
        MPI_Status st;
        uint_t sizeRecv,sizeSend;

        auto pSend = qregs_[iLocalChunk - global_chunk_index_].send_buffer(sizeSend);
        MPI_Isend(pSend,sizeSend,MPI_BYTE,iProc,iPair,distributed_comm_,&reqSend);

        auto pRecv = qregs_[iLocalChunk - global_chunk_index_].recv_buffer(sizeRecv);
        MPI_Irecv(pRecv,sizeRecv,MPI_BYTE,iProc,iPair,distributed_comm_,&reqRecv);

        MPI_Wait(&reqSend,&st);
        MPI_Wait(&reqRecv,&st);

        qregs_[iLocalChunk - global_chunk_index_].apply_chunk_swap(qubits,iRemoteChunk);
      }
    }
#endif

  }
}

template <class state_t>
void StateChunk<state_t>::apply_chunk_x(const uint_t qubit)
{
  int_t iChunk;
  uint_t nLarge = 1;


  if(qubit < chunk_bits_*qubit_scale()){
    auto apply_mcx = [this, qubit](int_t ig)
    {
      reg_t qubits(1,qubit);
      uint_t istate = top_chunk_of_group_[ig];
      qregs_[istate].apply_mcx(qubits);
    };
    Utils::apply_omp_parallel_for((chunk_omp_parallel_ && num_groups_ > 1),0,num_groups_,apply_mcx);
  }
  else{ //exchange over chunks
    int_t iPair;
    uint_t nPair,mask;
    uint_t baseChunk,iChunk1,iChunk2;
    reg_t qubits(2);
    qubits[0] = qubit;
    qubits[1] = qubit;

    mask = (1ull << qubit);
    mask >>= (chunk_bits_*qubit_scale());

    int proc_bits = 0;
    uint_t procs = distributed_procs_;
    while(procs > 1){
      if((procs & 1) != 0){
        proc_bits = -1;
        break;
      }
      proc_bits++;
      procs >>= 1;
    }

    if(distributed_procs_ == 1 || (proc_bits >= 0 && qubit < (num_qubits_*qubit_scale() - proc_bits))){   //no data transfer between processes is needed
      nPair = num_local_chunks_ >> 1;

      auto apply_chunk_swap = [this, mask, qubits](int_t iPair)
      {
        int_t baseChunk = iPair & (mask-1);
        baseChunk += ((iPair - baseChunk) << 1);

        int_t iChunk1 = baseChunk;
        int_t iChunk2 = baseChunk | mask;

        qregs_[iChunk1].apply_chunk_swap(qubits,qregs_[iChunk2],true);
      };
      Utils::apply_omp_parallel_for(chunk_omp_parallel_,0, nPair, apply_chunk_swap);
    }
#ifdef AER_MPI
    else{
      //chunk scheduler that supports any number of processes
      uint_t nu[3];
      uint_t ub[3];
      uint_t iu[3];
      uint_t add;
      uint_t iLocalChunk,iRemoteChunk,iProc;
      int i;

      nLarge = 1;
      nu[0] = 1ull << (qubit - chunk_bits_*qubit_scale());
      ub[0] = 0;
      iu[0] = 0;

      nu[1] = 1ull << (num_qubits_*qubit_scale() - qubit - 1);
      ub[1] = (qubit - chunk_bits_*qubit_scale()) + 1;
      iu[1] = 0;
      nPair = 1ull << (num_qubits_*qubit_scale() - chunk_bits_*qubit_scale() - 1);

      for(iPair=0;iPair<nPair;iPair++){
        //calculate index of pair of chunks
        baseChunk = 0;
        add = 1;
        for(i=1;i>=0;i--){
          baseChunk += (iu[i] << ub[i]);
          //update for next
          iu[i] += add;
          add = 0;
          if(iu[i] >= nu[i]){
            iu[i] = 0;
            add = 1;
          }
        }

        iChunk1 = baseChunk;
        iChunk2 = baseChunk | mask;

        if(iChunk1 >= chunk_index_begin_[distributed_rank_] && iChunk1 < chunk_index_end_[distributed_rank_]){    //chunk1 is on this process
          if(iChunk2 >= chunk_index_begin_[distributed_rank_] && iChunk2 < chunk_index_end_[distributed_rank_]){    //chunk2 is on this process
            qregs_[iChunk1 - global_chunk_index_].apply_chunk_swap(qubits,qregs_[iChunk2 - global_chunk_index_],true);
            continue;
          }
          else{
            iLocalChunk = iChunk1;
            iRemoteChunk = iChunk2;
            iProc = get_process_by_chunk(iChunk2);
          }
        }
        else{
          if(iChunk2 >= chunk_index_begin_[distributed_rank_] && iChunk2 < chunk_index_end_[distributed_rank_]){    //chunk2 is on this process
            iLocalChunk = iChunk2;
            iRemoteChunk = iChunk1;
            iProc = get_process_by_chunk(iChunk1);
          }
          else{
            continue;   //there is no chunk for this pair on this process
          }
        }

        MPI_Request reqSend,reqRecv;
        MPI_Status st;
        uint_t sizeRecv,sizeSend;

        auto pSend = qregs_[iLocalChunk - global_chunk_index_].send_buffer(sizeSend);
        MPI_Isend(pSend,sizeSend,MPI_BYTE,iProc,iPair,distributed_comm_,&reqSend);

        auto pRecv = qregs_[iLocalChunk - global_chunk_index_].recv_buffer(sizeRecv);
        MPI_Irecv(pRecv,sizeRecv,MPI_BYTE,iProc,iPair,distributed_comm_,&reqRecv);

        MPI_Wait(&reqSend,&st);
        MPI_Wait(&reqRecv,&st);

        qregs_[iLocalChunk - global_chunk_index_].apply_chunk_swap(qubits,iRemoteChunk);
      }
    }
#endif

  }
}

template <class state_t>
void StateChunk<state_t>::send_chunk(uint_t local_chunk_index, uint_t global_pair_index)
{
#ifdef AER_MPI
  MPI_Request reqSend;
  MPI_Status st;
  uint_t sizeSend;
  uint_t iProc;

  iProc = get_process_by_chunk(global_pair_index);

  auto pSend = qregs_[local_chunk_index].send_buffer(sizeSend);
  MPI_Isend(pSend,sizeSend,MPI_BYTE,iProc,local_chunk_index + global_chunk_index_,distributed_comm_,&reqSend);

  MPI_Wait(&reqSend,&st);

  qregs_[local_chunk_index].release_send_buffer();
#endif
}

template <class state_t>
void StateChunk<state_t>::recv_chunk(uint_t local_chunk_index, uint_t global_pair_index)
{
#ifdef AER_MPI
  MPI_Request reqRecv;
  MPI_Status st;
  uint_t sizeRecv;
  uint_t iProc;

  iProc = get_process_by_chunk(global_pair_index);

  auto pRecv = qregs_[local_chunk_index].recv_buffer(sizeRecv);
  MPI_Irecv(pRecv,sizeRecv,MPI_BYTE,iProc,global_pair_index,distributed_comm_,&reqRecv);

  MPI_Wait(&reqRecv,&st);
#endif
}

template <class state_t>
template <class data_t>
void StateChunk<state_t>::send_data(data_t* pSend, uint_t size, uint_t myid,uint_t pairid)
{
#ifdef AER_MPI
  MPI_Request reqSend;
  MPI_Status st;
  uint_t iProc;

  iProc = get_process_by_chunk(pairid);

  MPI_Isend(pSend,size*sizeof(data_t),MPI_BYTE,iProc,myid,distributed_comm_,&reqSend);

  MPI_Wait(&reqSend,&st);
#endif
}

template <class state_t>
template <class data_t>
void StateChunk<state_t>::recv_data(data_t* pRecv, uint_t size, uint_t myid,uint_t pairid)
{
#ifdef AER_MPI
  MPI_Request reqRecv;
  MPI_Status st;
  uint_t iProc;

  iProc = get_process_by_chunk(pairid);

  MPI_Irecv(pRecv,size*sizeof(data_t),MPI_BYTE,iProc,pairid,distributed_comm_,&reqRecv);

  MPI_Wait(&reqRecv,&st);
#endif
}

template <class state_t>
void StateChunk<state_t>::reduce_sum(reg_t& sum) const
{
#ifdef AER_MPI
  if(distributed_procs_ > 1){
    uint_t i,n = sum.size();
    reg_t tmp(n);
    MPI_Allreduce(&sum[0],&tmp[0],n,MPI_UINT64_T,MPI_SUM,distributed_comm_);
    for(i=0;i<n;i++){
      sum[i] = tmp[i];
    }
  }
#endif
}

template <class state_t>
void StateChunk<state_t>::reduce_sum(rvector_t& sum) const
{
#ifdef AER_MPI
  if(distributed_procs_ > 1){
    uint_t i,n = sum.size();
    rvector_t tmp(n);
    MPI_Allreduce(&sum[0],&tmp[0],n,MPI_DOUBLE_PRECISION,MPI_SUM,distributed_comm_);
    for(i=0;i<n;i++){
      sum[i] = tmp[i];
    }
  }
#endif
}

template <class state_t>
void StateChunk<state_t>::reduce_sum(complex_t& sum) const
{
#ifdef AER_MPI
  if(distributed_procs_ > 1){
    complex_t tmp;
    MPI_Allreduce(&sum,&tmp,2,MPI_DOUBLE_PRECISION,MPI_SUM,distributed_comm_);
    sum = tmp;
  }
#endif
}

template <class state_t>
void StateChunk<state_t>::reduce_sum(double& sum) const
{
#ifdef AER_MPI
  if(distributed_procs_ > 1){
    double tmp;
    MPI_Allreduce(&sum,&tmp,1,MPI_DOUBLE_PRECISION,MPI_SUM,distributed_comm_);
    sum = tmp;
  }
#endif
}

template <class state_t>
void StateChunk<state_t>::gather_value(rvector_t& val) const
{
#ifdef AER_MPI
  if(distributed_procs_ > 1){
    MPI_Alltoall(&val[0],1,MPI_DOUBLE_PRECISION,&val[0],1,MPI_DOUBLE_PRECISION,distributed_comm_);
  }
#endif
}

template <class state_t>
void StateChunk<state_t>::sync_process(void) const
{
#ifdef AER_MPI
  if(distributed_procs_ > 1){
    MPI_Barrier(distributed_comm_);
  }
#endif
}

//gather distributed state into vector (if memory is enough)
template <class state_t>
template <class data_t>
void StateChunk<state_t>::gather_state(std::vector<std::complex<data_t>>& state)
{
#ifdef AER_MPI
  if(distributed_procs_ > 1){
    uint_t size,local_size,global_size,offset;
    int i;
    MPI_Status st;
    MPI_Request reqSend,reqRecv;

    local_size = state.size();
    MPI_Allreduce(&local_size,&global_size,1,MPI_UINT64_T,MPI_SUM,distributed_comm_);

    if((global_size >> 21) > Utils::get_system_memory_mb()){
      throw std::runtime_error(std::string("There is not enough memory to gather state"));
    }

    if(distributed_rank_ == 0){
      if((global_size >> 21) > Utils::get_system_memory_mb()){
        throw std::runtime_error(std::string("There is not enough memory to gather state"));
      }

      state.resize(global_size);

      offset = 0;
      for(i=1;i<distributed_procs_;i++){
        MPI_Irecv(&size,1,MPI_UINT64_T,i,i*2,distributed_comm_,&reqRecv);
        MPI_Wait(&reqRecv,&st);
        MPI_Irecv(&state[offset],size*sizeof(std::complex<data_t>),MPI_BYTE,i,i*2+1,distributed_comm_,&reqRecv);
        MPI_Wait(&reqRecv,&st);
        offset += size;
      }
    }
    else{
      MPI_Isend(&local_size,1,MPI_UINT64_T,0,i*2,distributed_comm_,&reqSend);
      MPI_Wait(&reqSend,&st);
      MPI_Isend(&state[0],local_size*sizeof(std::complex<data_t>),MPI_BYTE,0,i*2+1,distributed_comm_,&reqSend);
      MPI_Wait(&reqSend,&st);
    }
  }
#endif
}

template <class state_t>
template <class data_t>
void StateChunk<state_t>::gather_state(AER::Vector<std::complex<data_t>>& state)
{
#ifdef AER_MPI
  if(distributed_procs_ > 1){
    uint_t size,local_size,global_size,offset;
    int i;
    MPI_Status st;
    MPI_Request reqSend,reqRecv;

    local_size = state.size();
    MPI_Allreduce(&local_size,&global_size,1,MPI_UINT64_T,MPI_SUM,distributed_comm_);

    if((global_size >> 21) > Utils::get_system_memory_mb()){
      throw std::runtime_error(std::string("There is not enough memory to gather state"));
    }

    if(distributed_rank_ == 0){
      if((global_size >> 21) > Utils::get_system_memory_mb()){
        throw std::runtime_error(std::string("There is not enough memory to gather state"));
      }

      state.resize(global_size);

      offset = 0;
      for(i=1;i<distributed_procs_;i++){
        MPI_Irecv(&size,1,MPI_UINT64_T,i,i*2,distributed_comm_,&reqRecv);
        MPI_Wait(&reqRecv,&st);
        MPI_Irecv(state.data() + offset,size*sizeof(std::complex<data_t>),MPI_BYTE,i,i*2+1,distributed_comm_,&reqRecv);
        MPI_Wait(&reqRecv,&st);
        offset += size;
      }
    }
    else{
      MPI_Isend(&local_size,1,MPI_UINT64_T,0,i*2,distributed_comm_,&reqSend);
      MPI_Wait(&reqSend,&st);
      MPI_Isend(state.data(),local_size*sizeof(std::complex<data_t>),MPI_BYTE,0,i*2+1,distributed_comm_,&reqSend);
      MPI_Wait(&reqSend,&st);
    }
  }
#endif
}

template <class state_t>
void StateChunk<state_t>::gather_creg_memory(void)
{
#ifdef AER_MPI
  int_t i,j;
  uint_t n64,i64,ibit;

  if(distributed_procs_ == 1)
    return;
  if(cregs_[0].memory_size() == 0)
    return;

  //number of 64-bit integers per memory
  n64 = (cregs_[0].memory_size() + 63) >> 6;

  reg_t bin_memory(n64*num_local_chunks_,0);
  //compress memory string to binary
#pragma omp parallel for private(i,j,i64,ibit)
  for(i=0;i<num_local_chunks_;i++){
    for(j=0;j<cregs_[0].memory_size();j++){
      i64 = j >> 6;
      ibit = j & 63;
      if(cregs_[global_chunk_index_ + i].creg_memory()[j] == '1'){
        bin_memory[i*n64 + i64] |= (1ull << ibit);
      }
    }
  }

  reg_t recv(n64*num_global_chunks_);
  std::vector<int> recv_counts(distributed_procs_);
  std::vector<int> recv_offset(distributed_procs_);

  for(i=0;i<distributed_procs_;i++){
    recv_offset[i] = num_global_chunks_ * i / distributed_procs_;
    recv_counts[i] = (num_global_chunks_ * (i+1) / distributed_procs_) - recv_offset[i];
  }

  MPI_Allgatherv(&bin_memory[0],n64*num_local_chunks_,MPI_UINT64_T,
                 &recv[0],&recv_counts[0],&recv_offset[0],MPI_UINT64_T,distributed_comm_);

  //store gathered memory
#pragma omp parallel for private(i,j,i64,ibit)
  for(i=0;i<num_global_chunks_;i++){
    for(j=0;j<cregs_[0].memory_size();j++){
      i64 = j >> 6;
      ibit = j & 63;
      if(((recv[i*n64 + i64] >> ibit) & 1) == 1)
        cregs_[i].creg_memory()[j] = '1';
      else
        cregs_[i].creg_memory()[j] = '0';
    }
  }
#endif
}


//-------------------------------------------------------------------------
} // end namespace Base
//-------------------------------------------------------------------------
} // end namespace AER
//-------------------------------------------------------------------------
#endif<|MERGE_RESOLUTION|>--- conflicted
+++ resolved
@@ -927,10 +927,6 @@
       }
     };
     Utils::apply_omp_parallel_for((num_groups_ > 1 && chunk_omp_parallel_),0,num_groups_,init_group);
-<<<<<<< HEAD
-
-=======
->>>>>>> 71d55588
 
     apply_global_phase(); //this is parallelized in StateChunk sub-classes
 
