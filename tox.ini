--- conflicted
+++ resolved
@@ -1,10 +1,6 @@
 [tox]
 minversion = 2.1
-<<<<<<< HEAD
-envlist = py37, py38, py39, lint
-=======
-envlist = py36, py37, py38, py39, py310, lint
->>>>>>> 0b0913ca
+envlist = py37, py38, py39, py310, lint
 skipsdist = True
 
 [testenv]
