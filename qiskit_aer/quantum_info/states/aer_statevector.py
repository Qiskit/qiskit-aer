--- conflicted
+++ resolved
@@ -123,14 +123,6 @@
             qubits = np.arange(self._aer_state.num_qubits)
         else:
             qubits = np.array(qargs)
-<<<<<<< HEAD
-
-        aer_state = AerState(**self._aer_state.configuration())
-        aer_state.initialize(self._data, copy=False)
-        samples = aer_state.sample_memory(qubits, shots)
-        aer_state.close()
-
-=======
         self._aer_state.close()
 
         self._aer_state.renew()
@@ -138,7 +130,6 @@
 
         samples = self._aer_state.sample_memory(qubits, shots)
         self._data = self._aer_state.move_to_ndarray()
->>>>>>> 0b96118f
         return samples
 
     @staticmethod
