# This code is part of Qiskit.
#
# (C) Copyright IBM 2017, 2019, 2020, 2021, 2022.
#
# This code is licensed under the Apache License, Version 2.0. You may
# obtain a copy of this license in the LICENSE.txt file in the root directory
# of this source tree or at http://www.apache.org/licenses/LICENSE-2.0.
#
# Any modifications or derivative works of this code must retain this
# copyright notice, and modified files need to carry a notice indicating
# that they have been altered from the originals.

"""
Statevector quantum state class.
"""
import copy
import numpy as np

from qiskit.circuit import QuantumCircuit, Instruction
from qiskit.quantum_info.states import Statevector

from qiskit_aer import AerSimulator
from .aer_state import AerState
from ...backends.aerbackend import AerError
from ...backends.backend_utils import BASIS_GATES


class AerStatevector(Statevector):
    """AerStatevector class

    This class inherits :class:`Statevector`, which stores probability amplitudes
    in its `ndarray`. class:`AerStatevector` generates this `ndarray` by using the
    same runtime with :class:`AerSimulator`.
    """

    def __init__(self, data, dims=None, **configs):
        """
        Args:
            data (np.array or list or Statevector or AerStatevector or QuantumCircuit or
                  qiskit.circuit.Instruction):
                Data from which the statevector can be constructed. This can be either a complex
                vector, another statevector or a ``QuantumCircuit`` or ``Instruction``
                (``Operator`` is not supportted in the current implementation).  If the data is
                a circuit or instruction, the statevector is constructed by assuming that all
                qubits are initialized to the zero state.
            dims (int or tuple or list): Optional. The subsystem dimension of
                                         the state (See additional information).
            configs (kwargs): configurations of :class:`AerSimulator`. `method` configuration must
                be `statevector` or `matrix_product_state`.

        Raises:
            AerError: if input data is not valid.

        Additional Information:
            The ``dims`` kwarg is used to ``Statevector`` constructor.

        """
        if '_aer_state' in configs:
            self._aer_state = configs.pop('_aer_state')
        else:
            if 'method' not in configs:
                configs['method'] = 'statevector'
            elif configs['method'] not in ('statevector', 'matrix_product_state'):
                method = configs['method']
                raise AerError(f'Method {method} is not supported')
            if isinstance(data, (QuantumCircuit, Instruction)):
                data, aer_state = AerStatevector._from_instruction(data, None, configs)
            elif isinstance(data, list):
                data, aer_state = AerStatevector._from_ndarray(np.array(data, dtype=complex),
                                                               configs)
            elif isinstance(data, np.ndarray):
                data, aer_state = AerStatevector._from_ndarray(data, configs)
            elif isinstance(data, AerStatevector):
                aer_state = data._aer_state
                if dims is None:
                    dims = data._op_shape._dims_l
                data = data._data.copy()
            elif isinstance(data, Statevector):
                data, aer_state = AerStatevector._from_ndarray(np.array(data.data, dtype=complex),
                                                               configs)
            else:
                raise AerError(f'Input data is not supported: type={data.__class__}, data={data}')

            self._aer_state = aer_state

        super().__init__(data, dims=dims)

        self._result = None
        self._configs = configs

    def seed(self, value=None):
        """Set the seed for the quantum state RNG."""
        if value is None or isinstance(value, int):
            self._aer_state.set_seed(value)
        else:
            raise AerError(f'This seed is not supported: type={value.__class__}, value={value}')

    def _last_result(self):
        if self._result is None:
            self._result = self._aer_state.last_result()
        return self._result

    def metadata(self):
        """Return result metadata of an operation that executed lastly."""
        if self._last_result() is None:
            raise AerError('AerState was not used and metdata does not exist.')
        return self._last_result()['metadata']

    def __copy__(self):
        return copy.deepcopy(self)

    def __deepcopy__(self, _memo=None):
        ret = AerStatevector(self._data.copy(), **self._configs)
        ret._op_shape = copy.deepcopy(self._op_shape)
        ret._rng_generator = copy.deepcopy(self._rng_generator)
        return ret

    def conjugate(self):
        return AerStatevector(np.conj(self._data), dims=self.dims())

    def sample_memory(self, shots, qargs=None):
        if qargs is None:
            qubits = np.arange(self._aer_state.num_qubits)
        else:
            qubits = np.array(qargs)
        self._aer_state.close()

<<<<<<< HEAD
        configs = self._aer_state.configuration()
        if 'seed_simulator' in configs:
            configs['seed_simulator'] = int(configs['seed_simulator']) + 1
        self._aer_state = AerState(**configs)

=======
        self._aer_state.renew()
>>>>>>> 0955beea
        self._aer_state.initialize(self._data, copy=False)

        samples = self._aer_state.sample_memory(qubits, shots)
        self._data = self._aer_state.move_to_ndarray()
        return samples

    @staticmethod
    def _from_ndarray(init_data, configs):
        do_copy = True
        if not init_data.flags['C_CONTIGUOUS']:
            init_data = np.ascontiguousarray(init_data)
            do_copy = False

        aer_state = AerState()

        options = AerSimulator._default_options()
        for config_key, config_value in configs.items():
            if options.get(config_key):
                aer_state.configure(config_key, config_value)

        if len(init_data) == 0:
            raise AerError('initial data must be larger than 0')

        num_qubits = int(np.log2(len(init_data)))

        aer_state.allocate_qubits(num_qubits)
        aer_state.initialize(data=init_data, copy=do_copy)

        return aer_state.move_to_ndarray(), aer_state

    @classmethod
    def from_instruction(cls, instruction):
        return AerStatevector(instruction)

    @staticmethod
    def _from_instruction(inst, init_data, configs):
        aer_state = AerState()

        for config_key, config_value in configs.items():
            aer_state.configure(config_key, config_value)

        if 'method' in configs:
            method = configs['method']
        else:
            method = 'statevector'
            aer_state.configure('method', method)

        basis_gates = BASIS_GATES[method]

        aer_state.allocate_qubits(inst.num_qubits)
        num_qubits = inst.num_qubits

        if init_data is not None:
            aer_state.initialize(data=init_data, copy=True)
        else:
            aer_state.initialize()

        if isinstance(inst, QuantumCircuit) and inst.global_phase != 0:
            aer_state.apply_global_phase(inst.global_phase)

        if isinstance(inst, QuantumCircuit):
            AerStatevector._aer_evolve_circuit(aer_state, inst, range(num_qubits), basis_gates)
        else:
            AerStatevector._aer_evolve_instruction(aer_state, inst, range(num_qubits), basis_gates)

        return aer_state.move_to_ndarray(), aer_state

    @staticmethod
    def _aer_evolve_circuit(aer_state, circuit, qubits, basis_gates=None):
        """Apply circuit into aer_state"""
        for instruction in circuit.data:
            if instruction.clbits:
                raise AerError(
                    f"Cannot apply instruction with classical bits: {instruction.operation.name}"
                )
            inst = instruction.operation
            qargs = instruction.qubits
            AerStatevector._aer_evolve_instruction(aer_state, inst,
                                                   [qubits[circuit.find_bit(qarg).index]
                                                    for qarg in qargs], basis_gates)

    @staticmethod
    def _aer_evolve_instruction(aer_state, inst, qubits, basis_gates=None):
        """Apply instruction into aer_state"""

        params = inst.params
        applied = True

        if basis_gates and inst.name in basis_gates:
            if inst.name in ['u3', 'u']:
                aer_state.apply_u(qubits[0], params[0], params[1], params[2])
            elif inst.name == 'h':
                aer_state.apply_h(qubits[0])
            elif inst.name == 'x':
                aer_state.apply_x(qubits[0])
            elif inst.name == 'cx':
                aer_state.apply_cx(qubits[0], qubits[1])
            elif inst.name == 'y':
                aer_state.apply_y(qubits[0])
            elif inst.name == 'cy':
                aer_state.apply_cy(qubits[0], qubits[1])
            elif inst.name == 'z':
                aer_state.apply_z(qubits[0])
            elif inst.name == 'cz':
                aer_state.apply_cz(qubits[0], qubits[1])
            elif inst.name == 'unitary':
                aer_state.apply_unitary(qubits, inst.params[0])
            elif inst.name == 'diagonal':
                aer_state.apply_diagonal(qubits, inst.params)
            elif inst.name == 'cu':
                aer_state.apply_cu(qubits[0], qubits[1], params[0], params[1], params[2], params[3])
            elif inst.name == 'mcu':
                aer_state.apply_mcu(qubits[0:len(qubits) - 1], qubits[len(qubits) - 1],
                                    params[0], params[1], params[2], params[3])
            elif inst.name in 'mcx':
                aer_state.apply_mcx(qubits[0:len(qubits) - 1], qubits[len(qubits) - 1])
            elif inst.name in 'mcy':
                aer_state.apply_mcy(qubits[0:len(qubits) - 1], qubits[len(qubits) - 1])
            elif inst.name in 'mcz':
                aer_state.apply_mcz(qubits[0:len(qubits) - 1], qubits[len(qubits) - 1])
            elif inst.name == 'id':
                pass
            else:
                applied = False
<<<<<<< HEAD
        elif inst.name == 'kraus':
            aer_state.apply_kraus(qubits, inst.params)
=======
>>>>>>> 0955beea
        elif inst.name == 'reset':
            aer_state.apply_reset(qubits)
        elif inst.name == 'barrier':
            pass
        else:
            applied = False

        if not applied:
            definition = inst.definition
            if definition is inst or definition is None:
                raise AerError('cannot decompose ' + inst.name)
            AerStatevector._aer_evolve_circuit(aer_state, definition, qubits, basis_gates)

    @classmethod
    def from_label(cls, label):
        return AerStatevector(Statevector.from_label(label)._data)

    @staticmethod
    def from_int(i, dims):
        size = np.product(dims)
        state = np.zeros(size, dtype=complex)
        state[i] = 1.0
        return AerStatevector(state, dims=dims)<|MERGE_RESOLUTION|>--- conflicted
+++ resolved
@@ -125,15 +125,7 @@
             qubits = np.array(qargs)
         self._aer_state.close()
 
-<<<<<<< HEAD
-        configs = self._aer_state.configuration()
-        if 'seed_simulator' in configs:
-            configs['seed_simulator'] = int(configs['seed_simulator']) + 1
-        self._aer_state = AerState(**configs)
-
-=======
         self._aer_state.renew()
->>>>>>> 0955beea
         self._aer_state.initialize(self._data, copy=False)
 
         samples = self._aer_state.sample_memory(qubits, shots)
@@ -258,11 +250,8 @@
                 pass
             else:
                 applied = False
-<<<<<<< HEAD
         elif inst.name == 'kraus':
             aer_state.apply_kraus(qubits, inst.params)
-=======
->>>>>>> 0955beea
         elif inst.name == 'reset':
             aer_state.apply_reset(qubits)
         elif inst.name == 'barrier':
