--- conflicted
+++ resolved
@@ -31,7 +31,6 @@
 from qiskit.quantum_info import Pauli, PauliList
 from qiskit.quantum_info.operators.base_operator import BaseOperator
 from qiskit.result.models import ExperimentResult
-<<<<<<< HEAD
 from qiskit.transpiler import CouplingMap, PassManager
 from qiskit.transpiler.passes import (
     ApplyLayout,
@@ -40,9 +39,7 @@
     Optimize1qGatesDecomposition,
     SetLayout,
 )
-=======
 from qiskit.utils import deprecate_arg, deprecate_func
->>>>>>> 861ec5cc
 
 from .. import AerError, AerSimulator
 
