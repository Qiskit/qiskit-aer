--- conflicted
+++ resolved
@@ -292,15 +292,11 @@
                         circuit.save_expectation_value(pauli, self._layouts[i], label=str(term_ind))
                 experiments.append(circuit)
                 parameter_binds.append({k: [v] for k, v in zip(self._parameters[i], value)})
-<<<<<<< HEAD
-            experiments = self._transpile(experiments)
             for experiment in experiments:
                 if experiment.metadata is None:
                     experiment.metadata = {"cache_qobj": True}
                 else:
                     experiment.metadata["cache_qobj"] = True
-=======
->>>>>>> b42208d6
             self._cache[key] = (experiments, experiment_data)
         parameter_binds = parameter_binds if any(parameter_binds) else None
         result = self._backend.run(
