--- conflicted
+++ resolved
@@ -327,41 +327,4 @@
         """Execute circuits on the backend."""
         config = map_legacy_method_config(config)
         aer_circuits = add_final_save_op(aer_circuits, "statevector")
-<<<<<<< HEAD
-        return cpp_execute_circuits(self._controller, aer_circuits, noise_model, config)
-=======
-        return cpp_execute_circuits(self._controller, aer_circuits, noise_model, config)
-
-    def _validate(self, qobj):
-        """Semantic validations of the qobj which cannot be done via schemas.
-        Some of these may later move to backend schemas.
-
-        1. Set shots=1.
-        2. Check number of qubits will fit in local memory.
-        """
-        name = self.name
-        if getattr(qobj.config, "noise_model", None) is not None:
-            raise AerError(f"{name} does not support noise.")
-
-        n_qubits = qobj.config.n_qubits
-        max_qubits = self.configuration()["n_qubits"]
-        if n_qubits > max_qubits:
-            raise AerError(
-                f"Number of qubits ({n_qubits}) is greater than max ({max_qubits}) "
-                f'for "{name}" with {int(psutil.virtual_memory().total / (1024**3))} GB system memory.'
-            )
-
-        if qobj.config.shots != 1:
-            logger.info('"%s" only supports 1 shot. Setting shots=1.', name)
-            qobj.config.shots = 1
-
-        for experiment in qobj.experiments:
-            exp_name = experiment.header.name
-            if getattr(experiment.config, "shots", 1) != 1:
-                logger.info(
-                    '"%s" only supports 1 shot. Setting shots=1 for circuit "%s".',
-                    name,
-                    exp_name,
-                )
-                experiment.config.shots = 1
->>>>>>> 44bd7eba
+        return cpp_execute_circuits(self._controller, aer_circuits, noise_model, config)