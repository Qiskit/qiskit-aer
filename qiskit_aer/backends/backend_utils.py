--- conflicted
+++ resolved
@@ -109,11 +109,8 @@
             "pauli",
             "mcx_gray",
             "ecr",
-<<<<<<< HEAD
-            "reset",
-=======
+            "reset",
             "switch_case",
->>>>>>> a13ff4e2
         ]
     ),
     "density_matrix": sorted(
@@ -154,11 +151,8 @@
             "delay",
             "pauli",
             "ecr",
-<<<<<<< HEAD
-            "reset",
-=======
+            "reset",
             "switch_case",
->>>>>>> a13ff4e2
         ]
     ),
     "matrix_product_state": sorted(
@@ -201,11 +195,8 @@
             "cswap",
             "diagonal",
             "initialize",
-<<<<<<< HEAD
-            "reset",
-=======
+            "reset",
             "switch_case",
->>>>>>> a13ff4e2
         ]
     ),
     "stabilizer": sorted(
