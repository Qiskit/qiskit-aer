--- conflicted
+++ resolved
@@ -247,11 +247,8 @@
             "ccz",
             "delay",
             "pauli",
-<<<<<<< HEAD
-            "ecr",
-=======
-            "rz",
->>>>>>> 0320a146
+            "ecr",
+            "rz",
         ]
     ),
     "unitary": sorted(
