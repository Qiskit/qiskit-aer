# This code is part of Qiskit.
#
# (C) Copyright IBM 2018, 2019.
#
# This code is licensed under the Apache License, Version 2.0. You may
# obtain a copy of this license in the LICENSE.txt file in the root directory
# of this source tree or at http://www.apache.org/licenses/LICENSE-2.0.
#
# Any modifications or derivative works of this code must retain this
# copyright notice, and modified files need to carry a notice indicating
# that they have been altered from the originals.

# pylint: disable=invalid-name
"""
Qiskit Aer simulator backend utils
"""
import os
from math import log2
from qiskit.utils import local_hardware_info
from qiskit.circuit import QuantumCircuit
from qiskit.compiler import assemble
from qiskit.qobj import QasmQobjInstruction
from qiskit.result import ProbDistribution
from qiskit.quantum_info import Clifford
from .compatibility import (
    Statevector, DensityMatrix, StabilizerState, Operator, SuperOp)


# Available system memory
SYSTEM_MEMORY_GB = local_hardware_info()['memory']

# Max number of qubits for complex double statevector
# given available system memory
MAX_QUBITS_STATEVECTOR = int(log2(SYSTEM_MEMORY_GB * (1024**3) / 16))

# Location where we put external libraries that will be
# loaded at runtime by the simulator extension
LIBRARY_DIR = os.path.dirname(__file__)

LEGACY_METHOD_MAP = {
    "statevector_cpu": ("statevector", "CPU"),
    "statevector_gpu": ("statevector", "GPU"),
    "statevector_thrust": ("statevector", "Thrust"),
    "density_matrix_cpu": ("density_matrix", "CPU"),
    "density_matrix_gpu": ("density_matrix", "GPU"),
    "density_matrix_thrust": ("density_matrix", "Thrust"),
    "unitary_cpu": ("unitary", "CPU"),
    "unitary_gpu": ("unitary", "GPU"),
    "unitary_thrust": ("unitary", "Thrust"),
}

BASIS_GATES = {
    'statevector': sorted([
        'u1', 'u2', 'u3', 'u', 'p', 'r', 'rx', 'ry', 'rz', 'id', 'x',
        'y', 'z', 'h', 's', 'sdg', 'sx', 'sxdg', 't', 'tdg', 'swap', 'cx',
        'cy', 'cz', 'csx', 'cp', 'cu', 'cu1', 'cu2', 'cu3', 'rxx', 'ryy',
        'rzz', 'rzx', 'ccx', 'cswap', 'mcx', 'mcy', 'mcz', 'mcsx',
        'mcp', 'mcphase', 'mcu', 'mcu1', 'mcu2', 'mcu3', 'mcrx', 'mcry', 'mcrz',
        'mcr', 'mcswap', 'unitary', 'diagonal', 'multiplexer',
        'initialize', 'delay', 'pauli', 'mcx_gray', 'ecr'
    ]),
    'density_matrix': sorted([
        'u1', 'u2', 'u3', 'u', 'p', 'r', 'rx', 'ry', 'rz', 'id', 'x',
        'y', 'z', 'h', 's', 'sdg', 'sx', 'sxdg', 't', 'tdg', 'swap', 'cx',
        'cy', 'cz', 'cp', 'cu1', 'rxx', 'ryy', 'rzz', 'rzx', 'ccx',
        'unitary', 'diagonal', 'delay', 'pauli', 'ecr',
    ]),
    'matrix_product_state': sorted([
        'u1', 'u2', 'u3', 'u', 'p', 'cp', 'cx', 'cy', 'cz', 'id', 'x', 'y', 'z', 'h', 's',
        'sdg', 'sx', 'sxdg', 't', 'tdg', 'swap', 'ccx', 'unitary', 'roerror', 'delay', 'pauli',
        'r', 'rx', 'ry', 'rz', 'rxx', 'ryy', 'rzz', 'rzx', 'csx', 'cswap', 'diagonal',
        'initialize'
    ]),
    'stabilizer': sorted([
        'id', 'x', 'y', 'z', 'h', 's', 'sdg', 'sx', 'sxdg', 'cx', 'cy', 'cz',
        'swap', 'delay', 'pauli'
    ]),
    'extended_stabilizer': sorted([
        'cx', 'cz', 'id', 'x', 'y', 'z', 'h', 's', 'sdg', 'sx', 'sxdg',
        'swap', 'u0', 't', 'tdg', 'u1', 'p', 'ccx', 'ccz', 'delay', 'pauli'
    ]),
    'unitary': sorted([
        'u1', 'u2', 'u3', 'u', 'p', 'r', 'rx', 'ry', 'rz', 'id', 'x',
        'y', 'z', 'h', 's', 'sdg', 'sx', 'sxdg', 't', 'tdg', 'swap', 'cx',
        'cy', 'cz', 'csx', 'cp', 'cu', 'cu1', 'cu2', 'cu3', 'rxx', 'ryy',
        'rzz', 'rzx', 'ccx', 'cswap', 'mcx', 'mcy', 'mcz', 'mcsx',
        'mcp', 'mcphase', 'mcu', 'mcu1', 'mcu2', 'mcu3', 'mcrx', 'mcry', 'mcrz',
        'mcr', 'mcswap', 'unitary', 'diagonal', 'multiplexer', 'delay', 'pauli',
        'ecr',
    ]),
    'superop': sorted([
        'u1', 'u2', 'u3', 'u', 'p', 'r', 'rx', 'ry', 'rz', 'id', 'x',
        'y', 'z', 'h', 's', 'sdg', 'sx', 'sxdg', 't', 'tdg', 'swap', 'cx',
        'cy', 'cz', 'cp', 'cu1', 'rxx', 'ryy',
<<<<<<< HEAD
        'rzz', 'rzx', 'ccx', 'unitary', 'diagonal', 'delay', 'pauli'
    ]),
    'tensor_network': sorted([
        'u1', 'u2', 'u3', 'u', 'p', 'r', 'rx', 'ry', 'rz', 'id', 'x',
        'y', 'z', 'h', 's', 'sdg', 'sx', 'sxdg', 't', 'tdg', 'swap', 'cx',
        'cy', 'cz', 'csx', 'cp', 'cu', 'cu1', 'cu2', 'cu3', 'rxx', 'ryy',
        'rzz', 'rzx', 'ccx', 'cswap', 'mcx', 'mcy', 'mcz', 'mcsx',
        'mcp', 'mcphase', 'mcu', 'mcu1', 'mcu2', 'mcu3', 'mcrx', 'mcry', 'mcrz',
        'mcr', 'mcswap', 'unitary', 'diagonal', 'multiplexer',
        'initialize', 'delay', 'pauli', 'mcx_gray'
=======
        'rzz', 'rzx', 'ccx', 'unitary', 'diagonal', 'delay', 'pauli', 'ecr',
>>>>>>> 0f98dd47
    ])
}

# Automatic method basis gates are the union of statevector,
# density matrix, and stabilizer methods
BASIS_GATES[None] = BASIS_GATES['automatic'] = sorted(
    set(BASIS_GATES['statevector']).union(
        BASIS_GATES['stabilizer']).union(
            BASIS_GATES['density_matrix']).union(
                BASIS_GATES['matrix_product_state']).union(
                    BASIS_GATES['unitary']).union(
                        BASIS_GATES['superop']).union(
                            BASIS_GATES['tensor_network']))


def cpp_execute(controller, qobj):
    """Execute qobj on C++ controller wrapper"""

    # Location where we put external libraries that will be
    # loaded at runtime by the simulator extension
    qobj.config.library_dir = LIBRARY_DIR

    return controller(qobj)


def available_methods(controller, methods):
    """Check available simulation methods by running a dummy circuit."""
    # Test methods are available using the controller
    dummy_circ = QuantumCircuit(1)
    dummy_circ.i(0)

    valid_methods = []
    for method in methods:
        qobj = assemble(dummy_circ,
                        optimization_level=0,
                        shots=1,
                        method=method)
        result = cpp_execute(controller, qobj)
        if result.get('success', False):
            valid_methods.append(method)
    return tuple(valid_methods)


def available_devices(controller, devices):
    """Check available simulation devices by running a dummy circuit."""
    # Test methods are available using the controller
    dummy_circ = QuantumCircuit(1)
    dummy_circ.i(0)

    valid_devices = []
    for device in devices:
        qobj = assemble(dummy_circ,
                        optimization_level=0,
                        shots=1,
                        method="statevector",
                        device=device)
        result = cpp_execute(controller, qobj)
        if result.get('success', False):
            valid_devices.append(device)
    return tuple(valid_devices)


def add_final_save_instruction(qobj, state):
    """Add final save state instruction to all experiments in a qobj."""

    def save_inst(num_qubits):
        """Return n-qubit save statevector inst"""
        return QasmQobjInstruction(
            name=f"save_{state}",
            qubits=list(range(num_qubits)),
            label=f"{state}",
            snapshot_type="single")

    for exp in qobj.experiments:
        num_qubits = exp.config.n_qubits
        exp.instructions.append(save_inst(num_qubits))

    return qobj


def map_legacy_method_options(qobj):
    """Map legacy method names of qasm simulator to aer simulator options"""
    method = getattr(qobj.config, "method", None)
    if method in LEGACY_METHOD_MAP:
        qobj.config.method, qobj.config.device = LEGACY_METHOD_MAP[method]
    return qobj


def format_save_type(data, save_type, save_subtype):
    """Format raw simulator result data based on save type."""
    init_fns = {
        "save_statevector": Statevector,
        "save_density_matrix": DensityMatrix,
        "save_unitary": Operator,
        "save_superop": SuperOp,
        "save_stabilizer": (lambda data: StabilizerState(Clifford.from_dict(data))),
        "save_clifford": Clifford.from_dict,
        "save_probabilities_dict": ProbDistribution,
    }

    # Non-handled cases return raw data
    if save_type not in init_fns:
        return data

    if save_subtype in ["list", "c_list"]:
        def func(data):
            init_fn = init_fns[save_type]
            return [init_fn(i) for i in data]
    else:
        func = init_fns[save_type]

    # Conditional save
    if save_subtype[:2] == "c_":
        return {key: func(val) for key, val in data.items()}

    return func(data)


def circuit_optypes(circuit):
    """Return set of all operation types and parent types in a circuit."""
    if not isinstance(circuit, QuantumCircuit):
        return set()
    optypes = set()
    for inst, _, _ in circuit._data:
        optypes.update(type(inst).mro())
    optypes.discard(object)
    return optypes<|MERGE_RESOLUTION|>--- conflicted
+++ resolved
@@ -92,7 +92,6 @@
         'u1', 'u2', 'u3', 'u', 'p', 'r', 'rx', 'ry', 'rz', 'id', 'x',
         'y', 'z', 'h', 's', 'sdg', 'sx', 'sxdg', 't', 'tdg', 'swap', 'cx',
         'cy', 'cz', 'cp', 'cu1', 'rxx', 'ryy',
-<<<<<<< HEAD
         'rzz', 'rzx', 'ccx', 'unitary', 'diagonal', 'delay', 'pauli'
     ]),
     'tensor_network': sorted([
@@ -103,9 +102,6 @@
         'mcp', 'mcphase', 'mcu', 'mcu1', 'mcu2', 'mcu3', 'mcrx', 'mcry', 'mcrz',
         'mcr', 'mcswap', 'unitary', 'diagonal', 'multiplexer',
         'initialize', 'delay', 'pauli', 'mcx_gray'
-=======
-        'rzz', 'rzx', 'ccx', 'unitary', 'diagonal', 'delay', 'pauli', 'ecr',
->>>>>>> 0f98dd47
     ])
 }
 
