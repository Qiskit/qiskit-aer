# This code is part of Qiskit.
#
# (C) Copyright IBM 2018, 2019.
#
# This code is licensed under the Apache License, Version 2.0. You may
# obtain a copy of this license in the LICENSE.txt file in the root directory
# of this source tree or at http://www.apache.org/licenses/LICENSE-2.0.
#
# Any modifications or derivative works of this code must retain this
# copyright notice, and modified files need to carry a notice indicating
# that they have been altered from the originals.

# pylint: disable=invalid-name
"""
Qiskit Aer simulator backend utils
"""
import os
from math import log2
from qiskit.utils import local_hardware_info
from qiskit.circuit import QuantumCircuit
from qiskit.compiler import assemble
from qiskit.qobj import QasmQobjInstruction
from qiskit.result import ProbDistribution
from qiskit.quantum_info import Clifford
from .compatibility import Statevector, DensityMatrix, StabilizerState, Operator, SuperOp

# Available system memory
SYSTEM_MEMORY_GB = local_hardware_info()["memory"]

# Max number of qubits for complex double statevector
# given available system memory
MAX_QUBITS_STATEVECTOR = int(log2(SYSTEM_MEMORY_GB * (1024**3) / 16))

# Location where we put external libraries that will be
# loaded at runtime by the simulator extension
LIBRARY_DIR = os.path.dirname(__file__)

LEGACY_METHOD_MAP = {
    "statevector_cpu": ("statevector", "CPU"),
    "statevector_gpu": ("statevector", "GPU"),
    "statevector_thrust": ("statevector", "Thrust"),
    "density_matrix_cpu": ("density_matrix", "CPU"),
    "density_matrix_gpu": ("density_matrix", "GPU"),
    "density_matrix_thrust": ("density_matrix", "Thrust"),
    "unitary_cpu": ("unitary", "CPU"),
    "unitary_gpu": ("unitary", "GPU"),
    "unitary_thrust": ("unitary", "Thrust"),
}

BASIS_GATES = {
    "statevector": sorted(
        [
            "u1",
            "u2",
            "u3",
            "u",
            "p",
            "r",
            "rx",
            "ry",
            "rz",
            "id",
            "x",
            "y",
            "z",
            "h",
            "s",
            "sdg",
            "sx",
            "sxdg",
            "t",
            "tdg",
            "swap",
            "cx",
            "cy",
            "cz",
            "csx",
            "cp",
            "cu",
            "cu1",
            "cu2",
            "cu3",
            "rxx",
            "ryy",
            "rzz",
            "rzx",
            "ccx",
            "cswap",
            "mcx",
            "mcy",
            "mcz",
            "mcsx",
            "mcp",
            "mcphase",
            "mcu",
            "mcu1",
            "mcu2",
            "mcu3",
            "mcrx",
            "mcry",
            "mcrz",
            "mcr",
            "mcswap",
            "unitary",
            "diagonal",
            "multiplexer",
            "initialize",
            "delay",
            "pauli",
            "mcx_gray",
            "ecr",
            "reset",
        ]
    ),
    "density_matrix": sorted(
        [
            "u1",
            "u2",
            "u3",
            "u",
            "p",
            "r",
            "rx",
            "ry",
            "rz",
            "id",
            "x",
            "y",
            "z",
            "h",
            "s",
            "sdg",
            "sx",
            "sxdg",
            "t",
            "tdg",
            "swap",
            "cx",
            "cy",
            "cz",
            "cp",
            "cu1",
            "rxx",
            "ryy",
            "rzz",
            "rzx",
            "ccx",
            "unitary",
            "diagonal",
            "delay",
            "pauli",
            "ecr",
            "reset",
        ]
    ),
    "matrix_product_state": sorted(
        [
            "u1",
            "u2",
            "u3",
            "u",
            "p",
            "cp",
            "cx",
            "cy",
            "cz",
            "id",
            "x",
            "y",
            "z",
            "h",
            "s",
            "sdg",
            "sx",
            "sxdg",
            "t",
            "tdg",
            "swap",
            "ccx",
            "unitary",
            "roerror",
            "delay",
            "pauli",
            "r",
            "rx",
            "ry",
            "rz",
            "rxx",
            "ryy",
            "rzz",
            "rzx",
            "csx",
            "cswap",
            "diagonal",
            "initialize",
            "reset",
        ]
    ),
    "stabilizer": sorted(
        [
            "id",
            "x",
            "y",
            "z",
            "h",
            "s",
            "sdg",
            "sx",
            "sxdg",
            "cx",
            "cy",
            "cz",
            "swap",
            "delay",
            "pauli",
<<<<<<< HEAD
            "reset",
=======
            "ecr",
>>>>>>> d8beeabc
        ]
    ),
    "extended_stabilizer": sorted(
        [
            "cx",
            "cz",
            "id",
            "x",
            "y",
            "z",
            "h",
            "s",
            "sdg",
            "sx",
            "sxdg",
            "swap",
            "u0",
            "t",
            "tdg",
            "u1",
            "p",
            "ccx",
            "ccz",
            "delay",
            "pauli",
            "reset",
        ]
    ),
    "unitary": sorted(
        [
            "u1",
            "u2",
            "u3",
            "u",
            "p",
            "r",
            "rx",
            "ry",
            "rz",
            "id",
            "x",
            "y",
            "z",
            "h",
            "s",
            "sdg",
            "sx",
            "sxdg",
            "t",
            "tdg",
            "swap",
            "cx",
            "cy",
            "cz",
            "csx",
            "cp",
            "cu",
            "cu1",
            "cu2",
            "cu3",
            "rxx",
            "ryy",
            "rzz",
            "rzx",
            "ccx",
            "cswap",
            "mcx",
            "mcy",
            "mcz",
            "mcsx",
            "mcp",
            "mcphase",
            "mcu",
            "mcu1",
            "mcu2",
            "mcu3",
            "mcrx",
            "mcry",
            "mcrz",
            "mcr",
            "mcswap",
            "unitary",
            "diagonal",
            "multiplexer",
            "delay",
            "pauli",
            "ecr",
            "reset",
        ]
    ),
    "superop": sorted(
        [
            "u1",
            "u2",
            "u3",
            "u",
            "p",
            "r",
            "rx",
            "ry",
            "rz",
            "id",
            "x",
            "y",
            "z",
            "h",
            "s",
            "sdg",
            "sx",
            "sxdg",
            "t",
            "tdg",
            "swap",
            "cx",
            "cy",
            "cz",
            "cp",
            "cu1",
            "rxx",
            "ryy",
            "rzz",
            "rzx",
            "ccx",
            "unitary",
            "diagonal",
            "delay",
            "pauli",
            "reset",
        ]
    ),
    "tensor_network": sorted(
        [
            "u1",
            "u2",
            "u3",
            "u",
            "p",
            "r",
            "rx",
            "ry",
            "rz",
            "id",
            "x",
            "y",
            "z",
            "h",
            "s",
            "sdg",
            "sx",
            "sxdg",
            "t",
            "tdg",
            "swap",
            "cx",
            "cy",
            "cz",
            "csx",
            "cp",
            "cu",
            "cu1",
            "cu2",
            "cu3",
            "rxx",
            "ryy",
            "rzz",
            "rzx",
            "ccx",
            "cswap",
            "mcx",
            "mcy",
            "mcz",
            "mcsx",
            "mcp",
            "mcphase",
            "mcu",
            "mcu1",
            "mcu2",
            "mcu3",
            "mcrx",
            "mcry",
            "mcrz",
            "mcr",
            "mcswap",
            "unitary",
            "diagonal",
            "multiplexer",
            "initialize",
            "delay",
            "pauli",
            "mcx_gray",
            "reset",
        ]
    ),
}

# Automatic method basis gates are the union of statevector,
# density matrix, and stabilizer methods
BASIS_GATES[None] = BASIS_GATES["automatic"] = sorted(
    set(BASIS_GATES["statevector"])
    .union(BASIS_GATES["stabilizer"])
    .union(BASIS_GATES["density_matrix"])
    .union(BASIS_GATES["matrix_product_state"])
    .union(BASIS_GATES["unitary"])
    .union(BASIS_GATES["superop"])
    .union(BASIS_GATES["tensor_network"])
)


def cpp_execute_qobj(controller, qobj):
    """Execute qobj on C++ controller wrapper"""

    # Location where we put external libraries that will be
    # loaded at runtime by the simulator extension
    qobj.config.library_dir = LIBRARY_DIR
    return controller(qobj)


def cpp_execute_circuits(controller, aer_circuits, noise_model, config):
    """Execute aer circuits on C++ controller wrapper"""

    # Location where we put external libraries that will be
    # loaded at runtime by the simulator extension
    config.library_dir = LIBRARY_DIR

    noise_model = noise_model.to_dict(serializable=True) if noise_model else {}

    return controller.execute(aer_circuits, noise_model, config)


def available_methods(controller, methods, devices):
    """Check available simulation methods by running a dummy circuit."""
    # Test methods are available using the controller
    dummy_circ = QuantumCircuit(1)
    dummy_circ.i(0)

    valid_methods = []
    for device in devices:
        for method in methods:
            if method not in valid_methods:
                qobj = assemble(
                    dummy_circ, optimization_level=0, shots=1, method=method, device=device
                )
                result = cpp_execute_qobj(controller, qobj)
                if result.get("success", False):
                    valid_methods.append(method)
    return tuple(valid_methods)


def available_devices(controller, devices):
    """Check available simulation devices by running a dummy circuit."""
    # Test methods are available using the controller
    dummy_circ = QuantumCircuit(1)
    dummy_circ.i(0)

    valid_devices = []
    for device in devices:
        qobj = assemble(
            dummy_circ, optimization_level=0, shots=1, method="statevector", device=device
        )
        result = cpp_execute_qobj(controller, qobj)
        if result.get("success", False):
            valid_devices.append(device)
    return tuple(valid_devices)


def add_final_save_instruction(qobj, state):
    """Add final save state instruction to all experiments in a qobj."""

    def save_inst(num_qubits):
        """Return n-qubit save statevector inst"""
        return QasmQobjInstruction(
            name=f"save_{state}",
            qubits=list(range(num_qubits)),
            label=f"{state}",
            snapshot_type="single",
        )

    for exp in qobj.experiments:
        num_qubits = exp.config.n_qubits
        exp.instructions.append(save_inst(num_qubits))

    return qobj


def add_final_save_op(aer_circuits, state):
    """Add final save state op to all experiments in a qobj."""

    for aer_circuit in aer_circuits:
        num_qubits = aer_circuit.num_qubits
        aer_circuit.save_state(list(range(num_qubits)), f"save_{state}", "single", state)

    return aer_circuits


def map_legacy_method_options(qobj):
    """Map legacy method names of qasm simulator to aer simulator options"""
    method = getattr(qobj.config, "method", None)
    if method in LEGACY_METHOD_MAP:
        qobj.config.method, qobj.config.device = LEGACY_METHOD_MAP[method]
    return qobj


def map_legacy_method_config(config):
    """Map legacy method names of qasm simulator to aer simulator options"""
    method = config.method
    if method in LEGACY_METHOD_MAP:
        config.method, config.device = LEGACY_METHOD_MAP[method]
    return config


def format_save_type(data, save_type, save_subtype):
    """Format raw simulator result data based on save type."""
    init_fns = {
        "save_statevector": Statevector,
        "save_density_matrix": DensityMatrix,
        "save_unitary": Operator,
        "save_superop": SuperOp,
        "save_stabilizer": (lambda data: StabilizerState(Clifford.from_dict(data))),
        "save_clifford": Clifford.from_dict,
        "save_probabilities_dict": ProbDistribution,
    }

    # Non-handled cases return raw data
    if save_type not in init_fns:
        return data

    if save_subtype in ["list", "c_list"]:

        def func(data):
            init_fn = init_fns[save_type]
            return [init_fn(i) for i in data]

    else:
        func = init_fns[save_type]

    # Conditional save
    if save_subtype[:2] == "c_":
        return {key: func(val) for key, val in data.items()}

    return func(data)


def circuit_optypes(circuit):
    """Return set of all operation types and parent types in a circuit."""
    if not isinstance(circuit, QuantumCircuit):
        return set()
    optypes = set()
    for inst, _, _ in circuit._data:
        optypes.update(type(inst).mro())
    optypes.discard(object)
    return optypes<|MERGE_RESOLUTION|>--- conflicted
+++ resolved
@@ -213,11 +213,8 @@
             "swap",
             "delay",
             "pauli",
-<<<<<<< HEAD
-            "reset",
-=======
+            "reset",
             "ecr",
->>>>>>> d8beeabc
         ]
     ),
     "extended_stabilizer": sorted(
