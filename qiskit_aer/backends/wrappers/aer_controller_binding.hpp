/**
 * This code is part of Qiskit.
 *
 * (C) Copyright IBM 2023.
 *
 * This code is licensed under the Apache License, Version 2.0. You may
 * obtain a copy of this license in the LICENSE.txt file in the root directory
 * of this source tree or at http://www.apache.org/licenses/LICENSE-2.0.
 *
 * Any modifications or derivative works of this code must retain this
 * copyright notice, and modified files need to carry a notice indicating
 * that they have been altered from the originals.
 */

#ifndef _aer_controller_binding_hpp_
#define _aer_controller_binding_hpp_

#include "misc/warnings.hpp"
DISABLE_WARNING_PUSH
#include <pybind11/pybind11.h>
DISABLE_WARNING_POP
#if defined(_MSC_VER)
#undef snprintf
#endif

#include <vector>

#include "framework/matrix.hpp"
#include "framework/pybind_casts.hpp"
#include "framework/python_parser.hpp"
#include "framework/results/pybind_result.hpp"
#include "framework/types.hpp"

#include "controllers/aer_controller.hpp"

#include "controllers/controller_execute.hpp"

namespace py = pybind11;
using namespace AER;

template <typename T>
class ControllerExecutor {
public:
  ControllerExecutor() = default;
  py::object operator()(const py::handle &qobj) {
#ifdef TEST_JSON // Convert input qobj to json to test standalone data reading
    return AerToPy::to_python(controller_execute<T>(json_t(qobj)));
#else
    return AerToPy::to_python(controller_execute<T>(qobj));
#endif
  }

  py::object execute(std::vector<std::shared_ptr<Circuit>> &circuits,
                     Noise::NoiseModel &noise_model,
                     AER::Config &config) const {
    return AerToPy::to_python(
        controller_execute<T>(circuits, noise_model, config));
  }
};

template <typename T>
py::tuple write_value(size_t index, const optional<T> &v) {
  return py::make_tuple(v.has_value(), v.value());
}

template <typename T>
T write_value(size_t index, const T &v) {
  return v;
}

template <typename T>
void read_value(const py::tuple &t, size_t index, optional<T> &v) {
  if (t[index].cast<py::tuple>()[0].cast<bool>())
    v.value(t[index].cast<py::tuple>()[1].cast<T>());
}

template <typename T>
void read_value(const py::tuple &t, size_t index, T &v) {
  v = t[index].cast<T>();
}

template <typename MODULE>
void bind_aer_controller(MODULE m) {
  py::class_<ControllerExecutor<Controller>> aer_ctrl(m,
                                                      "aer_controller_execute");
  aer_ctrl.def(py::init<>());
  aer_ctrl.def("__call__", &ControllerExecutor<Controller>::operator());
  aer_ctrl.def("__reduce__",
               [aer_ctrl](const ControllerExecutor<Controller> &self) {
                 return py::make_tuple(aer_ctrl, py::tuple());
               });
  aer_ctrl.def("execute",
               [aer_ctrl](ControllerExecutor<Controller> &self,
                          std::vector<std::shared_ptr<Circuit>> &circuits,
                          py::object noise_model, AER::Config &config) {
                 Noise::NoiseModel noise_model_native;
                 if (noise_model)
                   noise_model_native.load_from_json(noise_model);

                 return self.execute(circuits, noise_model_native, config);
               });

  py::class_<Config> aer_config(m, "AerConfig");
  aer_config.def(py::init());
  aer_config.def_readwrite("shots", &Config::shots);
  aer_config.def_readwrite("method", &Config::method);
  aer_config.def_readwrite("device", &Config::device);
  aer_config.def_readwrite("precision", &Config::precision);
  aer_config.def_readwrite("enable_truncation", &Config::enable_truncation);
  aer_config.def_readwrite("zero_threshold", &Config::zero_threshold);
  aer_config.def_readwrite("validation_threshold",
                           &Config::validation_threshold);
  aer_config.def_property(
      "max_parallel_threads",
      [](const Config &config) { return config.max_parallel_threads.val; },
      [](Config &config, uint_t val) {
        config.max_parallel_threads.value(val);
      });
  aer_config.def_property(
      "max_parallel_experiments",
      [](const Config &config) { return config.max_parallel_experiments.val; },
      [](Config &config, uint_t val) {
        config.max_parallel_experiments.value(val);
      });
  aer_config.def_property(
      "max_parallel_shots",
      [](const Config &config) { return config.max_parallel_shots.val; },
      [](Config &config, uint_t val) { config.max_parallel_shots.value(val); });
  aer_config.def_property(
      "max_memory_mb",
      [](const Config &config) { return config.max_memory_mb.val; },
      [](Config &config, uint_t val) { config.max_memory_mb.value(val); });
  aer_config.def_readwrite("fusion_enable", &Config::fusion_enable);
  aer_config.def_readwrite("fusion_verbose", &Config::fusion_verbose);
  aer_config.def_property(
      "fusion_max_qubit",
      [](const Config &config) { return config.fusion_max_qubit.val; },
      [](Config &config, uint_t val) { config.fusion_max_qubit.value(val); });
  aer_config.def_property(
      "fusion_threshold",
      [](const Config &config) { return config.fusion_threshold.val; },
      [](Config &config, uint_t val) { config.fusion_threshold.value(val); });
  aer_config.def_property(
      "accept_distributed_results",
      [](const Config &config) {
        return config.accept_distributed_results.val;
      },
      [](Config &config, bool val) {
        config.accept_distributed_results.value(val);
      });
  aer_config.def_property(
      "memory", [](const Config &config) { return config.memory.val; },
      [](Config &config, bool val) { config.memory.value(val); });
  aer_config.def_property(
      "seed_simulator",
      [](const Config &config) { return config.seed_simulator.val; },
      [](Config &config, int_t val) { config.seed_simulator.value(val); });
  // # cuStateVec (cuQuantum) option
  aer_config.def_property(
      "cuStateVec_enable",
      [](const Config &config) { return config.cuStateVec_enable.val; },
      [](Config &config, bool val) { config.cuStateVec_enable.value(val); });
  // # cache blocking for multi-GPUs/MPI options
  aer_config.def_property(
      "blocking_qubits",
      [](const Config &config) { return config.blocking_qubits.val; },
      [](Config &config, uint_t val) { config.blocking_qubits.value(val); });
  aer_config.def_readwrite("blocking_enable", &Config::blocking_enable);
  aer_config.def_property(
      "chunk_swap_buffer_qubits",
      [](const Config &config) { return config.chunk_swap_buffer_qubits.val; },
      [](Config &config, uint_t val) {
        config.chunk_swap_buffer_qubits.value(val);
      });
  // # multi-shots optimization options (GPU only)
  aer_config.def_readwrite("batched_shots_gpu", &Config::batched_shots_gpu);
  aer_config.def_readwrite("batched_shots_gpu_max_qubits",
                           &Config::batched_shots_gpu_max_qubits);
  aer_config.def_property(
      "num_threads_per_device",
      [](const Config &config) { return config.num_threads_per_device.val; },
      [](Config &config, uint_t val) {
        config.num_threads_per_device.value(val);
      });
  // # multi-shot branching
  aer_config.def_readwrite("shot_branching_enable",
                           &Config::shot_branching_enable);
  aer_config.def_readwrite("shot_branching_sampling_enable",
                           &Config::shot_branching_sampling_enable);
  // # statevector options
  aer_config.def_readwrite("statevector_parallel_threshold",
                           &Config::statevector_parallel_threshold);
  aer_config.def_readwrite("statevector_sample_measure_opt",
                           &Config::statevector_sample_measure_opt);
  // # stabilizer options
  aer_config.def_readwrite("stabilizer_max_snapshot_probabilities",
                           &Config::stabilizer_max_snapshot_probabilities);
  // # extended stabilizer options
  aer_config.def_readwrite("extended_stabilizer_sampling_method",
                           &Config::extended_stabilizer_sampling_method);
  aer_config.def_readwrite("extended_stabilizer_metropolis_mixing_time",
                           &Config::extended_stabilizer_metropolis_mixing_time);
  aer_config.def_readwrite("extended_stabilizer_approximation_error",
                           &Config::extended_stabilizer_approximation_error);
  aer_config.def_readwrite(
      "extended_stabilizer_norm_estimation_samples",
      &Config::extended_stabilizer_norm_estimation_samples);
  aer_config.def_readwrite(
      "extended_stabilizer_norm_estimation_repetitions",
      &Config::extended_stabilizer_norm_estimation_repetitions);
  aer_config.def_readwrite("extended_stabilizer_parallel_threshold",
                           &Config::extended_stabilizer_parallel_threshold);
  aer_config.def_readwrite(
      "extended_stabilizer_probabilities_snapshot_samples",
      &Config::extended_stabilizer_probabilities_snapshot_samples);
  // # MPS options
  aer_config.def_readwrite("matrix_product_state_truncation_threshold",
                           &Config::matrix_product_state_truncation_threshold);
  aer_config.def_property(
      "matrix_product_state_max_bond_dimension",
      [](const Config &config) {
        return config.matrix_product_state_max_bond_dimension.val;
      },
      [](Config &config, uint_t val) {
        config.matrix_product_state_max_bond_dimension.value(val);
      });
  aer_config.def_readwrite("mps_sample_measure_algorithm",
                           &Config::mps_sample_measure_algorithm);
  aer_config.def_readwrite("mps_log_data", &Config::mps_log_data);
  aer_config.def_readwrite("mps_swap_direction", &Config::mps_swap_direction);
  aer_config.def_readwrite("chop_threshold", &Config::chop_threshold);
  aer_config.def_readwrite("mps_parallel_threshold",
                           &Config::mps_parallel_threshold);
  aer_config.def_readwrite("mps_omp_threads", &Config::mps_omp_threads);
  // # tensor network options
  aer_config.def_readwrite("tensor_network_num_sampling_qubits",
                           &Config::tensor_network_num_sampling_qubits);
  aer_config.def_readwrite("use_cuTensorNet_autotuning",
                           &Config::use_cuTensorNet_autotuning);

  // system configurations
  aer_config.def_readwrite("library_dir", &Config::library_dir);
  aer_config.def_property_readonly_static(
      "GLOBAL_PHASE_POS",
      [](const py::object &) { return Config::GLOBAL_PHASE_POS; });
  aer_config.def_readwrite("parameterizations", &Config::param_table);
  aer_config.def_property(
      "n_qubits", [](const Config &config) { return config.n_qubits.val; },
      [](Config &config, uint_t val) { config.n_qubits.value(val); });
  aer_config.def_readwrite("global_phase", &Config::global_phase);
  aer_config.def_readwrite("memory_slots", &Config::memory_slots);
  aer_config.def_property(
      "_parallel_experiments",
      [](const Config &config) { return config._parallel_experiments.val; },
      [](Config &config, uint_t val) {
        config._parallel_experiments.value(val);
      });
  aer_config.def_property(
      "_parallel_shots",
      [](const Config &config) { return config._parallel_shots.val; },
      [](Config &config, uint_t val) { config._parallel_shots.value(val); });
  aer_config.def_property(
      "_parallel_state_update",
      [](const Config &config) { return config._parallel_state_update.val; },
      [](Config &config, uint_t val) {
        config._parallel_state_update.value(val);
      });
  aer_config.def_property(
      "fusion_allow_kraus",
      [](const Config &config) { return config.fusion_allow_kraus.val; },
      [](Config &config, bool val) { config.fusion_allow_kraus.value(val); });
  aer_config.def_property(
      "fusion_allow_superop",
      [](const Config &config) { return config.fusion_allow_superop.val; },
      [](Config &config, bool val) { config.fusion_allow_superop.value(val); });
  aer_config.def_property(
      "fusion_parallelization_threshold",
      [](const Config &config) {
        return config.fusion_parallelization_threshold.val;
      },
      [](Config &config, uint_t val) {
        config.fusion_parallelization_threshold.value(val);
      });
  aer_config.def_property(
      "_fusion_enable_n_qubits",
      [](const Config &config) { return config._fusion_enable_n_qubits.val; },
      [](Config &config, bool val) {
        config._fusion_enable_n_qubits.value(val);
      });
  aer_config.def_property(
      "_fusion_enable_n_qubits_1",
      [](const Config &config) { return config._fusion_enable_n_qubits_1.val; },
      [](Config &config, uint_t val) {
        config._fusion_enable_n_qubits_1.value(val);
      });
  aer_config.def_property(
      "_fusion_enable_n_qubits_2",
      [](const Config &config) { return config._fusion_enable_n_qubits_2.val; },
      [](Config &config, uint_t val) {
        config._fusion_enable_n_qubits_2.value(val);
      });
  aer_config.def_property(
      "_fusion_enable_n_qubits_3",
      [](const Config &config) { return config._fusion_enable_n_qubits_3.val; },
      [](Config &config, uint_t val) {
        config._fusion_enable_n_qubits_3.value(val);
      });
  aer_config.def_property(
      "_fusion_enable_n_qubits_4",
      [](const Config &config) { return config._fusion_enable_n_qubits_4.val; },
      [](Config &config, uint_t val) {
        config._fusion_enable_n_qubits_4.value(val);
      });
  aer_config.def_property(
      "_fusion_enable_n_qubits_5",
      [](const Config &config) { return config._fusion_enable_n_qubits_5.val; },
      [](Config &config, uint_t val) {
        config._fusion_enable_n_qubits_5.value(val);
      });
  aer_config.def_property(
      "_fusion_enable_diagonal",
      [](const Config &config) { return config._fusion_enable_diagonal.val; },
      [](Config &config, uint_t val) {
        config._fusion_enable_diagonal.value(val);
      });
  aer_config.def_property(
      "_fusion_min_qubit",
      [](const Config &config) { return config._fusion_min_qubit.val; },
      [](Config &config, uint_t val) { config._fusion_min_qubit.value(val); });
  aer_config.def_property(
      "fusion_cost_factor",
      [](const Config &config) { return config.fusion_cost_factor.val; },
      [](Config &config, double val) { config.fusion_cost_factor.value(val); });
  aer_config.def_property(
      "_fusion_enable_cost_based",
      [](const Config &config) { return config._fusion_enable_cost_based.val; },
      [](Config &config, bool val) {
        config._fusion_enable_cost_based.value(val);
      });
  aer_config.def_property(
      "_fusion_cost_1",
      [](const Config &config) { return config._fusion_cost_1.val; },
      [](Config &config, uint_t val) { config._fusion_cost_1.value(val); });
  aer_config.def_property(
      "_fusion_cost_2",
      [](const Config &config) { return config._fusion_cost_2.val; },
      [](Config &config, uint_t val) { config._fusion_cost_2.value(val); });
  aer_config.def_property(
      "_fusion_cost_3",
      [](const Config &config) { return config._fusion_cost_3.val; },
      [](Config &config, uint_t val) { config._fusion_cost_3.value(val); });
  aer_config.def_property(
      "_fusion_cost_4",
      [](const Config &config) { return config._fusion_cost_4.val; },
      [](Config &config, uint_t val) { config._fusion_cost_4.value(val); });
  aer_config.def_property(
      "_fusion_cost_5",
      [](const Config &config) { return config._fusion_cost_5.val; },
      [](Config &config, uint_t val) { config._fusion_cost_5.value(val); });
  aer_config.def_property(
      "_fusion_cost_6",
      [](const Config &config) { return config._fusion_cost_6.val; },
      [](Config &config, uint_t val) { config._fusion_cost_6.value(val); });
  aer_config.def_property(
      "_fusion_cost_7",
      [](const Config &config) { return config._fusion_cost_7.val; },
      [](Config &config, uint_t val) { config._fusion_cost_7.value(val); });
  aer_config.def_property(
      "_fusion_cost_8",
      [](const Config &config) { return config._fusion_cost_8.val; },
      [](Config &config, uint_t val) { config._fusion_cost_8.value(val); });
  aer_config.def_property(
      "_fusion_cost_9",
      [](const Config &config) { return config._fusion_cost_9.val; },
      [](Config &config, uint_t val) { config._fusion_cost_9.value(val); });
  aer_config.def_property(
      "_fusion_cost_10",
      [](const Config &config) { return config._fusion_cost_10.val; },
      [](Config &config, uint_t val) { config._fusion_cost_10.value(val); });

  aer_config.def_property(
      "superoperator_parallel_threshold",
      [](const Config &config) {
        return config.superoperator_parallel_threshold.val;
      },
      [](Config &config, uint_t val) {
        config.superoperator_parallel_threshold.value(val);
      });
  aer_config.def_property(
      "unitary_parallel_threshold",
      [](const Config &config) {
        return config.unitary_parallel_threshold.val;
      },
      [](Config &config, uint_t val) {
        config.unitary_parallel_threshold.value(val);
      });
  aer_config.def_property(
      "memory_blocking_bits",
      [](const Config &config) { return config.memory_blocking_bits.val; },
      [](Config &config, uint_t val) {
        config.memory_blocking_bits.value(val);
      });
  aer_config.def_property(
      "extended_stabilizer_norm_estimation_default_samples",
      [](const Config &config) {
        return config.extended_stabilizer_norm_estimation_default_samples.val;
      },
      [](Config &config, uint_t val) {
        config.extended_stabilizer_norm_estimation_default_samples.value(val);
      });
  aer_config.def_property(
      "target_gpus",
      [](const Config &config) { return config.target_gpus.val; },
      [](Config &config, reg_t val) { config.target_gpus.value(val); });
<<<<<<< HEAD
  aer_config.def_property(
      "runtime_parameter_bind_enable",
      [](const Config &config) { return config.runtime_parameter_bind_enable.val; },
      [](Config &config, bool val) {
        config.runtime_parameter_bind_enable.value(val);
      });
=======
>>>>>>> 9999dfbe

  aer_config.def(py::pickle(
      [](const AER::Config &config) {
        return py::make_tuple(
            write_value(0, config.shots), write_value(1, config.method),
            write_value(2, config.device), write_value(3, config.precision),
            write_value(4, config.enable_truncation),
            write_value(5, config.zero_threshold),
            write_value(6, config.validation_threshold),
            write_value(7, config.max_parallel_threads),
            write_value(8, config.max_parallel_experiments),
            write_value(9, config.max_parallel_shots),
            write_value(10, config.max_memory_mb),
            write_value(11, config.fusion_enable),
            write_value(12, config.fusion_verbose),
            write_value(13, config.fusion_max_qubit),
            write_value(14, config.fusion_threshold),
            write_value(15, config.accept_distributed_results),
            write_value(16, config.memory),
            write_value(17, config.seed_simulator),
            write_value(18, config.cuStateVec_enable),
            write_value(19, config.blocking_qubits),
            write_value(20, config.blocking_enable),
            write_value(21, config.chunk_swap_buffer_qubits),
            write_value(22, config.batched_shots_gpu),
            write_value(23, config.batched_shots_gpu_max_qubits),
            write_value(24, config.num_threads_per_device),
            write_value(25, config.statevector_parallel_threshold),
            write_value(26, config.statevector_sample_measure_opt),
            write_value(27, config.stabilizer_max_snapshot_probabilities),
            write_value(28, config.extended_stabilizer_sampling_method),
            write_value(29, config.extended_stabilizer_metropolis_mixing_time),
            write_value(20, config.extended_stabilizer_approximation_error),
            write_value(31, config.extended_stabilizer_norm_estimation_samples),
            write_value(32,
                        config.extended_stabilizer_norm_estimation_repetitions),
            write_value(33, config.extended_stabilizer_parallel_threshold),
            write_value(
                34, config.extended_stabilizer_probabilities_snapshot_samples),
            write_value(35, config.matrix_product_state_truncation_threshold),
            write_value(36, config.matrix_product_state_max_bond_dimension),
            write_value(37, config.mps_sample_measure_algorithm),
            write_value(38, config.mps_log_data),
            write_value(39, config.mps_swap_direction),
            write_value(30, config.chop_threshold),
            write_value(41, config.mps_parallel_threshold),
            write_value(42, config.mps_omp_threads),
            write_value(43, config.tensor_network_num_sampling_qubits),
            write_value(44, config.use_cuTensorNet_autotuning),
            write_value(45, config.library_dir),
            write_value(46, config.param_table),
            write_value(47, config.n_qubits),
            write_value(48, config.global_phase),
            write_value(49, config.memory_slots),
            write_value(50, config._parallel_experiments),
            write_value(51, config._parallel_shots),
            write_value(52, config._parallel_state_update),
            write_value(53, config.fusion_allow_kraus),
            write_value(54, config.fusion_allow_superop),
            write_value(55, config.fusion_parallelization_threshold),
            write_value(56, config._fusion_enable_n_qubits),
            write_value(57, config._fusion_enable_n_qubits_1),
            write_value(58, config._fusion_enable_n_qubits_2),
            write_value(59, config._fusion_enable_n_qubits_3),
            write_value(60, config._fusion_enable_n_qubits_4),
            write_value(61, config._fusion_enable_n_qubits_5),
            write_value(62, config._fusion_enable_diagonal),
            write_value(63, config._fusion_min_qubit),
            write_value(64, config.fusion_cost_factor),
            write_value(65, config._fusion_enable_cost_based),
            write_value(66, config._fusion_cost_1),
            write_value(67, config._fusion_cost_2),
            write_value(68, config._fusion_cost_3),
            write_value(69, config._fusion_cost_4),
            write_value(70, config._fusion_cost_5),
            write_value(71, config._fusion_cost_6),
            write_value(72, config._fusion_cost_7),
            write_value(73, config._fusion_cost_8),
            write_value(74, config._fusion_cost_9),
            write_value(75, config._fusion_cost_10),

            write_value(76, config.superoperator_parallel_threshold),
            write_value(77, config.unitary_parallel_threshold),
            write_value(78, config.memory_blocking_bits),
            write_value(
                79, config.extended_stabilizer_norm_estimation_default_samples),
            write_value(80, config.shot_branching_enable),
            write_value(81, config.shot_branching_sampling_enable),
<<<<<<< HEAD
            write_value(82, config.target_gpus),
            write_value(83, config.runtime_parameter_bind_enable));
      },
      [](py::tuple t) {
        AER::Config config;
        if (t.size() != 84)
=======
            write_value(82, config.target_gpus));
      },
      [](py::tuple t) {
        AER::Config config;
        if (t.size() != 82)
>>>>>>> 9999dfbe
          throw std::runtime_error("Invalid serialization format.");

        read_value(t, 0, config.shots);
        read_value(t, 1, config.method);
        read_value(t, 2, config.device);
        read_value(t, 3, config.precision);
        read_value(t, 4, config.enable_truncation);
        read_value(t, 5, config.zero_threshold);
        read_value(t, 6, config.validation_threshold);
        read_value(t, 7, config.max_parallel_threads);
        read_value(t, 8, config.max_parallel_experiments);
        read_value(t, 9, config.max_parallel_shots);
        read_value(t, 10, config.max_memory_mb);
        read_value(t, 11, config.fusion_enable);
        read_value(t, 12, config.fusion_verbose);
        read_value(t, 13, config.fusion_max_qubit);
        read_value(t, 14, config.fusion_threshold);
        read_value(t, 15, config.accept_distributed_results);
        read_value(t, 16, config.memory);
        read_value(t, 17, config.seed_simulator);
        read_value(t, 18, config.cuStateVec_enable);
        read_value(t, 19, config.blocking_qubits);
        read_value(t, 20, config.blocking_enable);
        read_value(t, 21, config.chunk_swap_buffer_qubits);
        read_value(t, 22, config.batched_shots_gpu);
        read_value(t, 23, config.batched_shots_gpu_max_qubits);
        read_value(t, 24, config.num_threads_per_device);
        read_value(t, 25, config.statevector_parallel_threshold);
        read_value(t, 26, config.statevector_sample_measure_opt);
        read_value(t, 27, config.stabilizer_max_snapshot_probabilities);
        read_value(t, 28, config.extended_stabilizer_sampling_method);
        read_value(t, 29, config.extended_stabilizer_metropolis_mixing_time);
        read_value(t, 20, config.extended_stabilizer_approximation_error);
        read_value(t, 31, config.extended_stabilizer_norm_estimation_samples);
        read_value(t, 32,
                   config.extended_stabilizer_norm_estimation_repetitions);
        read_value(t, 33, config.extended_stabilizer_parallel_threshold);
        read_value(t, 34,
                   config.extended_stabilizer_probabilities_snapshot_samples);
        read_value(t, 35, config.matrix_product_state_truncation_threshold);
        read_value(t, 36, config.matrix_product_state_max_bond_dimension);
        read_value(t, 37, config.mps_sample_measure_algorithm);
        read_value(t, 38, config.mps_log_data);
        read_value(t, 39, config.mps_swap_direction);
        read_value(t, 30, config.chop_threshold);
        read_value(t, 41, config.mps_parallel_threshold);
        read_value(t, 42, config.mps_omp_threads);
        read_value(t, 43, config.tensor_network_num_sampling_qubits);
        read_value(t, 44, config.use_cuTensorNet_autotuning);
        read_value(t, 45, config.library_dir);
        read_value(t, 46, config.param_table);
        read_value(t, 47, config.n_qubits);
        read_value(t, 48, config.global_phase);
        read_value(t, 49, config.memory_slots);
        read_value(t, 50, config._parallel_experiments);
        read_value(t, 51, config._parallel_shots);
        read_value(t, 52, config._parallel_state_update);
        read_value(t, 53, config.fusion_allow_kraus);
        read_value(t, 54, config.fusion_allow_superop);
        read_value(t, 55, config.fusion_parallelization_threshold);
        read_value(t, 56, config._fusion_enable_n_qubits);
        read_value(t, 57, config._fusion_enable_n_qubits_1);
        read_value(t, 58, config._fusion_enable_n_qubits_2);
        read_value(t, 59, config._fusion_enable_n_qubits_3);
        read_value(t, 60, config._fusion_enable_n_qubits_4);
        read_value(t, 61, config._fusion_enable_n_qubits_5);
        read_value(t, 62, config._fusion_enable_diagonal);
        read_value(t, 63, config._fusion_min_qubit);
        read_value(t, 64, config.fusion_cost_factor);
        read_value(t, 65, config._fusion_enable_cost_based);
        read_value(t, 66, config._fusion_cost_1);
        read_value(t, 67, config._fusion_cost_2);
        read_value(t, 68, config._fusion_cost_3);
        read_value(t, 69, config._fusion_cost_4);
        read_value(t, 70, config._fusion_cost_5);
        read_value(t, 71, config._fusion_cost_6);
        read_value(t, 72, config._fusion_cost_7);
        read_value(t, 73, config._fusion_cost_8);
        read_value(t, 74, config._fusion_cost_9);
        read_value(t, 75, config._fusion_cost_10);

        read_value(t, 76, config.superoperator_parallel_threshold);
        read_value(t, 77, config.unitary_parallel_threshold);
        read_value(t, 78, config.memory_blocking_bits);
        read_value(t, 79,
                   config.extended_stabilizer_norm_estimation_default_samples);
        read_value(t, 80, config.shot_branching_enable);
        read_value(t, 81, config.shot_branching_sampling_enable);
        read_value(t, 82, config.target_gpus);
<<<<<<< HEAD
        read_value(t, 83, config.runtime_parameter_bind_enable);
=======
>>>>>>> 9999dfbe
        return config;
      }));
}
#endif<|MERGE_RESOLUTION|>--- conflicted
+++ resolved
@@ -412,15 +412,14 @@
       "target_gpus",
       [](const Config &config) { return config.target_gpus.val; },
       [](Config &config, reg_t val) { config.target_gpus.value(val); });
-<<<<<<< HEAD
   aer_config.def_property(
       "runtime_parameter_bind_enable",
-      [](const Config &config) { return config.runtime_parameter_bind_enable.val; },
+      [](const Config &config) {
+        return config.runtime_parameter_bind_enable.val;
+      },
       [](Config &config, bool val) {
         config.runtime_parameter_bind_enable.value(val);
       });
-=======
->>>>>>> 9999dfbe
 
   aer_config.def(py::pickle(
       [](const AER::Config &config) {
@@ -509,20 +508,12 @@
                 79, config.extended_stabilizer_norm_estimation_default_samples),
             write_value(80, config.shot_branching_enable),
             write_value(81, config.shot_branching_sampling_enable),
-<<<<<<< HEAD
             write_value(82, config.target_gpus),
             write_value(83, config.runtime_parameter_bind_enable));
       },
       [](py::tuple t) {
         AER::Config config;
         if (t.size() != 84)
-=======
-            write_value(82, config.target_gpus));
-      },
-      [](py::tuple t) {
-        AER::Config config;
-        if (t.size() != 82)
->>>>>>> 9999dfbe
           throw std::runtime_error("Invalid serialization format.");
 
         read_value(t, 0, config.shots);
@@ -612,10 +603,7 @@
         read_value(t, 80, config.shot_branching_enable);
         read_value(t, 81, config.shot_branching_sampling_enable);
         read_value(t, 82, config.target_gpus);
-<<<<<<< HEAD
         read_value(t, 83, config.runtime_parameter_bind_enable);
-=======
->>>>>>> 9999dfbe
         return config;
       }));
 }
