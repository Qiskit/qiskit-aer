--- conflicted
+++ resolved
@@ -95,31 +95,16 @@
             # Make a shallow copy incase we modify it
             compiled_optypes = list(optypes)
         if isinstance(circuits, list):
-<<<<<<< HEAD
-            basis_gates = basis_gates + ["mark", "jump", "aer_store"]
-=======
->>>>>>> 83c14459
             compiled_circuits = []
             for idx, circuit in enumerate(circuits):
                 # Resolve initialize
                 circuit = self._inline_initialize(circuit, compiled_optypes[idx])
                 if self._is_dynamic(circuit, compiled_optypes[idx]):
-<<<<<<< HEAD
-                    inlined_circ = self._inline_circuit(circuit, None, None)
-                    compiled_circ = transpile(
-                        inlined_circ,
-                        basis_gates=basis_gates,
-                        optimization_level=0,
-                    )
-                    # Note: ad-hoc solution to resolve a transplation issue with Var
-                    compiled_circ._vars_local = inlined_circ._vars_local
-                    compiled_circ._vars_input = inlined_circ._vars_input
-                    compiled_circ._vars_capture = inlined_circ._vars_capture
-=======
                     pm = PassManager([Decompose(["mark", "jump"])])
                     compiled_circ = pm.run(self._inline_circuit(circuit, None, None))
->>>>>>> 83c14459
-
+                    # compiled_circ._vars_local = inlined_circ._vars_local
+                    # compiled_circ._vars_input = inlined_circ._vars_input
+                    # compiled_circ._vars_capture = inlined_circ._vars_capture
                     compiled_circuits.append(compiled_circ)
                     # Recompute optype for compiled circuit
                     compiled_optypes[idx] = circuit_optypes(compiled_circ)
@@ -843,11 +828,7 @@
     is_conditional,
     conditional_reg,
     conditional_expr,
-<<<<<<< HEAD
-    # var_heap_map,
-=======
     basis_gates,
->>>>>>> 83c14459
 ):
     operation = inst.operation
     qubits = [qubit_indices[qubit] for qubit in inst.qubits]
