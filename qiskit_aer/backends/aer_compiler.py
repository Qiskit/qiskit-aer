--- conflicted
+++ resolved
@@ -739,7 +739,6 @@
     return aer_circ, index_map
 
 
-<<<<<<< HEAD
 def _assemble_type(expr_type):
     if isinstance(expr_type, Uint):
         return AerUint(expr_type.width)
@@ -825,6 +824,11 @@
         raise AerError(f"unsupported expression is used: {node.__class__}")
 
 
+def _check_no_conditional(inst_name, conditional_reg):
+    if conditional_reg >= 0:
+        raise AerError(f"instruction {inst_name} does not support conditional")
+
+
 def _assemble_op(
     circ,
     aer_circ,
@@ -835,14 +839,6 @@
     conditional_reg,
     conditional_expr,
 ):
-=======
-def _check_no_conditional(inst_name, conditional_reg):
-    if conditional_reg >= 0:
-        raise AerError(f"instruction {inst_name} does not support conditional")
-
-
-def _assemble_op(aer_circ, inst, qubit_indices, clbit_indices, is_conditional, conditional_reg=-1):
->>>>>>> 64a96965
     operation = inst.operation
     qubits = [qubit_indices[qubit] for qubit in inst.qubits]
     clbits = [clbit_indices[clbit] for clbit in inst.clbits]
