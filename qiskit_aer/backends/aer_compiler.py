# This code is part of Qiskit.
#
# (C) Copyright IBM 2018, 2019, 2021
#
# This code is licensed under the Apache License, Version 2.0. You may
# obtain a copy of this license in the LICENSE.txt file in the root directory
# of this source tree or at http://www.apache.org/licenses/LICENSE-2.0.
#
# Any modifications or derivative works of this code must retain this
# copyright notice, and modified files need to carry a notice indicating
# that they have been altered from the originals.
"""
Compier to convert Qiskit control-flow to Aer backend.
"""

import collections
import itertools
from copy import copy
from typing import List
from warnings import warn
from concurrent.futures import Executor
import numpy as np

from qiskit.circuit import QuantumCircuit, Clbit, ParameterExpression
from qiskit.extensions import Initialize
from qiskit.providers.options import Options
from qiskit.pulse import Schedule, ScheduleBlock
from qiskit.circuit.controlflow import (
    WhileLoopOp,
    ForLoopOp,
    IfElseOp,
    BreakLoopOp,
    ContinueLoopOp,
    SwitchCaseOp,
    CASE_DEFAULT,
)
from qiskit.compiler import transpile
from qiskit.qobj import QobjExperimentHeader
from qiskit_aer.aererror import AerError
from qiskit_aer.noise import NoiseModel

# pylint: disable=import-error, no-name-in-module
from qiskit_aer.backends.controller_wrappers import AerCircuit, AerConfig
from .backend_utils import circuit_optypes
from ..library.control_flow_instructions import AerMark, AerJump


class AerCompiler:
    """Aer Compiler to convert instructions of control-flow to mark and jump instructions"""

    def __init__(self):
        self._last_flow_id = -1

    def compile(self, circuits, basis_gates=None, optypes=None):
        """compile a circuit that have control-flow instructions.

        Args:
            circuits (QuantumCircuit or list): The QuantumCircuits to be compiled
            basis_gates (list): basis gates to decompose sub-circuits
                                (default: None).
            optypes (list): list of instruction type sets for each circuit
                            (default: None).

        Returns:
            list: A list QuantumCircuit without control-flow
                  if optypes is None.
            tuple: A tuple of a list of quantum circuits and list of
                   compiled circuit optypes for each circuit if
                   optypes kwarg is not None.
        """
        if isinstance(circuits, (QuantumCircuit, Schedule, ScheduleBlock)):
            circuits = [circuits]
        if optypes is None:
            compiled_optypes = len(circuits) * [None]
        else:
            # Make a shallow copy incase we modify it
            compiled_optypes = list(optypes)
        if isinstance(circuits, list):
            basis_gates = basis_gates + ["mark", "jump"]
            compiled_circuits = []
            for idx, circuit in enumerate(circuits):
                # Resolve initialize
                circuit = self._inline_initialize(circuit, compiled_optypes[idx])
                if self._is_dynamic(circuit, compiled_optypes[idx]):
                    compiled_circ = transpile(
                        self._inline_circuit(circuit, None, None), basis_gates=basis_gates
                    )
                    compiled_circuits.append(compiled_circ)
                    # Recompute optype for compiled circuit
                    compiled_optypes[idx] = circuit_optypes(compiled_circ)
                else:
                    compiled_circuits.append(circuit)
            if optypes is None:
                return compiled_circuits
            return compiled_circuits, compiled_optypes

        if optypes is None:
            return circuits
        return circuits, optypes

    def _inline_initialize(self, circ, optype):
        """inline initialize.definition gates if statevector is not used"""
        if isinstance(optype, set) and Initialize not in optype:
            return circ

        for inst, _, _ in circ.data:
            if isinstance(inst, Initialize) and (
                (not isinstance(inst.params[0], complex)) or (len(inst.params) == 1)
            ):
                break
        else:
            return circ

        new_circ = circ.copy()
        new_circ.data = []
        for inst, qargs, cargs in circ.data:
            if isinstance(inst, Initialize) and (
                (not isinstance(inst.params[0], complex)) or (len(inst.params) == 1)
            ):
                # Assume that the decomposed circuit of inst.definition consists of basis gates
                new_circ.compose(inst.definition.decompose(), qargs, cargs, inplace=True)
            else:
                new_circ._append(inst, qargs, cargs)

        return new_circ

    @staticmethod
    def _is_dynamic(circuit, optype=None):
        """check whether a circuit contains control-flow instructions"""
        if not isinstance(circuit, QuantumCircuit):
            return False

        controlflow_types = (
            WhileLoopOp,
            ForLoopOp,
            IfElseOp,
            BreakLoopOp,
            ContinueLoopOp,
            SwitchCaseOp,
        )

        # Check via optypes
        if isinstance(optype, set):
            return bool(optype.intersection(controlflow_types))

        # Check via iteration
        for instruction in circuit.data:
            if isinstance(instruction.operation, controlflow_types):
                return True

        return False

    def _inline_circuit(self, circ, continue_label, break_label, bit_map=None):
        """convert control-flow instructions to mark and jump instructions

        Args:
            circ (QuantumCircuit): The QuantumCircuit to be compiled
            continue_label (str): label name for continue.
            break_label (str): label name for break.
            bit_map (dict[Bit, Bit]): mapping of virtual bits in the current circuit to the bit they
                represent in the outermost circuit.

        Returns:
            QuantumCircuit: QuantumCircuit without control-flow instructions
        """
        ret = circ.copy_empty_like()
        bit_map = {bit: bit for bit in itertools.chain(ret.qubits, ret.clbits)}

        for instruction in circ.data:
            # The barriers around all control-flow operations is to prevent any non-control-flow
            # operations from ending up topologically "inside" a body.  This can happen if the body
            # is not full width on the circuit, and the other operation uses disjoint bits.
            if isinstance(instruction.operation, ForLoopOp):
                ret.barrier()
                self._inline_for_loop_op(instruction, ret, bit_map)
                ret.barrier()
            elif isinstance(instruction.operation, WhileLoopOp):
                ret.barrier()
                self._inline_while_loop_op(instruction, ret, bit_map)
                ret.barrier()
            elif isinstance(instruction.operation, IfElseOp):
                ret.barrier()
                self._inline_if_else_op(instruction, continue_label, break_label, ret, bit_map)
                ret.barrier()
            elif isinstance(instruction.operation, SwitchCaseOp):
                ret.barrier()
                self._inline_switch_case_op(instruction, continue_label, break_label, ret, bit_map)
                ret.barrier()
            elif isinstance(instruction.operation, BreakLoopOp):
                ret._append(
                    AerJump(break_label, ret.num_qubits, ret.num_clbits), ret.qubits, ret.clbits
                )
            elif isinstance(instruction.operation, ContinueLoopOp):
                ret._append(
                    AerJump(continue_label, ret.num_qubits, ret.num_clbits), ret.qubits, ret.clbits
                )
            else:
                ret._append(instruction)

        return ret

    def _convert_c_if_args(self, cond_tuple, bit_map):
        """Convert a condition tuple according to the wire map."""
        if isinstance(cond_tuple[0], Clbit):
            return (bit_map[cond_tuple[0]], cond_tuple[1])
        # ClassicalRegister conditions should already be in the outer circuit.
        return cond_tuple

    def _inline_for_loop_op(self, instruction, parent, bit_map):
        """inline for_loop body while iterating its indexset"""
        qargs = [bit_map[q] for q in instruction.qubits]
        cargs = [bit_map[c] for c in instruction.clbits]
        indexset, loop_parameter, body = instruction.operation.params
        inner_bit_map = {
            inner: bit_map[outer]
            for inner, outer in itertools.chain(
                zip(body.qubits, instruction.qubits),
                zip(body.clbits, instruction.clbits),
            )
        }

        self._last_flow_id += 1
        loop_id = self._last_flow_id
        loop_name = f"loop_{loop_id}"

        inlined_body = None
        break_label = f"{loop_name}_end"
        for index in indexset:
            continue_label = f"{loop_name}_{index}"
            inlined_body = self._inline_circuit(body, continue_label, break_label, inner_bit_map)
            if loop_parameter is not None:
                inlined_body = inlined_body.bind_parameters({loop_parameter: index})
            parent.append(inlined_body, qargs, cargs)
            parent.append(AerMark(continue_label, len(qargs), len(cargs)), qargs, cargs)

        if inlined_body is not None:
            parent.append(AerMark(break_label, len(qargs), len(cargs)), qargs, cargs)

    def _inline_while_loop_op(self, instruction, parent, bit_map):
        """inline while_loop body with jump and mark instructions"""
        condition_tuple = self._convert_c_if_args(instruction.operation.condition, bit_map)
        (body,) = instruction.operation.params

        self._last_flow_id += 1
        loop_id = self._last_flow_id
        loop_name = f"while_{loop_id}"

        continue_label = f"{loop_name}_continue"
        loop_start_label = f"{loop_name}_start"
        break_label = f"{loop_name}_end"
        inlined_body = self._inline_circuit(
            body,
            continue_label,
            break_label,
            {
                inner: bit_map[outer]
                for inner, outer in itertools.chain(
                    zip(body.qubits, instruction.qubits),
                    zip(body.clbits, instruction.clbits),
                )
            },
        )
        qargs = [bit_map[q] for q in instruction.qubits]
        cargs = [bit_map[c] for c in instruction.clbits]
        mark_cargs = cargs.copy()
        mark_cargs.extend(
            bit_map[c]
            for c in (
                (
                    {condition_tuple[0]}
                    if isinstance(condition_tuple[0], Clbit)
                    else set(condition_tuple[0])
                )
                - set(instruction.clbits)
            )
        )
        c_if_args = self._convert_c_if_args(condition_tuple, bit_map)

        parent.append(AerMark(continue_label, len(qargs), len(mark_cargs)), qargs, mark_cargs)
        parent.append(
            AerJump(loop_start_label, len(qargs), len(mark_cargs)).c_if(*c_if_args),
            qargs,
            mark_cargs,
        )
        parent.append(AerJump(break_label, len(qargs), len(mark_cargs)), qargs, mark_cargs)
        parent.append(AerMark(loop_start_label, len(qargs), len(mark_cargs)), qargs, mark_cargs)
        parent.append(inlined_body, qargs, cargs)
        parent.append(AerJump(continue_label, len(qargs), len(mark_cargs)), qargs, mark_cargs)
        parent.append(AerMark(break_label, len(qargs), len(mark_cargs)), qargs, mark_cargs)

    def _inline_if_else_op(self, instruction, continue_label, break_label, parent, bit_map):
        """inline true and false bodies of if_else with jump and mark instructions"""
        condition_tuple = instruction.operation.condition
        true_body, false_body = instruction.operation.params

        self._last_flow_id += 1
        if_id = self._last_flow_id
        if_name = f"if_{if_id}"

        if_true_label = f"{if_name}_true"
        if_end_label = f"{if_name}_end"
        if false_body:
            if_else_label = f"{if_name}_else"
        else:
            if_else_label = if_end_label

        c_if_args = self._convert_c_if_args(condition_tuple, bit_map)

        qargs = [bit_map[q] for q in instruction.qubits]
        cargs = [bit_map[c] for c in instruction.clbits]
        mark_cargs = cargs.copy()
        mark_cargs.extend(
            bit_map[c]
            for c in (
                (
                    {condition_tuple[0]}
                    if isinstance(condition_tuple[0], Clbit)
                    else set(condition_tuple[0])
                )
                - set(instruction.clbits)
            )
        )

        true_bit_map = {
            inner: bit_map[outer]
            for inner, outer in itertools.chain(
                zip(true_body.qubits, instruction.qubits),
                zip(true_body.clbits, instruction.clbits),
            )
        }

        parent.append(
            AerJump(if_true_label, len(qargs), len(mark_cargs)).c_if(*c_if_args), qargs, mark_cargs
        )
        parent.append(AerJump(if_else_label, len(qargs), len(mark_cargs)), qargs, mark_cargs)
        parent.append(AerMark(if_true_label, len(qargs), len(mark_cargs)), qargs, mark_cargs)
        parent.append(
            self._inline_circuit(true_body, continue_label, break_label, true_bit_map), qargs, cargs
        )

        if false_body:
            false_bit_map = {
                inner: bit_map[outer]
                for inner, outer in itertools.chain(
                    zip(false_body.qubits, instruction.qubits),
                    zip(false_body.clbits, instruction.clbits),
                )
            }
            parent.append(AerJump(if_end_label, len(qargs), len(mark_cargs)), qargs, mark_cargs)
            parent.append(AerMark(if_else_label, len(qargs), len(mark_cargs)), qargs, mark_cargs)
            parent.append(
                self._inline_circuit(false_body, continue_label, break_label, false_bit_map),
                qargs,
                cargs,
            )

        parent.append(AerMark(if_end_label, len(qargs), len(mark_cargs)), qargs, mark_cargs)

    def _inline_switch_case_op(self, instruction, continue_label, break_label, parent, bit_map):
        """inline switch cases with jump and mark instructions"""
        cases = instruction.operation.cases_specifier()

        self._last_flow_id += 1
        switch_id = self._last_flow_id
        switch_name = f"switch_{switch_id}"

        qargs = [bit_map[q] for q in instruction.qubits]
        cargs = [bit_map[c] for c in instruction.clbits]
        mark_cargs = (
            set(cargs + [bit_map[instruction.operation.target]])
            if isinstance(instruction.operation.target, Clbit)
            else set(cargs + [bit_map[c] for c in instruction.operation.target])
        ) - set(instruction.clbits)

        switch_end_label = f"{switch_name}_end"
        case_default_label = None
        CaseData = collections.namedtuple("CaseData", ["label", "args_list", "bit_map", "body"])
        case_data_list = []
        for i, case in enumerate(cases):
            if case_default_label is not None:
                raise AerError("cases after the default are unreachable")

            case_data = CaseData(
                label=f"{switch_name}_{i}",
                args_list=[
                    self._convert_c_if_args((instruction.operation.target, switch_val), bit_map)
                    if switch_val != CASE_DEFAULT
                    else []
                    for switch_val in case[0]
                ],
                bit_map={
                    inner: bit_map[outer]
                    for inner, outer in itertools.chain(
                        zip(case[1].qubits, instruction.qubits),
                        zip(case[1].clbits, instruction.clbits),
                    )
                },
                body=case[1],
            )
            case_data_list.append(case_data)
            if CASE_DEFAULT in case[0]:
                case_default_label = case_data.label

        if case_default_label is None:
            case_default_label = switch_end_label

        for case_data in case_data_list:
            for case_args in case_data.args_list:
                if len(case_args) > 0:
                    parent.append(
                        AerJump(case_data.label, len(qargs), len(mark_cargs)).c_if(*case_args),
                        qargs,
                        mark_cargs,
                    )

        parent.append(AerJump(case_default_label, len(qargs), len(mark_cargs)), qargs, mark_cargs)

        for case_data in case_data_list:
            parent.append(AerMark(case_data.label, len(qargs), len(mark_cargs)), qargs, mark_cargs)
            parent.append(
                self._inline_circuit(
                    case_data.body, continue_label, break_label, case_data.bit_map
                ),
                qargs,
                cargs,
            )
            parent.append(AerJump(switch_end_label, len(qargs), len(mark_cargs)), qargs, mark_cargs)

        parent.append(AerMark(switch_end_label, len(qargs), len(mark_cargs)), qargs, mark_cargs)


def compile_circuit(circuits, basis_gates=None, optypes=None):
    """
    compile a circuit that have control-flow instructions
    """
    return AerCompiler().compile(circuits, basis_gates, optypes)


BACKEND_RUN_ARG_TYPES = {
    "shots": (int, np.integer),
    "method": (str),
    "device": (str),
    "precision": (str),
    "max_job_size": (int, np.integer),
    "max_shot_size": (int, np.integer),
    "enable_truncation": (bool, np.bool_),
    "executor": Executor,
    "zero_threshold": (float, np.floating),
    "validation_threshold": (int, np.integer),
    "max_parallel_threads": (int, np.integer),
    "max_parallel_experiments": (int, np.integer),
    "max_parallel_shots": (int, np.integer),
    "max_memory_mb": (int, np.integer),
    "fusion_enable": (bool, np.bool_),
    "fusion_verbose": (bool, np.bool_),
    "fusion_max_qubit": (int, np.integer),
    "fusion_threshold": (int, np.integer),
    "accept_distributed_results": (bool, np.bool_),
    "memory": (bool, np.bool_),
    "noise_model": (NoiseModel),
    "seed_simulator": (int, np.integer),
    "cuStateVec_enable": (int, np.integer),
    "blocking_qubits": (int, np.integer),
    "blocking_enable": (bool, np.bool_),
    "chunk_swap_buffer_qubits": (int, np.integer),
    "batched_shots_gpu": (bool, np.bool_),
    "batched_shots_gpu_max_qubits": (int, np.integer),
    "shot_branching_enable": (bool, np.bool_),
<<<<<<< HEAD
    "runtime_noise_sampling_enable": (bool, np.bool_),
=======
    "shot_branching_sampling_enable": (bool, np.bool_),
>>>>>>> f54f1477
    "num_threads_per_device": (int, np.integer),
    "statevector_parallel_threshold": (int, np.integer),
    "statevector_sample_measure_opt": (int, np.integer),
    "stabilizer_max_snapshot_probabilities": (int, np.integer),
    "extended_stabilizer_sampling_method": (str),
    "extended_stabilizer_metropolis_mixing_time": (int, np.integer),
    "extended_stabilizer_approximation_error": (float, np.floating),
    "extended_stabilizer_norm_estimation_samples": (int, np.integer),
    "extended_stabilizer_norm_estimation_repetitions": (int, np.integer),
    "extended_stabilizer_parallel_threshold": (int, np.integer),
    "extended_stabilizer_probabilities_snapshot_samples": (int, np.integer),
    "matrix_product_state_truncation_threshold": (float, np.floating),
    "matrix_product_state_max_bond_dimension": (int, np.integer),
    "mps_sample_measure_algorithm": (str),
    "mps_log_data": (bool, np.bool_),
    "mps_swap_direction": (str),
    "chop_threshold": (float, np.floating),
    "mps_parallel_threshold": (int, np.integer),
    "mps_omp_threads": (int, np.integer),
    "tensor_network_num_sampling_qubits": (int, np.integer),
    "use_cuTensorNet_autotuning": (bool, np.bool_),
    "parameterizations": (list),
    "fusion_parallelization_threshold": (int, np.integer),
<<<<<<< HEAD
    "runtime_parameter_bind_enable": (bool, np.bool_),
=======
    "target_gpus": (list),
>>>>>>> f54f1477
}


def _validate_option(k, v):
    """validate backend.run arguments"""
    if v is None:
        return v
    if k not in BACKEND_RUN_ARG_TYPES:
        raise AerError(f"invalid argument: name={k}")
    if isinstance(v, BACKEND_RUN_ARG_TYPES[k]):
        return v

    expected_type = BACKEND_RUN_ARG_TYPES[k][0]

    if expected_type in (int, float, bool, str):
        try:
            ret = expected_type(v)
            if not isinstance(v, BACKEND_RUN_ARG_TYPES[k]):
                warn(
                    f'A type of an option "{k}" should be {expected_type.__name__} '
                    "but {v.__class__.__name__} was specified."
                    "Implicit cast for an argument has been deprecated as of qiskit-aer 0.12.1.",
                    DeprecationWarning,
                    stacklevel=5,
                )
            return ret
        except Exception:  # pylint: disable=broad-except
            pass

    raise TypeError(
        f"invalid option type: name={k}, "
        f"type={v.__class__.__name__}, expected={BACKEND_RUN_ARG_TYPES[k][0].__name__}"
    )


def generate_aer_config(
    circuits: List[QuantumCircuit], backend_options: Options, **run_options
) -> AerConfig:
    """generates a configuration to run simulation.

    Args:
        circuits: circuit(s) to be converted
        backend_options: backend options
        run_options: run options

    Returns:
        AerConfig to run Aer
    """
    num_qubits = max(circuit.num_qubits for circuit in circuits)
    memory_slots = max(circuit.num_clbits for circuit in circuits)

    config = AerConfig()
    config.memory_slots = memory_slots
    config.n_qubits = num_qubits
    for key, value in backend_options.__dict__.items():
        if hasattr(config, key) and value is not None:
            value = _validate_option(key, value)
            setattr(config, key, value)
    for key, value in run_options.items():
        if hasattr(config, key) and value is not None:
            value = _validate_option(key, value)
            setattr(config, key, value)
    return config


def assemble_circuit(circuit: QuantumCircuit):
    """assemble circuit object mapped to AER::Circuit"""

    num_qubits = circuit.num_qubits
    num_memory = circuit.num_clbits
    max_conditional_idx = 0

    qreg_sizes = []
    creg_sizes = []
    if (
        isinstance(circuit.global_phase, ParameterExpression)
        and len(circuit.global_phase.parameters) > 0
    ):
        global_phase = 0.0
    else:
        global_phase = float(circuit.global_phase)

    for qreg in circuit.qregs:
        qreg_sizes.append([qreg.name, qreg.size])
    for creg in circuit.cregs:
        creg_sizes.append([creg.name, creg.size])

    is_conditional = any(getattr(inst.operation, "condition", None) for inst in circuit.data)

    header = QobjExperimentHeader(
        n_qubits=num_qubits,
        qreg_sizes=qreg_sizes,
        memory_slots=num_memory,
        creg_sizes=creg_sizes,
        name=circuit.name,
        global_phase=global_phase,
    )

    qubit_indices = {qubit: idx for idx, qubit in enumerate(circuit.qubits)}
    clbit_indices = {clbit: idx for idx, clbit in enumerate(circuit.clbits)}

    aer_circ = AerCircuit()
    aer_circ.set_header(header)
    aer_circ.num_qubits = num_qubits
    aer_circ.num_memory = num_memory
    aer_circ.global_phase_angle = global_phase

    num_of_aer_ops = 0
    index_map = []
    for inst in circuit.data:
        # To convert to a qobj-style conditional, insert a bfunc prior
        # to the conditional instruction to map the creg ?= val condition
        # onto a gating register bit.
        conditional_reg = -1
        if hasattr(inst.operation, "condition") and inst.operation.condition:
            ctrl_reg, ctrl_val = inst.operation.condition
            mask = 0
            val = 0
            if isinstance(ctrl_reg, Clbit):
                mask = 1 << clbit_indices[ctrl_reg]
                val = (ctrl_val & 1) << clbit_indices[ctrl_reg]
            else:
                for clbit, idx in clbit_indices.items():
                    if clbit in ctrl_reg:
                        mask |= 1 << idx
                        val |= ((ctrl_val >> list(ctrl_reg).index(clbit)) & 1) << idx
            conditional_reg = num_memory + max_conditional_idx
            aer_circ.bfunc(f"0x{mask:X}", f"0x{val:X}", "==", conditional_reg)
            num_of_aer_ops += 1
            max_conditional_idx += 1

        num_of_aer_ops += _assemble_op(
            aer_circ, inst, qubit_indices, clbit_indices, is_conditional, conditional_reg
        )
        index_map.append(num_of_aer_ops - 1)

    return aer_circ, index_map


def _assemble_op(aer_circ, inst, qubit_indices, clbit_indices, is_conditional, conditional_reg):
    operation = inst.operation
    qubits = [qubit_indices[qubit] for qubit in inst.qubits]
    clbits = [clbit_indices[clbit] for clbit in inst.clbits]
    name = operation.name
    label = operation.label
    params = operation.params if hasattr(operation, "params") else None
    copied = False

    for i, param in enumerate(params):
        if isinstance(param, ParameterExpression) and len(param.parameters) > 0:
            if not copied:
                params = copy(params)
                copied = True
            params[i] = 0.0

    num_of_aer_ops = 1
    # fmt: off
    if name in {
        "ccx", "ccz", "cp", "cswap", "csx", "cx", "cy", "cz", "delay", "ecr", "h",
        "id", "mcp", "mcphase", "mcr", "mcrx", "mcry", "mcrz", "mcswap", "mcsx",
        "mcu", "mcu1", "mcu2", "mcu3", "mcx", "mcx_gray", "mcy", "mcz", "p", "r",
        "rx", "rxx", "ry", "ryy", "rz", "rzx", "rzz", "s", "sdg", "swap", "sx", "sxdg",
        "t", "tdg", "u", "x", "y", "z", "u1", "u2", "u3", "cu", "cu1", "cu2", "cu3",
    }:
        aer_circ.gate(name, qubits, params, [], conditional_reg, label if label else name)
    elif name == "measure":
        if is_conditional:
            aer_circ.measure(qubits, clbits, clbits)
        else:
            aer_circ.measure(qubits, clbits, [])
    elif name == "reset":
        aer_circ.reset(qubits)
    elif name == "diagonal":
        aer_circ.diagonal(qubits, params, label if label else "diagonal")
    elif name == "unitary":
        aer_circ.unitary(qubits, params[0], conditional_reg, label if label else "unitary")
    elif name == "pauli":
        aer_circ.gate(name, qubits, [], params, conditional_reg, label if label else name)
    elif name == "initialize":
        aer_circ.initialize(qubits, params)
    elif name == "roerror":
        aer_circ.roerror(qubits, params)
    elif name == "multiplexer":
        aer_circ.multiplexer(qubits, params, conditional_reg, label if label else name)
    elif name == "kraus":
        aer_circ.kraus(qubits, params, conditional_reg)
    elif name in {
        "save_statevector",
        "save_statevector_dict",
        "save_clifford",
        "save_probabilities",
        "save_probabilities_dict",
        "save_matrix_product_state",
        "save_unitary",
        "save_superop",
        "save_density_matrix",
        "save_state",
        "save_stabilizer",
    }:
        aer_circ.save_state(qubits, name, operation._subtype, label if label else name)
    elif name in {"save_amplitudes", "save_amplitudes_sq"}:
        aer_circ.save_amplitudes(qubits, name, params, operation._subtype, label if label else name)
    elif name in ("save_expval", "save_expval_var"):
        paulis = []
        coeff_reals = []
        coeff_imags = []
        for pauli, coeff in operation.params:
            paulis.append(pauli)
            coeff_reals.append(coeff[0])
            coeff_imags.append(coeff[1])
        aer_circ.save_expval(
            qubits,
            name,
            paulis,
            coeff_reals,
            coeff_imags,
            operation._subtype,
            label if label else name,
        )
    elif name == "set_statevector":
        aer_circ.set_statevector(qubits, params)
    elif name == "set_unitary":
        aer_circ.set_unitary(qubits, params)
    elif name == "set_density_matrix":
        aer_circ.set_density_matrix(qubits, params)
    elif name == "set_stabilizer":
        aer_circ.set_clifford(qubits, params)
    elif name == "set_superop":
        aer_circ.set_superop(qubits, params)
    elif name == "set_matrix_product_state":
        aer_circ.set_matrix_product_state(qubits, params)
    elif name == "superop":
        aer_circ.superop(qubits, params[0], conditional_reg)
    elif name == "barrier":
        num_of_aer_ops = 0
    elif name == "jump":
        aer_circ.jump(qubits, params, conditional_reg)
    elif name == "mark":
        aer_circ.mark(qubits, params)
    elif name == "qerror_loc":
        aer_circ.set_qerror_loc(qubits, label if label else name, conditional_reg)
    elif name in ("for_loop", "while_loop", "if_else"):
        raise AerError(
            "control-flow instructions must be converted " f"to jump and mark instructions: {name}"
        )

    else:
        raise AerError(f"unknown instruction: {name}")

    return num_of_aer_ops


def assemble_circuits(circuits: List[QuantumCircuit]) -> List[AerCircuit]:
    """converts a list of Qiskit circuits into circuits mapped AER::Circuit

    Args:
        circuits: circuit(s) to be converted

    Returns:
        a list of circuits to be run on the Aer backends and
        a list of index mapping from Qiskit instructions to Aer operations of the circuits

    Examples:

        .. code-block:: python

            from qiskit.circuit import QuantumCircuit
            from qiskit_aer.backends.aer_compiler import assemble_circuits
            # Create a circuit to be simulated
            qc = QuantumCircuit(2, 2)
            qc.h(0)
            qc.cx(0, 1)
            qc.measure_all()
            # Generate AerCircuit from the input circuit
            aer_qc_list, idx_maps = assemble_circuits(circuits=[qc])
    """
    aer_circuits, idx_maps = zip(*[assemble_circuit(circuit) for circuit in circuits])
    return list(aer_circuits), list(idx_maps)<|MERGE_RESOLUTION|>--- conflicted
+++ resolved
@@ -466,11 +466,7 @@
     "batched_shots_gpu": (bool, np.bool_),
     "batched_shots_gpu_max_qubits": (int, np.integer),
     "shot_branching_enable": (bool, np.bool_),
-<<<<<<< HEAD
-    "runtime_noise_sampling_enable": (bool, np.bool_),
-=======
     "shot_branching_sampling_enable": (bool, np.bool_),
->>>>>>> f54f1477
     "num_threads_per_device": (int, np.integer),
     "statevector_parallel_threshold": (int, np.integer),
     "statevector_sample_measure_opt": (int, np.integer),
@@ -494,11 +490,8 @@
     "use_cuTensorNet_autotuning": (bool, np.bool_),
     "parameterizations": (list),
     "fusion_parallelization_threshold": (int, np.integer),
-<<<<<<< HEAD
+    "target_gpus": (list),
     "runtime_parameter_bind_enable": (bool, np.bool_),
-=======
-    "target_gpus": (list),
->>>>>>> f54f1477
 }
 
 
