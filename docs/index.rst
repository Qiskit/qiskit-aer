##########################
Qiskit Aer documentation
##########################

.. toctree::
    :maxdepth: 2

<<<<<<< HEAD
    API Documentation <apidocs/qiskit_aer>
    Release Notes <release_notes>
=======
    API Documentation <apidocs/aer>
>>>>>>> 53886c4f

.. Hiding - Indices and tables
    :ref:`genindex`
    :ref:`modindex`
    :ref:`search`<|MERGE_RESOLUTION|>--- conflicted
+++ resolved
@@ -5,12 +5,8 @@
 .. toctree::
     :maxdepth: 2
 
-<<<<<<< HEAD
-    API Documentation <apidocs/qiskit_aer>
+    API Documentation <apidocs/aer>
     Release Notes <release_notes>
-=======
-    API Documentation <apidocs/aer>
->>>>>>> 53886c4f
 
 .. Hiding - Indices and tables
     :ref:`genindex`
