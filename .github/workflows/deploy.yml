--- conflicted
+++ resolved
@@ -8,26 +8,21 @@
     name: Build qiskit-aer wheels
     strategy:
       matrix:
-        os: ["macos-13", "ubuntu-latest", "windows-2019"]
-    runs-on: ${{ matrix.os }}
-    environment: release
-    steps:
-      - uses: actions/checkout@v4
-      - uses: actions/setup-python@v5
-        name: Install Python
-        with:
-          python-version: '3.10'
+        os: ["macOS-latest", "ubuntu-latest", "windows-2019"]
+    runs-on: ${{ matrix.os }}
+    environment: release
+    steps:
+      - uses: actions/checkout@v4
+      - uses: actions/setup-python@v5
+        name: Install Python
+        with:
+          python-version: '3.8'
       - name: Install cibuildwheel
         run: |
           python -m pip install cibuildwheel==2.17.0
       - name: Build wheels
         env:
           AER_CMAKE_OPENMP_BUILD: 1
-<<<<<<< HEAD
-          CIBW_TEST_SKIP: "cp38-macosx_arm64 cp39-macosx_arm64"
-=======
-          CIBW_SKIP: "pp* cp38-macosx_arm64 cp39-macosx_arm64"
->>>>>>> 6f04eb8a
         run: python -m cibuildwheel --output-dir wheelhouse
       - uses: actions/upload-artifact@v4
         with:
@@ -48,7 +43,7 @@
       - uses: actions/setup-python@v4
         name: Install Python
         with:
-          python-version: '3.10'
+          python-version: '3.8'
       - uses: actions-rs/toolchain@v1
         with:
           toolchain: stable
@@ -78,32 +73,19 @@
     strategy:
       fail-fast: false
       matrix:
-<<<<<<< HEAD
-        os: ["macos-13"]
-=======
-        os: ["macos-latest"]
->>>>>>> 6f04eb8a
-    environment: release
-    steps:
-      - uses: actions/checkout@v4
-      - name: Set up Python Python '3.10'
+        os: ["macOS-latest"]
+    environment: release
+    steps:
+      - uses: actions/checkout@v4
+      - name: Set up Python Python 3.8
         uses: actions/setup-python@v5
         with:
-          python-version: '3.10'
-<<<<<<< HEAD
-=======
-          architecture: arm64
->>>>>>> 6f04eb8a
+          python-version: 3.8
       - name: Install deps
         run: python -m pip install -U cibuildwheel==2.17.0
       - name: Build Wheels
         env:
           CIBW_ARCHS_MACOS: arm64
-<<<<<<< HEAD
-          CIBW_TEST_SKIP: "cp38* cp39*"
-=======
-          CIBW_SKIP: "pp* cp38* cp39*"
->>>>>>> 6f04eb8a
         run: cibuildwheel --output-dir wheelhouse
       - uses: actions/upload-artifact@v3
         with:
@@ -121,7 +103,7 @@
       - uses: actions/setup-python@v4
         name: Install Python
         with:
-          python-version: '3.10'
+          python-version: '3.8'
       - name: Install Deps
         run: pip install -U scikit-build wheel
       - name: Build Artifacts
@@ -158,7 +140,7 @@
       - uses: actions/setup-python@v5
         name: Install Python
         with:
-          python-version: '3.10'
+          python-version: '3.8'
       - name: Install cibuildwheel
         run: |
           python -m pip install cibuildwheel==2.17.0
@@ -201,7 +183,7 @@
       - uses: actions/setup-python@v5
         name: Install Python
         with:
-          python-version: '3.10'
+          python-version: '3.8'
       - name: Install cibuildwheel
         run: |
           python -m pip install cibuildwheel==2.17.0
@@ -236,7 +218,7 @@
       - uses: actions/setup-python@v5
         name: Install Python
         with:
-          python-version: '3.10'
+          python-version: '3.8'
       - uses: actions-rs/toolchain@v1
         with:
           toolchain: stable
@@ -272,7 +254,7 @@
       - uses: actions/setup-python@v5
         name: Install Python
         with:
-          python-version: '3.10'
+          python-version: '3.8'
       - uses: actions-rs/toolchain@v1
         with:
           toolchain: stable
