--- conflicted
+++ resolved
@@ -43,13 +43,10 @@
       - uses: actions/upload-artifact@v3
         with:
           path: ./wheelhouse/*.whl
-      - name: Publish Wheels
-        env:
-          TWINE_PASSWORD: ${{ secrets.TWINE_PASSWORD }}
-          TWINE_USERNAME: qiskit
-        run : |
-          pip install -U twine
-          twine upload wheelhouse/*
+      - name: Publish package distributions to PyPI
+        uses: pypa/gh-action-pypi-publish@release/v1
+        with:
+          packages-dir: wheelhouse
   gpu-build-cuda12:
     name: Build qiskit-aer-gpu-cu12 wheels
     strategy:
@@ -92,17 +89,7 @@
       - uses: actions/upload-artifact@v3
         with:
           path: ./wheelhouse/*.whl
-<<<<<<< HEAD
       - name: Publish package distributions to PyPI
         uses: pypa/gh-action-pypi-publish@release/v1
         with:
-          packages-dir: wheelhouse
-=======
-      - name: Publish Wheels
-        env:
-          TWINE_PASSWORD: ${{ secrets.TWINE_PASSWORD }}
-          TWINE_USERNAME: qiskit
-        run : |
-          pip install -U twine
-          twine upload wheelhouse/*
->>>>>>> 75d8ca39
+          packages-dir: wheelhouse