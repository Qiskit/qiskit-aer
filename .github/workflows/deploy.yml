--- conflicted
+++ resolved
@@ -185,7 +185,6 @@
         run : |
           pip install -U twine
           twine upload wheelhouse/*
-<<<<<<< HEAD
   build_wheels_s390x:
     name: Build wheels on s390x
     runs-on: ${{ matrix.os }}
@@ -258,8 +257,6 @@
         env:
           TWINE_PASSWORD: ${{ secrets.TWINE_PASSWORD }}
           TWINE_USERNAME: qiskit
-=======
->>>>>>> 98d18228
   cuQuantum-build:
     name: Build qiskit-aer-cuQuantum wheels
     runs-on: ubuntu-latest
@@ -285,17 +282,7 @@
       - uses: actions/upload-artifact@v2
         with:
           path: ./wheelhouse/*.whl
-<<<<<<< HEAD
-      - name: Publish Wheels
-        env:
-          TWINE_PASSWORD: ${{ secrets.TWINE_PASSWORD }}
-          TWINE_USERNAME: qiskit
-        run : |
-          pip install -U twine
-          twine upload wheelhouse/*
-=======
       - name: Publish release artifacts to github release page
         uses: softprops/action-gh-release@v1
         with:
-           files: ./wheelhouse/*.whl
->>>>>>> 98d18228
+           files: ./wheelhouse/*.whl