--- conflicted
+++ resolved
@@ -12,13 +12,13 @@
     runs-on: ${{ matrix.os }}
     strategy:
       matrix:
-        os: ["macos-13", "ubuntu-latest", "windows-2019"]
-    steps:
-      - uses: actions/checkout@v4
-      - name: Set up Python '3.10'
-        uses: actions/setup-python@v5
-        with:
-          python-version: '3.10'
+        os: ["macOS-latest", "ubuntu-latest", "windows-2019"]
+    steps:
+      - uses: actions/checkout@v4
+      - name: Set up Python 3.8
+        uses: actions/setup-python@v5
+        with:
+          python-version: 3.8
       - name: Install deps
         run: pip install "conan<2.0.0"
       - name: Install openblas
@@ -74,10 +74,10 @@
         os: ["ubuntu-latest"]
     steps:
       - uses: actions/checkout@v4
-      - name: Set up Python '3.10'
-        uses: actions/setup-python@v5
-        with:
-          python-version: '3.10'
+      - name: Set up Python 3.8
+        uses: actions/setup-python@v5
+        with:
+          python-version: 3.8
       - name: Install deps
         run: pip install "conan<2.0.0"
       - name: Install openblas and mpi
@@ -121,13 +121,13 @@
     needs: ["standalone"]
     strategy:
       matrix:
-        os: ["macos-13", "ubuntu-latest", "windows-2019"]
-    steps:
-      - uses: actions/checkout@v4
-      - name: Set up Python Python '3.10'
-        uses: actions/setup-python@v5
-        with:
-          python-version: '3.10'
+        os: ["macOS-latest", "ubuntu-latest", "windows-2019"]
+    steps:
+      - uses: actions/checkout@v4
+      - name: Set up Python Python 3.8
+        uses: actions/setup-python@v5
+        with:
+          python-version: 3.8
       - name: Add msbuild to PATH
         uses: microsoft/setup-msbuild@v2
         if: runner.os == 'Windows'
@@ -136,7 +136,6 @@
       - name: Build Wheels
         env:
           AER_CMAKE_OPENMP_BUILD: 1
-          CIBW_TEST_SKIP: "cp38-macosx_arm64 cp39-macosx_arm64"
         run: cibuildwheel --output-dir wheelhouse
       - uses: actions/upload-artifact@v4
         with:
@@ -146,31 +145,18 @@
     runs-on: ${{ matrix.os }}
     strategy:
       matrix:
-<<<<<<< HEAD
-        os: ["macos-13"]
-=======
-        os: ["macos-latest"]
->>>>>>> 6f04eb8a
-    steps:
-      - uses: actions/checkout@v4
-      - name: Set up Python Python 3.10
-        uses: actions/setup-python@v5
-        with:
-          python-version: '3.10'
-<<<<<<< HEAD
-=======
-          architecture: arm64
->>>>>>> 6f04eb8a
+        os: ["macOS-latest"]
+    steps:
+      - uses: actions/checkout@v4
+      - name: Set up Python Python 3.8
+        uses: actions/setup-python@v5
+        with:
+          python-version: 3.8
       - name: Install deps
         run: python -m pip install -U cibuildwheel==2.17.0
       - name: Build Wheels
         env:
           CIBW_ARCHS_MACOS: arm64
-<<<<<<< HEAD
-          CIBW_TEST_SKIP: "cp38* cp39*"
-=======
-          CIBW_SKIP: "pp* cp38* cp39*"
->>>>>>> 6f04eb8a
         run: cibuildwheel --output-dir wheelhouse
       - uses: actions/upload-artifact@v4
         with:
@@ -192,7 +178,7 @@
       - uses: actions/setup-python@v5
         name: Install Python
         with:
-          python-version: '3.10'
+          python-version: '3.8'
       - name: Install cibuildwheel
         run: |
           python -m pip install cibuildwheel==2.17.0
@@ -225,7 +211,7 @@
       - uses: actions/setup-python@v5
         name: Install Python
         with:
-          python-version: '3.10'
+          python-version: '3.8'
       - name: Install cibuildwheel
         run: |
           python -m pip install cibuildwheel==2.17.0
