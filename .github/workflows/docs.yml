--- conflicted
+++ resolved
@@ -13,11 +13,7 @@
     timeout-minutes: 60
     strategy:
       matrix:
-<<<<<<< HEAD
-        python-version: ['3.10']
-=======
-        python-version: ['3.8']
->>>>>>> 6f04eb8a
+        python-version: [3.8]
     steps:
       - uses: actions/checkout@v4
         with:
@@ -54,11 +50,7 @@
     needs: [docs]
     strategy:
       matrix:
-<<<<<<< HEAD
-        python-version: ['3.10']
-=======
-        python-version: ['3.8']
->>>>>>> 6f04eb8a
+        python-version: [3.8]
     steps:
       - uses: actions/checkout@v4
       - name: Set up Python ${{ matrix.python-version }}
