# This code is part of Qiskit.
#
# (C) Copyright IBM 2018, 2019.
#
# This code is licensed under the Apache License, Version 2.0. You may
# obtain a copy of this license in the LICENSE.txt file in the root directory
# of this source tree or at http://www.apache.org/licenses/LICENSE-2.0.
#
# Any modifications or derivative works of this code must retain this
# copyright notice, and modified files need to carry a notice indicating
# that they have been altered from the originals.

"""
Shared functionality and helpers for the unit tests.
"""

import inspect
import logging
import os
import warnings
from enum import Enum
from itertools import repeat
from math import pi
from random import choice, sample
from unittest.util import safe_repr

import fixtures
import numpy as np
from qiskit import QuantumRegister, ClassicalRegister, QuantumCircuit
from qiskit.providers.aer import __path__ as main_path
from qiskit.quantum_info import Operator, Statevector
from qiskit.quantum_info.operators.predicates import matrix_equal
from qiskit.test.base import FullQiskitTestCase


class Path(Enum):
    """Helper with paths commonly used during the tests."""
    MAIN = main_path[0]
    TEST = os.path.dirname(__file__)
    # Examples path:    examples/
    EXAMPLES = os.path.join(MAIN, '../examples')


class QiskitAerTestCase(FullQiskitTestCase):
    """Helper class that contains common functionality."""

    def setUp(self):
        super().setUp()
        self.useFixture(fixtures.Timeout(120, gentle=False))

    @classmethod
    def setUpClass(cls):
        super().setUpClass()
<<<<<<< HEAD
=======
        # overwrite the filter not to regard DeprecationWarning as error
        warnings.filterwarnings("default", category=DeprecationWarning)

>>>>>>> 422fcfe2
        cls.moduleName = os.path.splitext(inspect.getfile(cls))[0]
        cls.log = logging.getLogger(cls.__name__)

        # Set logging to file and stdout if the LOG_LEVEL environment variable
        # is set.
        if os.getenv('LOG_LEVEL'):
            # Set up formatter.
            log_fmt = ('{}.%(funcName)s:%(levelname)s:%(asctime)s:'
                       ' %(message)s'.format(cls.__name__))
            formatter = logging.Formatter(log_fmt)

            # Set up the file handler.
            log_file_name = '%s.log' % cls.moduleName
            file_handler = logging.FileHandler(log_file_name)
            file_handler.setFormatter(formatter)
            cls.log.addHandler(file_handler)

            # Set the logging level from the environment variable, defaulting
            # to INFO if it is not a valid level.
            level = logging._nameToLevel.get(os.getenv('LOG_LEVEL'),
                                             logging.INFO)
            cls.log.setLevel(level)

    @staticmethod
    def _get_resource_path(filename, path=Path.TEST):
        """ Get the absolute path to a resource.

        Args:
            filename (string): filename or relative path to the resource.
            path (Path): path used as relative to the filename.
        Returns:
            str: the absolute path to the resource.
        """
        return os.path.normpath(os.path.join(path.value, filename))

    def assertSuccess(self, result):
        """Assert that simulation executed without errors"""
        success = getattr(result, 'success', False)
        msg = result.status
        if not success:
            for i, res in enumerate(getattr(result, 'results', [])):
                if res.status != 'DONE':
                    msg += ', (Circuit {}) {}'.format(i, res.status)
        self.assertTrue(success, msg=msg)

    @staticmethod
    def gate_circuits(gate_cls, num_angles=0, has_ctrl_qubits=False,
                      rng=None, basis_states=None):
        """
        Construct circuits from a gate class.
        Example of basis_states: ['010, '100'].
        When basis_states is None, tests all basis states
        with the gate's number of qubits.
        """
        if rng is None:
            rng = np.random.default_rng()

        if num_angles:
            params = list(rng.random(num_angles))
        else:
            params = []

        if has_ctrl_qubits:
            params.append(5)

        gate = gate_cls(*params)

        if basis_states is None:
            basis_states = [bin(i)[2:].zfill(gate.num_qubits) \
                            for i in range(1<<gate.num_qubits)]

        circs = []
        qubit_permutation = list(rng.permutation(gate.num_qubits))
        for state in basis_states:
            circ = QuantumCircuit(gate.num_qubits)
            for i in qubit_permutation:
                if state[i] == '1':
                    circ.x(i)
            
            circ.append(gate, qubit_permutation)
            circs.append(circ)
            
        return circs

    @staticmethod
    def check_position(obj, items, precision=15):
        """Return position of numeric object in a list."""
        for pos, item in enumerate(items):
            # Try numeric difference first
            try:
                delta = round(np.linalg.norm(np.array(obj) - np.array(item)),
                              precision)
                if delta == 0:
                    return pos
            # If objects aren't numeric try direct equality comparison
            except:
                try:
                    if obj == item:
                        return pos
                except:
                    return None
        return None

    @staticmethod
    def remove_if_found(obj, items, precision=15):
        """If obj is in list of items, remove first instance"""
        pos = QiskitAerTestCase.check_position(obj, items)
        if pos is not None:
            items.pop(pos)

    def compare_statevector(self, result, circuits, targets,
                            ignore_phase=False, atol=1e-8, rtol=1e-5):
        """Compare final statevectors to targets."""
        for pos, test_case in enumerate(zip(circuits, targets)):
            circuit, target = test_case
            target = Statevector(target)
            output = Statevector(result.get_statevector(circuit))
            test_msg = "Circuit ({}/{}):".format(pos + 1, len(circuits))
            with self.subTest(msg=test_msg):
                msg = " {} != {}".format(output, target)
                delta = matrix_equal(output.data, target.data,
                                     ignore_phase=ignore_phase,
                                     atol=atol, rtol=rtol)
                self.assertTrue(delta, msg=msg)

    def compare_unitary(self, result, circuits, targets,
                        ignore_phase=False, atol=1e-8, rtol=1e-5):
        """Compare final unitary matrices to targets."""
        for pos, test_case in enumerate(zip(circuits, targets)):
            circuit, target = test_case
            target = Operator(target)
            output = Operator(result.get_unitary(circuit))
            test_msg = "Circuit ({}/{}):".format(pos + 1, len(circuits))
            with self.subTest(msg=test_msg):
                msg = test_msg + " {} != {}".format(output.data, target.data)
                delta = matrix_equal(output.data, target.data,
                                     ignore_phase=ignore_phase,
                                     atol=atol, rtol=rtol)
                self.assertTrue(delta, msg=msg)

    def compare_counts(self, result, circuits, targets, hex_counts=True, delta=0):
        """Compare counts dictionary to targets."""
        for pos, test_case in enumerate(zip(circuits, targets)):
            circuit, target = test_case
            if hex_counts:
                # Don't use get_counts method which converts hex
                output = result.data(circuit)["counts"]
            else:
                # Use get counts method which converts hex
                output = result.get_counts(circuit)
            test_msg = "Circuit ({}/{}):".format(pos + 1, len(circuits))
            with self.subTest(msg=test_msg):
                msg = test_msg + " {} != {}".format(output, target)
                self.assertDictAlmostEqual(
                    output, target, delta=delta, msg=msg)

    def compare_memory(self, result, circuits, targets, hex_counts=True):
        """Compare memory list to target."""
        for pos, test_case in enumerate(zip(circuits, targets)):
            circuit, target = test_case
            self.assertIn("memory", result.data(circuit))
            if hex_counts:
                # Don't use get_counts method which converts hex
                output = result.data(circuit)["memory"]
            else:
                # Use get counts method which converts hex
                output = result.get_memory(circuit)
            test_msg = "Circuit ({}/{}):".format(pos + 1, len(circuits))
            with self.subTest(msg=test_msg):
                msg = " {} != {}".format(output, target)
                self.assertEqual(output, target, msg=msg)

    def compare_result_metadata(self, result, circuits, key, targets):
        """Compare result metadata key value."""
        if not isinstance(targets, (list, tuple)):
            targets = len(circuits) * [targets]
        for pos, test_case in enumerate(zip(circuits, targets)):
            circuit, target = test_case
            value = None
            metadata = getattr(result.results[0], 'metadata')
            if metadata:
                value = metadata.get(key)
            test_msg = "Circuit ({}/{}):".format(pos + 1, len(circuits))
            with self.subTest(msg=test_msg):
                msg = " metadata {} value {} != {}".format(key, value, target)
                self.assertEqual(value, target, msg=msg)

    def assertDictAlmostEqual(self, dict1, dict2, delta=None, msg=None,
                              places=None, default_value=0):
        """
        Assert two dictionaries with numeric values are almost equal.

        Fail if the two dictionaries are unequal as determined by
        comparing that the difference between values with the same key are
        not greater than delta (default 1e-8), or that difference rounded
        to the given number of decimal places is not zero. If a key in one
        dictionary is not in the other the default_value keyword argument
        will be used for the missing value (default 0). If the two objects
        compare equal then they will automatically compare almost equal.

        Args:
            dict1 (dict): a dictionary.
            dict2 (dict): a dictionary.
            delta (number): threshold for comparison (defaults to 1e-8).
            msg (str): return a custom message on failure.
            places (int): number of decimal places for comparison.
            default_value (number): default value for missing keys.

        Raises:
            TypeError: raises TestCase failureException if the test fails.
        """
        if dict1 == dict2:
            # Shortcut
            return
        if delta is not None and places is not None:
            raise TypeError("specify delta or places not both")

        if places is not None:
            success = True
            standard_msg = ''
            # check value for keys in target
            keys1 = set(dict1.keys())
            for key in keys1:
                val1 = dict1.get(key, default_value)
                val2 = dict2.get(key, default_value)
                if round(abs(val1 - val2), places) != 0:
                    success = False
                    standard_msg += '(%s: %s != %s), ' % (safe_repr(key),
                                                          safe_repr(val1),
                                                          safe_repr(val2))
            # check values for keys in counts, not in target
            keys2 = set(dict2.keys()) - keys1
            for key in keys2:
                val1 = dict1.get(key, default_value)
                val2 = dict2.get(key, default_value)
                if round(abs(val1 - val2), places) != 0:
                    success = False
                    standard_msg += '(%s: %s != %s), ' % (safe_repr(key),
                                                          safe_repr(val1),
                                                          safe_repr(val2))
            if success is True:
                return
            standard_msg = standard_msg[:-2] + ' within %s places' % places

        else:
            if delta is None:
                delta = 1e-8  # default delta value
            success = True
            standard_msg = ''
            # check value for keys in target
            keys1 = set(dict1.keys())
            for key in keys1:
                val1 = dict1.get(key, default_value)
                val2 = dict2.get(key, default_value)
                if abs(val1 - val2) > delta:
                    success = False
                    standard_msg += '(%s: %s != %s), ' % (safe_repr(key),
                                                          safe_repr(val1),
                                                          safe_repr(val2))
            # check values for keys in counts, not in target
            keys2 = set(dict2.keys()) - keys1
            for key in keys2:
                val1 = dict1.get(key, default_value)
                val2 = dict2.get(key, default_value)
                if abs(val1 - val2) > delta:
                    success = False
                    standard_msg += '(%s: %s != %s), ' % (safe_repr(key),
                                                          safe_repr(val1),
                                                          safe_repr(val2))
            if success is True:
                return
            standard_msg = standard_msg[:-2] + ' within %s delta' % delta

        msg = self._formatMessage(msg, standard_msg)
        raise self.failureException(msg)


def _is_ci_fork_pull_request():
    """
    Check if the tests are being run in a CI environment and if it is a pull
    request.

    Returns:
        bool: True if the tests are executed inside a CI tool, and the changes
            are not against the "main" branch.
    """
    if os.getenv('TRAVIS'):
        # Using Travis CI.
        if os.getenv('TRAVIS_PULL_REQUEST_BRANCH'):
            return True
    elif os.getenv('APPVEYOR'):
        # Using AppVeyor CI.
        if os.getenv('APPVEYOR_PULL_REQUEST_NUMBER'):
            return True
    return False


def generate_random_circuit(n_qubits, n_gates, gate_types):
    """
    Generation of a random circuit has a history in Qiskit.
    Terra used to have a file _random_circuit_generator.py, but it is not there anymore.
    This file was located in folder `test`,
    hence accessible only to Qiskit developers and not to users.
    Currently, as far as I know, each test that requires random circuits has its own
    implementation of a random circuit generator.
    This includes tests in qiskit-addon-sympy and test_visualization in terra.
    Aqua had an issue of writing a random circuit generator, which was closed
    with the justification that it is moved to ignes.
    """
    qr = QuantumRegister(n_qubits, 'qr')
    cr = ClassicalRegister(n_qubits, 'cr')
    circuit = QuantumCircuit(qr, cr)

    for _ in repeat(None, n_gates):

        # Choose the next gate
        op_name = choice(gate_types)
        if op_name == 'id':
            op_name = 'iden'
        operation = eval('QuantumCircuit.' + op_name)

        # Check if operation is one of u1, u2, u3
        if op_name[0] == 'u' and op_name[1].isdigit():
            # Number of angles
            n_angles = int(op_name[1])
            # Number of qubits manipulated by the gate
            n_params = 1
        else:
            n_angles = 0
            if op_name == 'measure':
                n_params = 1
            else:
                n_params = len(inspect.signature(operation).parameters) - 1

        # Choose qubits
        qubit_indices = sample(range(n_qubits), n_params)
        qubits = [qr[i] for i in qubit_indices]

        # Choose angles
        angles = np.random.rand(n_angles) * pi

        # Measurement operation
        # In all measure operations, the classical register is not random,
        # but has the same index as the quantum register
        if op_name == 'measure':
            classical_regs = [cr[i] for i in qubit_indices]
        else:
            classical_regs = []

        # Add operation to the circuit
        operation(circuit, *angles, *qubits, *classical_regs)

    return circuit<|MERGE_RESOLUTION|>--- conflicted
+++ resolved
@@ -51,12 +51,9 @@
     @classmethod
     def setUpClass(cls):
         super().setUpClass()
-<<<<<<< HEAD
-=======
         # overwrite the filter not to regard DeprecationWarning as error
         warnings.filterwarnings("default", category=DeprecationWarning)
 
->>>>>>> 422fcfe2
         cls.moduleName = os.path.splitext(inspect.getfile(cls))[0]
         cls.log = logging.getLogger(cls.__name__)
 
