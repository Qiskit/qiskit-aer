# This code is part of Qiskit.
#
# (C) Copyright IBM 2018, 2019.
#
# This code is licensed under the Apache License, Version 2.0. You may
# obtain a copy of this license in the LICENSE.txt file in the root directory
# of this source tree or at http://www.apache.org/licenses/LICENSE-2.0.
#
# Any modifications or derivative works of this code must retain this
# copyright notice, and modified files need to carry a notice indicating
# that they have been altered from the originals.
"""
Integration Tests for Parameterized Qobj execution, testing qasm_simulator,
statevector_simulator, and expectation value snapshots.
"""

import unittest
import numpy as np

from test.terra import common

from qiskit import assemble
<<<<<<< HEAD
from qiskit.circuit import QuantumCircuit, Parameter
from test.terra.reference.ref_snapshot_expval import (
    snapshot_expval_circuits, snapshot_expval_counts, snapshot_expval_labels,
    snapshot_expval_pre_meas_values, snapshot_expval_circuit_parameterized,
    snapshot_expval_final_statevecs)
from qiskit.providers.aer import QasmSimulator, StatevectorSimulator, AerSimulator
=======
from test.terra.reference.ref_save_expval import (
    save_expval_circuits,
    save_expval_counts,
    save_expval_labels,
    save_expval_pre_meas_values,
    save_expval_circuit_parameterized,
    save_expval_final_statevecs,
)
from qiskit.providers.aer import AerSimulator
>>>>>>> 5d7981bc


class TestParameterizedQobj(common.QiskitAerTestCase):
    """Parameterized Qobj extension tests"""

    BACKEND_OPTS = {
        "seed_simulator": 2113
    }

    @staticmethod
    def parameterized_qobj(
        backend, shots=1000, measure=True, snapshot=False, save_state=False,
    ):
        """Return ParameterizedQobj for settings."""
        pershot = shots == 1
        pcirc1, param1 = save_expval_circuit_parameterized(
            pershot=pershot, measure=measure, snapshot=snapshot,
        )
        circuits2to4 = save_expval_circuits(
            pauli=True, skip_measure=(not measure), pershot=pershot,
        )
        pcirc2, param2 = save_expval_circuit_parameterized(
            pershot=pershot, measure=measure, snapshot=snapshot,
        )
        circuits = [pcirc1] + circuits2to4 + [pcirc2]
        if save_state:
            for circuit in circuits:
                circuit.save_statevector(pershot=pershot)
        params = [param1, [], [], [], param2]
        qobj = assemble(circuits,
                        backend=backend,
                        shots=shots,
                        parameterizations=params)
        return qobj

    def test_parameterized_qobj_qasm_save_expval(self):
        """Test parameterized qobj with Expectation Value snapshot and qasm simulator."""
        shots = 1000
        labels = save_expval_labels() * 3
        counts_targets = save_expval_counts(shots) * 3
        value_targets = save_expval_pre_meas_values() * 3

        backend = AerSimulator()
        qobj = self.parameterized_qobj(backend=backend,
                                       shots=1000,
                                       measure=True,
                                       snapshot=True)
        self.assertIn('parameterizations', qobj.to_dict()['config'])
        job = backend.run(qobj, **self.BACKEND_OPTS)
        result = job.result()
        success = getattr(result, 'success', False)
        num_circs = len(result.to_dict()['results'])
        self.assertTrue(success)
        self.compare_counts(result,
                            range(num_circs),
                            counts_targets,
                            delta=0.1 * shots)
        # Check snapshots
        for j, target in enumerate(value_targets):
            data = result.data(j)
            for label in labels:
                self.assertAlmostEqual(data[label], target[label], delta=1e-7)

    def test_parameterized_qobj_statevector(self):
        """Test parameterized qobj with Expectation Value snapshot and qasm simulator."""
        statevec_targets = save_expval_final_statevecs() * 3

        backend = AerSimulator(method="statevector")
        qobj = self.parameterized_qobj(
            backend=backend, measure=False, snapshot=False, save_state=True,
        )
        self.assertIn('parameterizations', qobj.to_dict()['config'])
        job = backend.run(qobj, **self.BACKEND_OPTS)
        result = job.result()
        success = getattr(result, 'success', False)
        num_circs = len(result.to_dict()['results'])
        self.assertTrue(success)

        for j in range(num_circs):
            statevector = result.get_statevector(j)
            np.testing.assert_array_almost_equal(statevector, statevec_targets[j].data, decimal=7)

    def test_run_path(self):
        """Test parameterized circuit path via backed.run()"""
        shots = 1000
        backend = AerSimulator()
        circuit = QuantumCircuit(2)
        theta = Parameter('theta')
        circuit.rx(theta, 0)
        circuit.cx(0, 1)
        circuit.measure_all()
        parameter_binds = [{theta: [0, 3.14, 6.28]}]
        res = backend.run(circuit, shots=shots, parameter_binds=parameter_binds).result()
        counts = res.get_counts()
        self.assertEqual(counts, [{'00': 1000}, {'11': 1000}, {'00': 1000}])

    def test_run_path_with_expressions(self):
        """Test parameterized circuit path via backed.run()"""
        shots = 1000
        backend = AerSimulator()
        circuit = QuantumCircuit(2)
        theta = Parameter('theta')
        theta_squared = theta*theta
        circuit.rx(theta, 0)
        circuit.cx(0, 1)
        circuit.rz(theta_squared, 1)
        circuit.measure_all()
        parameter_binds = [{theta: [0, 3.14, 6.28]}]
        res = backend.run(circuit, shots=shots, parameter_binds=parameter_binds).result()
        counts = res.get_counts()
        self.assertEqual(counts, [{'00': 1000}, {'11': 1000}, {'00': 1000}])

    def test_run_path_with_more_params_than_expressions(self):
        """Test parameterized circuit path via backed.run()"""
        shots = 1000
        backend = AerSimulator()
        circuit = QuantumCircuit(2)
        theta = Parameter('theta')
        theta_squared = theta*theta
        phi = Parameter('phi')
        circuit.rx(theta, 0)
        circuit.cx(0, 1)
        circuit.rz(theta_squared, 1)
        circuit.ry(phi, 1)
        circuit.measure_all()
        parameter_binds = [{theta: [0, 3.14, 6.28], phi: [0, 1, 3.14]}]
        res = backend.run(circuit, shots=shots, parameter_binds=parameter_binds).result()
        counts = res.get_counts()
        for index, expected in enumerate([{'00': 1000}, {'01': 250, '11': 750}, {'10': 1000}]):
            self.assertDictAlmostEqual(counts[index], expected, delta=50)


if __name__ == '__main__':
    unittest.main()<|MERGE_RESOLUTION|>--- conflicted
+++ resolved
@@ -20,14 +20,7 @@
 from test.terra import common
 
 from qiskit import assemble
-<<<<<<< HEAD
 from qiskit.circuit import QuantumCircuit, Parameter
-from test.terra.reference.ref_snapshot_expval import (
-    snapshot_expval_circuits, snapshot_expval_counts, snapshot_expval_labels,
-    snapshot_expval_pre_meas_values, snapshot_expval_circuit_parameterized,
-    snapshot_expval_final_statevecs)
-from qiskit.providers.aer import QasmSimulator, StatevectorSimulator, AerSimulator
-=======
 from test.terra.reference.ref_save_expval import (
     save_expval_circuits,
     save_expval_counts,
@@ -37,7 +30,6 @@
     save_expval_final_statevecs,
 )
 from qiskit.providers.aer import AerSimulator
->>>>>>> 5d7981bc
 
 
 class TestParameterizedQobj(common.QiskitAerTestCase):
