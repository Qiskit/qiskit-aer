--- conflicted
+++ resolved
@@ -40,92 +40,6 @@
 
     BACKEND_OPTS = {"seed_simulator": 2113}
 
-<<<<<<< HEAD
-=======
-    @staticmethod
-    def parameterized_qobj(
-        backend,
-        shots=1000,
-        measure=True,
-        snapshot=False,
-        save_state=False,
-    ):
-        """Return ParameterizedQobj for settings."""
-        pershot = shots == 1
-        pcirc1, param1 = save_expval_circuit_parameterized(
-            pershot=pershot,
-            measure=measure,
-            snapshot=snapshot,
-        )
-        circuits2to4 = save_expval_circuits(
-            pauli=True,
-            skip_measure=(not measure),
-            pershot=pershot,
-        )
-        pcirc2, param2 = save_expval_circuit_parameterized(
-            pershot=pershot,
-            measure=measure,
-            snapshot=snapshot,
-        )
-        circuits = [pcirc1] + circuits2to4 + [pcirc2]
-        if save_state:
-            for circuit in circuits:
-                circuit.save_statevector(pershot=pershot)
-        params = [param1, [], [], [], param2]
-        qobj = assemble(circuits, backend=backend, shots=shots, parameterizations=params)
-        return qobj
-
-    @unittest.skipIf(qiskit.__version__.startswith("1.2"), "skip Qiskit 1.2 tentatively")
-    def test_parameterized_qobj_qasm_save_expval(self):
-        """Test parameterized qobj with Expectation Value snapshot and qasm simulator."""
-        shots = 1000
-        labels = save_expval_labels() * 3
-        counts_targets = save_expval_counts(shots) * 3
-        value_targets = save_expval_pre_meas_values() * 3
-
-        backend = AerSimulator()
-        qobj = self.parameterized_qobj(backend=backend, shots=1000, measure=True, snapshot=True)
-        self.assertIn("parameterizations", qobj.to_dict()["config"])
-        with self.assertWarns(DeprecationWarning):
-            job = backend.run(qobj, **self.BACKEND_OPTS)
-            result = job.result()
-            success = getattr(result, "success", False)
-            num_circs = len(result.to_dict()["results"])
-            self.assertTrue(success)
-            self.compare_counts(result, range(num_circs), counts_targets, delta=0.1 * shots)
-            # Check snapshots
-            for j, target in enumerate(value_targets):
-                data = result.data(j)
-                for label in labels:
-                    self.assertAlmostEqual(data[label], target[label], delta=1e-7)
-
-    @unittest.skipIf(qiskit.__version__.startswith("1.2"), "skip Qiskit 1.2 tentatively")
-    def test_parameterized_qobj_statevector(self):
-        """Test parameterized qobj with Expectation Value snapshot and qasm simulator."""
-        statevec_targets = save_expval_final_statevecs() * 3
-
-        backend = AerSimulator(method="statevector")
-        qobj = self.parameterized_qobj(
-            backend=backend,
-            measure=False,
-            snapshot=False,
-            save_state=True,
-        )
-        self.assertIn("parameterizations", qobj.to_dict()["config"])
-        with self.assertWarns(DeprecationWarning):
-            job = backend.run(qobj, **self.BACKEND_OPTS)
-            result = job.result()
-            success = getattr(result, "success", False)
-            num_circs = len(result.to_dict()["results"])
-            self.assertTrue(success)
-
-            for j in range(num_circs):
-                statevector = result.get_statevector(j)
-                np.testing.assert_array_almost_equal(
-                    statevector, statevec_targets[j].data, decimal=7
-                )
-
->>>>>>> ad7b86fa
     def test_run_path(self):
         """Test parameterized circuit path via backed.run()"""
         shots = 1000
