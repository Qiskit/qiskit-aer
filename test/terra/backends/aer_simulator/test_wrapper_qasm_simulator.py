--- conflicted
+++ resolved
@@ -32,10 +32,7 @@
         # GPU_cuStateVec is converted to GPU
         if device == "GPU_cuStateVec":
             device = "GPU"
-<<<<<<< HEAD
-=======
         # GPU_batch is converted to GPU
->>>>>>> 7b3ab205
         if device == "GPU_batch":
             device = "GPU"
         legacy_method = f"{method}_{device.lower()}"
