--- conflicted
+++ resolved
@@ -173,7 +173,6 @@
         self.assertTrue(hasattr(result.results[1].data, "counts"))
         self.assertFalse(hasattr(result.results[0].data, "counts"))
 
-<<<<<<< HEAD
     def test_metadata_protected(self):
         """Test metadata is consitently viewed from users"""
 
@@ -191,7 +190,7 @@
             self.assertEqual(circuit.metadata["object"], object)
 
         job.result()
-=======
+
     def test_numpy_integer_shots(self):
         """Test implicit cast of shot option from np.int_ to int."""
 
@@ -232,5 +231,4 @@
                 result = backend.run(qc, shots=shots, method="statevector").result()
             shots = int(shots)
             self.assertSuccess(result)
-            self.assertEqual(sum([result.get_counts()[key] for key in result.get_counts()]), shots)
->>>>>>> e3a968f0
+            self.assertEqual(sum([result.get_counts()[key] for key in result.get_counts()]), shots)