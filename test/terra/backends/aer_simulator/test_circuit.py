--- conflicted
+++ resolved
@@ -173,7 +173,6 @@
         self.assertTrue(hasattr(result.results[1].data, "counts"))
         self.assertFalse(hasattr(result.results[0].data, "counts"))
 
-<<<<<<< HEAD
     def test_metadata_protected(self):
         """Test metadata is consitently viewed from users"""
 
@@ -191,7 +190,7 @@
             self.assertEqual(circuit.metadata["object"], object)
 
         job.result()
-=======
+
     def test_run_qobj(self):
         """Test qobj run"""
 
@@ -214,7 +213,6 @@
 
         self.assertSuccess(result)
         self.compare_counts(result, [circuit], [{"0x0": 500, "0x7": 500}], delta=0.05 * shots)
->>>>>>> 0fc19fd1
 
     def test_numpy_integer_shots(self):
         """Test implicit cast of shot option from np.int_ to int."""
