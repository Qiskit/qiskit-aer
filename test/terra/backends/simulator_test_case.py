--- conflicted
+++ resolved
@@ -34,21 +34,12 @@
         """Return AerSimulator backend using current class options"""
         sim_options = self.OPTIONS.copy()
         for key, val in options.items():
-<<<<<<< HEAD
-            if 'device' == key and 'cuStateVec' in val:
-                sim_options['device'] = 'GPU'
-                sim_options['cuStateVec_enable'] = True
-            elif 'device' == key and 'batch' in val:
-                sim_options['device'] = 'GPU'
-                sim_options['batched_shots_gpu'] = True
-=======
             if "device" == key and "cuStateVec" in val:
                 sim_options["device"] = "GPU"
                 sim_options["cuStateVec_enable"] = True
             elif "device" == key and "batch" in val:
                 sim_options["device"] = "GPU"
                 sim_options["batched_shots_gpu"] = True
->>>>>>> 7b3ab205
             else:
                 sim_options[key] = val
         return self.BACKEND(**sim_options)
@@ -93,21 +84,6 @@
     gpu_methods = ["statevector", "density_matrix", "unitary", "tensor_network"]
     data_args = []
     for method in methods:
-<<<<<<< HEAD
-        if method in gpu_methods:
-            for device in available_devices:
-                data_args.append((method, device))
-                if device == 'GPU':
-                    #add batched optimization test for GPU
-                    data_args.append((method, 'GPU_batch'))
-            #add test cases for cuStateVec if available using special device = 'GPU_cuStateVec'
-            #'GPU_cuStateVec' is used only inside tests not available in Aer
-            #and this is converted to "device='GPU'" and option "cuStateVec_enalbe = True" is added
-            if cuStateVec:
-                data_args.append((method, 'GPU_cuStateVec'))
-        else:
-            data_args.append((method, 'CPU'))
-=======
         if method in available_methods:
             if method in gpu_methods:
                 if "tensor_network" == method:
@@ -127,7 +103,6 @@
                         data_args.append((method, "GPU_cuStateVec"))
             else:
                 data_args.append((method, "CPU"))
->>>>>>> 7b3ab205
     return data_args
 
 
