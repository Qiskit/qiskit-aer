--- conflicted
+++ resolved
@@ -264,11 +264,8 @@
         backend_options['qubit_list'] = [self.qubit_0]
         backend_options['dt'] = 1.0  # makes time = self.drive_samples
         backend_options['ode_options'] = {}  # optionally set ode settings
-<<<<<<< HEAD
+        backend_options['seed'] = 9000
         backend_options['use_cpp_ode_func'] = True
-=======
-        backend_options['seed'] = 9000
->>>>>>> 8fdfff29
         return backend_options
 
     def backend_options_2q(self, omega_0, omega_a, omega_i, qub_dim=2):
@@ -289,11 +286,8 @@
         backend_options['qubit_list'] = [self.qubit_0, self.qubit_1]
         backend_options['dt'] = 1.0  # makes time = self.drive_samples
         backend_options['ode_options'] = {}  # optionally set ode settings
-<<<<<<< HEAD
+        backend_options['seed'] = 12387
         backend_options['use_cpp_ode_func'] = True
-=======
-        backend_options['seed'] = 12387
->>>>>>> 8fdfff29
         return backend_options
 
     def qobj_params_1q(self, omega_d0):
