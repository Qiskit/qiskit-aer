--- conflicted
+++ resolved
@@ -26,33 +26,11 @@
 
 from qiskit.compiler import assemble
 from qiskit.quantum_info import state_fidelity
-<<<<<<< HEAD
-from qiskit.pulse.channels import (DriveChannel, ControlChannel, AcquireChannel, MemorySlot)
-from qiskit.pulse.commands import SamplePulse, FrameChange
-from qiskit.providers.aer.pulse.system_models.pulse_system_model import PulseSystemModel
-from qiskit.providers.aer.pulse.system_models.hamiltonian_model import HamiltonianModel
-=======
 from qiskit.pulse import (Schedule, Play, ShiftPhase, Acquire, SamplePulse, DriveChannel,
                           ControlChannel, AcquireChannel, MemorySlot)
 from qiskit.providers.aer.pulse.pulse_system_model import PulseSystemModel
 from qiskit.providers.aer.pulse.hamiltonian_model import HamiltonianModel
 
-USE_CPP_ODE_FUNC = True
-def run_cython_and_cpp_solvers(func):
-    """ This is a temporary decorator to test both the C++ solver and Cython one.
-    It should be removed when the cyhton one will be removed """
-    @functools.wraps(func)
-    def wrapper(*args, **kwargs):
-        # pylint: disable=global-statement
-        global USE_CPP_ODE_FUNC
-        USE_CPP_ODE_FUNC = True
-        # Run C++ Solver first
-        func(*args, **kwargs)
-        # Run Cython Solver afterwards
-        USE_CPP_ODE_FUNC = False
-        func(*args, **kwargs)
-    return wrapper
->>>>>>> 2dbe2b4e
 
 class TestPulseSimulator(common.QiskitAerTestCase):
     r"""PulseSimulator tests.
