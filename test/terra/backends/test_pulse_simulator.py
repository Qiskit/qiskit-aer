--- conflicted
+++ resolved
@@ -19,24 +19,21 @@
 
 import numpy as np
 from scipy.linalg import expm
-<<<<<<< HEAD
 from scipy import special
-=======
-# pylint: disable=no-name-in-module
-from scipy.special import erf
->>>>>>> 0f2d0135
 
 import qiskit
 import qiskit.pulse as pulse
 
 from qiskit.compiler import assemble
 from qiskit.quantum_info import state_fidelity
-
-
-<<<<<<< HEAD
+from qiskit.pulse.channels import (DriveChannel, ControlChannel, AcquireChannel, MemorySlot)
+from qiskit.pulse.commands import SamplePulse, FrameChange
+from qiskit.providers.aer.openpulse.pulse_system_model import PulseSystemModel
+from qiskit.providers.aer.openpulse.hamiltonian_model import HamiltonianModel
+
 USE_CPP_ODE_FUNC = True
 def run_cython_and_cpp_solvers(func):
-    """ Thhis is a temporary decorator to test both the C++ solver and Cython one.
+    """ This is a temporary decorator to test both the C++ solver and Cython one.
     It should be removed when the cyhton one will be removed """
     @functools.wraps(func)
     def wrapper(*args, **kwargs):
@@ -49,14 +46,6 @@
         USE_CPP_ODE_FUNC = False
         func(*args, **kwargs)
     return wrapper
-=======
-from qiskit.pulse.channels import (DriveChannel, ControlChannel, AcquireChannel, MemorySlot)
-from qiskit.pulse.commands import SamplePulse, FrameChange
-from qiskit.providers.aer.openpulse.pulse_system_model import PulseSystemModel
-from qiskit.providers.aer.openpulse.hamiltonian_model import HamiltonianModel
-
-# pylint: disable=missing-return-doc, missing-return-type-doc, invalid-name
->>>>>>> 0f2d0135
 
 class TestPulseSimulator(common.QiskitAerTestCase):
     r"""PulseSimulator tests.
@@ -77,235 +66,12 @@
         # Get pulse simulator backend
         self.backend_sim = qiskit.Aer.get_backend('pulse_simulator')
 
-<<<<<<< HEAD
-    def single_pulse_schedule(self, phi, shape="square", gauss_sigma=0):
-        """Creates schedule for single pulse test
-        Args:
-            phi (float): drive phase (phi in Hamiltonian)
-            shape (str): shape of the pulse; defaults to square pulse
-            gauss_sigma (float): std dev for gaussian pulse if shape=="gaussian"
-        Returns:
-            schedule (pulse schedule): schedule for this test
-        """
-        # define default square drive pulse (add phase only; omega_a included in Hamiltonian)
-        const_pulse = np.ones(self.drive_samples)
-        phase = np.exp(1j * phi)
-        drive_pulse = SamplePulse(phase * const_pulse, name='drive_pulse')
-
-        # create simple Gaussian drive if set this shape
-        if shape == "gaussian":
-            times = 1.0 * np.arange(self.drive_samples)
-            gaussian = np.exp(-times**2 / 2 / gauss_sigma**2)
-            drive_pulse = SamplePulse(gaussian, name='drive_pulse')
-
-        # add commands to schedule
-        schedule = pulse.Schedule(name='drive_pulse')
-        schedule |= drive_pulse(self.system.qubits[self.qubit_0].drive)
-
-        schedule |= self.acq_0 << schedule.duration
-
-        return schedule
-
-    def frame_change_schedule(self, phi, fc_phi, dur_drive1, dur_drive2):
-        """Creates schedule for frame change test. Does a pulse w/ phase phi of duration dur_drive1,
-        then frame change of phase fc_phi, then another pulse of phase phi of duration dur_drive2.
-        The different durations for the pulses allow manipulation of rotation angles on Bloch sphere
-        Args:
-            phi (float): drive phase (phi in Hamiltonian)
-            fc_phi (float): phase for frame change
-            dur_drive1 (int): duration of first pulse
-            dur_drive2 (int): duration of second pulse
-
-        Returns:
-            schedule (pulse schedule): schedule for frame change test
-        """
-        # drive pulse (just phase; omega_a included in Hamiltonian)
-        phase = np.exp(1j * phi)
-        drive_pulse_1 = SamplePulse(phase * np.ones(dur_drive1),
-                                    name='drive_pulse_1')
-        drive_pulse_2 = SamplePulse(phase * np.ones(dur_drive2),
-                                    name='drive_pulse_2')
-
-        # frame change
-        fc_pulse = FrameChange(phase=fc_phi, name='fc')
-
-        # add commands to schedule
-        schedule = pulse.Schedule(name='fc_schedule')
-        schedule |= drive_pulse_1(self.system.qubits[self.qubit_0].drive)
-        schedule += fc_pulse(self.system.qubits[self.qubit_0].drive)
-        schedule += drive_pulse_2(self.system.qubits[self.qubit_0].drive)
-        schedule |= self.acq_0 << schedule.duration
-
-        return schedule
-
-    def persistent_value_schedule(self, omega_a_pv):
-        """Creates schedule for persistent value experiment. Creates pv pulse w/ drive amplitude
-        omega_a_pv. It does this by setting the omega_a term in the Hamiltonian = 1. Sets length of
-        the pv pulse = self.drive_samples. The product omega_a_pv*self.drive_samples, then, controls
-        the resulting state.
-        Args:
-            omega_a_pv (float): drive amplitude from the pv pulse
-
-        Returns:
-            schedule (pulse schedule): schedule for pv experiment
-        """
-        # pv pulse
-        pv_pulse = PersistentValue(value=omega_a_pv, name='pv')
-
-        # add commands to schedule
-        schedule = pulse.Schedule(name='pv_schedule')
-        schedule |= pv_pulse(self.system.qubits[self.qubit_0].drive)
-        schedule |= self.acq_0 << self.drive_samples
-
-        return schedule
-
-    def schedule_2q(self):
-        """Creates schedule for testing two qubit interaction. Specifically, do a pi pulse on qub 0
-        so it starts in the `1` state (drive channel) and then apply constant pulses to each
-        qubit (on control channel 1). This will allow us to test a swap gate.
-        Returns:
-            schedule (pulse schedule): schedule for 2q experiment
-        """
-        # set up const pulse
-        const_pulse = SamplePulse(np.ones(self.drive_samples),
-                                  name='const_pulse')
-
-        # set u channel
-        uchannel = 1  # gives omega1-omega0 (we will set equal, so don't need negation)
-
-        # add commands to schedule
-        schedule = pulse.Schedule(name='2q_schedule')
-        schedule |= const_pulse(
-            self.system.qubits[self.qubit_0].drive)  # pi pulse drive
-        schedule += const_pulse(self.system.controls[uchannel]
-                                ) << schedule.duration  # u chan pulse
-        schedule |= self.acq_01 << schedule.duration
-
-        return schedule
-
-    def create_ham_1q(self, omega_0, omega_a, qub_dim=2):
-        """Create single qubit Hamiltonian as given in class docstring
-
-        Args:
-            omega_0 (float): qubit 0 frequency
-            omega_a (float): drive amplitude
-            qub_dim (int): dimension of qubit subspace
-
-        Returns:
-            hamiltonian (dict): dictionary representation of single qubit hamiltonian
-        """
-
-        # Create the hamiltonian
-        hamiltonian = {}
-        hamiltonian['h_str'] = []
-
-        # Q0 terms
-        hamiltonian['h_str'].append('-0.5*omega0*Z0')
-        hamiltonian['h_str'].append('0.5*omegaa*X0||D0')
-
-        # Q1 terms
-        # none
-
-        # Set variables in ham
-        hamiltonian['vars'] = {'omega0': omega_0, 'omegaa': omega_a}
-
-        # set the qubit dimension to qub_dim
-        hamiltonian['qub'] = {'0': qub_dim}
-
-        return hamiltonian
-
-    def create_ham_2q(self, omega_0, omega_a, omega_i, qub_dim=2):
-        """Create two qubit Hamiltonian as given in comment of interaction test
-        Args:
-            omega_0 (float): Q0 frequency
-            omega_a (float): Q0 drive amplitude
-            omega_i (float): interaction amplitude
-            qub_dim (int): dimension of qubit subspace (same for both qubits)
-        Returns:
-            hamiltonian (dict): dictionary representation of two qubit hamiltonian
-        """
-
-        # Create the hamiltonian
-        hamiltonian = {}
-        hamiltonian['h_str'] = []
-
-        # Q0 single qubit term (used to pi pulse Q0)
-        hamiltonian['h_str'].append('-0.5*omega0*Z0')
-        hamiltonian['h_str'].append('0.5*omegaa*X0||D0')
-
-        # interaction term (uses U channels to get exponential piece)
-        hamiltonian['h_str'].append('omegai*Sp0*Sm1||U1')
-        hamiltonian['h_str'].append(
-            'omegai*Sm0*Sp1||U1')  # U1 gives diff omega_d1-omega_d0
-
-        # Set variables in ham
-        hamiltonian['vars'] = {
-            'omega0': omega_0,
-            'omegaa': omega_a,
-            'omegai': omega_i
-        }
-
-        # set the qubit dimensions to qub_dim
-        hamiltonian['qub'] = {'0': qub_dim, '1': qub_dim}
-
-        return hamiltonian
-
-    def backend_options_1q(self, omega_0, omega_a, qub_dim=2):
-        """Creates backend_options dictionary for 1 qubit pulse simulation.
-
-        Args:
-            omega_0 (float): qubit 0 frequency
-            omega_a (float): drive amplitude
-            qub_dim (int): dimension of qubit subspace
-
-        Returns:
-            dict: backend_options dictionary.
-        """
-        hamiltonian = self.create_ham_1q(omega_0, omega_a, qub_dim)
-        backend_options = self.backend_mock.configuration().to_dict()
-        backend_options['hamiltonian'] = hamiltonian
-        backend_options['qubit_list'] = [self.qubit_0]
-        backend_options['dt'] = 1.0  # makes time = self.drive_samples
-        backend_options['ode_options'] = {}  # optionally set ode settings
-        backend_options['seed'] = 9000
-        backend_options['use_cpp_ode_func'] = True if USE_CPP_ODE_FUNC else False
-        return backend_options
-
-    def backend_options_2q(self, omega_0, omega_a, omega_i, qub_dim=2):
-        """Creates backend_options dictionary for 1 qubit pulse simulation.
-
-        Args:
-            omega_0 (float): Q0 frequency
-            omega_a (float): Q0 drive amplitude
-            omega_i (float): interaction amplitude
-            qub_dim (int): dimension of qubit subspace (same for both qubits)
-
-        Returns:
-            dict: backend_options dictionary.
-        """
-        hamiltonian = self.create_ham_2q(omega_0, omega_a, omega_i, qub_dim)
-        backend_options = self.backend_mock.configuration().to_dict()
-        backend_options['hamiltonian'] = hamiltonian
-        backend_options['qubit_list'] = [self.qubit_0, self.qubit_1]
-        backend_options['dt'] = 1.0  # makes time = self.drive_samples
-        backend_options['ode_options'] = {}  # optionally set ode settings
-        backend_options['seed'] = 12387
-        backend_options['use_cpp_ode_func'] = True if USE_CPP_ODE_FUNC else False
-        return backend_options
-
-    def qobj_params_1q(self, omega_d0):
-        """Set params needed to create qobj for 1q tests
-        Args:
-            omega_d0 (float): qubit 0 drive (lo) frequency
-        Returns:
-            dict: contains memory_slots, qubit_lo_freq, meas_map for 1q qobj
-=======
     # ---------------------------------------------------------------------
     # Test single qubit gates (using meas level 2 and square drive)
     # ---------------------------------------------------------------------
 
+    @run_cython_and_cpp_solvers
     def test_x_gate(self):
->>>>>>> 0f2d0135
         """
         Test x gate. Set omega_d0=omega_0 (drive on resonance), phi=0, omega_a = pi/time
         """
@@ -317,13 +83,8 @@
         omega_a = np.pi / total_samples
         system_model = self._system_model_1Q(omega_0, omega_a)
 
-<<<<<<< HEAD
-
-        # construct the qobj
-=======
         # set up schedule and qobj
         schedule = self._simple_1Q_schedule(0, total_samples)
->>>>>>> 0f2d0135
         qobj = assemble([schedule],
                         backend=self.backend_sim,
                         meas_level=2,
@@ -335,13 +96,8 @@
 
         # set backend backend_options
         backend_options = {'seed' : 9000}
-
-<<<<<<< HEAD
-    # ---------------------------------------------------------------------
-    # Test single qubit gates (using meas level 2 and square drive)
-    # ---------------------------------------------------------------------
-    @run_cython_and_cpp_solvers
-=======
+        backend_options['use_cpp_ode_func'] = True if USE_CPP_ODE_FUNC else False
+
         # run simulation
         result = self.backend_sim.run(qobj, system_model=system_model,
                                       backend_options=backend_options).result()
@@ -351,17 +107,13 @@
         exp_counts = {'1': 256}
         self.assertDictAlmostEqual(counts, exp_counts)
 
->>>>>>> 0f2d0135
+    @run_cython_and_cpp_solvers
     def test_dt_scaling_x_gate(self):
         """
         Test that dt is being used correctly by the solver.
         """
-<<<<<<< HEAD
-        print("Calling test!")
-=======
 
         total_samples = 100
->>>>>>> 0f2d0135
         # do the same thing as test_x_gate, but scale dt and all frequency parameters
         # define test case for a single scaling
         def scale_test(scale):
@@ -388,6 +140,7 @@
 
             # set backend backend_options
             backend_options = {'seed' : 9000}
+            backend_options['use_cpp_ode_func'] = True if USE_CPP_ODE_FUNC else False
 
             # run simulation
             result = self.backend_sim.run(qobj, system_model=system_model,
@@ -402,42 +155,7 @@
         for scale in scales:
             scale_test(scale)
 
-<<<<<<< HEAD
     @run_cython_and_cpp_solvers
-    def test_x_gate(self):
-        """
-        Test x gate. Set omega_d0=omega_0 (drive on resonance), phi=0, omega_a = pi/time
-        """
-
-        # set variables
-
-        # set omega_0, omega_d0 equal (use qubit frequency) -> drive on resonance
-        omega_0 = 2 * np.pi * self.freq_qubit_0
-        omega_d0 = omega_0
-
-        # Require omega_a*time = pi to implement pi pulse (x gate)
-        # num of samples gives time
-        omega_a = np.pi / self.drive_samples
-
-        phi = 0
-
-        x_schedule = self.single_pulse_schedule(phi)
-        x_qobj_params = self.qobj_params_1q(omega_d0)
-        x_qobj = self.create_qobj(shots=256,
-                                  meas_level=2,
-                                  schedule=x_schedule,
-                                  qobj_params=x_qobj_params)
-        x_backend_opts = self.backend_options_1q(omega_0, omega_a)
-        result = self.backend_sim.run(x_qobj,
-                                      backend_options=x_backend_opts).result()
-        counts = result.get_counts()
-        exp_counts = {'1': 256}
-
-        self.assertDictAlmostEqual(counts, exp_counts)
-
-    @run_cython_and_cpp_solvers
-=======
->>>>>>> 0f2d0135
     def test_hadamard_gate(self):
         """Test Hadamard. Is a rotation of pi/2 about the y-axis. Set omega_d0=omega_0
         (drive on resonance), phi=-pi/2, omega_a = pi/2/time
@@ -471,6 +189,7 @@
 
         # set backend backend_options
         backend_options = {'seed' : 9000}
+        backend_options['use_cpp_ode_func'] = True if USE_CPP_ODE_FUNC else False
 
         # run simulation
         result = self.backend_sim.run(qobj, system_model=system_model,
@@ -486,38 +205,7 @@
 
         self.assertDictAlmostEqual(prop, exp_prop, delta=0.01)
 
-<<<<<<< HEAD
-    def _analytic_prop_1q_gates(self, omega_0, omega_a, omega_d0, phi):
-        """Compute proportion for 0 and 1 states analytically for single qubit gates.
-        Args:
-            omega_0 (float): Q0 freq
-            omega_a (float): Q0 drive amplitude
-            omega_d0 (flaot): Q0 drive frequency
-            phi (float): drive phase
-        Returns:
-            exp_prop (dict): expected value of 0 and 1 proportions from analytic computation
-            """
-        time = self.drive_samples
-        # write Hrot analytically
-        h_rot = np.array([[
-            (omega_d0 - omega_0) / 2,
-            np.exp(1j * phi) * omega_a / 2
-        ], [np.exp(-1j * phi) * omega_a / 2, -(omega_d0 - omega_0) / 2]])
-        # exponentiate
-        u_rot = expm(-1j * h_rot * time)
-        state0 = np.array([1, 0])
-
-        # compute analytic prob (proportion) of 0 state
-        mat_elem0 = np.vdot(state0, np.dot(u_rot, state0))
-        prop0 = np.abs(mat_elem0)**2
-
-        # return expected proportion
-        exp_prop = {'0': prop0, '1': 1 - prop0}
-        return exp_prop
-
     @run_cython_and_cpp_solvers
-=======
->>>>>>> 0f2d0135
     def test_arbitrary_gate(self):
         """Test a few examples w/ arbitary drive, phase and amplitude. """
         shots = 10000  # large number of shots so get good proportions
@@ -549,6 +237,7 @@
 
                 # Run qobj and compare prop to expected result
                 backend_options = {'seed' : 9000}
+                backend_options['use_cpp_ode_func'] = True if USE_CPP_ODE_FUNC else False
                 result = self.backend_sim.run(qobj, system_model, backend_options).result()
                 counts = result.get_counts()
 
@@ -566,17 +255,7 @@
 
                 self.assertDictAlmostEqual(prop, exp_prop, delta=0.01)
 
-<<<<<<< HEAD
-    # ---------------------------------------------------------------------
-    # Test meas level 1 (using square drive)
-    # Note: the simulator generates approximate IQ data with the proper
-    # data structure; it should not, however, be compared with an actual
-    # device.
-    # ---------------------------------------------------------------------
-
     @run_cython_and_cpp_solvers
-=======
->>>>>>> 0f2d0135
     def test_meas_level_1(self):
         """Test measurement level 1. """
 
@@ -610,6 +289,7 @@
 
         # set backend backend_options
         backend_options = {'seed' : 9000}
+        backend_options['use_cpp_ode_func'] = True if USE_CPP_ODE_FUNC else False
 
         result = self.backend_sim.run(qobj, system_model, backend_options).result()
 
@@ -628,31 +308,7 @@
 
         self.assertDictAlmostEqual(iq_prop, exp_prop, delta=0.01)
 
-<<<<<<< HEAD
-    # ---------------------------------------------------------------------
-    # Test Gaussian drive (using meas_level=2)
-    # ---------------------------------------------------------------------
-
-    def _analytic_gaussian_statevector(self, gauss_sigma, omega_a):
-        r"""Computes analytic statevector for gaussian drive. Solving the Schrodinger equation in
-        the rotating frame leads to the analytic solution `(\cos(x), -i\sin(x)) with
-        `x = \frac{1}{2}\sqrt{\frac{\pi}{2}}\sigma\omega_a erf(\frac{t}{\sqrt{2}\sigma}).
-        Args:
-            gauss_sigma (float): std dev for the gaussian drive
-            omega_a (float): Q0 drive amplitude
-        Returns:
-            exp_statevector (list): analytic form of the statevector computed for gaussian drive
-                (Returned in the rotating frame)
-        """
-        time = self.drive_samples
-        arg = 1 / 2 * np.sqrt(np.pi / 2) * gauss_sigma * omega_a * special.erf(
-            time / np.sqrt(2) / gauss_sigma)
-        exp_statevector = [np.cos(arg), -1j * np.sin(arg)]
-        return exp_statevector
-
     @run_cython_and_cpp_solvers
-=======
->>>>>>> 0f2d0135
     def test_gaussian_drive(self):
         """Test gaussian drive pulse using meas_level_2. Set omega_d0=omega_0 (drive on resonance),
         phi=0, omega_a = pi/time
@@ -694,6 +350,7 @@
                                 memory_slots=2,
                                 shots=1000)
                 backend_options = {'seed' : 9000}
+                backend_options['use_cpp_ode_func'] = True if USE_CPP_ODE_FUNC else False
 
                 result = self.backend_sim.run(qobj, system_model, backend_options).result()
                 statevector = result.get_statevector()
@@ -704,26 +361,7 @@
                 self.assertGreaterEqual(
                     state_fidelity(statevector, exp_statevector), 0.99)
 
-<<<<<<< HEAD
-    # ---------------------------------------------------------------------
-    # Test FrameChange and PersistentValue commands
-    # ---------------------------------------------------------------------
-
-    def _analytic_prop_fc(self, phi_net):
-        """Compute analytic proportion of 0 and 1 from a given frame change. Analytically can show
-        that the 0 prop is given by `cos(phi_net/2)^2`
-        Args:
-            phi_net (float): net rotation on Bloch sphere due to the frame change schedule
-        Returns:
-            exp_prop (dict): expected proportion of 0, 1 counts as computed analytically
-        """
-        prop0 = np.cos(phi_net / 2)**2
-        exp_prop = {'0': prop0, '1': 1 - prop0}
-        return exp_prop
-
     @run_cython_and_cpp_solvers
-=======
->>>>>>> 0f2d0135
     def test_frame_change(self):
         """Test frame change command. """
         shots = 10000
@@ -760,6 +398,7 @@
                         shots=shots)
 
         backend_options = {'seed' : 9000}
+        backend_options['use_cpp_ode_func'] = True if USE_CPP_ODE_FUNC else False
         result = self.backend_sim.run(qobj, system_model, backend_options).result()
         counts = result.get_counts()
         exp_counts = {'0': shots}
@@ -788,6 +427,7 @@
                         shots=shots)
 
         backend_options = {'seed' : 9000}
+        backend_options['use_cpp_ode_func'] = True if USE_CPP_ODE_FUNC else False
         result = self.backend_sim.run(qobj, system_model, backend_options).result()
         counts = result.get_counts()
 
@@ -797,73 +437,9 @@
             prop_shift[key] = counts[key] / shots
 
         # net angle is given by pi/4-pi/8
-<<<<<<< HEAD
-        exp_prop_shift = self._analytic_prop_fc(np.pi / 4 - np.pi / 8)
-        self.assertDictAlmostEqual(prop_shift, exp_prop_shift, delta=0.01)
-
-    @unittest.skip("PerisitentValue pulses are currently not supported.")
-    def test_persistent_value(self):
-        """Test persistent value command. """
-
-        self.assertTrue(True)
-        return
-
-        shots = 256
-        # set omega_0, omega_d0 equal (use qubit frequency) -> drive on resonance
-        omega_0 = 2 * np.pi * self.freq_qubit_0
-        omega_d0 = omega_0
-
-        # Set omega_a = 1 and do pi pulse w/ omega_a_pv. Verify result is the |1> state
-        omega_a = 1
-        omega_a_pv = np.pi / self.drive_samples  # pi pulse
-
-        schedule = self.persistent_value_schedule(omega_a_pv)
-        qobj_params = self.qobj_params_1q(omega_d0=omega_d0)
-
-        pv_qobj = self.create_qobj(shots=shots,
-                                   meas_level=2,
-                                   schedule=schedule,
-                                   qobj_params=qobj_params)
-        backend_options = self.backend_options_1q(omega_0, omega_a)
-        result = self.backend_sim.run(
-            pv_qobj, backend_options=backend_options).result()
-        counts = result.get_counts()
-        exp_result = {'1': shots}
-
-        self.assertDictAlmostEqual(counts, exp_result)
-
-    # ---------------------------------------------------------------------
-    # Test higher energy levels (take 3 level system for simplicity,
-    # use square drive)
-    # `\sigma_x \rightarrow a+\dagger{a}`,
-    # `\sigma_y \rightarrow -\imag (a-\dagger{a})`, etc
-    # ---------------------------------------------------------------------
-
-    def _analytic_statevector_three_level(self, omega_a):
-        r"""Returns analytically computed statevector for 3 level system with our Hamiltonian. Is
-        given by `(\frac{1}{3} (2+\cos(\frac{\sqrt{3}}{2} \omega_a t)),
-        -\frac{i}{\sqrt{3}} \sin(\frac{\sqrt{3}}{2} \omega_a t),
-        -\frac{2\sqrt{2}}{3} \sin(\frac{\sqrt{3}}{4} \omega_a t)^2)`.
-        Args:
-            omega_a (float): Q0 drive amplitude
-        Returns:
-            exp_statevector (list): analytically computed statevector with Hamiltonian from above
-                (Returned in the rotating frame)
-        """
-        time = self.drive_samples
-        arg1 = np.sqrt(3) * omega_a * time / 2  # cos arg for first component
-        arg2 = arg1  # sin arg for first component
-        arg3 = arg1 / 2  # sin arg for 3rd component
-        exp_statevector = np.array([(2 + np.cos(arg1)) / 3,
-                                    -1j * np.sin(arg2) / np.sqrt(3),
-                                    -2 * np.sqrt(2) * np.sin(arg3)**2 / 3],
-                                   dtype=complex)
-        return exp_statevector
-=======
         prop0 = np.cos((np.pi / 4 - np.pi / 8) / 2)**2
         exp_prop = {'0' : prop0, '1': 1 - prop0}
         self.assertDictAlmostEqual(prop_shift, exp_prop, delta=0.01)
->>>>>>> 0f2d0135
 
     @run_cython_and_cpp_solvers
     def test_three_level(self):
@@ -918,6 +494,7 @@
                         memory_slots=2,
                         shots=shots)
         backend_options = {'seed' : 9000}
+        backend_options['use_cpp_ode_func'] = True if USE_CPP_ODE_FUNC else False
 
         result = self.backend_sim.run(qobj, system_model, backend_options).result()
         statevector = result.get_statevector()
@@ -943,6 +520,7 @@
                         memory_slots=2,
                         shots=shots)
         backend_options = {'seed' : 9000}
+        backend_options['use_cpp_ode_func'] = True if USE_CPP_ODE_FUNC else False
 
         result = self.backend_sim.run(qobj, system_model, backend_options).result()
         statevector = result.get_statevector()
@@ -989,6 +567,7 @@
                         memory_slots=2,
                         shots=shots)
         backend_options = {'seed': 12387}
+        backend_options['use_cpp_ode_func'] = True if USE_CPP_ODE_FUNC else False
 
         result_pi_swap = self.backend_sim.run(qobj, system_model, backend_options).result()
         counts_pi_swap = result_pi_swap.get_counts()
