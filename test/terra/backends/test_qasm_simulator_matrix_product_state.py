# This code is part of Qiskit.
#
# (C) Copyright IBM 2018, 2019.
#
# This code is licensed under the Apache License, Version 2.0. You may
# obtain a copy of this license in the LICENSE.txt file in the root directory
# of this source tree or at http://www.apache.org/licenses/LICENSE-2.0.
#
# Any modifications or derivative works of this code must retain this
# copyright notice, and modified files need to carry a notice indicating
# that they have been altered from the originals.
"""
QasmSimulator matrix product state method integration tests
"""

import os
import unittest
from qiskit.providers.aer import QasmSimulator
from qiskit.providers.aer import AerError
from test.terra import common
from test.terra.decorators import requires_method

# Basic circuit instruction tests
from test.terra.backends.qasm_simulator.qasm_reset import QasmResetTests
from test.terra.backends.qasm_simulator.qasm_measure import QasmMeasureTests
from test.terra.backends.qasm_simulator.qasm_measure import QasmMultiQubitMeasureTests
from test.terra.backends.qasm_simulator.qasm_unitary_gate import QasmUnitaryGateTests
from test.terra.backends.qasm_simulator.qasm_unitary_gate import QasmDiagonalGateTests
from test.terra.backends.qasm_simulator.qasm_standard_gates import QasmStandardGateStatevectorTests
from test.terra.backends.qasm_simulator.qasm_delay_gate import QasmDelayGateTests
from test.terra.backends.qasm_simulator.qasm_initialize import QasmInitializeTests
# Conditional instruction tests
from test.terra.backends.qasm_simulator.qasm_conditional import QasmConditionalGateTests
from test.terra.backends.qasm_simulator.qasm_conditional import QasmConditionalUnitaryTests
from test.terra.backends.qasm_simulator.qasm_conditional import QasmConditionalKrausTests
# Algorithm circuit tests
from test.terra.backends.qasm_simulator.qasm_algorithms import QasmAlgorithmTests
from test.terra.backends.qasm_simulator.qasm_algorithms import QasmAlgorithmTestsWaltzBasis
from test.terra.backends.qasm_simulator.qasm_algorithms import QasmAlgorithmTestsMinimalBasis
# Noise model simulation tests
from test.terra.backends.qasm_simulator.qasm_noise import QasmReadoutNoiseTests
from test.terra.backends.qasm_simulator.qasm_noise import QasmPauliNoiseTests
from test.terra.backends.qasm_simulator.qasm_noise import QasmResetNoiseTests
from test.terra.backends.qasm_simulator.qasm_noise import QasmKrausNoiseTests
from test.terra.backends.qasm_simulator.qasm_noise import QasmKrausNoiseOnQFTTests
# Save data tests
from test.terra.backends.qasm_simulator.qasm_save import QasmSaveDataTests
# Snapshot tests
from test.terra.backends.qasm_simulator.qasm_snapshot import QasmSnapshotStatevectorTests
from test.terra.backends.qasm_simulator.qasm_snapshot import QasmSnapshotDensityMatrixTests
from test.terra.backends.qasm_simulator.qasm_snapshot import QasmSnapshotStabilizerTests
from test.terra.backends.qasm_simulator.qasm_snapshot import QasmSnapshotProbabilitiesTests
from test.terra.backends.qasm_simulator.qasm_snapshot import QasmSnapshotExpValPauliTests
from test.terra.backends.qasm_simulator.qasm_snapshot import QasmSnapshotExpValPauliNCTests
from test.terra.backends.qasm_simulator.qasm_snapshot import QasmSnapshotExpValMatrixTests


@requires_method("qasm_simulator", "matrix_product_state")
class TestQasmMatrixProductStateSimulator(
        common.QiskitAerTestCase,
<<<<<<< HEAD
        QasmMeasureTests,
        QasmMultiQubitMeasureTests,
        QasmResetTests,
        QasmConditionalGateTests,
        QasmConditionalUnitaryTests,
        QasmConditionalKrausTests,
        QasmAlgorithmTests,
        QasmAlgorithmTestsWaltzBasis,
        QasmAlgorithmTestsMinimalBasis,
        QasmUnitaryGateTests,
        QasmDiagonalGateTests,
        QasmInitializeTests,
        QasmReadoutNoiseTests,
        QasmPauliNoiseTests,
        QasmResetNoiseTests,
        QasmKrausNoiseTests,
        QasmKrausNoiseOnQFTTests,
        QasmSaveDataTests,
        QasmSnapshotStatevectorTests,
        QasmSnapshotDensityMatrixTests,
        QasmSnapshotProbabilitiesTests,
        QasmSnapshotStabilizerTests,
        QasmSnapshotExpValPauliTests,
        QasmSnapshotExpValPauliNCTests,
        QasmSnapshotExpValMatrixTests,
        QasmStandardGateStatevectorTests,
        QasmDelayGateTests
=======
        QasmSaveDataTests

>>>>>>> 25a6d915
):
    """QasmSimulator matrix product state method tests."""

    BACKEND_OPTS = {
        "seed_simulator": 314159,
        "method": "matrix_product_state",
        "max_parallel_threads": 1
    }
    SIMULATOR = QasmSimulator(**BACKEND_OPTS)


if __name__ == '__main__':
    unittest.main()<|MERGE_RESOLUTION|>--- conflicted
+++ resolved
@@ -58,7 +58,6 @@
 @requires_method("qasm_simulator", "matrix_product_state")
 class TestQasmMatrixProductStateSimulator(
         common.QiskitAerTestCase,
-<<<<<<< HEAD
         QasmMeasureTests,
         QasmMultiQubitMeasureTests,
         QasmResetTests,
@@ -76,7 +75,6 @@
         QasmResetNoiseTests,
         QasmKrausNoiseTests,
         QasmKrausNoiseOnQFTTests,
-        QasmSaveDataTests,
         QasmSnapshotStatevectorTests,
         QasmSnapshotDensityMatrixTests,
         QasmSnapshotProbabilitiesTests,
@@ -85,11 +83,8 @@
         QasmSnapshotExpValPauliNCTests,
         QasmSnapshotExpValMatrixTests,
         QasmStandardGateStatevectorTests,
-        QasmDelayGateTests
-=======
+        QasmDelayGateTests,
         QasmSaveDataTests
-
->>>>>>> 25a6d915
 ):
     """QasmSimulator matrix product state method tests."""
 
