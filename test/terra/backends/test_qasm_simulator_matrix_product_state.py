--- conflicted
+++ resolved
@@ -76,14 +76,9 @@
         QasmResetNoiseTests,
         QasmSnapshotStatevectorTests,
         QasmSnapshotProbabilitiesTests,
-<<<<<<< HEAD
-        QasmSnapshotStabilizerTests
-        #QasmSnapshotExpValPauliTests,
-=======
         QasmSnapshotStabilizerTests,
         QasmSnapshotExpValPauliTests,
->>>>>>> 3986b7f7
-        #QasmSnapshotExpValMatrixTests,
+        QasmSnapshotExpValMatrixTests,
         ):
     """QasmSimulator matrix product state method tests."""
 
