# This code is part of Qiskit.
#
# (C) Copyright IBM 2018, 2019.
#
# This code is licensed under the Apache License, Version 2.0. You may
# obtain a copy of this license in the LICENSE.txt file in the root directory
# of this source tree or at http://www.apache.org/licenses/LICENSE-2.0.
#
# Any modifications or derivative works of this code must retain this
# copyright notice, and modified files need to carry a notice indicating
# that they have been altered from the originals.
"""
QasmSimulator matrix product state method integration tests
"""

import os
import unittest
from test.terra import common

# Basic circuit instruction tests
from test.terra.backends.qasm_simulator.qasm_reset import QasmResetTests
from test.terra.backends.qasm_simulator.qasm_measure import QasmMeasureTests
from test.terra.backends.qasm_simulator.qasm_measure import QasmMultiQubitMeasureTests
from test.terra.backends.qasm_simulator.qasm_cliffords import QasmCliffordTests
from test.terra.backends.qasm_simulator.qasm_cliffords import QasmCliffordTestsWaltzBasis
from test.terra.backends.qasm_simulator.qasm_cliffords import QasmCliffordTestsMinimalBasis
from test.terra.backends.qasm_simulator.qasm_noncliffords import QasmNonCliffordTestsTGate
from test.terra.backends.qasm_simulator.qasm_noncliffords import QasmNonCliffordTestsCCXGate
from test.terra.backends.qasm_simulator.qasm_noncliffords import QasmNonCliffordTestsWaltzBasis
from test.terra.backends.qasm_simulator.qasm_noncliffords import QasmNonCliffordTestsMinimalBasis
from test.terra.backends.qasm_simulator.qasm_unitary_gate import QasmUnitaryGateTests
# from test.terra.backends.qasm_simulator.qasm_initialize import QasmInitializeTests
# Conditional instruction tests
from test.terra.backends.qasm_simulator.qasm_conditional import QasmConditionalGateTests
from test.terra.backends.qasm_simulator.qasm_conditional import QasmConditionalUnitaryTests
# Algorithm circuit tests
from test.terra.backends.qasm_simulator.qasm_algorithms import QasmAlgorithmTests
from test.terra.backends.qasm_simulator.qasm_algorithms import QasmAlgorithmTestsWaltzBasis
from test.terra.backends.qasm_simulator.qasm_algorithms import QasmAlgorithmTestsMinimalBasis
# Noise model simulation tests
from test.terra.backends.qasm_simulator.qasm_noise import QasmReadoutNoiseTests
from test.terra.backends.qasm_simulator.qasm_noise import QasmPauliNoiseTests
from test.terra.backends.qasm_simulator.qasm_noise import QasmResetNoiseTests
# Snapshot tests
from test.terra.backends.qasm_simulator.qasm_snapshot import QasmSnapshotStatevectorTests
from test.terra.backends.qasm_simulator.qasm_snapshot import QasmSnapshotStabilizerTests
from test.terra.backends.qasm_simulator.qasm_snapshot import QasmSnapshotProbabilitiesTests
from test.terra.backends.qasm_simulator.qasm_snapshot import QasmSnapshotExpValPauliTests
<<<<<<< HEAD
from test.terra.backends.qasm_simulator.qasm_snapshot import QasmSnapshotExpValPauliByMeasTests
from test.terra.backends.qasm_simulator.qasm_snapshot import QasmSnapshotExpvalPauliNCTests
=======
from test.terra.backends.qasm_simulator.qasm_snapshot import QasmSnapshotExpValPauliNCTests
>>>>>>> c62c12d2
from test.terra.backends.qasm_simulator.qasm_snapshot import QasmSnapshotExpValMatrixTests

class TestQasmMatrixProductStateSimulator(
        common.QiskitAerTestCase,
        QasmMeasureTests,
        QasmMultiQubitMeasureTests,
        QasmResetTests,
        QasmConditionalGateTests,
        QasmConditionalUnitaryTests,
        QasmCliffordTests,
        QasmCliffordTestsWaltzBasis,
        QasmCliffordTestsMinimalBasis,
        QasmNonCliffordTestsTGate,
        QasmNonCliffordTestsCCXGate,
        QasmNonCliffordTestsWaltzBasis,
        QasmNonCliffordTestsMinimalBasis,
        QasmAlgorithmTests,
        QasmAlgorithmTestsWaltzBasis,
        QasmAlgorithmTestsMinimalBasis,
        QasmUnitaryGateTests,
        # QasmInitializeTests,  # THROWS: partial initialize not supported
        QasmReadoutNoiseTests,
        QasmPauliNoiseTests,
        QasmResetNoiseTests,
        QasmSnapshotStatevectorTests,
        QasmSnapshotProbabilitiesTests,
        QasmSnapshotStabilizerTests,
        QasmSnapshotExpValPauliTests,
<<<<<<< HEAD
        QasmSnapshotExpValPauliByMeasTests,
        QasmSnapshotExpvalPauliNCTests,
=======
        QasmSnapshotExpValPauliNCTests,
>>>>>>> c62c12d2
        QasmSnapshotExpValMatrixTests,
):
    """QasmSimulator matrix product state method tests."""

    BACKEND_OPTS = {
        "seed_simulator": 314159,
        "method": "matrix_product_state",
        "max_parallel_threads": 1
    }

if __name__ == '__main__':
    unittest.main()<|MERGE_RESOLUTION|>--- conflicted
+++ resolved
@@ -46,12 +46,8 @@
 from test.terra.backends.qasm_simulator.qasm_snapshot import QasmSnapshotStabilizerTests
 from test.terra.backends.qasm_simulator.qasm_snapshot import QasmSnapshotProbabilitiesTests
 from test.terra.backends.qasm_simulator.qasm_snapshot import QasmSnapshotExpValPauliTests
-<<<<<<< HEAD
 from test.terra.backends.qasm_simulator.qasm_snapshot import QasmSnapshotExpValPauliByMeasTests
-from test.terra.backends.qasm_simulator.qasm_snapshot import QasmSnapshotExpvalPauliNCTests
-=======
 from test.terra.backends.qasm_simulator.qasm_snapshot import QasmSnapshotExpValPauliNCTests
->>>>>>> c62c12d2
 from test.terra.backends.qasm_simulator.qasm_snapshot import QasmSnapshotExpValMatrixTests
 
 class TestQasmMatrixProductStateSimulator(
@@ -80,12 +76,8 @@
         QasmSnapshotProbabilitiesTests,
         QasmSnapshotStabilizerTests,
         QasmSnapshotExpValPauliTests,
-<<<<<<< HEAD
         QasmSnapshotExpValPauliByMeasTests,
-        QasmSnapshotExpvalPauliNCTests,
-=======
         QasmSnapshotExpValPauliNCTests,
->>>>>>> c62c12d2
         QasmSnapshotExpValMatrixTests,
 ):
     """QasmSimulator matrix product state method tests."""
