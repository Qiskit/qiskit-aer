# This code is part of Qiskit.
#
# (C) Copyright IBM 2020.
#
# This code is licensed under the Apache License, Version 2.0. You may
# obtain a copy of this license in the LICENSE.txt file in the root directory
# of this source tree or at http://www.apache.org/licenses/LICENSE-2.0.
#
# Any modifications or derivative works of this code must retain this
# copyright notice, and modified files need to carry a notice indicating
# that they have been altered from the originals.
"""
QasmSimulator Integration Tests for circuit library standard gates
"""

from itertools import product
from ddt import ddt, unpack, data
from numpy.random import default_rng

from qiskit import execute
from qiskit.quantum_info import Statevector, state_fidelity
from qiskit.providers.aer import QasmSimulator
from qiskit.providers.aer.extensions import *

from qiskit.circuit.library.standard_gates import (
    CXGate, CYGate, CZGate, DCXGate, HGate, IGate, SGate, SXGate, SXdgGate,
    SdgGate, SwapGate, XGate, YGate, ZGate, TGate, TdgGate, iSwapGate, C3XGate,
    C4XGate, CCXGate, CHGate, CSXGate, CSwapGate, CPhaseGate, CRXGate, CRYGate,
    CRZGate, CU1Gate, CU3Gate, CUGate, PhaseGate, RC3XGate, RCCXGate, RGate,
    RXGate, RXXGate, RYGate, RYYGate, RZGate, RZXGate, RZZGate, U1Gate, U2Gate,
    U3Gate, UGate)

GATES = [
    # Clifford Gates
    (CXGate, 0),
    (CYGate, 0),
    (CZGate, 0),
    (DCXGate, 0),
    (HGate, 0),
    (IGate, 0),
    (SGate, 0),
    (SXGate, 0),
    (SXdgGate, 0),
    (SdgGate, 0),
    (SwapGate, 0),
    (XGate, 0),
    (YGate, 0),
    (ZGate, 0),
    (TGate, 0),
    # Non-Clifford Gates
    (TdgGate, 0),
    (iSwapGate, 0),
    (C3XGate, 0),
    (C4XGate, 0),
    (CCXGate, 0),
    (CHGate, 0),
    (CSXGate, 0),
    (CSwapGate, 0),
    # Parameterized Gates
    (CPhaseGate, 1),
    (CRXGate, 1),
    (CRYGate, 1),
    (CRZGate, 1),
    (CU1Gate, 1),
    (CU3Gate, 3),
    (CUGate, 4),
    (PhaseGate, 1),
    (RC3XGate, 1),
    (RCCXGate, 1),
    (RGate, 2),
    (RXGate, 1),
    (RXXGate, 1),
    (RYGate, 1),
    (RYYGate, 1),
    (RZGate, 1),
    (RZXGate, 1),
    (RZZGate, 1),
    (U1Gate, 1),
    (U2Gate, 2),
    (U3Gate, 3),
    (UGate, 3)
]
BASIS_GATES = [
    None,
    ['id', 'u1', 'u2', 'u3', 'cx'],  # Waltz
    ['id', 'rz', 'sx', 'x', 'cx']
]


@ddt
class QasmStandardGateStatevectorTests:
    """QasmSimulator standard gate library tests."""

    SIMULATOR = QasmSimulator()
    BACKEND_OPTS = {}
    SEED = 8181
    RNG = default_rng(seed=SEED)

    @data(*[(gate_params[0], gate_params[1], basis_gates)
        for gate_params, basis_gates in product(GATES, BASIS_GATES)])
    @unpack
    def test_gate_statevector(self, gate_cls, num_params, basis_gates):
        """Test standard gate simulation test."""

        SUPPORTED_METHODS = [
            'automatic', 'statevector', 'statevector_gpu', 'statevector_thrust',
            'matrix_product_state'
        ]

        method = self.BACKEND_OPTS.get('method', 'automatic')
        backend = self.SIMULATOR
        backend.set_options(method=method)

        circuits = self.gate_circuits(gate_cls,
                                      num_params=num_params,
                                      rng=self.RNG)

        for circuit in circuits:
            target = Statevector.from_instruction(circuit)

            # Add snapshot and execute
            circuit.snapshot_statevector('final')
<<<<<<< HEAD
            result = execute(circuit, backend, shots=1).result()
=======
            result = execute(circuit, backend, shots=1, basis_gates=basis_gates,
                             optimization_level=0, **backend_options).result()
>>>>>>> 92129800

            # Check results
            success = getattr(result, 'success', False)
            msg = '{}, method = {}'.format(gate_cls.__name__, method)
            if method not in SUPPORTED_METHODS:
                self.assertFalse(success)
            else:
                self.assertTrue(success, msg=msg)
                self.assertSuccess(result)
                snapshots = result.data(0).get("snapshots", {}).get("statevector", {})
                value = snapshots.get('final', [None])[0]
                fidelity = state_fidelity(target, value)
                self.assertGreater(fidelity, 0.99999, msg=msg)


@ddt
class QasmStandardGateDensityMatrixTests:
    """QasmSimulator standard gate library tests."""

    SIMULATOR = QasmSimulator()
    BACKEND_OPTS = {}
    SEED = 9997
    RNG = default_rng(seed=SEED)

    @data(*[(gate_params[0], gate_params[1], basis_gates)
        for gate_params, basis_gates in product(GATES, BASIS_GATES)])
    @unpack
    def test_gate_density_matrix(self, gate_cls, num_params, basis_gates):
        """Test standard gate simulation test."""
        SUPPORTED_METHODS = [
            'automatic', 'statevector', 'statevector_gpu', 'statevector_thrust',
            'density_matrix', 'density_matrix_gpu', 'density_matrix_thrust'
        ]

        method = self.BACKEND_OPT.get('method', 'automatic')
        backend = self.SIMULATOR
        backend.set_options(method=method)
        
        circuits = self.gate_circuits(gate_cls,
                                      num_params=num_params,
                                      rng=self.RNG)

        for circuit in circuits:
            target = Statevector.from_instruction(circuit)

            # Add snapshot and execute
            circuit.snapshot_density_matrix('final')

            result = execute(circuit, backend, shots=1, basis_gates=basis_gates,
                             optimization_level=0, **backend_options).result()

            # Check results
            success = getattr(result, 'success', False)
            msg = '{}, method = {}'.format(gate_cls.__name__, method)
            if method not in SUPPORTED_METHODS:
                self.assertFalse(success)
            else:
                self.assertTrue(success, msg=msg)
                self.assertSuccess(result)
                snapshots = result.data(0).get("snapshots",
                                               {}).get("density_matrix", {})
                value = snapshots.get('final', [{'value': None}])[0]['value']
                fidelity = state_fidelity(target, value)
                self.assertGreater(fidelity, 0.99999, msg=msg)
            <|MERGE_RESOLUTION|>--- conflicted
+++ resolved
@@ -120,12 +120,8 @@
 
             # Add snapshot and execute
             circuit.snapshot_statevector('final')
-<<<<<<< HEAD
-            result = execute(circuit, backend, shots=1).result()
-=======
             result = execute(circuit, backend, shots=1, basis_gates=basis_gates,
-                             optimization_level=0, **backend_options).result()
->>>>>>> 92129800
+                             optimization_level=0, **self.BACKEND_OPTS).result()
 
             # Check results
             success = getattr(result, 'success', False)
@@ -175,7 +171,7 @@
             circuit.snapshot_density_matrix('final')
 
             result = execute(circuit, backend, shots=1, basis_gates=basis_gates,
-                             optimization_level=0, **backend_options).result()
+                             optimization_level=0, **self.BACKEND_OPTS).result()
 
             # Check results
             success = getattr(result, 'success', False)
