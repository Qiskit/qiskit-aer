--- conflicted
+++ resolved
@@ -99,14 +99,10 @@
     SEED = 8181
     RNG = default_rng(seed=SEED)
 
-    @data(*[(gate_params[0], gate_params[1], basis_gates)
+    @data(*[(gate_params[0], gate_params[1], gate_params[2], basis_gates)
         for gate_params, basis_gates in product(GATES, BASIS_GATES)])
     @unpack
-<<<<<<< HEAD
-    def test_gate_statevector(self, gate_cls, num_angles, has_ctrl_qubits):
-=======
-    def test_gate_statevector(self, gate_cls, num_params, basis_gates):
->>>>>>> 92129800
+    def test_gate_statevector(self, gate_cls, num_angles, has_ctrl_qubits, basis_gates):
         """Test standard gate simulation test."""
 
         SUPPORTED_METHODS = [
@@ -155,14 +151,10 @@
     SEED = 9997
     RNG = default_rng(seed=SEED)
 
-    @data(*[(gate_params[0], gate_params[1], basis_gates)
+    @data(*[(gate_params[0], gate_params[1], gate_params[2], basis_gates)
         for gate_params, basis_gates in product(GATES, BASIS_GATES)])
     @unpack
-<<<<<<< HEAD
-    def test_gate_density_matrix(self, gate_cls, num_angles, has_ctrl_qubits):
-=======
-    def test_gate_density_matrix(self, gate_cls, num_params, basis_gates):
->>>>>>> 92129800
+    def test_gate_density_matrix(self, gate_cls, num_angles, has_ctrl_qubits, basis_gates):
         """Test standard gate simulation test."""
         SUPPORTED_METHODS = [
             'automatic', 'statevector', 'statevector_gpu', 'statevector_thrust',
