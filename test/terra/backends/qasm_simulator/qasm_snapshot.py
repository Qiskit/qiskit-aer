<<<<<<< HEAD
# This code is part of Qiskit.
#
# (C) Copyright IBM 2018, 2019.
#
# This code is licensed under the Apache License, Version 2.0. You may
# obtain a copy of this license in the LICENSE.txt file in the root directory
# of this source tree or at http://www.apache.org/licenses/LICENSE-2.0.
#
# Any modifications or derivative works of this code must retain this
# copyright notice, and modified files need to carry a notice indicating
# that they have been altered from the originals.
"""
QasmSimulator Integration Tests for Snapshot instructions
"""

import logging
import numpy as np

from qiskit.compiler import assemble
from qiskit.quantum_info.operators import Pauli
from qiskit.providers.aer import QasmSimulator
from qiskit.providers.aer import AerError

from test.terra.reference.ref_snapshot_state import (
    snapshot_state_circuits_deterministic, snapshot_state_counts_deterministic,
    snapshot_state_pre_measure_statevector_deterministic,
    snapshot_state_post_measure_statevector_deterministic,
    snapshot_state_circuits_nondeterministic,
    snapshot_state_counts_nondeterministic,
    snapshot_state_pre_measure_statevector_nondeterministic,
    snapshot_state_post_measure_statevector_nondeterministic)
from test.terra.reference.ref_snapshot_probabilities import (
    snapshot_probabilities_circuits,
    snapshot_probabilities_counts,
    snapshot_probabilities_labels_qubits,
    snapshot_probabilities_post_meas_probs,
    snapshot_probabilities_pre_meas_probs)
from test.terra.reference.ref_snapshot_expval import (
    snapshot_expval_circuits,
    snapshot_expval_counts,
    snapshot_expval_labels,
    snapshot_expval_post_meas_values,
    snapshot_expval_pre_meas_values)


class QasmSnapshotStatevectorTests:
    """QasmSimulator snapshot statevector tests."""

    SIMULATOR = QasmSimulator()
    SUPPORTED_QASM_METHODS = [
        'automatic', 'statevector', 'matrix_product_state'
    ]
    BACKEND_OPTS = {}

    @staticmethod
    def statevector_snapshots(data, label):
        """Format snapshots as list of Numpy arrays"""
        snaps = data.get("snapshots", {}).get("statevector", {}).get(label, [])
        statevecs = []
        for snap in snaps:
            svec = np.array(snap)
            statevecs.append(svec[:, 0] + 1j * svec[:, 1])
        return statevecs

    def test_snapshot_statevector_pre_measure_det(self):
        """Test snapshot statevector before deterministic final measurement"""
        shots = 10
        label = "snap"
        counts_targets = snapshot_state_counts_deterministic(shots)
        statevec_targets = snapshot_state_pre_measure_statevector_deterministic(
        )
        circuits = snapshot_state_circuits_deterministic(label,
                                                         'statevector',
                                                         post_measure=False)

        qobj = assemble(circuits, self.SIMULATOR, shots=shots)
        job = self.SIMULATOR.run(qobj,
                                 backend_options=self.BACKEND_OPTS)
        result = job.result()
        success = getattr(result, 'success', False)
        method = self.BACKEND_OPTS.get('method', 'automatic')
        if method not in QasmSnapshotStatevectorTests.SUPPORTED_QASM_METHODS:
            self.assertFalse(success)
        else:
            self.assertTrue(success)
            self.compare_counts(result, circuits, counts_targets, delta=0)
            # Check snapshots
            for j, circuit in enumerate(circuits):
                data = result.data(circuit)
                snaps = self.statevector_snapshots(data, label)
                self.assertTrue(len(snaps), 1)
                target = statevec_targets[j]
                value = snaps[0]
                self.assertTrue(np.allclose(value, target))

    def test_snapshot_statevector_pre_measure_nondet(self):
        """Test snapshot statevector before non-deterministic final measurement"""
        shots = 100
        label = "snap"
        counts_targets = snapshot_state_counts_nondeterministic(shots)
        statevec_targets = snapshot_state_pre_measure_statevector_nondeterministic(
        )
        circuits = snapshot_state_circuits_nondeterministic(label,
                                                            'statevector',
                                                            post_measure=False)

        qobj = assemble(circuits, self.SIMULATOR, shots=shots)
        job = self.SIMULATOR.run(qobj,
                                 backend_options=self.BACKEND_OPTS)
        result = job.result()
        success = getattr(result, 'success', False)
        method = self.BACKEND_OPTS.get('method', 'automatic')
        if method not in QasmSnapshotStatevectorTests.SUPPORTED_QASM_METHODS:
            self.assertFalse(success)
        else:
            self.assertTrue(success)
            self.compare_counts(result,
                                circuits,
                                counts_targets,
                                delta=0.2 * shots)
            # Check snapshots
            for j, circuit in enumerate(circuits):
                data = result.data(circuit)
                snaps = self.statevector_snapshots(data, label)
                self.assertTrue(len(snaps), 1)
                target = statevec_targets[j]
                value = snaps[0]
                self.assertTrue(np.allclose(value, target))

    def test_snapshot_statevector_post_measure_det(self):
        """Test snapshot statevector after deterministic final measurement"""
        shots = 10
        label = "snap"
        counts_targets = snapshot_state_counts_deterministic(shots)
        statevec_targets = snapshot_state_post_measure_statevector_deterministic(
        )
        circuits = snapshot_state_circuits_deterministic(label,
                                                         'statevector',
                                                         post_measure=True)

        qobj = assemble(circuits, self.SIMULATOR, memory=True, shots=shots)
        job = self.SIMULATOR.run(qobj,
                                 backend_options=self.BACKEND_OPTS)
        result = job.result()
        success = getattr(result, 'success', False)
        method = self.BACKEND_OPTS.get('method', 'automatic')
        if method not in QasmSnapshotStatevectorTests.SUPPORTED_QASM_METHODS:
            logging.getLogger().setLevel(logging.CRITICAL)
            self.assertFalse(success)
        else:
            self.assertTrue(success)
            self.compare_counts(result, circuits, counts_targets, delta=0)
            # Check snapshots
            for i, circuit in enumerate(circuits):
                data = result.data(circuit)
                snaps = self.statevector_snapshots(data, label)
                for j, mem in enumerate(data['memory']):
                    target = statevec_targets[i].get(mem)
                    self.assertTrue(np.allclose(snaps[j], target))

    def test_snapshot_statevector_post_measure_nondet(self):
        """Test snapshot statevector after non-deterministic final measurement"""
        shots = 100
        label = "snap"
        counts_targets = snapshot_state_counts_nondeterministic(shots)
        statevec_targets = snapshot_state_post_measure_statevector_nondeterministic(
        )
        circuits = snapshot_state_circuits_nondeterministic(label,
                                                            'statevector',
                                                            post_measure=True)

        qobj = assemble(circuits, self.SIMULATOR, memory=True, shots=shots)
        job = self.SIMULATOR.run(qobj,
                                 backend_options=self.BACKEND_OPTS)
        result = job.result()
        success = getattr(result, 'success', False)
        method = self.BACKEND_OPTS.get('method', 'automatic')
        if method not in QasmSnapshotStatevectorTests.SUPPORTED_QASM_METHODS:
            self.assertFalse(success)
        else:
            self.assertTrue(success)
            self.compare_counts(result,
                                circuits,
                                counts_targets,
                                delta=0.2 * shots)
            # Check snapshots
            for i, circuit in enumerate(circuits):
                data = result.data(circuit)
                snaps = self.statevector_snapshots(data, label)
                for j, mem in enumerate(data['memory']):
                    target = statevec_targets[i].get(mem)
                    self.assertTrue(np.allclose(snaps[j], target))


class QasmSnapshotStabilizerTests:
    """QasmSimulator method snapshot stabilizer tests."""

    SIMULATOR = QasmSimulator()
    SUPPORTED_QASM_METHODS = ['automatic', 'stabilizer']
    BACKEND_OPTS = {}

    @staticmethod
    def stabilizer_snapshots(data, label):
        """Get stabilizer snapshots"""
        return data.get("snapshots", {}).get("stabilizer", {}).get(label, [])

    @staticmethod
    def stabilizes_statevector(stabilizer, statevector):
        """Return True if two stabilizer states are equal."""
        # Get stabilizer and destabilizers and convert to sets
        for stab in stabilizer:
            if stab[0] == '-':
                pauli_mat = -1 * Pauli.from_label(stab[1:]).to_matrix()
            else:
                pauli_mat = Pauli.from_label(stab).to_matrix()
            val = statevector.conj().dot(pauli_mat.dot(statevector))
            if not np.isclose(val, 1):
                return False
        return True

    def test_snapshot_stabilizer_pre_measure_det(self):
        """Test snapshot stabilizer before deterministic final measurement"""
        shots = 10
        label = "snap"
        counts_targets = snapshot_state_counts_deterministic(shots)
        statevec_targets = snapshot_state_pre_measure_statevector_deterministic(
        )
        circuits = snapshot_state_circuits_deterministic(label,
                                                         'stabilizer',
                                                         post_measure=False)

        qobj = assemble(circuits, self.SIMULATOR, shots=shots)
        job = self.SIMULATOR.run(qobj,
                                 backend_options=self.BACKEND_OPTS)
        result = job.result()
        success = getattr(result, 'success', False)
        method = self.BACKEND_OPTS.get('method', 'automatic')
        if method not in QasmSnapshotStabilizerTests.SUPPORTED_QASM_METHODS:
            self.assertFalse(success)
        else:
            self.assertTrue(success)
            self.compare_counts(result, circuits, counts_targets, delta=0)
            # Check snapshots
            for j, circuit in enumerate(circuits):
                data = result.data(circuit)
                snaps = self.stabilizer_snapshots(data, label)
                self.assertEqual(len(snaps), 1)
                statevec = statevec_targets[j]
                stabilizer = snaps[0]
                self.assertTrue(
                    self.stabilizes_statevector(stabilizer, statevec))

    def test_snapshot_stabilizer_pre_measure_nondet(self):
        """Test snapshot stabilizer before non-deterministic final measurement"""
        shots = 100
        label = "snap"
        counts_targets = snapshot_state_counts_nondeterministic(shots)
        statevec_targets = snapshot_state_pre_measure_statevector_nondeterministic(
        )
        circuits = snapshot_state_circuits_nondeterministic(label,
                                                            'stabilizer',
                                                            post_measure=False)

        qobj = assemble(circuits, self.SIMULATOR, shots=shots)
        job = self.SIMULATOR.run(qobj,
                                 backend_options=self.BACKEND_OPTS)
        result = job.result()
        success = getattr(result, 'success', False)
        method = self.BACKEND_OPTS.get('method', 'automatic')
        if method not in QasmSnapshotStabilizerTests.SUPPORTED_QASM_METHODS:
            self.assertFalse(success)
        else:
            self.assertTrue(success)
            self.compare_counts(result,
                                circuits,
                                counts_targets,
                                delta=0.2 * shots)
            # Check snapshots
            for j, circuit in enumerate(circuits):
                data = result.data(circuit)
                snaps = self.stabilizer_snapshots(data, label)
                self.assertEqual(len(snaps), 1)
                statevec = statevec_targets[j]
                stabilizer = snaps[0]
                self.assertTrue(
                    self.stabilizes_statevector(stabilizer, statevec))

    def test_snapshot_stabilizer_post_measure_det(self):
        """Test snapshot stabilizer after deterministic final measurement"""
        shots = 10
        label = "snap"
        counts_targets = snapshot_state_counts_deterministic(shots)
        statevec_targets = snapshot_state_post_measure_statevector_deterministic(
        )
        circuits = snapshot_state_circuits_deterministic(label,
                                                         'stabilizer',
                                                         post_measure=True)

        qobj = assemble(circuits, self.SIMULATOR, memory=True, shots=shots)
        job = self.SIMULATOR.run(qobj,
                                 backend_options=self.BACKEND_OPTS)
        result = job.result()
        success = getattr(result, 'success', False)
        method = self.BACKEND_OPTS.get('method', 'automatic')
        if method not in QasmSnapshotStabilizerTests.SUPPORTED_QASM_METHODS:
            self.assertFalse(success)
        else:
            self.assertTrue(success)
            self.compare_counts(result, circuits, counts_targets, delta=0)
            # Check snapshots
            for i, circuit in enumerate(circuits):
                data = result.data(circuit)
                snaps = self.stabilizer_snapshots(data, label)
                for j, mem in enumerate(data['memory']):
                    statevec = statevec_targets[i].get(mem)
                    stabilizer = snaps[j]
                    self.assertTrue(
                        self.stabilizes_statevector(stabilizer, statevec))

    def test_snapshot_stabilizer_post_measure_nondet(self):
        """Test snapshot stabilizer after non-deterministic final measurement"""
        shots = 100
        label = "snap"
        counts_targets = snapshot_state_counts_nondeterministic(shots)
        statevec_targets = snapshot_state_post_measure_statevector_nondeterministic(
        )
        circuits = snapshot_state_circuits_nondeterministic(label,
                                                            'stabilizer',
                                                            post_measure=True)

        qobj = assemble(circuits, self.SIMULATOR, memory=True, shots=shots)
        job = self.SIMULATOR.run(qobj,
                                 backend_options=self.BACKEND_OPTS)
        result = job.result()
        success = getattr(result, 'success', False)
        method = self.BACKEND_OPTS.get('method', 'automatic')
        if method not in QasmSnapshotStabilizerTests.SUPPORTED_QASM_METHODS:
            self.assertFalse(success)
        else:
            self.assertTrue(success)
            self.compare_counts(result,
                                circuits,
                                counts_targets,
                                delta=0.2 * shots)
            # Check snapshots
            for i, circuit in enumerate(circuits):
                data = result.data(circuit)
                snaps = self.stabilizer_snapshots(data, label)
                for j, mem in enumerate(data['memory']):
                    statevec = statevec_targets[i].get(mem)
                    stabilizer = snaps[j]
                    self.assertTrue(
                        self.stabilizes_statevector(stabilizer, statevec))


class QasmSnapshotDensityMatrixTests:
    """QasmSimulator snapshot density matrix tests."""

    SIMULATOR = QasmSimulator()
    SUPPORTED_QASM_METHODS = [
        'automatic', 'density_matrix'
    ]
    BACKEND_OPTS = {}

    @staticmethod
    def density_snapshots(data, label):
        """Format snapshots as list of Numpy arrays"""
        # Check snapshot entry exists in data
        snaps = data.get("snapshots", {}).get("density_matrix", {}).get(label, [])
        # Convert nested lists to numpy arrays
        output = {}
        for snap_dict in snaps:
            memory = snap_dict['memory']
            mat = np.array(snap_dict['value'])
            output[memory] = mat[:, :, 0] + 1j * mat[:, :, 1]
        return output

    def test_snapshot_density_matrix_pre_measure_det(self):
        """Test snapshot density matrix before deterministic final measurement"""
        shots = 10
        label = "snap"
        counts_targets = snapshot_state_counts_deterministic(shots)
        statevec_targets = snapshot_state_pre_measure_statevector_deterministic(
        )
        circuits = snapshot_state_circuits_deterministic(label,
                                                         'density_matrix',
                                                         post_measure=False)

        qobj = assemble(circuits, self.SIMULATOR, shots=shots)
        job = self.SIMULATOR.run(qobj, backend_options=self.BACKEND_OPTS)
        result = job.result()
        success = getattr(result, 'success', False)
        method = self.BACKEND_OPTS.get('method', 'automatic')
        if method not in QasmSnapshotDensityMatrixTests.SUPPORTED_QASM_METHODS:
            self.assertFalse(success)
        else:
            self.assertTrue(success)
            self.compare_counts(result, circuits, counts_targets, delta=0)
            # Check snapshots
            for j, circuit in enumerate(circuits):
                data = result.data(circuit)
                snaps = self.density_snapshots(data, label)
                self.assertTrue(len(snaps), 1)
                target = np.outer(statevec_targets[j], statevec_targets[j].conj())
                # Pre-measurement all memory bits should be 0
                value = snaps.get('0x0')
                self.assertTrue(np.allclose(value, target))

    def test_snapshot_density_matrix_pre_measure_nondet(self):
        """Test snapshot density matrix before non-deterministic final measurement"""
        shots = 100
        label = "snap"
        counts_targets = snapshot_state_counts_nondeterministic(shots)
        statevec_targets = snapshot_state_pre_measure_statevector_nondeterministic(
        )
        circuits = snapshot_state_circuits_nondeterministic(label,
                                                            'density_matrix',
                                                            post_measure=False)

        qobj = assemble(circuits, self.SIMULATOR, shots=shots)
        job = self.SIMULATOR.run(qobj, backend_options=self.BACKEND_OPTS)
        result = job.result()
        success = getattr(result, 'success', False)
        method = self.BACKEND_OPTS.get('method', 'automatic')
        if method not in QasmSnapshotDensityMatrixTests.SUPPORTED_QASM_METHODS:
            self.assertFalse(success)
        else:
            self.assertTrue(success)
            self.compare_counts(result,
                                circuits,
                                counts_targets,
                                delta=0.2 * shots)
            # Check snapshots
            for j, circuit in enumerate(circuits):
                data = result.data(circuit)
                snaps = self.density_snapshots(data, label)
                self.assertTrue(len(snaps), 1)
                target = np.outer(statevec_targets[j], statevec_targets[j].conj())
                value = snaps.get('0x0')
                self.assertTrue(np.allclose(value, target))

    def test_snapshot_density_matrix_post_measure_det(self):
        """Test snapshot density matrix after deterministic final measurement"""
        shots = 10
        label = "snap"
        counts_targets = snapshot_state_counts_deterministic(shots)
        statevec_targets = snapshot_state_post_measure_statevector_deterministic(
        )
        circuits = snapshot_state_circuits_deterministic(label,
                                                         'density_matrix',
                                                         post_measure=True)

        qobj = assemble(circuits, self.SIMULATOR, memory=True, shots=shots)
        job = self.SIMULATOR.run(qobj, backend_options=self.BACKEND_OPTS)
        result = job.result()
        success = getattr(result, 'success', False)
        method = self.BACKEND_OPTS.get('method', 'automatic')
        if method not in QasmSnapshotDensityMatrixTests.SUPPORTED_QASM_METHODS:
            self.assertFalse(success)
        else:
            self.assertTrue(success)
            self.compare_counts(result, circuits, counts_targets, delta=0)
            # Check snapshots
            for i, circuit in enumerate(circuits):
                data = result.data(circuit)
                snaps = self.density_snapshots(data, label)
                for j, mem in enumerate(data['memory']):
                    target = statevec_targets[i].get(mem)
                    target = np.outer(target, target.conj())
                    value = snaps.get(mem)
                    self.assertTrue(np.allclose(value, target))

    def test_snapshot_density_matrix_post_measure_nondet(self):
        """Test snapshot density matrix after non-deterministic final measurement"""
        shots = 100
        label = "snap"
        counts_targets = snapshot_state_counts_nondeterministic(shots)
        statevec_targets = snapshot_state_post_measure_statevector_nondeterministic(
        )
        circuits = snapshot_state_circuits_nondeterministic(label,
                                                            'density_matrix',
                                                            post_measure=True)

        qobj = assemble(circuits, self.SIMULATOR, memory=True, shots=shots)
        job = self.SIMULATOR.run(qobj, backend_options=self.BACKEND_OPTS)
        result = job.result()
        success = getattr(result, 'success', False)
        method = self.BACKEND_OPTS.get('method', 'automatic')
        if method not in QasmSnapshotDensityMatrixTests.SUPPORTED_QASM_METHODS:
            self.assertFalse(success)
        else:
            self.assertTrue(success)
            self.compare_counts(result,
                                circuits,
                                counts_targets,
                                delta=0.2 * shots)
            # Check snapshots
            for i, circuit in enumerate(circuits):
                data = result.data(circuit)
                snaps = self.density_snapshots(data, label)
                for j, mem in enumerate(data['memory']):
                    target = statevec_targets[i].get(mem)
                    target = np.outer(target, target.conj())
                    value = snaps.get(mem)
                    self.assertTrue(np.allclose(value, target))


class QasmSnapshotProbabilitiesTests:
    """QasmSimulator snapshot probabilities tests."""

    SIMULATOR = QasmSimulator()
    SUPPORTED_QASM_METHODS = [
        'automatic', 'statevector', 'stabilizer', 'density_matrix', 'matrix_product_state'
    ]
    BACKEND_OPTS = {}

    @staticmethod
    def probability_snapshots(data, labels):
        """Format snapshots as nested dicts"""
        # Check snapshot entry exists in data
        output = {}
        for label in labels:
            snaps = data.get("snapshots", {}).get("probabilities", {}).get(label, [])
            output[label] = {snap_dict['memory']: snap_dict['value']
                             for snap_dict in snaps}
        return output

    def test_snapshot_probabilities_pre_measure(self):
        """Test snapshot probabilities before final measurement"""
        shots = 1000
        labels = list(snapshot_probabilities_labels_qubits().keys())
        counts_targets = snapshot_probabilities_counts(shots)
        prob_targets = snapshot_probabilities_pre_meas_probs()

        circuits = snapshot_probabilities_circuits(post_measure=False)

        qobj = assemble(circuits, self.SIMULATOR, shots=shots)
        job = self.SIMULATOR.run(qobj, backend_options=self.BACKEND_OPTS)
        result = job.result()
        success = getattr(result, 'success', False)
        method = self.BACKEND_OPTS.get('method', 'automatic')
        if method not in QasmSnapshotProbabilitiesTests.SUPPORTED_QASM_METHODS:
            self.assertFalse(success)
        else:
            self.assertTrue(success)
            self.compare_counts(result, circuits, counts_targets, delta=0.1 * shots)
            # Check snapshots
            for j, circuit in enumerate(circuits):
                data = result.data(circuit)
                all_snapshots = self.probability_snapshots(data, labels)
                for label in labels:
                    snaps = all_snapshots.get(label, {})
                    self.assertTrue(len(snaps), 1)
                    for memory, value in snaps.items():
                        target = prob_targets[j].get(label, {}).get(memory, {})
                        self.assertDictAlmostEqual(value, target, delta=1e-7)

    def test_snapshot_probabilities_post_measure(self):
        """Test snapshot probabilities after final measurement"""
        shots = 1000
        labels = list(snapshot_probabilities_labels_qubits().keys())
        counts_targets = snapshot_probabilities_counts(shots)
        prob_targets = snapshot_probabilities_post_meas_probs()

        circuits = snapshot_probabilities_circuits(post_measure=True)

        qobj = assemble(circuits, self.SIMULATOR, shots=shots)
        job = self.SIMULATOR.run(qobj, backend_options=self.BACKEND_OPTS)
        result = job.result()
        success = getattr(result, 'success', False)
        method = self.BACKEND_OPTS.get('method', 'automatic')
        if method not in QasmSnapshotProbabilitiesTests.SUPPORTED_QASM_METHODS:
            self.assertFalse(success)
        else:
            self.assertTrue(success)
            self.compare_counts(result, circuits, counts_targets, delta=0.1 * shots)
            # Check snapshots
            for j, circuit in enumerate(circuits):
                data = result.data(circuit)
                all_snapshots = self.probability_snapshots(data, labels)
                for label in labels:
                    snaps = all_snapshots.get(label, {})
                    for memory, value in snaps.items():
                        target = prob_targets[j].get(label, {}).get(memory, {})
                        self.assertDictAlmostEqual(value, target, delta=1e-7)


class QasmSnapshotExpValPauliTests:
    """QasmSimulator snapshot pauli expectation value tests."""

    SIMULATOR = QasmSimulator()
    SUPPORTED_QASM_METHODS = [
        'automatic', 'statevector', 'stabilizer', 'matrix_product_state'
    ]
    BACKEND_OPTS = {}

    @staticmethod
    def expval_snapshots(data, labels):
        """Format snapshots as nested dicts"""
        # Check snapshot entry exists in data
        output = {}
        for label in labels:
            snaps = data.get("snapshots", {}).get("expectation_value", {}).get(label, [])
            # Convert list into dict
            inner = {}
            for snap_dict in snaps:
                val = snap_dict['value']
                inner[snap_dict['memory']] = val[0] + 1j * val[1]
            output[label] = inner
        return output

    def test_snapshot_expval_pauli_pre_measure(self):
        """Test snapshot expectation value (pauli) before final measurement"""
        shots = 1000
        labels = snapshot_expval_labels()
        counts_targets = snapshot_expval_counts(shots)
        value_targets = snapshot_expval_pre_meas_values()

        circuits = snapshot_expval_circuits(pauli=True, post_measure=False)

        qobj = assemble(circuits, self.SIMULATOR, shots=shots)
        job = self.SIMULATOR.run(qobj, backend_options=self.BACKEND_OPTS)
        result = job.result()
        success = getattr(result, 'success', False)
        method = self.BACKEND_OPTS.get('method', 'automatic')
        if method not in QasmSnapshotExpValPauliTests.SUPPORTED_QASM_METHODS:
            self.assertFalse(success)
        else:
            self.assertTrue(success)
            self.compare_counts(result, circuits, counts_targets, delta=0.1 * shots)
            # Check snapshots
            for j, circuit in enumerate(circuits):
                data = result.data(circuit)
                all_snapshots = self.expval_snapshots(data, labels)
                for label in labels:
                    snaps = all_snapshots.get(label, {})
                    self.assertTrue(len(snaps), 1)
                    for memory, value in snaps.items():
                        target = value_targets[j].get(label, {}).get(memory, {})
                        self.assertAlmostEqual(value, target, delta=1e-7)

    def test_snapshot_expval_pauli_post_measure(self):
        """Test snapshot expectation value (pauli) after final measurement"""
        shots = 1000
        labels = snapshot_expval_labels()
        counts_targets = snapshot_expval_counts(shots)
        value_targets = snapshot_expval_post_meas_values()

        circuits = snapshot_expval_circuits(pauli=True, post_measure=True)

        qobj = assemble(circuits, self.SIMULATOR, shots=shots)
        job = self.SIMULATOR.run(qobj, backend_options=self.BACKEND_OPTS)
        result = job.result()
        success = getattr(result, 'success', False)
        method = self.BACKEND_OPTS.get('method', 'automatic')
        if method not in QasmSnapshotExpValPauliTests.SUPPORTED_QASM_METHODS:
            self.assertFalse(success)
        else:
            self.assertTrue(success)
            self.compare_counts(result, circuits, counts_targets, delta=0.1 * shots)
            # Check snapshots
            for j, circuit in enumerate(circuits):
                data = result.data(circuit)
                all_snapshots = self.expval_snapshots(data, labels)
                for label in labels:
                    snaps = all_snapshots.get(label, {})
                    self.assertTrue(len(snaps), 1)
                    for memory, value in snaps.items():
                        target = value_targets[j].get(label, {}).get(memory, {})
                        self.assertAlmostEqual(value, target, delta=1e-7)

class QasmSnapshotExpValMatrixTests:
    """QasmSimulator snapshot pauli expectation value tests."""

    SIMULATOR = QasmSimulator()
    SUPPORTED_QASM_METHODS = [
        'automatic', 'statevector', 'matrix_product_state'
    ]
    BACKEND_OPTS = {}

    @staticmethod
    def expval_snapshots(data, labels):
        """Format snapshots as nested dicts"""
        # Check snapshot entry exists in data
        output = {}
        for label in labels:
            snaps = data.get("snapshots", {}).get("expectation_value", {}).get(label, [])
            # Convert list into dict
            inner = {}
            for snap_dict in snaps:
                inner[snap_dict['memory']] = snap_dict['value']
            output[label] = inner
        return output

    def test_snapshot_expval_matrix_pre_measure(self):
        """Test snapshot expectation value (matrix) before final measurement"""
        shots = 1000
        labels = snapshot_expval_labels()
        counts_targets = snapshot_expval_counts(shots)
        value_targets = snapshot_expval_pre_meas_values()

        circuits = snapshot_expval_circuits(pauli=False, post_measure=False)

        qobj = assemble(circuits, self.SIMULATOR, shots=shots)
        job = self.SIMULATOR.run(qobj, backend_options=self.BACKEND_OPTS)
        result = job.result()
        success = getattr(result, 'success', False)
        method = self.BACKEND_OPTS.get('method', 'automatic')
        if method not in QasmSnapshotExpValMatrixTests.SUPPORTED_QASM_METHODS:
            self.assertFalse(success)
        else:
            self.assertTrue(success)
            self.compare_counts(result, circuits, counts_targets, delta=0.1 * shots)
            # Check snapshots
            for j, circuit in enumerate(circuits):
                data = result.data(circuit)
                all_snapshots = self.expval_snapshots(data, labels)
                for label in labels:
                    snaps = all_snapshots.get(label, {})
                    self.assertTrue(len(snaps), 1)
                    for memory, value in snaps.items():
                        target = value_targets[j].get(label, {}).get(memory, {})
                        self.assertAlmostEqual(value, target, delta=1e-7)

    def test_snapshot_expval_matrix_post_measure(self):
        """Test snapshot expectation value (matrix) after final measurement"""
        shots = 1000
        labels = snapshot_expval_labels()
        counts_targets = snapshot_expval_counts(shots)
        value_targets = snapshot_expval_post_meas_values()

        circuits = snapshot_expval_circuits(pauli=False, post_measure=True)

        qobj = assemble(circuits, self.SIMULATOR, shots=shots)
        job = self.SIMULATOR.run(qobj, backend_options=self.BACKEND_OPTS)
        result = job.result()
        success = getattr(result, 'success', False)
        method = self.BACKEND_OPTS.get('method', 'automatic')
        if method not in QasmSnapshotExpValMatrixTests.SUPPORTED_QASM_METHODS:
            self.assertFalse(success)
        else:
            self.assertTrue(success)
            self.compare_counts(result, circuits, counts_targets, delta=0.1 * shots)
            # Check snapshots
            for j, circuit in enumerate(circuits):
                data = result.data(circuit)
                all_snapshots = self.expval_snapshots(data, labels)
                for label in labels:
                    snaps = all_snapshots.get(label, {})
                    self.assertTrue(len(snaps), 1)
                    for memory, value in snaps.items():
                        target = value_targets[j].get(label, {}).get(memory, {})
                        self.assertAlmostEqual(value, target, delta=1e-7)
=======
# This code is part of Qiskit.
#
# (C) Copyright IBM 2018, 2019.
#
# This code is licensed under the Apache License, Version 2.0. You may
# obtain a copy of this license in the LICENSE.txt file in the root directory
# of this source tree or at http://www.apache.org/licenses/LICENSE-2.0.
#
# Any modifications or derivative works of this code must retain this
# copyright notice, and modified files need to carry a notice indicating
# that they have been altered from the originals.
"""
QasmSimulator Integration Tests for Snapshot instructions
"""

import logging
import numpy as np

from qiskit.compiler import assemble
from qiskit.quantum_info.operators import Pauli
from qiskit.providers.aer import QasmSimulator
from qiskit.providers.aer import AerError

from test.terra.reference.ref_snapshot_state import (
    snapshot_state_circuits_deterministic, snapshot_state_counts_deterministic,
    snapshot_state_pre_measure_statevector_deterministic,
    snapshot_state_post_measure_statevector_deterministic,
    snapshot_state_circuits_nondeterministic,
    snapshot_state_counts_nondeterministic,
    snapshot_state_pre_measure_statevector_nondeterministic,
    snapshot_state_post_measure_statevector_nondeterministic)
from test.terra.reference.ref_snapshot_probabilities import (
    snapshot_probabilities_circuits,
    snapshot_probabilities_counts,
    snapshot_probabilities_labels_qubits,
    snapshot_probabilities_post_meas_probs,
    snapshot_probabilities_pre_meas_probs)
from test.terra.reference.ref_snapshot_expval import (
    snapshot_expval_circuits,
    snapshot_expval_counts,
    snapshot_expval_labels,
    snapshot_expval_post_meas_values,
    snapshot_expval_pre_meas_values)


class QasmSnapshotStatevectorTests:
    """QasmSimulator snapshot statevector tests."""

    SIMULATOR = QasmSimulator()
    SUPPORTED_QASM_METHODS = [
        'automatic', 'statevector', 'statevector_gpu',
        'statevector_fake_gpu', 'matrix_product_state'
    ]
    BACKEND_OPTS = {}

    @staticmethod
    def statevector_snapshots(data, label):
        """Format snapshots as list of Numpy arrays"""
        snaps = data.get("snapshots", {}).get("statevector", {}).get(label, [])
        statevecs = []
        for snap in snaps:
            svec = np.array(snap)
            statevecs.append(svec[:, 0] + 1j * svec[:, 1])
        return statevecs

    def test_snapshot_statevector_pre_measure_det(self):
        """Test snapshot statevector before deterministic final measurement"""
        shots = 10
        label = "snap"
        counts_targets = snapshot_state_counts_deterministic(shots)
        statevec_targets = snapshot_state_pre_measure_statevector_deterministic(
        )
        circuits = snapshot_state_circuits_deterministic(label,
                                                         'statevector',
                                                         post_measure=False)

        qobj = assemble(circuits, self.SIMULATOR, shots=shots)
        job = self.SIMULATOR.run(qobj,
                                 backend_options=self.BACKEND_OPTS)
        result = job.result()
        success = getattr(result, 'success', False)
        method = self.BACKEND_OPTS.get('method', 'automatic')
        if method not in QasmSnapshotStatevectorTests.SUPPORTED_QASM_METHODS:
            self.assertFalse(success)
        else:
            self.assertTrue(success)
            self.compare_counts(result, circuits, counts_targets, delta=0)
            # Check snapshots
            for j, circuit in enumerate(circuits):
                data = result.data(circuit)
                snaps = self.statevector_snapshots(data, label)
                self.assertTrue(len(snaps), 1)
                target = statevec_targets[j]
                value = snaps[0]
                self.assertTrue(np.allclose(value, target))

    def test_snapshot_statevector_pre_measure_nondet(self):
        """Test snapshot statevector before non-deterministic final measurement"""
        shots = 100
        label = "snap"
        counts_targets = snapshot_state_counts_nondeterministic(shots)
        statevec_targets = snapshot_state_pre_measure_statevector_nondeterministic(
        )
        circuits = snapshot_state_circuits_nondeterministic(label,
                                                            'statevector',
                                                            post_measure=False)

        qobj = assemble(circuits, self.SIMULATOR, shots=shots)
        job = self.SIMULATOR.run(qobj,
                                 backend_options=self.BACKEND_OPTS)
        result = job.result()
        success = getattr(result, 'success', False)
        method = self.BACKEND_OPTS.get('method', 'automatic')
        if method not in QasmSnapshotStatevectorTests.SUPPORTED_QASM_METHODS:
            self.assertFalse(success)
        else:
            self.assertTrue(success)
            self.compare_counts(result,
                                circuits,
                                counts_targets,
                                delta=0.2 * shots)
            # Check snapshots
            for j, circuit in enumerate(circuits):
                data = result.data(circuit)
                snaps = self.statevector_snapshots(data, label)
                self.assertTrue(len(snaps), 1)
                target = statevec_targets[j]
                value = snaps[0]
                self.assertTrue(np.allclose(value, target))

    def test_snapshot_statevector_post_measure_det(self):
        """Test snapshot statevector after deterministic final measurement"""
        shots = 10
        label = "snap"
        counts_targets = snapshot_state_counts_deterministic(shots)
        statevec_targets = snapshot_state_post_measure_statevector_deterministic(
        )
        circuits = snapshot_state_circuits_deterministic(label,
                                                         'statevector',
                                                         post_measure=True)

        qobj = assemble(circuits, self.SIMULATOR, memory=True, shots=shots)
        job = self.SIMULATOR.run(qobj,
                                 backend_options=self.BACKEND_OPTS)
        result = job.result()
        success = getattr(result, 'success', False)
        method = self.BACKEND_OPTS.get('method', 'automatic')
        if method not in QasmSnapshotStatevectorTests.SUPPORTED_QASM_METHODS:
            logging.getLogger().setLevel(logging.CRITICAL)
            self.assertFalse(success)
        else:
            self.assertTrue(success)
            self.compare_counts(result, circuits, counts_targets, delta=0)
            # Check snapshots
            for i, circuit in enumerate(circuits):
                data = result.data(circuit)
                snaps = self.statevector_snapshots(data, label)
                for j, mem in enumerate(data['memory']):
                    target = statevec_targets[i].get(mem)
                    self.assertTrue(np.allclose(snaps[j], target))

    def test_snapshot_statevector_post_measure_nondet(self):
        """Test snapshot statevector after non-deterministic final measurement"""
        shots = 100
        label = "snap"
        counts_targets = snapshot_state_counts_nondeterministic(shots)
        statevec_targets = snapshot_state_post_measure_statevector_nondeterministic(
        )
        circuits = snapshot_state_circuits_nondeterministic(label,
                                                            'statevector',
                                                            post_measure=True)

        qobj = assemble(circuits, self.SIMULATOR, memory=True, shots=shots)
        job = self.SIMULATOR.run(qobj,
                                 backend_options=self.BACKEND_OPTS)
        result = job.result()
        success = getattr(result, 'success', False)
        method = self.BACKEND_OPTS.get('method', 'automatic')
        if method not in QasmSnapshotStatevectorTests.SUPPORTED_QASM_METHODS:
            self.assertFalse(success)
        else:
            self.assertTrue(success)
            self.compare_counts(result,
                                circuits,
                                counts_targets,
                                delta=0.2 * shots)
            # Check snapshots
            for i, circuit in enumerate(circuits):
                data = result.data(circuit)
                snaps = self.statevector_snapshots(data, label)
                for j, mem in enumerate(data['memory']):
                    target = statevec_targets[i].get(mem)
                    self.assertTrue(np.allclose(snaps[j], target))


class QasmSnapshotStabilizerTests:
    """QasmSimulator method snapshot stabilizer tests."""

    SIMULATOR = QasmSimulator()
    SUPPORTED_QASM_METHODS = ['automatic', 'stabilizer']
    BACKEND_OPTS = {}

    @staticmethod
    def stabilizer_snapshots(data, label):
        """Get stabilizer snapshots"""
        return data.get("snapshots", {}).get("stabilizer", {}).get(label, [])

    @staticmethod
    def stabilizes_statevector(stabilizer, statevector):
        """Return True if two stabilizer states are equal."""
        # Get stabilizer and destabilizers and convert to sets
        for stab in stabilizer:
            if stab[0] == '-':
                pauli_mat = -1 * Pauli.from_label(stab[1:]).to_matrix()
            else:
                pauli_mat = Pauli.from_label(stab).to_matrix()
            val = statevector.conj().dot(pauli_mat.dot(statevector))
            if not np.isclose(val, 1):
                return False
        return True

    def test_snapshot_stabilizer_pre_measure_det(self):
        """Test snapshot stabilizer before deterministic final measurement"""
        shots = 10
        label = "snap"
        counts_targets = snapshot_state_counts_deterministic(shots)
        statevec_targets = snapshot_state_pre_measure_statevector_deterministic(
        )
        circuits = snapshot_state_circuits_deterministic(label,
                                                         'stabilizer',
                                                         post_measure=False)

        qobj = assemble(circuits, self.SIMULATOR, shots=shots)
        job = self.SIMULATOR.run(qobj,
                                 backend_options=self.BACKEND_OPTS)
        result = job.result()
        success = getattr(result, 'success', False)
        method = self.BACKEND_OPTS.get('method', 'automatic')
        if method not in QasmSnapshotStabilizerTests.SUPPORTED_QASM_METHODS:
            self.assertFalse(success)
        else:
            self.assertTrue(success)
            self.compare_counts(result, circuits, counts_targets, delta=0)
            # Check snapshots
            for j, circuit in enumerate(circuits):
                data = result.data(circuit)
                snaps = self.stabilizer_snapshots(data, label)
                self.assertEqual(len(snaps), 1)
                statevec = statevec_targets[j]
                stabilizer = snaps[0]
                self.assertTrue(
                    self.stabilizes_statevector(stabilizer, statevec))

    def test_snapshot_stabilizer_pre_measure_nondet(self):
        """Test snapshot stabilizer before non-deterministic final measurement"""
        shots = 100
        label = "snap"
        counts_targets = snapshot_state_counts_nondeterministic(shots)
        statevec_targets = snapshot_state_pre_measure_statevector_nondeterministic(
        )
        circuits = snapshot_state_circuits_nondeterministic(label,
                                                            'stabilizer',
                                                            post_measure=False)

        qobj = assemble(circuits, self.SIMULATOR, shots=shots)
        job = self.SIMULATOR.run(qobj,
                                 backend_options=self.BACKEND_OPTS)
        result = job.result()
        success = getattr(result, 'success', False)
        method = self.BACKEND_OPTS.get('method', 'automatic')
        if method not in QasmSnapshotStabilizerTests.SUPPORTED_QASM_METHODS:
            self.assertFalse(success)
        else:
            self.assertTrue(success)
            self.compare_counts(result,
                                circuits,
                                counts_targets,
                                delta=0.2 * shots)
            # Check snapshots
            for j, circuit in enumerate(circuits):
                data = result.data(circuit)
                snaps = self.stabilizer_snapshots(data, label)
                self.assertEqual(len(snaps), 1)
                statevec = statevec_targets[j]
                stabilizer = snaps[0]
                self.assertTrue(
                    self.stabilizes_statevector(stabilizer, statevec))

    def test_snapshot_stabilizer_post_measure_det(self):
        """Test snapshot stabilizer after deterministic final measurement"""
        shots = 10
        label = "snap"
        counts_targets = snapshot_state_counts_deterministic(shots)
        statevec_targets = snapshot_state_post_measure_statevector_deterministic(
        )
        circuits = snapshot_state_circuits_deterministic(label,
                                                         'stabilizer',
                                                         post_measure=True)

        qobj = assemble(circuits, self.SIMULATOR, memory=True, shots=shots)
        job = self.SIMULATOR.run(qobj,
                                 backend_options=self.BACKEND_OPTS)
        result = job.result()
        success = getattr(result, 'success', False)
        method = self.BACKEND_OPTS.get('method', 'automatic')
        if method not in QasmSnapshotStabilizerTests.SUPPORTED_QASM_METHODS:
            self.assertFalse(success)
        else:
            self.assertTrue(success)
            self.compare_counts(result, circuits, counts_targets, delta=0)
            # Check snapshots
            for i, circuit in enumerate(circuits):
                data = result.data(circuit)
                snaps = self.stabilizer_snapshots(data, label)
                for j, mem in enumerate(data['memory']):
                    statevec = statevec_targets[i].get(mem)
                    stabilizer = snaps[j]
                    self.assertTrue(
                        self.stabilizes_statevector(stabilizer, statevec))

    def test_snapshot_stabilizer_post_measure_nondet(self):
        """Test snapshot stabilizer after non-deterministic final measurement"""
        shots = 100
        label = "snap"
        counts_targets = snapshot_state_counts_nondeterministic(shots)
        statevec_targets = snapshot_state_post_measure_statevector_nondeterministic(
        )
        circuits = snapshot_state_circuits_nondeterministic(label,
                                                            'stabilizer',
                                                            post_measure=True)

        qobj = assemble(circuits, self.SIMULATOR, memory=True, shots=shots)
        job = self.SIMULATOR.run(qobj,
                                 backend_options=self.BACKEND_OPTS)
        result = job.result()
        success = getattr(result, 'success', False)
        method = self.BACKEND_OPTS.get('method', 'automatic')
        if method not in QasmSnapshotStabilizerTests.SUPPORTED_QASM_METHODS:
            self.assertFalse(success)
        else:
            self.assertTrue(success)
            self.compare_counts(result,
                                circuits,
                                counts_targets,
                                delta=0.2 * shots)
            # Check snapshots
            for i, circuit in enumerate(circuits):
                data = result.data(circuit)
                snaps = self.stabilizer_snapshots(data, label)
                for j, mem in enumerate(data['memory']):
                    statevec = statevec_targets[i].get(mem)
                    stabilizer = snaps[j]
                    self.assertTrue(
                        self.stabilizes_statevector(stabilizer, statevec))


class QasmSnapshotDensityMatrixTests:
    """QasmSimulator snapshot density matrix tests."""

    SIMULATOR = QasmSimulator()
    SUPPORTED_QASM_METHODS = [
        'automatic', 'density_matrix', 'density_matrix_gpu'
    ]
    BACKEND_OPTS = {}

    @staticmethod
    def density_snapshots(data, label):
        """Format snapshots as list of Numpy arrays"""
        # Check snapshot entry exists in data
        snaps = data.get("snapshots", {}).get("density_matrix", {}).get(label, [])
        # Convert nested lists to numpy arrays
        output = {}
        for snap_dict in snaps:
            memory = snap_dict['memory']
            mat = np.array(snap_dict['value'])
            output[memory] = mat[:, :, 0] + 1j * mat[:, :, 1]
        return output

    def test_snapshot_density_matrix_pre_measure_det(self):
        """Test snapshot density matrix before deterministic final measurement"""
        shots = 10
        label = "snap"
        counts_targets = snapshot_state_counts_deterministic(shots)
        statevec_targets = snapshot_state_pre_measure_statevector_deterministic(
        )
        circuits = snapshot_state_circuits_deterministic(label,
                                                         'density_matrix',
                                                         post_measure=False)

        qobj = assemble(circuits, self.SIMULATOR, shots=shots)
        job = self.SIMULATOR.run(qobj, backend_options=self.BACKEND_OPTS)
        result = job.result()
        success = getattr(result, 'success', False)
        method = self.BACKEND_OPTS.get('method', 'automatic')
        if method not in QasmSnapshotDensityMatrixTests.SUPPORTED_QASM_METHODS:
            self.assertFalse(success)
        else:
            self.assertTrue(success)
            self.compare_counts(result, circuits, counts_targets, delta=0)
            # Check snapshots
            for j, circuit in enumerate(circuits):
                data = result.data(circuit)
                snaps = self.density_snapshots(data, label)
                self.assertTrue(len(snaps), 1)
                target = np.outer(statevec_targets[j], statevec_targets[j].conj())
                # Pre-measurement all memory bits should be 0
                value = snaps.get('0x0')
                self.assertTrue(np.allclose(value, target))

    def test_snapshot_density_matrix_pre_measure_nondet(self):
        """Test snapshot density matrix before non-deterministic final measurement"""
        shots = 100
        label = "snap"
        counts_targets = snapshot_state_counts_nondeterministic(shots)
        statevec_targets = snapshot_state_pre_measure_statevector_nondeterministic(
        )
        circuits = snapshot_state_circuits_nondeterministic(label,
                                                            'density_matrix',
                                                            post_measure=False)

        qobj = assemble(circuits, self.SIMULATOR, shots=shots)
        job = self.SIMULATOR.run(qobj, backend_options=self.BACKEND_OPTS)
        result = job.result()
        success = getattr(result, 'success', False)
        method = self.BACKEND_OPTS.get('method', 'automatic')
        if method not in QasmSnapshotDensityMatrixTests.SUPPORTED_QASM_METHODS:
            self.assertFalse(success)
        else:
            self.assertTrue(success)
            self.compare_counts(result,
                                circuits,
                                counts_targets,
                                delta=0.2 * shots)
            # Check snapshots
            for j, circuit in enumerate(circuits):
                data = result.data(circuit)
                snaps = self.density_snapshots(data, label)
                self.assertTrue(len(snaps), 1)
                target = np.outer(statevec_targets[j], statevec_targets[j].conj())
                value = snaps.get('0x0')
                self.assertTrue(np.allclose(value, target))

    def test_snapshot_density_matrix_post_measure_det(self):
        """Test snapshot density matrix after deterministic final measurement"""
        shots = 10
        label = "snap"
        counts_targets = snapshot_state_counts_deterministic(shots)
        statevec_targets = snapshot_state_post_measure_statevector_deterministic(
        )
        circuits = snapshot_state_circuits_deterministic(label,
                                                         'density_matrix',
                                                         post_measure=True)

        qobj = assemble(circuits, self.SIMULATOR, memory=True, shots=shots)
        job = self.SIMULATOR.run(qobj, backend_options=self.BACKEND_OPTS)
        result = job.result()
        success = getattr(result, 'success', False)
        method = self.BACKEND_OPTS.get('method', 'automatic')
        if method not in QasmSnapshotDensityMatrixTests.SUPPORTED_QASM_METHODS:
            self.assertFalse(success)
        else:
            self.assertTrue(success)
            self.compare_counts(result, circuits, counts_targets, delta=0)
            # Check snapshots
            for i, circuit in enumerate(circuits):
                data = result.data(circuit)
                snaps = self.density_snapshots(data, label)
                for j, mem in enumerate(data['memory']):
                    target = statevec_targets[i].get(mem)
                    target = np.outer(target, target.conj())
                    value = snaps.get(mem)
                    self.assertTrue(np.allclose(value, target))

    def test_snapshot_density_matrix_post_measure_nondet(self):
        """Test snapshot density matrix after non-deterministic final measurement"""
        shots = 100
        label = "snap"
        counts_targets = snapshot_state_counts_nondeterministic(shots)
        statevec_targets = snapshot_state_post_measure_statevector_nondeterministic(
        )
        circuits = snapshot_state_circuits_nondeterministic(label,
                                                            'density_matrix',
                                                            post_measure=True)

        qobj = assemble(circuits, self.SIMULATOR, memory=True, shots=shots)
        job = self.SIMULATOR.run(qobj, backend_options=self.BACKEND_OPTS)
        result = job.result()
        success = getattr(result, 'success', False)
        method = self.BACKEND_OPTS.get('method', 'automatic')
        if method not in QasmSnapshotDensityMatrixTests.SUPPORTED_QASM_METHODS:
            self.assertFalse(success)
        else:
            self.assertTrue(success)
            self.compare_counts(result,
                                circuits,
                                counts_targets,
                                delta=0.2 * shots)
            # Check snapshots
            for i, circuit in enumerate(circuits):
                data = result.data(circuit)
                snaps = self.density_snapshots(data, label)
                for j, mem in enumerate(data['memory']):
                    target = statevec_targets[i].get(mem)
                    target = np.outer(target, target.conj())
                    value = snaps.get(mem)
                    self.assertTrue(np.allclose(value, target))


class QasmSnapshotProbabilitiesTests:
    """QasmSimulator snapshot probabilities tests."""

    SIMULATOR = QasmSimulator()
    SUPPORTED_QASM_METHODS = [
        'automatic', 'statevector', 'stabilizer', 'density_matrix', 'density_matrix_gpu', 
        'matrix_product_state', 'statevector_gpu', 'statevector_fake_gpu'
    ]
    BACKEND_OPTS = {}

    @staticmethod
    def probability_snapshots(data, labels):
        """Format snapshots as nested dicts"""
        # Check snapshot entry exists in data
        output = {}
        for label in labels:
            snaps = data.get("snapshots", {}).get("probabilities", {}).get(label, [])
            output[label] = {snap_dict['memory']: snap_dict['value']
                             for snap_dict in snaps}
        return output

    def test_snapshot_probabilities_pre_measure(self):
        """Test snapshot probabilities before final measurement"""
        shots = 1000
        labels = list(snapshot_probabilities_labels_qubits().keys())
        counts_targets = snapshot_probabilities_counts(shots)
        prob_targets = snapshot_probabilities_pre_meas_probs()

        circuits = snapshot_probabilities_circuits(post_measure=False)

        qobj = assemble(circuits, self.SIMULATOR, shots=shots)
        job = self.SIMULATOR.run(qobj, backend_options=self.BACKEND_OPTS)
        result = job.result()
        success = getattr(result, 'success', False)
        method = self.BACKEND_OPTS.get('method', 'automatic')
        if method not in QasmSnapshotProbabilitiesTests.SUPPORTED_QASM_METHODS:
            self.assertFalse(success)
        else:
            self.assertTrue(success)
            self.compare_counts(result, circuits, counts_targets, delta=0.1 * shots)
            # Check snapshots
            for j, circuit in enumerate(circuits):
                data = result.data(circuit)
                all_snapshots = self.probability_snapshots(data, labels)
                for label in labels:
                    snaps = all_snapshots.get(label, {})
                    self.assertTrue(len(snaps), 1)
                    for memory, value in snaps.items():
                        target = prob_targets[j].get(label, {}).get(memory, {})
                        self.assertDictAlmostEqual(value, target, delta=1e-7)

    def test_snapshot_probabilities_post_measure(self):
        """Test snapshot probabilities after final measurement"""
        shots = 1000
        labels = list(snapshot_probabilities_labels_qubits().keys())
        counts_targets = snapshot_probabilities_counts(shots)
        prob_targets = snapshot_probabilities_post_meas_probs()

        circuits = snapshot_probabilities_circuits(post_measure=True)

        qobj = assemble(circuits, self.SIMULATOR, shots=shots)
        job = self.SIMULATOR.run(qobj, backend_options=self.BACKEND_OPTS)
        result = job.result()
        success = getattr(result, 'success', False)
        method = self.BACKEND_OPTS.get('method', 'automatic')
        if method not in QasmSnapshotProbabilitiesTests.SUPPORTED_QASM_METHODS:
            self.assertFalse(success)
        else:
            self.assertTrue(success)
            self.compare_counts(result, circuits, counts_targets, delta=0.1 * shots)
            # Check snapshots
            for j, circuit in enumerate(circuits):
                data = result.data(circuit)
                all_snapshots = self.probability_snapshots(data, labels)
                for label in labels:
                    snaps = all_snapshots.get(label, {})
                    for memory, value in snaps.items():
                        target = prob_targets[j].get(label, {}).get(memory, {})
                        self.assertDictAlmostEqual(value, target, delta=1e-7)


class QasmSnapshotExpValPauliTests:
    """QasmSimulator snapshot pauli expectation value tests."""

    SIMULATOR = QasmSimulator()
    SUPPORTED_QASM_METHODS = [
        'automatic', 'statevector', 'stabilizer', 'statevector_gpu', 'statevector_fake_gpu',
        'matrix_product_state'
    ]
    BACKEND_OPTS = {}

    @staticmethod
    def expval_snapshots(data, labels):
        """Format snapshots as nested dicts"""
        # Check snapshot entry exists in data
        output = {}
        for label in labels:
            snaps = data.get("snapshots", {}).get("expectation_value", {}).get(label, [])
            # Convert list into dict
            inner = {}
            for snap_dict in snaps:
                val = snap_dict['value']
                inner[snap_dict['memory']] = val[0] + 1j * val[1]
            output[label] = inner
        return output

    def test_snapshot_expval_pauli_pre_measure(self):
        """Test snapshot expectation value (pauli) before final measurement"""
        shots = 1000
        labels = snapshot_expval_labels()
        counts_targets = snapshot_expval_counts(shots)
        value_targets = snapshot_expval_pre_meas_values()

        circuits = snapshot_expval_circuits(pauli=True, post_measure=False)

        qobj = assemble(circuits, self.SIMULATOR, shots=shots)
        job = self.SIMULATOR.run(qobj, backend_options=self.BACKEND_OPTS)
        result = job.result()
        success = getattr(result, 'success', False)
        method = self.BACKEND_OPTS.get('method', 'automatic')
        if method not in QasmSnapshotExpValPauliTests.SUPPORTED_QASM_METHODS:
            self.assertFalse(success)
        else:
            self.assertTrue(success)
            self.compare_counts(result, circuits, counts_targets, delta=0.1 * shots)
            # Check snapshots
            for j, circuit in enumerate(circuits):
                data = result.data(circuit)
                all_snapshots = self.expval_snapshots(data, labels)
                for label in labels:
                    snaps = all_snapshots.get(label, {})
                    self.assertTrue(len(snaps), 1)
                    for memory, value in snaps.items():
                        target = value_targets[j].get(label, {}).get(memory, {})
                        self.assertAlmostEqual(value, target, delta=1e-7)

    def test_snapshot_expval_pauli_post_measure(self):
        """Test snapshot expectation value (pauli) after final measurement"""
        shots = 1000
        labels = snapshot_expval_labels()
        counts_targets = snapshot_expval_counts(shots)
        value_targets = snapshot_expval_post_meas_values()

        circuits = snapshot_expval_circuits(pauli=True, post_measure=True)

        qobj = assemble(circuits, self.SIMULATOR, shots=shots)
        job = self.SIMULATOR.run(qobj, backend_options=self.BACKEND_OPTS)
        result = job.result()
        success = getattr(result, 'success', False)
        method = self.BACKEND_OPTS.get('method', 'automatic')
        if method not in QasmSnapshotExpValPauliTests.SUPPORTED_QASM_METHODS:
            self.assertFalse(success)
        else:
            self.assertTrue(success)
            self.compare_counts(result, circuits, counts_targets, delta=0.1 * shots)
            # Check snapshots
            for j, circuit in enumerate(circuits):
                data = result.data(circuit)
                all_snapshots = self.expval_snapshots(data, labels)
                for label in labels:
                    snaps = all_snapshots.get(label, {})
                    self.assertTrue(len(snaps), 1)
                    for memory, value in snaps.items():
                        target = value_targets[j].get(label, {}).get(memory, {})
                        self.assertAlmostEqual(value, target, delta=1e-7)

class QasmSnapshotExpValMatrixTests:
    """QasmSimulator snapshot pauli expectation value tests."""

    SIMULATOR = QasmSimulator()
    SUPPORTED_QASM_METHODS = [
        'automatic', 'statevector', 'statevector_gpu', 'statevector_fake_gpu',
        'matrix_product_state'
    ]
    BACKEND_OPTS = {}

    @staticmethod
    def expval_snapshots(data, labels):
        """Format snapshots as nested dicts"""
        # Check snapshot entry exists in data
        output = {}
        for label in labels:
            snaps = data.get("snapshots", {}).get("expectation_value", {}).get(label, [])
            # Convert list into dict
            inner = {}
            for snap_dict in snaps:
                inner[snap_dict['memory']] = snap_dict['value']
            output[label] = inner
        return output

    def test_snapshot_expval_matrix_pre_measure(self):
        """Test snapshot expectation value (matrix) before final measurement"""
        shots = 1000
        labels = snapshot_expval_labels()
        counts_targets = snapshot_expval_counts(shots)
        value_targets = snapshot_expval_pre_meas_values()

        circuits = snapshot_expval_circuits(pauli=False, post_measure=False)

        qobj = assemble(circuits, self.SIMULATOR, shots=shots)
        job = self.SIMULATOR.run(qobj, backend_options=self.BACKEND_OPTS)
        result = job.result()
        success = getattr(result, 'success', False)
        method = self.BACKEND_OPTS.get('method', 'automatic')
        if method not in QasmSnapshotExpValMatrixTests.SUPPORTED_QASM_METHODS:
            self.assertFalse(success)
        else:
            self.assertTrue(success)
            self.compare_counts(result, circuits, counts_targets, delta=0.1 * shots)
            # Check snapshots
            for j, circuit in enumerate(circuits):
                data = result.data(circuit)
                all_snapshots = self.expval_snapshots(data, labels)
                for label in labels:
                    snaps = all_snapshots.get(label, {})
                    self.assertTrue(len(snaps), 1)
                    for memory, value in snaps.items():
                        target = value_targets[j].get(label, {}).get(memory, {})
                        self.assertAlmostEqual(value, target, delta=1e-7)

    def test_snapshot_expval_matrix_post_measure(self):
        """Test snapshot expectation value (matrix) after final measurement"""
        shots = 1000
        labels = snapshot_expval_labels()
        counts_targets = snapshot_expval_counts(shots)
        value_targets = snapshot_expval_post_meas_values()

        circuits = snapshot_expval_circuits(pauli=False, post_measure=True)

        qobj = assemble(circuits, self.SIMULATOR, shots=shots)
        job = self.SIMULATOR.run(qobj, backend_options=self.BACKEND_OPTS)
        result = job.result()
        success = getattr(result, 'success', False)
        method = self.BACKEND_OPTS.get('method', 'automatic')
        if method not in QasmSnapshotExpValMatrixTests.SUPPORTED_QASM_METHODS:
            self.assertFalse(success)
        else:
            self.assertTrue(success)
            self.compare_counts(result, circuits, counts_targets, delta=0.1 * shots)
            # Check snapshots
            for j, circuit in enumerate(circuits):
                data = result.data(circuit)
                all_snapshots = self.expval_snapshots(data, labels)
                for label in labels:
                    snaps = all_snapshots.get(label, {})
                    self.assertTrue(len(snaps), 1)
                    for memory, value in snaps.items():
                        target = value_targets[j].get(label, {}).get(memory, {})
                        self.assertAlmostEqual(value, target, delta=1e-7)
>>>>>>> 95e878b0
<|MERGE_RESOLUTION|>--- conflicted
+++ resolved
@@ -1,4 +1,3 @@
-<<<<<<< HEAD
 # This code is part of Qiskit.
 #
 # (C) Copyright IBM 2018, 2019.
@@ -49,7 +48,8 @@
 
     SIMULATOR = QasmSimulator()
     SUPPORTED_QASM_METHODS = [
-        'automatic', 'statevector', 'matrix_product_state'
+        'automatic', 'statevector', 'statevector_gpu',
+        'statevector_fake_gpu', 'matrix_product_state'
     ]
     BACKEND_OPTS = {}
 
@@ -359,7 +359,7 @@
 
     SIMULATOR = QasmSimulator()
     SUPPORTED_QASM_METHODS = [
-        'automatic', 'density_matrix'
+        'automatic', 'density_matrix', 'density_matrix_gpu'
     ]
     BACKEND_OPTS = {}
 
@@ -511,7 +511,8 @@
 
     SIMULATOR = QasmSimulator()
     SUPPORTED_QASM_METHODS = [
-        'automatic', 'statevector', 'stabilizer', 'density_matrix', 'matrix_product_state'
+        'automatic', 'statevector', 'stabilizer', 'density_matrix', 'density_matrix_gpu', 
+        'matrix_product_state', 'statevector_gpu', 'statevector_fake_gpu'
     ]
     BACKEND_OPTS = {}
 
@@ -591,7 +592,8 @@
 
     SIMULATOR = QasmSimulator()
     SUPPORTED_QASM_METHODS = [
-        'automatic', 'statevector', 'stabilizer', 'matrix_product_state'
+        'automatic', 'statevector', 'stabilizer', 'statevector_gpu', 'statevector_fake_gpu',
+        'matrix_product_state'
     ]
     BACKEND_OPTS = {}
 
@@ -675,7 +677,8 @@
 
     SIMULATOR = QasmSimulator()
     SUPPORTED_QASM_METHODS = [
-        'automatic', 'statevector', 'matrix_product_state'
+        'automatic', 'statevector', 'statevector_gpu', 'statevector_fake_gpu',
+        'matrix_product_state'
     ]
     BACKEND_OPTS = {}
 
@@ -751,763 +754,4 @@
                     self.assertTrue(len(snaps), 1)
                     for memory, value in snaps.items():
                         target = value_targets[j].get(label, {}).get(memory, {})
-                        self.assertAlmostEqual(value, target, delta=1e-7)
-=======
-# This code is part of Qiskit.
-#
-# (C) Copyright IBM 2018, 2019.
-#
-# This code is licensed under the Apache License, Version 2.0. You may
-# obtain a copy of this license in the LICENSE.txt file in the root directory
-# of this source tree or at http://www.apache.org/licenses/LICENSE-2.0.
-#
-# Any modifications or derivative works of this code must retain this
-# copyright notice, and modified files need to carry a notice indicating
-# that they have been altered from the originals.
-"""
-QasmSimulator Integration Tests for Snapshot instructions
-"""
-
-import logging
-import numpy as np
-
-from qiskit.compiler import assemble
-from qiskit.quantum_info.operators import Pauli
-from qiskit.providers.aer import QasmSimulator
-from qiskit.providers.aer import AerError
-
-from test.terra.reference.ref_snapshot_state import (
-    snapshot_state_circuits_deterministic, snapshot_state_counts_deterministic,
-    snapshot_state_pre_measure_statevector_deterministic,
-    snapshot_state_post_measure_statevector_deterministic,
-    snapshot_state_circuits_nondeterministic,
-    snapshot_state_counts_nondeterministic,
-    snapshot_state_pre_measure_statevector_nondeterministic,
-    snapshot_state_post_measure_statevector_nondeterministic)
-from test.terra.reference.ref_snapshot_probabilities import (
-    snapshot_probabilities_circuits,
-    snapshot_probabilities_counts,
-    snapshot_probabilities_labels_qubits,
-    snapshot_probabilities_post_meas_probs,
-    snapshot_probabilities_pre_meas_probs)
-from test.terra.reference.ref_snapshot_expval import (
-    snapshot_expval_circuits,
-    snapshot_expval_counts,
-    snapshot_expval_labels,
-    snapshot_expval_post_meas_values,
-    snapshot_expval_pre_meas_values)
-
-
-class QasmSnapshotStatevectorTests:
-    """QasmSimulator snapshot statevector tests."""
-
-    SIMULATOR = QasmSimulator()
-    SUPPORTED_QASM_METHODS = [
-        'automatic', 'statevector', 'statevector_gpu',
-        'statevector_fake_gpu', 'matrix_product_state'
-    ]
-    BACKEND_OPTS = {}
-
-    @staticmethod
-    def statevector_snapshots(data, label):
-        """Format snapshots as list of Numpy arrays"""
-        snaps = data.get("snapshots", {}).get("statevector", {}).get(label, [])
-        statevecs = []
-        for snap in snaps:
-            svec = np.array(snap)
-            statevecs.append(svec[:, 0] + 1j * svec[:, 1])
-        return statevecs
-
-    def test_snapshot_statevector_pre_measure_det(self):
-        """Test snapshot statevector before deterministic final measurement"""
-        shots = 10
-        label = "snap"
-        counts_targets = snapshot_state_counts_deterministic(shots)
-        statevec_targets = snapshot_state_pre_measure_statevector_deterministic(
-        )
-        circuits = snapshot_state_circuits_deterministic(label,
-                                                         'statevector',
-                                                         post_measure=False)
-
-        qobj = assemble(circuits, self.SIMULATOR, shots=shots)
-        job = self.SIMULATOR.run(qobj,
-                                 backend_options=self.BACKEND_OPTS)
-        result = job.result()
-        success = getattr(result, 'success', False)
-        method = self.BACKEND_OPTS.get('method', 'automatic')
-        if method not in QasmSnapshotStatevectorTests.SUPPORTED_QASM_METHODS:
-            self.assertFalse(success)
-        else:
-            self.assertTrue(success)
-            self.compare_counts(result, circuits, counts_targets, delta=0)
-            # Check snapshots
-            for j, circuit in enumerate(circuits):
-                data = result.data(circuit)
-                snaps = self.statevector_snapshots(data, label)
-                self.assertTrue(len(snaps), 1)
-                target = statevec_targets[j]
-                value = snaps[0]
-                self.assertTrue(np.allclose(value, target))
-
-    def test_snapshot_statevector_pre_measure_nondet(self):
-        """Test snapshot statevector before non-deterministic final measurement"""
-        shots = 100
-        label = "snap"
-        counts_targets = snapshot_state_counts_nondeterministic(shots)
-        statevec_targets = snapshot_state_pre_measure_statevector_nondeterministic(
-        )
-        circuits = snapshot_state_circuits_nondeterministic(label,
-                                                            'statevector',
-                                                            post_measure=False)
-
-        qobj = assemble(circuits, self.SIMULATOR, shots=shots)
-        job = self.SIMULATOR.run(qobj,
-                                 backend_options=self.BACKEND_OPTS)
-        result = job.result()
-        success = getattr(result, 'success', False)
-        method = self.BACKEND_OPTS.get('method', 'automatic')
-        if method not in QasmSnapshotStatevectorTests.SUPPORTED_QASM_METHODS:
-            self.assertFalse(success)
-        else:
-            self.assertTrue(success)
-            self.compare_counts(result,
-                                circuits,
-                                counts_targets,
-                                delta=0.2 * shots)
-            # Check snapshots
-            for j, circuit in enumerate(circuits):
-                data = result.data(circuit)
-                snaps = self.statevector_snapshots(data, label)
-                self.assertTrue(len(snaps), 1)
-                target = statevec_targets[j]
-                value = snaps[0]
-                self.assertTrue(np.allclose(value, target))
-
-    def test_snapshot_statevector_post_measure_det(self):
-        """Test snapshot statevector after deterministic final measurement"""
-        shots = 10
-        label = "snap"
-        counts_targets = snapshot_state_counts_deterministic(shots)
-        statevec_targets = snapshot_state_post_measure_statevector_deterministic(
-        )
-        circuits = snapshot_state_circuits_deterministic(label,
-                                                         'statevector',
-                                                         post_measure=True)
-
-        qobj = assemble(circuits, self.SIMULATOR, memory=True, shots=shots)
-        job = self.SIMULATOR.run(qobj,
-                                 backend_options=self.BACKEND_OPTS)
-        result = job.result()
-        success = getattr(result, 'success', False)
-        method = self.BACKEND_OPTS.get('method', 'automatic')
-        if method not in QasmSnapshotStatevectorTests.SUPPORTED_QASM_METHODS:
-            logging.getLogger().setLevel(logging.CRITICAL)
-            self.assertFalse(success)
-        else:
-            self.assertTrue(success)
-            self.compare_counts(result, circuits, counts_targets, delta=0)
-            # Check snapshots
-            for i, circuit in enumerate(circuits):
-                data = result.data(circuit)
-                snaps = self.statevector_snapshots(data, label)
-                for j, mem in enumerate(data['memory']):
-                    target = statevec_targets[i].get(mem)
-                    self.assertTrue(np.allclose(snaps[j], target))
-
-    def test_snapshot_statevector_post_measure_nondet(self):
-        """Test snapshot statevector after non-deterministic final measurement"""
-        shots = 100
-        label = "snap"
-        counts_targets = snapshot_state_counts_nondeterministic(shots)
-        statevec_targets = snapshot_state_post_measure_statevector_nondeterministic(
-        )
-        circuits = snapshot_state_circuits_nondeterministic(label,
-                                                            'statevector',
-                                                            post_measure=True)
-
-        qobj = assemble(circuits, self.SIMULATOR, memory=True, shots=shots)
-        job = self.SIMULATOR.run(qobj,
-                                 backend_options=self.BACKEND_OPTS)
-        result = job.result()
-        success = getattr(result, 'success', False)
-        method = self.BACKEND_OPTS.get('method', 'automatic')
-        if method not in QasmSnapshotStatevectorTests.SUPPORTED_QASM_METHODS:
-            self.assertFalse(success)
-        else:
-            self.assertTrue(success)
-            self.compare_counts(result,
-                                circuits,
-                                counts_targets,
-                                delta=0.2 * shots)
-            # Check snapshots
-            for i, circuit in enumerate(circuits):
-                data = result.data(circuit)
-                snaps = self.statevector_snapshots(data, label)
-                for j, mem in enumerate(data['memory']):
-                    target = statevec_targets[i].get(mem)
-                    self.assertTrue(np.allclose(snaps[j], target))
-
-
-class QasmSnapshotStabilizerTests:
-    """QasmSimulator method snapshot stabilizer tests."""
-
-    SIMULATOR = QasmSimulator()
-    SUPPORTED_QASM_METHODS = ['automatic', 'stabilizer']
-    BACKEND_OPTS = {}
-
-    @staticmethod
-    def stabilizer_snapshots(data, label):
-        """Get stabilizer snapshots"""
-        return data.get("snapshots", {}).get("stabilizer", {}).get(label, [])
-
-    @staticmethod
-    def stabilizes_statevector(stabilizer, statevector):
-        """Return True if two stabilizer states are equal."""
-        # Get stabilizer and destabilizers and convert to sets
-        for stab in stabilizer:
-            if stab[0] == '-':
-                pauli_mat = -1 * Pauli.from_label(stab[1:]).to_matrix()
-            else:
-                pauli_mat = Pauli.from_label(stab).to_matrix()
-            val = statevector.conj().dot(pauli_mat.dot(statevector))
-            if not np.isclose(val, 1):
-                return False
-        return True
-
-    def test_snapshot_stabilizer_pre_measure_det(self):
-        """Test snapshot stabilizer before deterministic final measurement"""
-        shots = 10
-        label = "snap"
-        counts_targets = snapshot_state_counts_deterministic(shots)
-        statevec_targets = snapshot_state_pre_measure_statevector_deterministic(
-        )
-        circuits = snapshot_state_circuits_deterministic(label,
-                                                         'stabilizer',
-                                                         post_measure=False)
-
-        qobj = assemble(circuits, self.SIMULATOR, shots=shots)
-        job = self.SIMULATOR.run(qobj,
-                                 backend_options=self.BACKEND_OPTS)
-        result = job.result()
-        success = getattr(result, 'success', False)
-        method = self.BACKEND_OPTS.get('method', 'automatic')
-        if method not in QasmSnapshotStabilizerTests.SUPPORTED_QASM_METHODS:
-            self.assertFalse(success)
-        else:
-            self.assertTrue(success)
-            self.compare_counts(result, circuits, counts_targets, delta=0)
-            # Check snapshots
-            for j, circuit in enumerate(circuits):
-                data = result.data(circuit)
-                snaps = self.stabilizer_snapshots(data, label)
-                self.assertEqual(len(snaps), 1)
-                statevec = statevec_targets[j]
-                stabilizer = snaps[0]
-                self.assertTrue(
-                    self.stabilizes_statevector(stabilizer, statevec))
-
-    def test_snapshot_stabilizer_pre_measure_nondet(self):
-        """Test snapshot stabilizer before non-deterministic final measurement"""
-        shots = 100
-        label = "snap"
-        counts_targets = snapshot_state_counts_nondeterministic(shots)
-        statevec_targets = snapshot_state_pre_measure_statevector_nondeterministic(
-        )
-        circuits = snapshot_state_circuits_nondeterministic(label,
-                                                            'stabilizer',
-                                                            post_measure=False)
-
-        qobj = assemble(circuits, self.SIMULATOR, shots=shots)
-        job = self.SIMULATOR.run(qobj,
-                                 backend_options=self.BACKEND_OPTS)
-        result = job.result()
-        success = getattr(result, 'success', False)
-        method = self.BACKEND_OPTS.get('method', 'automatic')
-        if method not in QasmSnapshotStabilizerTests.SUPPORTED_QASM_METHODS:
-            self.assertFalse(success)
-        else:
-            self.assertTrue(success)
-            self.compare_counts(result,
-                                circuits,
-                                counts_targets,
-                                delta=0.2 * shots)
-            # Check snapshots
-            for j, circuit in enumerate(circuits):
-                data = result.data(circuit)
-                snaps = self.stabilizer_snapshots(data, label)
-                self.assertEqual(len(snaps), 1)
-                statevec = statevec_targets[j]
-                stabilizer = snaps[0]
-                self.assertTrue(
-                    self.stabilizes_statevector(stabilizer, statevec))
-
-    def test_snapshot_stabilizer_post_measure_det(self):
-        """Test snapshot stabilizer after deterministic final measurement"""
-        shots = 10
-        label = "snap"
-        counts_targets = snapshot_state_counts_deterministic(shots)
-        statevec_targets = snapshot_state_post_measure_statevector_deterministic(
-        )
-        circuits = snapshot_state_circuits_deterministic(label,
-                                                         'stabilizer',
-                                                         post_measure=True)
-
-        qobj = assemble(circuits, self.SIMULATOR, memory=True, shots=shots)
-        job = self.SIMULATOR.run(qobj,
-                                 backend_options=self.BACKEND_OPTS)
-        result = job.result()
-        success = getattr(result, 'success', False)
-        method = self.BACKEND_OPTS.get('method', 'automatic')
-        if method not in QasmSnapshotStabilizerTests.SUPPORTED_QASM_METHODS:
-            self.assertFalse(success)
-        else:
-            self.assertTrue(success)
-            self.compare_counts(result, circuits, counts_targets, delta=0)
-            # Check snapshots
-            for i, circuit in enumerate(circuits):
-                data = result.data(circuit)
-                snaps = self.stabilizer_snapshots(data, label)
-                for j, mem in enumerate(data['memory']):
-                    statevec = statevec_targets[i].get(mem)
-                    stabilizer = snaps[j]
-                    self.assertTrue(
-                        self.stabilizes_statevector(stabilizer, statevec))
-
-    def test_snapshot_stabilizer_post_measure_nondet(self):
-        """Test snapshot stabilizer after non-deterministic final measurement"""
-        shots = 100
-        label = "snap"
-        counts_targets = snapshot_state_counts_nondeterministic(shots)
-        statevec_targets = snapshot_state_post_measure_statevector_nondeterministic(
-        )
-        circuits = snapshot_state_circuits_nondeterministic(label,
-                                                            'stabilizer',
-                                                            post_measure=True)
-
-        qobj = assemble(circuits, self.SIMULATOR, memory=True, shots=shots)
-        job = self.SIMULATOR.run(qobj,
-                                 backend_options=self.BACKEND_OPTS)
-        result = job.result()
-        success = getattr(result, 'success', False)
-        method = self.BACKEND_OPTS.get('method', 'automatic')
-        if method not in QasmSnapshotStabilizerTests.SUPPORTED_QASM_METHODS:
-            self.assertFalse(success)
-        else:
-            self.assertTrue(success)
-            self.compare_counts(result,
-                                circuits,
-                                counts_targets,
-                                delta=0.2 * shots)
-            # Check snapshots
-            for i, circuit in enumerate(circuits):
-                data = result.data(circuit)
-                snaps = self.stabilizer_snapshots(data, label)
-                for j, mem in enumerate(data['memory']):
-                    statevec = statevec_targets[i].get(mem)
-                    stabilizer = snaps[j]
-                    self.assertTrue(
-                        self.stabilizes_statevector(stabilizer, statevec))
-
-
-class QasmSnapshotDensityMatrixTests:
-    """QasmSimulator snapshot density matrix tests."""
-
-    SIMULATOR = QasmSimulator()
-    SUPPORTED_QASM_METHODS = [
-        'automatic', 'density_matrix', 'density_matrix_gpu'
-    ]
-    BACKEND_OPTS = {}
-
-    @staticmethod
-    def density_snapshots(data, label):
-        """Format snapshots as list of Numpy arrays"""
-        # Check snapshot entry exists in data
-        snaps = data.get("snapshots", {}).get("density_matrix", {}).get(label, [])
-        # Convert nested lists to numpy arrays
-        output = {}
-        for snap_dict in snaps:
-            memory = snap_dict['memory']
-            mat = np.array(snap_dict['value'])
-            output[memory] = mat[:, :, 0] + 1j * mat[:, :, 1]
-        return output
-
-    def test_snapshot_density_matrix_pre_measure_det(self):
-        """Test snapshot density matrix before deterministic final measurement"""
-        shots = 10
-        label = "snap"
-        counts_targets = snapshot_state_counts_deterministic(shots)
-        statevec_targets = snapshot_state_pre_measure_statevector_deterministic(
-        )
-        circuits = snapshot_state_circuits_deterministic(label,
-                                                         'density_matrix',
-                                                         post_measure=False)
-
-        qobj = assemble(circuits, self.SIMULATOR, shots=shots)
-        job = self.SIMULATOR.run(qobj, backend_options=self.BACKEND_OPTS)
-        result = job.result()
-        success = getattr(result, 'success', False)
-        method = self.BACKEND_OPTS.get('method', 'automatic')
-        if method not in QasmSnapshotDensityMatrixTests.SUPPORTED_QASM_METHODS:
-            self.assertFalse(success)
-        else:
-            self.assertTrue(success)
-            self.compare_counts(result, circuits, counts_targets, delta=0)
-            # Check snapshots
-            for j, circuit in enumerate(circuits):
-                data = result.data(circuit)
-                snaps = self.density_snapshots(data, label)
-                self.assertTrue(len(snaps), 1)
-                target = np.outer(statevec_targets[j], statevec_targets[j].conj())
-                # Pre-measurement all memory bits should be 0
-                value = snaps.get('0x0')
-                self.assertTrue(np.allclose(value, target))
-
-    def test_snapshot_density_matrix_pre_measure_nondet(self):
-        """Test snapshot density matrix before non-deterministic final measurement"""
-        shots = 100
-        label = "snap"
-        counts_targets = snapshot_state_counts_nondeterministic(shots)
-        statevec_targets = snapshot_state_pre_measure_statevector_nondeterministic(
-        )
-        circuits = snapshot_state_circuits_nondeterministic(label,
-                                                            'density_matrix',
-                                                            post_measure=False)
-
-        qobj = assemble(circuits, self.SIMULATOR, shots=shots)
-        job = self.SIMULATOR.run(qobj, backend_options=self.BACKEND_OPTS)
-        result = job.result()
-        success = getattr(result, 'success', False)
-        method = self.BACKEND_OPTS.get('method', 'automatic')
-        if method not in QasmSnapshotDensityMatrixTests.SUPPORTED_QASM_METHODS:
-            self.assertFalse(success)
-        else:
-            self.assertTrue(success)
-            self.compare_counts(result,
-                                circuits,
-                                counts_targets,
-                                delta=0.2 * shots)
-            # Check snapshots
-            for j, circuit in enumerate(circuits):
-                data = result.data(circuit)
-                snaps = self.density_snapshots(data, label)
-                self.assertTrue(len(snaps), 1)
-                target = np.outer(statevec_targets[j], statevec_targets[j].conj())
-                value = snaps.get('0x0')
-                self.assertTrue(np.allclose(value, target))
-
-    def test_snapshot_density_matrix_post_measure_det(self):
-        """Test snapshot density matrix after deterministic final measurement"""
-        shots = 10
-        label = "snap"
-        counts_targets = snapshot_state_counts_deterministic(shots)
-        statevec_targets = snapshot_state_post_measure_statevector_deterministic(
-        )
-        circuits = snapshot_state_circuits_deterministic(label,
-                                                         'density_matrix',
-                                                         post_measure=True)
-
-        qobj = assemble(circuits, self.SIMULATOR, memory=True, shots=shots)
-        job = self.SIMULATOR.run(qobj, backend_options=self.BACKEND_OPTS)
-        result = job.result()
-        success = getattr(result, 'success', False)
-        method = self.BACKEND_OPTS.get('method', 'automatic')
-        if method not in QasmSnapshotDensityMatrixTests.SUPPORTED_QASM_METHODS:
-            self.assertFalse(success)
-        else:
-            self.assertTrue(success)
-            self.compare_counts(result, circuits, counts_targets, delta=0)
-            # Check snapshots
-            for i, circuit in enumerate(circuits):
-                data = result.data(circuit)
-                snaps = self.density_snapshots(data, label)
-                for j, mem in enumerate(data['memory']):
-                    target = statevec_targets[i].get(mem)
-                    target = np.outer(target, target.conj())
-                    value = snaps.get(mem)
-                    self.assertTrue(np.allclose(value, target))
-
-    def test_snapshot_density_matrix_post_measure_nondet(self):
-        """Test snapshot density matrix after non-deterministic final measurement"""
-        shots = 100
-        label = "snap"
-        counts_targets = snapshot_state_counts_nondeterministic(shots)
-        statevec_targets = snapshot_state_post_measure_statevector_nondeterministic(
-        )
-        circuits = snapshot_state_circuits_nondeterministic(label,
-                                                            'density_matrix',
-                                                            post_measure=True)
-
-        qobj = assemble(circuits, self.SIMULATOR, memory=True, shots=shots)
-        job = self.SIMULATOR.run(qobj, backend_options=self.BACKEND_OPTS)
-        result = job.result()
-        success = getattr(result, 'success', False)
-        method = self.BACKEND_OPTS.get('method', 'automatic')
-        if method not in QasmSnapshotDensityMatrixTests.SUPPORTED_QASM_METHODS:
-            self.assertFalse(success)
-        else:
-            self.assertTrue(success)
-            self.compare_counts(result,
-                                circuits,
-                                counts_targets,
-                                delta=0.2 * shots)
-            # Check snapshots
-            for i, circuit in enumerate(circuits):
-                data = result.data(circuit)
-                snaps = self.density_snapshots(data, label)
-                for j, mem in enumerate(data['memory']):
-                    target = statevec_targets[i].get(mem)
-                    target = np.outer(target, target.conj())
-                    value = snaps.get(mem)
-                    self.assertTrue(np.allclose(value, target))
-
-
-class QasmSnapshotProbabilitiesTests:
-    """QasmSimulator snapshot probabilities tests."""
-
-    SIMULATOR = QasmSimulator()
-    SUPPORTED_QASM_METHODS = [
-        'automatic', 'statevector', 'stabilizer', 'density_matrix', 'density_matrix_gpu', 
-        'matrix_product_state', 'statevector_gpu', 'statevector_fake_gpu'
-    ]
-    BACKEND_OPTS = {}
-
-    @staticmethod
-    def probability_snapshots(data, labels):
-        """Format snapshots as nested dicts"""
-        # Check snapshot entry exists in data
-        output = {}
-        for label in labels:
-            snaps = data.get("snapshots", {}).get("probabilities", {}).get(label, [])
-            output[label] = {snap_dict['memory']: snap_dict['value']
-                             for snap_dict in snaps}
-        return output
-
-    def test_snapshot_probabilities_pre_measure(self):
-        """Test snapshot probabilities before final measurement"""
-        shots = 1000
-        labels = list(snapshot_probabilities_labels_qubits().keys())
-        counts_targets = snapshot_probabilities_counts(shots)
-        prob_targets = snapshot_probabilities_pre_meas_probs()
-
-        circuits = snapshot_probabilities_circuits(post_measure=False)
-
-        qobj = assemble(circuits, self.SIMULATOR, shots=shots)
-        job = self.SIMULATOR.run(qobj, backend_options=self.BACKEND_OPTS)
-        result = job.result()
-        success = getattr(result, 'success', False)
-        method = self.BACKEND_OPTS.get('method', 'automatic')
-        if method not in QasmSnapshotProbabilitiesTests.SUPPORTED_QASM_METHODS:
-            self.assertFalse(success)
-        else:
-            self.assertTrue(success)
-            self.compare_counts(result, circuits, counts_targets, delta=0.1 * shots)
-            # Check snapshots
-            for j, circuit in enumerate(circuits):
-                data = result.data(circuit)
-                all_snapshots = self.probability_snapshots(data, labels)
-                for label in labels:
-                    snaps = all_snapshots.get(label, {})
-                    self.assertTrue(len(snaps), 1)
-                    for memory, value in snaps.items():
-                        target = prob_targets[j].get(label, {}).get(memory, {})
-                        self.assertDictAlmostEqual(value, target, delta=1e-7)
-
-    def test_snapshot_probabilities_post_measure(self):
-        """Test snapshot probabilities after final measurement"""
-        shots = 1000
-        labels = list(snapshot_probabilities_labels_qubits().keys())
-        counts_targets = snapshot_probabilities_counts(shots)
-        prob_targets = snapshot_probabilities_post_meas_probs()
-
-        circuits = snapshot_probabilities_circuits(post_measure=True)
-
-        qobj = assemble(circuits, self.SIMULATOR, shots=shots)
-        job = self.SIMULATOR.run(qobj, backend_options=self.BACKEND_OPTS)
-        result = job.result()
-        success = getattr(result, 'success', False)
-        method = self.BACKEND_OPTS.get('method', 'automatic')
-        if method not in QasmSnapshotProbabilitiesTests.SUPPORTED_QASM_METHODS:
-            self.assertFalse(success)
-        else:
-            self.assertTrue(success)
-            self.compare_counts(result, circuits, counts_targets, delta=0.1 * shots)
-            # Check snapshots
-            for j, circuit in enumerate(circuits):
-                data = result.data(circuit)
-                all_snapshots = self.probability_snapshots(data, labels)
-                for label in labels:
-                    snaps = all_snapshots.get(label, {})
-                    for memory, value in snaps.items():
-                        target = prob_targets[j].get(label, {}).get(memory, {})
-                        self.assertDictAlmostEqual(value, target, delta=1e-7)
-
-
-class QasmSnapshotExpValPauliTests:
-    """QasmSimulator snapshot pauli expectation value tests."""
-
-    SIMULATOR = QasmSimulator()
-    SUPPORTED_QASM_METHODS = [
-        'automatic', 'statevector', 'stabilizer', 'statevector_gpu', 'statevector_fake_gpu',
-        'matrix_product_state'
-    ]
-    BACKEND_OPTS = {}
-
-    @staticmethod
-    def expval_snapshots(data, labels):
-        """Format snapshots as nested dicts"""
-        # Check snapshot entry exists in data
-        output = {}
-        for label in labels:
-            snaps = data.get("snapshots", {}).get("expectation_value", {}).get(label, [])
-            # Convert list into dict
-            inner = {}
-            for snap_dict in snaps:
-                val = snap_dict['value']
-                inner[snap_dict['memory']] = val[0] + 1j * val[1]
-            output[label] = inner
-        return output
-
-    def test_snapshot_expval_pauli_pre_measure(self):
-        """Test snapshot expectation value (pauli) before final measurement"""
-        shots = 1000
-        labels = snapshot_expval_labels()
-        counts_targets = snapshot_expval_counts(shots)
-        value_targets = snapshot_expval_pre_meas_values()
-
-        circuits = snapshot_expval_circuits(pauli=True, post_measure=False)
-
-        qobj = assemble(circuits, self.SIMULATOR, shots=shots)
-        job = self.SIMULATOR.run(qobj, backend_options=self.BACKEND_OPTS)
-        result = job.result()
-        success = getattr(result, 'success', False)
-        method = self.BACKEND_OPTS.get('method', 'automatic')
-        if method not in QasmSnapshotExpValPauliTests.SUPPORTED_QASM_METHODS:
-            self.assertFalse(success)
-        else:
-            self.assertTrue(success)
-            self.compare_counts(result, circuits, counts_targets, delta=0.1 * shots)
-            # Check snapshots
-            for j, circuit in enumerate(circuits):
-                data = result.data(circuit)
-                all_snapshots = self.expval_snapshots(data, labels)
-                for label in labels:
-                    snaps = all_snapshots.get(label, {})
-                    self.assertTrue(len(snaps), 1)
-                    for memory, value in snaps.items():
-                        target = value_targets[j].get(label, {}).get(memory, {})
-                        self.assertAlmostEqual(value, target, delta=1e-7)
-
-    def test_snapshot_expval_pauli_post_measure(self):
-        """Test snapshot expectation value (pauli) after final measurement"""
-        shots = 1000
-        labels = snapshot_expval_labels()
-        counts_targets = snapshot_expval_counts(shots)
-        value_targets = snapshot_expval_post_meas_values()
-
-        circuits = snapshot_expval_circuits(pauli=True, post_measure=True)
-
-        qobj = assemble(circuits, self.SIMULATOR, shots=shots)
-        job = self.SIMULATOR.run(qobj, backend_options=self.BACKEND_OPTS)
-        result = job.result()
-        success = getattr(result, 'success', False)
-        method = self.BACKEND_OPTS.get('method', 'automatic')
-        if method not in QasmSnapshotExpValPauliTests.SUPPORTED_QASM_METHODS:
-            self.assertFalse(success)
-        else:
-            self.assertTrue(success)
-            self.compare_counts(result, circuits, counts_targets, delta=0.1 * shots)
-            # Check snapshots
-            for j, circuit in enumerate(circuits):
-                data = result.data(circuit)
-                all_snapshots = self.expval_snapshots(data, labels)
-                for label in labels:
-                    snaps = all_snapshots.get(label, {})
-                    self.assertTrue(len(snaps), 1)
-                    for memory, value in snaps.items():
-                        target = value_targets[j].get(label, {}).get(memory, {})
-                        self.assertAlmostEqual(value, target, delta=1e-7)
-
-class QasmSnapshotExpValMatrixTests:
-    """QasmSimulator snapshot pauli expectation value tests."""
-
-    SIMULATOR = QasmSimulator()
-    SUPPORTED_QASM_METHODS = [
-        'automatic', 'statevector', 'statevector_gpu', 'statevector_fake_gpu',
-        'matrix_product_state'
-    ]
-    BACKEND_OPTS = {}
-
-    @staticmethod
-    def expval_snapshots(data, labels):
-        """Format snapshots as nested dicts"""
-        # Check snapshot entry exists in data
-        output = {}
-        for label in labels:
-            snaps = data.get("snapshots", {}).get("expectation_value", {}).get(label, [])
-            # Convert list into dict
-            inner = {}
-            for snap_dict in snaps:
-                inner[snap_dict['memory']] = snap_dict['value']
-            output[label] = inner
-        return output
-
-    def test_snapshot_expval_matrix_pre_measure(self):
-        """Test snapshot expectation value (matrix) before final measurement"""
-        shots = 1000
-        labels = snapshot_expval_labels()
-        counts_targets = snapshot_expval_counts(shots)
-        value_targets = snapshot_expval_pre_meas_values()
-
-        circuits = snapshot_expval_circuits(pauli=False, post_measure=False)
-
-        qobj = assemble(circuits, self.SIMULATOR, shots=shots)
-        job = self.SIMULATOR.run(qobj, backend_options=self.BACKEND_OPTS)
-        result = job.result()
-        success = getattr(result, 'success', False)
-        method = self.BACKEND_OPTS.get('method', 'automatic')
-        if method not in QasmSnapshotExpValMatrixTests.SUPPORTED_QASM_METHODS:
-            self.assertFalse(success)
-        else:
-            self.assertTrue(success)
-            self.compare_counts(result, circuits, counts_targets, delta=0.1 * shots)
-            # Check snapshots
-            for j, circuit in enumerate(circuits):
-                data = result.data(circuit)
-                all_snapshots = self.expval_snapshots(data, labels)
-                for label in labels:
-                    snaps = all_snapshots.get(label, {})
-                    self.assertTrue(len(snaps), 1)
-                    for memory, value in snaps.items():
-                        target = value_targets[j].get(label, {}).get(memory, {})
-                        self.assertAlmostEqual(value, target, delta=1e-7)
-
-    def test_snapshot_expval_matrix_post_measure(self):
-        """Test snapshot expectation value (matrix) after final measurement"""
-        shots = 1000
-        labels = snapshot_expval_labels()
-        counts_targets = snapshot_expval_counts(shots)
-        value_targets = snapshot_expval_post_meas_values()
-
-        circuits = snapshot_expval_circuits(pauli=False, post_measure=True)
-
-        qobj = assemble(circuits, self.SIMULATOR, shots=shots)
-        job = self.SIMULATOR.run(qobj, backend_options=self.BACKEND_OPTS)
-        result = job.result()
-        success = getattr(result, 'success', False)
-        method = self.BACKEND_OPTS.get('method', 'automatic')
-        if method not in QasmSnapshotExpValMatrixTests.SUPPORTED_QASM_METHODS:
-            self.assertFalse(success)
-        else:
-            self.assertTrue(success)
-            self.compare_counts(result, circuits, counts_targets, delta=0.1 * shots)
-            # Check snapshots
-            for j, circuit in enumerate(circuits):
-                data = result.data(circuit)
-                all_snapshots = self.expval_snapshots(data, labels)
-                for label in labels:
-                    snaps = all_snapshots.get(label, {})
-                    self.assertTrue(len(snaps), 1)
-                    for memory, value in snaps.items():
-                        target = value_targets[j].get(label, {}).get(memory, {})
-                        self.assertAlmostEqual(value, target, delta=1e-7)
->>>>>>> 95e878b0
+                        self.assertAlmostEqual(value, target, delta=1e-7)