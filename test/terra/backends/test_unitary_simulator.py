--- conflicted
+++ resolved
@@ -15,19 +15,6 @@
 
 import unittest
 from test.terra import common
-<<<<<<< HEAD
-# Basic circuit instruction tests
-from test.terra.backends.unitary_simulator.unitary_basics import UnitaryBasicsTests
-
-
-class TestUnitarySimulator(common.QiskitAerTestCase,
-                           UnitaryBasicsTests):
-    """QasmSimulator automatic method tests."""
-
-    BACKEND_OPTS = {
-        "seed_simulator": 2113
-    }
-=======
 from test.terra.decorators import requires_method
 # Basic circuit instruction tests
 from test.terra.backends.unitary_simulator.unitary_basics import UnitarySimulatorTests
@@ -54,7 +41,6 @@
 
     BACKEND_OPTS = {"seed_simulator": 2113, "method": "unitary_thrust"}
 
->>>>>>> 88818370
 
 if __name__ == '__main__':
     unittest.main()