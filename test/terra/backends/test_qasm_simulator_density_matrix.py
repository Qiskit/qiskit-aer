# This code is part of Qiskit.
#
# (C) Copyright IBM 2018, 2019.
#
# This code is licensed under the Apache License, Version 2.0. You may
# obtain a copy of this license in the LICENSE.txt file in the root directory
# of this source tree or at http://www.apache.org/licenses/LICENSE-2.0.
#
# Any modifications or derivative works of this code must retain this
# copyright notice, and modified files need to carry a notice indicating
# that they have been altered from the originals.
"""
QasmSimulator Integration Tests
"""

import unittest
from test.terra import common
from test.terra.decorators import requires_method

# Basic circuit instruction tests
from test.terra.backends.qasm_simulator.qasm_reset import QasmResetTests
from test.terra.backends.qasm_simulator.qasm_measure import QasmMeasureTests
from test.terra.backends.qasm_simulator.qasm_measure import QasmMultiQubitMeasureTests
from test.terra.backends.qasm_simulator.qasm_cliffords import QasmCliffordTests
from test.terra.backends.qasm_simulator.qasm_cliffords import QasmCliffordTestsWaltzBasis
from test.terra.backends.qasm_simulator.qasm_cliffords import QasmCliffordTestsMinimalBasis
from test.terra.backends.qasm_simulator.qasm_noncliffords import QasmNonCliffordTestsTGate
from test.terra.backends.qasm_simulator.qasm_noncliffords import QasmNonCliffordTestsCCXGate
from test.terra.backends.qasm_simulator.qasm_noncliffords import QasmNonCliffordTestsWaltzBasis
from test.terra.backends.qasm_simulator.qasm_noncliffords import QasmNonCliffordTestsMinimalBasis
from test.terra.backends.qasm_simulator.qasm_unitary_gate import QasmUnitaryGateTests
from test.terra.backends.qasm_simulator.qasm_unitary_gate import QasmDiagonalGateTests
# Conditional instruction tests
from test.terra.backends.qasm_simulator.qasm_conditional import QasmConditionalGateTests
from test.terra.backends.qasm_simulator.qasm_conditional import QasmConditionalUnitaryTests
from test.terra.backends.qasm_simulator.qasm_conditional import QasmConditionalKrausTests
from test.terra.backends.qasm_simulator.qasm_conditional import QasmConditionalSuperOpTests
# Algorithm circuit tests
from test.terra.backends.qasm_simulator.qasm_algorithms import QasmAlgorithmTests
from test.terra.backends.qasm_simulator.qasm_algorithms import QasmAlgorithmTestsWaltzBasis
from test.terra.backends.qasm_simulator.qasm_algorithms import QasmAlgorithmTestsMinimalBasis
# Noise model simulation tests
from test.terra.backends.qasm_simulator.qasm_noise import QasmReadoutNoiseTests
from test.terra.backends.qasm_simulator.qasm_noise import QasmPauliNoiseTests
from test.terra.backends.qasm_simulator.qasm_noise import QasmResetNoiseTests
from test.terra.backends.qasm_simulator.qasm_noise import QasmKrausNoiseTests
# Other tests
from test.terra.backends.qasm_simulator.qasm_method import QasmMethodTests
# Snapshot tests
from test.terra.backends.qasm_simulator.qasm_snapshot import QasmSnapshotStatevectorTests
from test.terra.backends.qasm_simulator.qasm_snapshot import QasmSnapshotDensityMatrixTests
from test.terra.backends.qasm_simulator.qasm_snapshot import QasmSnapshotStabilizerTests
from test.terra.backends.qasm_simulator.qasm_snapshot import QasmSnapshotProbabilitiesTests
from test.terra.backends.qasm_simulator.qasm_snapshot import QasmSnapshotExpValPauliTests
<<<<<<< HEAD
from test.terra.backends.qasm_simulator.qasm_snapshot import QasmSnapshotExpValPauliByMeasTests
from test.terra.backends.qasm_simulator.qasm_snapshot import QasmSnapshotExpvalPauliNCTests
=======
from test.terra.backends.qasm_simulator.qasm_snapshot import QasmSnapshotExpValPauliNCTests
>>>>>>> c62c12d2
from test.terra.backends.qasm_simulator.qasm_snapshot import QasmSnapshotExpValMatrixTests


class DensityMatrixTests(
        QasmMethodTests, QasmMeasureTests, QasmMultiQubitMeasureTests,
        QasmResetTests, QasmConditionalGateTests, QasmConditionalUnitaryTests,
        QasmConditionalKrausTests, QasmConditionalSuperOpTests,
        QasmCliffordTests, QasmCliffordTestsWaltzBasis,
        QasmCliffordTestsMinimalBasis, QasmNonCliffordTestsTGate,
        QasmNonCliffordTestsCCXGate,
        QasmNonCliffordTestsWaltzBasis, QasmNonCliffordTestsMinimalBasis,
        QasmAlgorithmTests, QasmAlgorithmTestsWaltzBasis,
        QasmAlgorithmTestsMinimalBasis, QasmUnitaryGateTests, QasmDiagonalGateTests,
        QasmReadoutNoiseTests, QasmPauliNoiseTests, QasmResetNoiseTests,
        QasmKrausNoiseTests, QasmSnapshotStatevectorTests,
        QasmSnapshotDensityMatrixTests, QasmSnapshotProbabilitiesTests,
<<<<<<< HEAD
        QasmSnapshotExpValPauliTests, QasmSnapshotExpValPauliByMeasTests,
        QasmSnapshotExpvalPauliNCTests,
=======
        QasmSnapshotExpValPauliTests, QasmSnapshotExpValPauliNCTests,
>>>>>>> c62c12d2
        QasmSnapshotExpValMatrixTests, QasmSnapshotStabilizerTests):
    """Container class of density_matrix method tests."""
    pass


class TestQasmSimulatorDensityMatrix(common.QiskitAerTestCase,
                                     DensityMatrixTests):
    """QasmSimulator density_matrix method tests."""
    BACKEND_OPTS = {"seed_simulator": 314159, "method": "density_matrix"}


@requires_method("qasm_simulator", "density_matrix_gpu")
class TestQasmSimulatorDensityMatrixThrustGPU(common.QiskitAerTestCase,
                                              DensityMatrixTests):
    """QasmSimulator density_matrix_gpu method tests."""
    BACKEND_OPTS = {"seed_simulator": 314159, "method": "density_matrix_gpu"}


@requires_method("qasm_simulator", "density_matrix_thrust")
class TestQasmSimulatorDensityMatrixThrustCPU(common.QiskitAerTestCase,
                                              DensityMatrixTests):
    """QasmSimulator density_matrix_thrust method tests."""
    BACKEND_OPTS = {
        "seed_simulator": 314159,
        "method": "density_matrix_thrust"
    }


if __name__ == '__main__':
    unittest.main()<|MERGE_RESOLUTION|>--- conflicted
+++ resolved
@@ -52,12 +52,8 @@
 from test.terra.backends.qasm_simulator.qasm_snapshot import QasmSnapshotStabilizerTests
 from test.terra.backends.qasm_simulator.qasm_snapshot import QasmSnapshotProbabilitiesTests
 from test.terra.backends.qasm_simulator.qasm_snapshot import QasmSnapshotExpValPauliTests
-<<<<<<< HEAD
 from test.terra.backends.qasm_simulator.qasm_snapshot import QasmSnapshotExpValPauliByMeasTests
-from test.terra.backends.qasm_simulator.qasm_snapshot import QasmSnapshotExpvalPauliNCTests
-=======
 from test.terra.backends.qasm_simulator.qasm_snapshot import QasmSnapshotExpValPauliNCTests
->>>>>>> c62c12d2
 from test.terra.backends.qasm_simulator.qasm_snapshot import QasmSnapshotExpValMatrixTests
 
 
@@ -74,12 +70,8 @@
         QasmReadoutNoiseTests, QasmPauliNoiseTests, QasmResetNoiseTests,
         QasmKrausNoiseTests, QasmSnapshotStatevectorTests,
         QasmSnapshotDensityMatrixTests, QasmSnapshotProbabilitiesTests,
-<<<<<<< HEAD
         QasmSnapshotExpValPauliTests, QasmSnapshotExpValPauliByMeasTests,
-        QasmSnapshotExpvalPauliNCTests,
-=======
-        QasmSnapshotExpValPauliTests, QasmSnapshotExpValPauliNCTests,
->>>>>>> c62c12d2
+        QasmSnapshotExpValPauliNCTests,
         QasmSnapshotExpValMatrixTests, QasmSnapshotStabilizerTests):
     """Container class of density_matrix method tests."""
     pass
