--- conflicted
+++ resolved
@@ -148,11 +148,7 @@
         state1 = AerStatevector(circ)
 
     def test_ry(self):
-<<<<<<< HEAD
-        # Test ry
-=======
         """Test ry"""
->>>>>>> 6d146609
         circuit = QuantumCircuit(3)
         circuit.h(0)
         circuit.x(1)
@@ -162,11 +158,7 @@
         self.assertEqual(target, psi)
 
     def test_u(self):
-<<<<<<< HEAD
-        # Test u
-=======
         """Test u"""
->>>>>>> 6d146609
         circuit = QuantumCircuit(3)
         circuit.h(0)
         circuit.h(1)
@@ -176,11 +168,7 @@
         self.assertEqual(psi, target)
 
     def test_cu(self):
-<<<<<<< HEAD
-        # Test cu
-=======
         """Test cu"""
->>>>>>> 6d146609
         circuit = QuantumCircuit(3)
         circuit.h(0)
         circuit.h(1)
@@ -190,11 +178,7 @@
         self.assertEqual(psi, target)
 
     def test_h(self):
-<<<<<<< HEAD
-        # Test h
-=======
         """Test h"""
->>>>>>> 6d146609
         circuit = QuantumCircuit(3)
         circuit.h(0)
         circuit.h(1)
@@ -203,11 +187,7 @@
         self.assertEqual(psi, target)
 
     def test_x(self):
-<<<<<<< HEAD
-        # Test x
-=======
         """Test x"""
->>>>>>> 6d146609
         circuit = QuantumCircuit(3)
         circuit.h(0)
         circuit.x(1)
@@ -216,11 +196,7 @@
         self.assertEqual(psi, target)
 
     def test_cx(self):
-<<<<<<< HEAD
-        # Test cx
-=======
         """Test cx"""
->>>>>>> 6d146609
         circuit = QuantumCircuit(3)
         circuit.h(0)
         circuit.cx(0, 1)
@@ -229,11 +205,7 @@
         self.assertEqual(psi, target)
 
     def test_y(self):
-<<<<<<< HEAD
-        # Test y
-=======
         """Test y"""
->>>>>>> 6d146609
         circuit = QuantumCircuit(3)
         circuit.h(0)
         circuit.y(1)
@@ -242,11 +214,7 @@
         self.assertEqual(psi, target)
 
     def test_cy(self):
-<<<<<<< HEAD
-        # Test cy
-=======
         """Test cy"""
->>>>>>> 6d146609
         circuit = QuantumCircuit(3)
         circuit.h(0)
         circuit.cy(0, 1)
@@ -255,11 +223,7 @@
         self.assertEqual(psi, target)
 
     def test_z(self):
-<<<<<<< HEAD
-        # Test z
-=======
         """Test z"""
->>>>>>> 6d146609
         circuit = QuantumCircuit(3)
         circuit.h(0)
         circuit.z(0)
@@ -268,11 +232,7 @@
         self.assertEqual(psi, target)
 
     def test_cz(self):
-<<<<<<< HEAD
-        # Test cz
-=======
         """Test cz"""
->>>>>>> 6d146609
         circuit = QuantumCircuit(3)
         circuit.h(0)
         circuit.cz(0, 1)
@@ -281,11 +241,7 @@
         self.assertEqual(psi, target)
 
     def test_unitary(self):
-<<<<<<< HEAD
-        # Test unitary
-=======
         """Test unitary"""
->>>>>>> 6d146609
         circuit = QuantumCircuit(3)
         mat = random_unitary(8).data
         circuit.unitary(mat, range(3))
@@ -294,11 +250,7 @@
         self.assertEqual(psi, target)
 
     def test_diagonal(self):
-<<<<<<< HEAD
-        # Test diagonal
-=======
         """Test diagonal"""
->>>>>>> 6d146609
         circuit = QuantumCircuit(3)
         circuit.h(range(3))
         diagonal = [ 1.0, 1.0, 1.0, -1.0, 1.0, 1.0, 1.0, -1.0 ]
@@ -307,8 +259,6 @@
         psi = AerStatevector.from_instruction(circuit)
         self.assertEqual(psi, target)
 
-<<<<<<< HEAD
-=======
     def test_kraus(self):
         """Test kraus"""
 
@@ -338,7 +288,6 @@
             self.assertTrue(same_1qubit_statevectors_up_to_global_phase(psi, target0) or \
                             same_1qubit_statevectors_up_to_global_phase(psi, target1))
 
->>>>>>> 6d146609
     def test_deepcopy(self):
         """Test deep copy"""
         import copy
