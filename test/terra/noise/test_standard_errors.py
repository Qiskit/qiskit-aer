--- conflicted
+++ resolved
@@ -111,8 +111,6 @@
         self.assertEqual(target_probs, [], msg="Incorrect probabilities")
         self.assertEqual(target_circs, [], msg="Incorrect circuits")
 
-<<<<<<< HEAD
-=======
     def test_pauli_error_1q_unitary_from_pauli(self):
         """Test single-qubit pauli error as unitary qobj from Pauli obj"""
         paulis = [Pauli(s) for s in ['I', 'X', 'Y', 'Z']]
@@ -138,7 +136,6 @@
         self.assertEqual(target_unitaries, [], msg="Incorrect unitaries")
         self.assertEqual(target_identity_count, 1, msg="Incorrect identities")
 
->>>>>>> dcff5b28
     def test_pauli_error_1q_gate_from_pauli(self):
         """Test single-qubit pauli error as gate qobj from Pauli obj"""
         paulis = [Pauli(s) for s in ['I', 'X', 'Y', 'Z']]
@@ -197,8 +194,6 @@
         self.assertEqual(target_probs, [], msg="Incorrect probabilities")
         self.assertEqual(target_circs, [], msg="Incorrect circuits")
 
-<<<<<<< HEAD
-=======
     def test_pauli_error_2q_unitary_from_pauli(self):
         """Test two-qubit pauli error as unitary qobj from Pauli obj"""
         paulis = [Pauli(s) for s in ['XY', 'YZ', 'ZX']]
@@ -220,7 +215,6 @@
         self.assertEqual(target_probs, [], msg="Incorrect probabilities")
         self.assertEqual(target_unitaries, [], msg="Incorrect unitaries")
 
->>>>>>> dcff5b28
     def test_pauli_error_2q_gate_from_pauli(self):
         """Test two-qubit pauli error as gate qobj from Pauli obj"""
         paulis = [Pauli(s) for s in ['XZ', 'YX', 'ZY']]
