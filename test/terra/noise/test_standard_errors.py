# This code is part of Qiskit.
#
# (C) Copyright IBM 2018, 2019, 2021.
#
# This code is licensed under the Apache License, Version 2.0. You may
# obtain a copy of this license in the LICENSE.txt file in the root directory
# of this source tree or at http://www.apache.org/licenses/LICENSE-2.0.
#
# Any modifications or derivative works of this code must retain this
# copyright notice, and modified files need to carry a notice indicating
# that they have been altered from the originals.

"""
Standard error function tests
"""

import unittest

<<<<<<< HEAD
import numpy as np
from qiskit.quantum_info.operators.pauli import Pauli

from qiskit.providers.aer.noise import QuantumError
from qiskit.providers.aer.noise.errors.standard_errors import amplitude_damping_error
from qiskit.providers.aer.noise.errors.standard_errors import coherent_unitary_error
from qiskit.providers.aer.noise.errors.standard_errors import depolarizing_error
=======
import qiskit.quantum_info as qi
from qiskit.providers.aer.noise.noiseerror import NoiseError
from qiskit.providers.aer.noise.errors.errorutils import standard_gate_unitary
>>>>>>> 0d95c93a
from qiskit.providers.aer.noise.errors.standard_errors import kraus_error
from qiskit.providers.aer.noise.errors.standard_errors import mixed_unitary_error
from qiskit.providers.aer.noise.errors.standard_errors import pauli_error
from qiskit.providers.aer.noise.errors.standard_errors import phase_amplitude_damping_error
from qiskit.providers.aer.noise.errors.standard_errors import phase_damping_error
from qiskit.providers.aer.noise.errors.standard_errors import thermal_relaxation_error
from qiskit.providers.aer.noise.noiseerror import NoiseError
from test.terra import common


# TODO: Test Kraus thermal relaxation error by comparing to amplitude damping channel


class TestNoise(common.QiskitAerTestCase):
    """Testing Standard Errors package"""

    def test_kraus_error(self):
        """Test Kraus error when input is list instead of numpy array"""
        A0 = [[1, 0], [0, np.sqrt(1 - 0.3)]]
        A1 = [[0, 0], [0, np.sqrt(0.3)]]
        targets = [A0, A1]
        error = kraus_error(targets)
        circ, p = error.error_term(0)
        self.assertEqual(p, 1)
        kraus = QuantumError._qc_to_json(circ)[0]
        self.assertEqual(kraus['name'], 'kraus')
        self.assertEqual(kraus['qubits'], [0])
        for actual, expected in zip(kraus['params'], targets):
            self.assertTrue(np.allclose(actual, expected), msg="Incorrect kraus QuantumError")

    def test_mixed_unitary_error_raise_nonunitary(self):
        """Test error is raised if input is not unitary."""
        A0 = [[1, 0], [0, np.sqrt(1 - 0.3)]]
        A1 = [[0, 0], [0, np.sqrt(0.3)]]
        noise_ops = [(A0, 0.5), (A1, 0.5)]
        self.assertRaises(NoiseError, lambda: mixed_unitary_error(noise_ops))

    def test_mixed_unitary_error_raise_differnt_shape(self):
        """Test error is raised if input matrices different size"""
        unitaries = [np.eye(4), np.eye(2)]
        probs = [0.7, 0.4]
        noise_ops = [(unitaries[0], probs[0]), (unitaries[1], probs[1])]
        self.assertRaises(NoiseError, lambda: mixed_unitary_error(noise_ops))

    def test_mixed_unitary_error(self):
        """Test construction of mixed unitary error"""
        unitaries = [np.diag([1, -1]), np.eye(2)]
        probs = [0.3, 0.7]
        error = mixed_unitary_error([(unitaries[0], probs[0]),
                                     (unitaries[1], probs[1])])
        for i in [0, 1]:
            op, p = error.error_term(i)
            self.assertEqual(p, probs[i])
            self.assertTrue(np.allclose(op[0][0].to_matrix(), unitaries[i]))

    def test_coherent_unitary_error(self):
        """Test coherent unitary error"""
        unitary = np.diag([1, -1, 1, -1])
        error = coherent_unitary_error(unitary)
        ref = mixed_unitary_error([(unitary, 1)])
<<<<<<< HEAD
        self.assertEqual(error, ref)
=======
        self.assertEqual(qi.SuperOp(error), qi.SuperOp(ref))
>>>>>>> 0d95c93a

    def test_pauli_error_raise_invalid(self):
        """Test exception for invalid Pauli string"""
        self.assertRaises(NoiseError, lambda: pauli_error([('S', 1)]))

    def test_pauli_error_1q_gate_from_string(self):
        """Test single-qubit pauli error as gate qobj from string label"""
        paulis = ['I', 'X', 'Y', 'Z']
        probs = [0.4, 0.3, 0.2, 0.1]
        error = pauli_error(zip(paulis, probs))

        target_circs = [[{"name": "id", "qubits": [0]}],
                        [{"name": "x", "qubits": [0]}],
                        [{"name": "y", "qubits": [0]}],
                        [{"name": "z", "qubits": [0]}]]
        target_probs = probs.copy()

        for j in range(len(paulis)):
            circ, p = error.error_term(j)
            circ = QuantumError._qc_to_json(circ)
            self.remove_if_found(p, target_probs)
            self.remove_if_found(circ, target_circs)
        self.assertEqual(target_probs, [], msg="Incorrect probabilities")
        self.assertEqual(target_circs, [], msg="Incorrect circuits")

<<<<<<< HEAD
=======
    def test_pauli_error_1q_unitary_from_pauli(self):
        """Test single-qubit pauli error as unitary qobj from Pauli obj"""
        paulis = [qi.Pauli(s) for s in ['I', 'X', 'Y', 'Z']]
        probs = [0.4, 0.3, 0.2, 0.1]
        error = pauli_error(zip(paulis, probs), standard_gates=False)

        target_unitaries = [standard_gate_unitary('x'),
                            standard_gate_unitary('y'),
                            standard_gate_unitary('z')]
        target_probs = probs.copy()
        target_identity_count = 0
        for j in range(len(paulis)):
            circ, p = error.error_term(j)
            name = circ[0]['name']
            self.assertIn(name, ('unitary', 'id'))
            self.assertEqual(circ[0]['qubits'], [0])
            self.remove_if_found(p, target_probs)
            if name == "unitary":
                self.remove_if_found(circ[0]['params'][0], target_unitaries)
            else:
                target_identity_count += 1
        self.assertEqual(target_probs, [], msg="Incorrect probabilities")
        self.assertEqual(target_unitaries, [], msg="Incorrect unitaries")
        self.assertEqual(target_identity_count, 1, msg="Incorrect identities")

>>>>>>> 0d95c93a
    def test_pauli_error_1q_gate_from_pauli(self):
        """Test single-qubit pauli error as gate qobj from Pauli obj"""
        paulis = [qi.Pauli(s) for s in ['I', 'X', 'Y', 'Z']]
        probs = [0.4, 0.3, 0.2, 0.1]
        error = pauli_error(zip(paulis, probs))

        target_circs = [[{"name": "id", "qubits": [0]}],
                        [{"name": "x", "qubits": [0]}],
                        [{"name": "y", "qubits": [0]}],
                        [{"name": "z", "qubits": [0]}]]
        target_probs = probs.copy()

        for j in range(len(paulis)):
            circ, p = error.error_term(j)
            circ = QuantumError._qc_to_json(circ)
            self.remove_if_found(p, target_probs)
            self.remove_if_found(circ, target_circs)
        self.assertEqual(target_probs, [], msg="Incorrect probabilities")
        self.assertEqual(target_circs, [], msg="Incorrect circuits")

    def test_pauli_error_2q_gate_from_string(self):
        """Test two-qubit pauli error as gate qobj from string label"""
        paulis = ['XZ', 'YX', 'ZY']
        probs = [0.5, 0.3, 0.2]
        error = pauli_error(zip(paulis, probs))

        target_circs = [[{"name": "z", "qubits": [0]}, {"name": "x", "qubits": [1]}],
                        [{"name": "x", "qubits": [0]}, {"name": "y", "qubits": [1]}],
                        [{"name": "y", "qubits": [0]}, {"name": "z", "qubits": [1]}]]
        target_probs = probs.copy()

        for j in range(len(paulis)):
            circ, p = error.error_term(j)
            circ = QuantumError._qc_to_json(circ)
            self.remove_if_found(p, target_probs)
            self.remove_if_found(circ, target_circs)
        self.assertEqual(target_probs, [], msg="Incorrect probabilities")
        self.assertEqual(target_circs, [], msg="Incorrect circuits")

    def test_pauli_error_2q_gate_from_string_1qonly(self):
        """Test two-qubit pauli error as gate qobj from string label"""
        paulis = ['XI', 'YI', 'ZI']
        probs = [0.5, 0.3, 0.2]
        error = pauli_error(zip(paulis, probs))

        target_circs = [[{"name": "id", "qubits": [0]}, {"name": "x", "qubits": [1]}],
                        [{"name": "id", "qubits": [0]}, {"name": "y", "qubits": [1]}],
                        [{"name": "id", "qubits": [0]}, {"name": "z", "qubits": [1]}]]
        target_probs = probs.copy()

        for j in range(len(paulis)):
            circ, p = error.error_term(j)
            circ = QuantumError._qc_to_json(circ)
            self.remove_if_found(p, target_probs)
            self.remove_if_found(circ, target_circs)
        self.assertEqual(target_probs, [], msg="Incorrect probabilities")
        self.assertEqual(target_circs, [], msg="Incorrect circuits")

<<<<<<< HEAD
=======
    def test_pauli_error_2q_unitary_from_pauli(self):
        """Test two-qubit pauli error as unitary qobj from Pauli obj"""
        paulis = [qi.Pauli(s) for s in ['XY', 'YZ', 'ZX']]
        probs = [0.5, 0.3, 0.2]
        error = pauli_error(zip(paulis, probs), standard_gates=False)

        X = standard_gate_unitary('x')
        Y = standard_gate_unitary('y')
        Z = standard_gate_unitary('z')
        target_unitaries = [np.kron(X, Y), np.kron(Y, Z), np.kron(Z, X)]
        target_probs = probs.copy()
        for j in range(len(paulis)):
            circ, p = error.error_term(j)
            name = circ[0]['name']
            self.assertIn(name, 'unitary')
            self.assertEqual(circ[0]['qubits'], [0, 1])
            self.remove_if_found(p, target_probs)
            self.remove_if_found(circ[0]['params'][0], target_unitaries)
        self.assertEqual(target_probs, [], msg="Incorrect probabilities")
        self.assertEqual(target_unitaries, [], msg="Incorrect unitaries")

>>>>>>> 0d95c93a
    def test_pauli_error_2q_gate_from_pauli(self):
        """Test two-qubit pauli error as gate qobj from Pauli obj"""
        paulis = [qi.Pauli(s) for s in ['XZ', 'YX', 'ZY']]
        probs = [0.5, 0.3, 0.2]
        error = pauli_error(zip(paulis, probs))

        target_circs = [[{"name": "z", "qubits": [0]}, {"name": "x", "qubits": [1]}],
                        [{"name": "x", "qubits": [0]}, {"name": "y", "qubits": [1]}],
                        [{"name": "y", "qubits": [0]}, {"name": "z", "qubits": [1]}]]
        target_probs = probs.copy()

        for j in range(len(paulis)):
            circ, p = error.error_term(j)
            circ = QuantumError._qc_to_json(circ)
            self.remove_if_found(p, target_probs)
            self.remove_if_found(circ, target_circs)
        self.assertEqual(target_probs, [], msg="Incorrect probabilities")
        self.assertEqual(target_circs, [], msg="Incorrect circuits")

    def test_depolarizing_error_ideal(self):
        """Test depolarizing error with p=0 (ideal) as gate qobj"""
        # 1 qubit
        error = depolarizing_error(0, 1)
        _, p = error.error_term(0)
        self.assertEqual(p, 1, msg="ideal probability")
        self.assertTrue(error.ideal(), msg="ideal circuit")
        # 2-qubit
        error = depolarizing_error(0, 2)
        _, p = error.error_term(0)
        self.assertEqual(p, 1, msg="ideal probability")
        self.assertTrue(error.ideal(), msg="ideal circuit")

    def test_depolarizing_error_1q_gate(self):
        """Test 1-qubit depolarizing error as gate qobj"""
        p_depol = 0.3
        error = depolarizing_error(p_depol, 1)
        target_circs = [[{"name": "id", "qubits": [0]}],
                        [{"name": "x", "qubits": [0]}],
                        [{"name": "y", "qubits": [0]}],
                        [{"name": "z", "qubits": [0]}]]
        for j in range(4):
            circ, p = error.error_term(j)
            circ = QuantumError._qc_to_json(circ)
            self.assertEqual(circ[0]['qubits'], [0])
            if circ[0]['name'] == "id":
                self.assertAlmostEqual(p, 1 - p_depol + p_depol / 4,
                                       msg="Incorrect identity probability")
            else:
                self.assertAlmostEqual(p, p_depol / 4, msg="Incorrect Pauli probability")
            self.remove_if_found(circ, target_circs)
        self.assertEqual(target_circs, [], msg="Incorrect unitaries")

    def test_depolarizing_error_2q_gate(self):
        """Test 2-qubit depolarizing error as gate qobj"""
        p_depol = 0.3
        error = depolarizing_error(p_depol, 2, standard_gates=True)
        target_circs = [[{"name": "id", "qubits": [0]}, {"name": "id", "qubits": [1]}],
                        [{"name": "x", "qubits": [0]}, {"name": "id", "qubits": [1]}],
                        [{"name": "y", "qubits": [0]}, {"name": "id", "qubits": [1]}],
                        [{"name": "z", "qubits": [0]}, {"name": "id", "qubits": [1]}],
                        [{"name": "id", "qubits": [0]}, {"name": "x", "qubits": [1]}],
                        [{"name": "id", "qubits": [0]}, {"name": "y", "qubits": [1]}],
                        [{"name": "id", "qubits": [0]}, {"name": "z", "qubits": [1]}],
                        [{"name": "x", "qubits": [0]}, {"name": "x", "qubits": [1]}],
                        [{"name": "x", "qubits": [0]}, {"name": "y", "qubits": [1]}],
                        [{"name": "x", "qubits": [0]}, {"name": "z", "qubits": [1]}],
                        [{"name": "y", "qubits": [0]}, {"name": "x", "qubits": [1]}],
                        [{"name": "y", "qubits": [0]}, {"name": "y", "qubits": [1]}],
                        [{"name": "y", "qubits": [0]}, {"name": "z", "qubits": [1]}],
                        [{"name": "z", "qubits": [0]}, {"name": "x", "qubits": [1]}],
                        [{"name": "z", "qubits": [0]}, {"name": "y", "qubits": [1]}],
                        [{"name": "z", "qubits": [0]}, {"name": "z", "qubits": [1]}]]
        for j in range(16):
            circ, p = error.error_term(j)
            circ = QuantumError._qc_to_json(circ)
            self.remove_if_found(circ, target_circs)
            if circ == [{"name": "id", "qubits": [0]}, {"name": "id", "qubits": [1]}]:
                self.assertAlmostEqual(p, 1 - p_depol + p_depol / 16,
                                       msg="Incorrect identity probability")
            else:
                self.assertAlmostEqual(p, p_depol / 16, msg="Incorrect Pauli probability")
        self.assertEqual(target_circs, [], msg="Incorrect unitaries")

    def test_amplitude_damping_error_raises_invalid_amp_param(self):
        """Test phase and amplitude damping error raises for invalid amp_param"""
        self.assertRaises(NoiseError,
                          lambda: phase_amplitude_damping_error(-0.5, 0, 0))
        self.assertRaises(NoiseError,
                          lambda: phase_amplitude_damping_error(1.1, 0, 0))

    def test_amplitude_damping_error_raises_invalid_phase_param(self):
        """Test phase and amplitude damping error raises for invalid amp_param"""
        self.assertRaises(NoiseError,
                          lambda: phase_amplitude_damping_error(0, -0.5, 0))
        self.assertRaises(NoiseError,
                          lambda: phase_amplitude_damping_error(0, 1.1, 0))

    def test_amplitude_damping_error_raises_invalid_excited_state_pop(self):
        """Test phase and amplitude damping error raises for invalid pop"""
        self.assertRaises(NoiseError,
                          lambda: phase_amplitude_damping_error(0, 0, -0.5))
        self.assertRaises(NoiseError,
                          lambda: phase_amplitude_damping_error(0, 0, 1.1))

    def test_amplitude_damping_error_raises_invalid_combined_params(self):
        """Test phase and amplitude damping error raises for invalid pop"""
        self.assertRaises(NoiseError,
                          lambda: phase_amplitude_damping_error(0.5, 0.6, 0))

    def test_phase_amplitude_damping_error_noncanonical(self):
        """Test phase maplitude damping channel has correct number of ops"""
        error = phase_amplitude_damping_error(0.25, 0.5, 0.3, canonical_kraus=False)
        circ, p = error.error_term(0)
        circ = QuantumError._qc_to_json(circ)
        self.assertEqual(p, 1, msg="Kraus probability")
        self.assertEqual(circ[0]["qubits"], [0])
        self.assertEqual(len(circ[0]['params']), 6,
                         msg="Incorrect number of kraus matrices")

    def test_phase_amplitude_damping_error_canonical(self):
        """Test phase maplitude damping channel has correct number of ops"""
        error = phase_amplitude_damping_error(0.25, 0.5, 0.3, canonical_kraus=True)
        circ, p = error.error_term(0)
        circ = QuantumError._qc_to_json(circ)
        self.assertEqual(p, 1, msg="Kraus probability")
        self.assertEqual(circ[0]["qubits"], [0])
        self.assertEqual(len(circ[0]['params']), 4,
                         msg="Incorrect number of kraus matrices")

    def test_amplitude_damping_error_ideal_canonical(self):
        """Test amplitude damping error with param=0 and canonical kraus"""
        error = amplitude_damping_error(0, excited_state_population=0.5,
                                        canonical_kraus=True)
        circ, p = error.error_term(0)
        self.assertEqual(p, 1, msg="ideal probability")
        self.assertTrue(error.ideal(), msg="ideal circuit")

    def test_amplitude_damping_error_full_0state_canonical(self):
        """Test amplitude damping error with param=1 and canonical kraus"""
        error = amplitude_damping_error(1, excited_state_population=0,
                                        canonical_kraus=True)
        targets = [np.diag([1, 0]), np.array([[0, 1], [0, 0]])]
        circ, p = error.error_term(0)
        circ = QuantumError._qc_to_json(circ)
        self.assertEqual(p, 1, msg="Kraus probability")
        self.assertEqual(circ[0]["qubits"], [0])
        for op in circ[0]['params']:
            self.remove_if_found(op, targets)
        self.assertEqual(targets, [], msg="Incorrect kraus matrices")

    def test_amplitude_damping_error_full_1state_canonical(self):
        """Test amplitude damping error with param=1 and canonical kraus"""
        error = amplitude_damping_error(1, excited_state_population=1,
                                        canonical_kraus=True)
        targets = [np.diag([0, 1]), np.array([[0, 0], [1, 0]])]
        circ, p = error.error_term(0)
        circ = QuantumError._qc_to_json(circ)
        self.assertEqual(p, 1, msg="Kraus probability")
        self.assertEqual(circ[0]["qubits"], [0])
        for op in circ[0]['params']:
            self.remove_if_found(op, targets)
        self.assertEqual(targets, [], msg="Incorrect kraus matrices")

    def test_amplitude_damping_error_full_0state_noncanonical(self):
        """Test amplitude damping error with param=1 and canonical kraus"""
        error = amplitude_damping_error(1, excited_state_population=0,
                                        canonical_kraus=False)
        targets = [np.diag([1, 0]), np.array([[0, 1], [0, 0]])]
        circ, p = error.error_term(0)
        circ = QuantumError._qc_to_json(circ)
        self.assertEqual(p, 1, msg="Kraus probability")
        self.assertEqual(circ[0]["qubits"], [0])
        for op in circ[0]['params']:
            self.remove_if_found(op, targets)
        self.assertEqual(targets, [], msg="Incorrect kraus matrices")

    def test_amplitude_damping_error_full_1state_noncanonical(self):
        """Test amplitude damping error with param=1 and canonical kraus"""
        error = amplitude_damping_error(1, excited_state_population=1,
                                        canonical_kraus=False)
        targets = [np.diag([0, 1]), np.array([[0, 0], [1, 0]])]
        circ, p = error.error_term(0)
        circ = QuantumError._qc_to_json(circ)
        self.assertEqual(p, 1, msg="Kraus probability")
        self.assertEqual(circ[0]["qubits"], [0])
        for op in circ[0]['params']:
            self.remove_if_found(op, targets)
        self.assertEqual(targets, [], msg="Incorrect kraus matrices")

    def test_phase_damping_error_ideal(self):
        """Test phase damping error with param=0 (ideal)"""
        error = phase_damping_error(0)
        circ, p = error.error_term(0)
        self.assertEqual(p, 1, msg="ideal probability")
        self.assertTrue(error.ideal(), msg="ideal circuit")

    def test_phase_damping_error_full_canonical(self):
        """Test phase damping error with param=1 and canonical kraus"""
        error = phase_damping_error(1, canonical_kraus=True)
        circ, p = error.error_term(0)
        circ = QuantumError._qc_to_json(circ)
        targets = [np.diag([1, 0]), np.diag([0, 1])]
        self.assertEqual(p, 1, msg="Kraus probability")
        self.assertEqual(circ[0]["qubits"], [0])
        for op in circ[0]['params']:
            self.remove_if_found(op, targets)
        self.assertEqual(targets, [], msg="Incorrect kraus matrices")

    def test_phase_damping_error_full_noncanonical(self):
        """Test phase damping error with param=1 and non-canonical kraus"""
        error = phase_damping_error(1, canonical_kraus=False)
        circ, p = error.error_term(0)
        circ = QuantumError._qc_to_json(circ)
        targets = [np.diag([1, 0]), np.diag([0, 1])]
        self.assertEqual(p, 1, msg="Kraus probability")
        self.assertEqual(circ[0]["qubits"], [0])
        for op in circ[0]['params']:
            self.remove_if_found(op, targets)
        self.assertEqual(targets, [], msg="Incorrect kraus matrices")

    def test_phase_damping_error_canonical(self):
        """Test phase damping error with canonical kraus"""
        p_phase = 0.3
        error = phase_damping_error(p_phase, canonical_kraus=True)
        # The canonical form of this channel should be a mixed
        # unitary dephasing channel
        targets = [Pauli("I").to_matrix(),
                   Pauli("Z").to_matrix()]
        self.assertEqual(error.size, 1)
        circ, p = error.error_term(0)
        circ = QuantumError._qc_to_json(circ)
        self.assertEqual(circ[0]["qubits"], [0])
        for actual, expected in zip(circ[0]["params"], targets):
            self.assertTrue(np.allclose(actual/actual[0][0], expected),
                            msg="Incorrect kraus matrix")

    def test_phase_damping_error_noncanonical(self):
        """Test phase damping error with non-canonical kraus"""
        p_phase = 0.3
        error = phase_damping_error(0.3, canonical_kraus=False)
        circ, p = error.error_term(0)
        circ = QuantumError._qc_to_json(circ)
        targets = [np.array([[1, 0], [0, np.sqrt(1 - p_phase)]]),
                   np.array([[0, 0], [0, np.sqrt(p_phase)]])]
        self.assertEqual(p, 1, msg="Kraus probability")
        self.assertEqual(circ[0]["qubits"], [0])
        for op in circ[0]['params']:
            self.remove_if_found(op, targets)
        self.assertEqual(targets, [], msg="Incorrect kraus matrices")

    def test_thermal_relaxation_error_raises_invalid_t2(self):
        """Test raises error for invalid t2 parameters"""
        # T2 == 0
        self.assertRaises(NoiseError, lambda: thermal_relaxation_error(1, 0, 0))
        # T2 < 0
        self.assertRaises(NoiseError, lambda: thermal_relaxation_error(1, -1, 0))

    def test_thermal_relaxation_error_raises_invalid_t1(self):
        """Test raises error for invalid t1 parameters"""
        # T1 == 0
        self.assertRaises(NoiseError, lambda: thermal_relaxation_error(0, 0, 0))
        # T1 < 0
        self.assertRaises(NoiseError, lambda: thermal_relaxation_error(-0.1, 0.1, 0))

    def test_thermal_relaxation_error_raises_invalid_t1_t2(self):
        """Test raises error for invalid t2 > 2 * t1 parameters"""
        # T2 > 2 * T1
        self.assertRaises(NoiseError, lambda: thermal_relaxation_error(1, 2.1, 0))

    def test_thermal_relaxation_error_t1_t2_inf_ideal(self):
        """Test t1 = t2 = inf returns identity channel"""
        error = thermal_relaxation_error(np.inf, np.inf, 0)
        circ, p = error.error_term(0)
        circ = QuantumError._qc_to_json(circ)
        self.assertEqual(p, 1, msg="ideal probability")
        self.assertEqual(circ[0], {"name": "id", "qubits": [0]},
                         msg="ideal circuit")

    def test_thermal_relaxation_error_zero_time_ideal(self):
        """Test gate_time = 0 returns identity channel"""
        error = thermal_relaxation_error(2, 3, 0)
        _, p = error.error_term(0)
        self.assertEqual(p, 1, msg="ideal probability")
        self.assertTrue(error.ideal(), msg="ideal circuit")

    def test_thermal_relaxation_error_t1_equal_t2_0state(self):
        """Test qobj instructions return for t1=t2"""
        error = thermal_relaxation_error(1, 1, 1)
        targets = [[{'name': 'id', 'qubits': [0]}],
                   [{'name': 'reset', 'qubits': [0]}]]
        probs = [np.exp(-1), 1 - np.exp(-1)]
        for j in range(2):
            circ, p = error.error_term(j)
            circ = QuantumError._qc_to_json(circ)
            self.remove_if_found(circ, targets)
            if circ[0]['name'] == 'id':
                self.assertAlmostEqual(p, probs[0], msg="identity probability")
            else:
                self.assertAlmostEqual(p, probs[1], msg="reset probability")
        self.assertEqual(targets, [], msg="relaxation circuits")

    def test_thermal_relaxation_error_t1_equal_t2_1state(self):
        """Test qobj instructions return for t1=t2"""
        error = thermal_relaxation_error(1, 1, 1, 1)
        targets = [[{'name': 'id', 'qubits': [0]}],
                   [{'name': 'reset', 'qubits': [0]}, {'name': 'x', 'qubits': [0]}]]
        probs = [np.exp(-1), 1 - np.exp(-1)]
        for j in range(2):
            circ, p = error.error_term(j)
            circ = QuantumError._qc_to_json(circ)
            self.remove_if_found(circ, targets)
            if circ[0]['name'] == 'id':
                self.assertAlmostEqual(p, probs[0], msg="identity probability")
            else:
                self.assertAlmostEqual(p, probs[1], msg="reset probability")
        self.assertEqual(targets, [], msg="relaxation circuits")

    def test_thermal_relaxation_error_gate(self):
        """Test qobj instructions return for t2 < t1"""
        t1, t2, time, p1 = (2, 1, 1, 0.3)
        error = thermal_relaxation_error(t1, t2, time, p1)
        targets = [[{'name': 'id', 'qubits': [0]}],
                   [{'name': 'z', 'qubits': [0]}],
                   [{'name': 'reset', 'qubits': [0]}],
                   [{'name': 'reset', 'qubits': [0]}, {'name': 'x', 'qubits': [0]}]]
        p_reset0 = (1 - p1) * (1 - np.exp(-1 / t1))
        p_reset1 = p1 * (1 - np.exp(-1 / t1))
        p_z = 0.5 * np.exp(-1 / t1) * (1 - np.exp(-(1 / t2 - 1 / t1) * time))
        p_id = 1 - p_z - p_reset0 - p_reset1
        for j in range(4):
            circ, p = error.error_term(j)
            circ = QuantumError._qc_to_json(circ)
            self.remove_if_found(circ, targets)
            name = circ[0]['name']
            if circ[0]['name'] == 'id':
                self.assertAlmostEqual(p, p_id, msg="identity probability")
            elif name == 'z':
                self.assertAlmostEqual(p, p_z, msg="Z error probability")
            elif len(circ) == 1:
                self.assertAlmostEqual(p, p_reset0, msg="reset-0 probability")
            else:
                self.assertAlmostEqual(p, p_reset1, msg="reset-1 probability")
        self.assertEqual(targets, [], msg="relaxation circuits")

    def test_thermal_relaxation_error_kraus(self):
        """Test non-kraus instructions return for t2 < t1"""
        t1, t2, time, p1 = (1, 2, 1, 0.3)
        error = thermal_relaxation_error(t1, t2, time, p1)
        circ, p = error.error_term(0)
        circ = QuantumError._qc_to_json(circ)
        self.assertEqual(p, 1)
        self.assertEqual(circ[0]['name'], 'kraus')
        self.assertEqual(circ[0]['qubits'], [0])


# ================== Tests for old interfaces ================== #
# TODO: remove after deprecation period
class TestNoiseOldInterface(common.QiskitAerTestCase):
    """Testing the deprecating interface of standard_error"""

    def test_pauli_error_1q_unitary_from_pauli(self):
        """Test single-qubit pauli error as unitary qobj from Pauli obj"""
        paulis = [Pauli(s) for s in ['I', 'X', 'Y', 'Z']]
        probs = [0.4, 0.3, 0.2, 0.1]
        target_unitaries = [Pauli("I").to_matrix(),
                            Pauli("X").to_matrix(),
                            Pauli("Y").to_matrix(),
                            Pauli("Z").to_matrix()]
        target_probs = probs.copy()

        with self.assertWarns(DeprecationWarning):
            error = pauli_error(zip(paulis, probs), standard_gates=False)

        for j in range(len(paulis)):
            circ, p = error.error_term(j)
            circ = QuantumError._qc_to_json(circ)
            name = circ[0]['name']
            self.assertIn(name, ('unitary', 'id'))
            self.assertEqual(circ[0]['qubits'], [0])
            if name == "unitary":
                self.remove_if_found(p, target_probs)
                self.remove_if_found(circ[0]['params'][0], target_unitaries)
        self.assertEqual(target_probs, [], msg="Incorrect probabilities")
        self.assertEqual(target_unitaries, [], msg="Incorrect unitaries")

    def test_pauli_error_2q_unitary_from_pauli(self):
        """Test two-qubit pauli error as unitary qobj from Pauli obj"""
        paulis = [Pauli(s) for s in ['XY', 'YZ', 'ZX']]
        probs = [0.5, 0.3, 0.2]
        X = Pauli("X").to_matrix()
        Y = Pauli("Y").to_matrix()
        Z = Pauli("Z").to_matrix()
        target_unitaries = [np.kron(X, Y), np.kron(Y, Z), np.kron(Z, X)]
        target_probs = probs.copy()

        with self.assertWarns(DeprecationWarning):
            error = pauli_error(zip(paulis, probs), standard_gates=False)

        for j in range(len(paulis)):
            circ, p = error.error_term(j)
            circ = QuantumError._qc_to_json(circ)
            name = circ[0]['name']
            self.assertIn(name, 'unitary')
            self.assertEqual(circ[0]['qubits'], [0, 1])
            self.remove_if_found(p, target_probs)
            self.remove_if_found(circ[0]['params'][0], target_unitaries)
        self.assertEqual(target_probs, [], msg="Incorrect probabilities")
        self.assertEqual(target_unitaries, [], msg="Incorrect unitaries")


if __name__ == '__main__':
    unittest.main()<|MERGE_RESOLUTION|>--- conflicted
+++ resolved
@@ -16,19 +16,13 @@
 
 import unittest
 
-<<<<<<< HEAD
 import numpy as np
-from qiskit.quantum_info.operators.pauli import Pauli
+import qiskit.quantum_info as qi
 
 from qiskit.providers.aer.noise import QuantumError
 from qiskit.providers.aer.noise.errors.standard_errors import amplitude_damping_error
 from qiskit.providers.aer.noise.errors.standard_errors import coherent_unitary_error
 from qiskit.providers.aer.noise.errors.standard_errors import depolarizing_error
-=======
-import qiskit.quantum_info as qi
-from qiskit.providers.aer.noise.noiseerror import NoiseError
-from qiskit.providers.aer.noise.errors.errorutils import standard_gate_unitary
->>>>>>> 0d95c93a
 from qiskit.providers.aer.noise.errors.standard_errors import kraus_error
 from qiskit.providers.aer.noise.errors.standard_errors import mixed_unitary_error
 from qiskit.providers.aer.noise.errors.standard_errors import pauli_error
@@ -36,13 +30,13 @@
 from qiskit.providers.aer.noise.errors.standard_errors import phase_damping_error
 from qiskit.providers.aer.noise.errors.standard_errors import thermal_relaxation_error
 from qiskit.providers.aer.noise.noiseerror import NoiseError
-from test.terra import common
+from test.terra.common import QiskitAerTestCase
 
 
 # TODO: Test Kraus thermal relaxation error by comparing to amplitude damping channel
 
 
-class TestNoise(common.QiskitAerTestCase):
+class TestNoise(QiskitAerTestCase):
     """Testing Standard Errors package"""
 
     def test_kraus_error(self):
@@ -89,11 +83,7 @@
         unitary = np.diag([1, -1, 1, -1])
         error = coherent_unitary_error(unitary)
         ref = mixed_unitary_error([(unitary, 1)])
-<<<<<<< HEAD
         self.assertEqual(error, ref)
-=======
-        self.assertEqual(qi.SuperOp(error), qi.SuperOp(ref))
->>>>>>> 0d95c93a
 
     def test_pauli_error_raise_invalid(self):
         """Test exception for invalid Pauli string"""
@@ -119,34 +109,6 @@
         self.assertEqual(target_probs, [], msg="Incorrect probabilities")
         self.assertEqual(target_circs, [], msg="Incorrect circuits")
 
-<<<<<<< HEAD
-=======
-    def test_pauli_error_1q_unitary_from_pauli(self):
-        """Test single-qubit pauli error as unitary qobj from Pauli obj"""
-        paulis = [qi.Pauli(s) for s in ['I', 'X', 'Y', 'Z']]
-        probs = [0.4, 0.3, 0.2, 0.1]
-        error = pauli_error(zip(paulis, probs), standard_gates=False)
-
-        target_unitaries = [standard_gate_unitary('x'),
-                            standard_gate_unitary('y'),
-                            standard_gate_unitary('z')]
-        target_probs = probs.copy()
-        target_identity_count = 0
-        for j in range(len(paulis)):
-            circ, p = error.error_term(j)
-            name = circ[0]['name']
-            self.assertIn(name, ('unitary', 'id'))
-            self.assertEqual(circ[0]['qubits'], [0])
-            self.remove_if_found(p, target_probs)
-            if name == "unitary":
-                self.remove_if_found(circ[0]['params'][0], target_unitaries)
-            else:
-                target_identity_count += 1
-        self.assertEqual(target_probs, [], msg="Incorrect probabilities")
-        self.assertEqual(target_unitaries, [], msg="Incorrect unitaries")
-        self.assertEqual(target_identity_count, 1, msg="Incorrect identities")
-
->>>>>>> 0d95c93a
     def test_pauli_error_1q_gate_from_pauli(self):
         """Test single-qubit pauli error as gate qobj from Pauli obj"""
         paulis = [qi.Pauli(s) for s in ['I', 'X', 'Y', 'Z']]
@@ -205,30 +167,6 @@
         self.assertEqual(target_probs, [], msg="Incorrect probabilities")
         self.assertEqual(target_circs, [], msg="Incorrect circuits")
 
-<<<<<<< HEAD
-=======
-    def test_pauli_error_2q_unitary_from_pauli(self):
-        """Test two-qubit pauli error as unitary qobj from Pauli obj"""
-        paulis = [qi.Pauli(s) for s in ['XY', 'YZ', 'ZX']]
-        probs = [0.5, 0.3, 0.2]
-        error = pauli_error(zip(paulis, probs), standard_gates=False)
-
-        X = standard_gate_unitary('x')
-        Y = standard_gate_unitary('y')
-        Z = standard_gate_unitary('z')
-        target_unitaries = [np.kron(X, Y), np.kron(Y, Z), np.kron(Z, X)]
-        target_probs = probs.copy()
-        for j in range(len(paulis)):
-            circ, p = error.error_term(j)
-            name = circ[0]['name']
-            self.assertIn(name, 'unitary')
-            self.assertEqual(circ[0]['qubits'], [0, 1])
-            self.remove_if_found(p, target_probs)
-            self.remove_if_found(circ[0]['params'][0], target_unitaries)
-        self.assertEqual(target_probs, [], msg="Incorrect probabilities")
-        self.assertEqual(target_unitaries, [], msg="Incorrect unitaries")
-
->>>>>>> 0d95c93a
     def test_pauli_error_2q_gate_from_pauli(self):
         """Test two-qubit pauli error as gate qobj from Pauli obj"""
         paulis = [qi.Pauli(s) for s in ['XZ', 'YX', 'ZY']]
@@ -455,8 +393,8 @@
         error = phase_damping_error(p_phase, canonical_kraus=True)
         # The canonical form of this channel should be a mixed
         # unitary dephasing channel
-        targets = [Pauli("I").to_matrix(),
-                   Pauli("Z").to_matrix()]
+        targets = [qi.Pauli("I").to_matrix(),
+                   qi.Pauli("Z").to_matrix()]
         self.assertEqual(error.size, 1)
         circ, p = error.error_term(0)
         circ = QuantumError._qc_to_json(circ)
@@ -586,17 +524,17 @@
 
 # ================== Tests for old interfaces ================== #
 # TODO: remove after deprecation period
-class TestNoiseOldInterface(common.QiskitAerTestCase):
+class TestNoiseOldInterface(QiskitAerTestCase):
     """Testing the deprecating interface of standard_error"""
 
     def test_pauli_error_1q_unitary_from_pauli(self):
         """Test single-qubit pauli error as unitary qobj from Pauli obj"""
-        paulis = [Pauli(s) for s in ['I', 'X', 'Y', 'Z']]
+        paulis = [qi.Pauli(s) for s in ['I', 'X', 'Y', 'Z']]
         probs = [0.4, 0.3, 0.2, 0.1]
-        target_unitaries = [Pauli("I").to_matrix(),
-                            Pauli("X").to_matrix(),
-                            Pauli("Y").to_matrix(),
-                            Pauli("Z").to_matrix()]
+        target_unitaries = [qi.Pauli("I").to_matrix(),
+                            qi.Pauli("X").to_matrix(),
+                            qi.Pauli("Y").to_matrix(),
+                            qi.Pauli("Z").to_matrix()]
         target_probs = probs.copy()
 
         with self.assertWarns(DeprecationWarning):
@@ -616,11 +554,11 @@
 
     def test_pauli_error_2q_unitary_from_pauli(self):
         """Test two-qubit pauli error as unitary qobj from Pauli obj"""
-        paulis = [Pauli(s) for s in ['XY', 'YZ', 'ZX']]
+        paulis = [qi.Pauli(s) for s in ['XY', 'YZ', 'ZX']]
         probs = [0.5, 0.3, 0.2]
-        X = Pauli("X").to_matrix()
-        Y = Pauli("Y").to_matrix()
-        Z = Pauli("Z").to_matrix()
+        X = qi.Pauli("X").to_matrix()
+        Y = qi.Pauli("Y").to_matrix()
+        Z = qi.Pauli("Z").to_matrix()
         target_unitaries = [np.kron(X, Y), np.kron(Y, Z), np.kron(Z, X)]
         target_probs = probs.copy()
 
