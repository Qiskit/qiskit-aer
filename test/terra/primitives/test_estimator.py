# This code is part of Qiskit.
#
# (C) Copyright IBM 2022.
#
# This code is licensed under the Apache License, Version 2.0. You may
# obtain a copy of this license in the LICENSE.txt file in the root directory
# of this source tree or at http://www.apache.org/licenses/LICENSE-2.0.
#
# Any modifications or derivative works of this code must retain this
# copyright notice, and modified files need to carry a notice indicating
# that they have been altered from the originals.

"""
Estimator class tests
"""


import unittest
from test.terra.common import QiskitAerTestCase

import numpy as np
from ddt import data, ddt
from qiskit.circuit import Parameter, QuantumCircuit
from qiskit.circuit.library import RealAmplitudes
from qiskit.exceptions import QiskitError
from qiskit.opflow import PauliSumOp
from qiskit.primitives import EstimatorResult
from qiskit.quantum_info import Operator, SparsePauliOp

from qiskit_aer.primitives import Estimator


@ddt
class TestEstimator(QiskitAerTestCase):
    """Testing estimator class"""

    def setUp(self):
        super().setUp()
        self.ansatz = RealAmplitudes(num_qubits=2, reps=2)
        self.observable = SparsePauliOp.from_list(
            [
                ("II", -1.052373245772859),
                ("IZ", 0.39793742484318045),
                ("ZI", -0.39793742484318045),
                ("ZZ", -0.01128010425623538),
                ("XX", 0.18093119978423156),
            ]
        )
        self.expval = -1.284366511861733
        self.expval_rev = -0.5140997668602956

    @data(True, False)
    def test_estimator(self, abelian_grouping):
        """test for a simple use case"""
        lst = [("XX", 1), ("YY", 2), ("ZZ", 3)]
        with self.assertWarns(DeprecationWarning):
            with self.subTest("PauliSumOp"):
                observable = PauliSumOp.from_list(lst)
                ansatz = RealAmplitudes(num_qubits=2, reps=2)
                est = Estimator(
                    backend_options={"method": "statevector"}, abelian_grouping=abelian_grouping
                )
                result = est.run(
                    ansatz, observable, parameter_values=[[0, 1, 1, 2, 3, 5]], seed=15
                ).result()
                self.assertIsInstance(result, EstimatorResult)
                np.testing.assert_allclose(result.values, [1.728515625])

        with self.subTest("SparsePauliOp"):
            observable = SparsePauliOp.from_list(lst)
            ansatz = RealAmplitudes(num_qubits=2, reps=2)
            with self.assertWarns(DeprecationWarning):
                est = Estimator(
                    backend_options={"method": "statevector"}, abelian_grouping=abelian_grouping
                )
            result = est.run(
                ansatz, observable, parameter_values=[[0, 1, 1, 2, 3, 5]], seed=15
            ).result()
            self.assertIsInstance(result, EstimatorResult)
            np.testing.assert_allclose(result.values, [1.728515625])

        with self.subTest("SparsePauliOp with another grouping"):
            observable = SparsePauliOp.from_list(
                [
                    ("YZ", 0.39793742484318045),
                    ("ZI", -0.39793742484318045),
                    ("ZZ", -0.01128010425623538),
                    ("XX", 0.18093119978423156),
                ]
            )
            ansatz = RealAmplitudes(num_qubits=2, reps=2)
            with self.assertWarns(DeprecationWarning):
                est = Estimator(
                    backend_options={"method": "statevector"}, abelian_grouping=abelian_grouping
                )
            result = est.run(ansatz, observable, parameter_values=[[0] * 6], seed=15).result()
            self.assertIsInstance(result, EstimatorResult)
            np.testing.assert_allclose(result.values, [-0.4], rtol=0.02)

    @data(True, False)
    def test_init_observable_from_operator(self, abelian_grouping):
        """test for evaluate without parameters"""
        circuit = self.ansatz.assign_parameters([0, 1, 1, 2, 3, 5])
        matrix = Operator(
            [
                [-1.06365335, 0.0, 0.0, 0.1809312],
                [0.0, -1.83696799, 0.1809312, 0.0],
                [0.0, 0.1809312, -0.24521829, 0.0],
                [0.1809312, 0.0, 0.0, -1.06365335],
            ]
        )
        with self.assertWarns(DeprecationWarning):
            est = Estimator(abelian_grouping=abelian_grouping)
        result = est.run([circuit], [matrix], seed=15, shots=8192).result()
        self.assertIsInstance(result, EstimatorResult)
        np.testing.assert_allclose(result.values, [self.expval], rtol=0.02)

    @data(True, False)
    def test_evaluate(self, abelian_grouping):
        """test for evaluate"""
        with self.assertWarns(DeprecationWarning):
            est = Estimator(abelian_grouping=abelian_grouping)
        result = est.run(
            self.ansatz, self.observable, parameter_values=[[0, 1, 1, 2, 3, 5]], seed=15, shots=8192
        ).result()
        self.assertIsInstance(result, EstimatorResult)
        np.testing.assert_allclose(result.values, [self.expval], rtol=0.02)

    @data(True, False)
    def test_evaluate_multi_params(self, abelian_grouping):
        """test for evaluate with multiple parameters"""
        with self.assertWarns(DeprecationWarning):
            est = Estimator(abelian_grouping=abelian_grouping)
        result = est.run(
            [self.ansatz] * 2,
            [self.observable] * 2,
            parameter_values=[[0, 1, 1, 2, 3, 5], [5, 3, 2, 1, 1, 0]],
            seed=15,
        ).result()
        self.assertIsInstance(result, EstimatorResult)
        np.testing.assert_allclose(result.values, [self.expval, self.expval_rev], rtol=0.02)

    @data(True, False)
    def test_evaluate_no_params(self, abelian_grouping):
        """test for evaluate without parameters"""
        circuit = self.ansatz.assign_parameters([0, 1, 1, 2, 3, 5])
        with self.assertWarns(DeprecationWarning):
            est = Estimator(abelian_grouping=abelian_grouping)
        result = est.run(circuit, self.observable, seed=15, shots=8192).result()
        self.assertIsInstance(result, EstimatorResult)
        np.testing.assert_allclose(result.values, [self.expval], rtol=0.02)

    @data(True, False)
    def test_run_with_multiple_observables_and_none_parameters(self, abelian_grouping):
        """test for evaluate without parameters"""
        circuit = QuantumCircuit(3)
        circuit.h(0)
        circuit.cx(0, 1)
        circuit.cx(1, 2)
<<<<<<< HEAD
        # Skip transpilation until solve qiskit-terra issue(10568)
        est = Estimator(abelian_grouping=abelian_grouping, skip_transpilation=True)
=======
        with self.assertWarns(DeprecationWarning):
            est = Estimator(abelian_grouping=abelian_grouping)
>>>>>>> 861ec5cc
        result = est.run(
            [circuit] * 2, [SparsePauliOp("ZZZ"), SparsePauliOp("III")], seed=15
        ).result()
        self.assertIsInstance(result, EstimatorResult)
        np.testing.assert_allclose(result.values, [0.00390625, 1.0])

    @data(True, False)
    def test_1qubit(self, abelian_grouping):
        """Test for 1-qubit cases"""
        qc0 = QuantumCircuit(1)
        qc1 = QuantumCircuit(1)
        qc1.x(0)

        op0 = SparsePauliOp.from_list([("I", 1)])
        op1 = SparsePauliOp.from_list([("Z", 1)])

        with self.assertWarns(DeprecationWarning):
            est = Estimator(abelian_grouping=abelian_grouping)
        with self.subTest("test circuit 0, observable 0"):
            result = est.run(qc0, op0).result()
            self.assertIsInstance(result, EstimatorResult)
            np.testing.assert_allclose(result.values, [1])

        with self.subTest("test circuit 0, observable 1"):
            result = est.run(qc0, op1).result()
            self.assertIsInstance(result, EstimatorResult)
            np.testing.assert_allclose(result.values, [1])

        with self.subTest("test circuit 1, observable 0"):
            result = est.run(qc1, op0).result()
            self.assertIsInstance(result, EstimatorResult)
            np.testing.assert_allclose(result.values, [1])

        with self.subTest("test circuit 1, observable 1"):
            result = est.run(qc1, op1).result()
            self.assertIsInstance(result, EstimatorResult)
            np.testing.assert_allclose(result.values, [-1])

    @data(True, False)
    def test_2qubits(self, abelian_grouping):
        """Test for 2-qubit cases (to check endian)"""
        qc0 = QuantumCircuit(2)
        qc1 = QuantumCircuit(2)
        qc1.x(0)

        op0 = SparsePauliOp.from_list([("II", 1)])
        op1 = SparsePauliOp.from_list([("ZI", 1)])
        op2 = SparsePauliOp.from_list([("IZ", 1)])

        with self.assertWarns(DeprecationWarning):
            est = Estimator(abelian_grouping=abelian_grouping)
        with self.subTest("test circuit 0, observable 0"):
            result = est.run(qc0, op0).result()
            self.assertIsInstance(result, EstimatorResult)
            np.testing.assert_allclose(result.values, [1])

        with self.subTest("test circuit 1, observable 0"):
            result = est.run(qc1, op0).result()
            self.assertIsInstance(result, EstimatorResult)
            np.testing.assert_allclose(result.values, [1])

        with self.subTest("test circuit 0, observable 1"):
            result = est.run(qc0, op1).result()
            self.assertIsInstance(result, EstimatorResult)
            np.testing.assert_allclose(result.values, [1])

        with self.subTest("test circuit 1, observable 1"):
            result = est.run(qc1, op1).result()
            self.assertIsInstance(result, EstimatorResult)
            np.testing.assert_allclose(result.values, [1])

        with self.subTest("test circuit 0, observable 2"):
            result = est.run(qc0, op2).result()
            self.assertIsInstance(result, EstimatorResult)
            np.testing.assert_allclose(result.values, [1])

        with self.subTest("test circuit 1, observable 2"):
            result = est.run(qc1, op2).result()
            self.assertIsInstance(result, EstimatorResult)
            np.testing.assert_allclose(result.values, [-1])

    @data(True, False)
    def test_empty_parameter(self, abelian_grouping):
        """Test for empty parameter"""
        n = 2
        qc = QuantumCircuit(n)
        op = SparsePauliOp.from_list([("I" * n, 1)])
        with self.assertWarns(DeprecationWarning):
            estimator = Estimator(abelian_grouping=abelian_grouping)
        with self.subTest("one circuit"):
            result = estimator.run(qc, op, shots=1000).result()
            np.testing.assert_allclose(result.values, [1])
            self.assertEqual(len(result.metadata), 1)

        with self.subTest("two circuits"):
            result = estimator.run([qc] * 2, [op] * 2, shots=1000).result()
            np.testing.assert_allclose(result.values, [1, 1])
            self.assertEqual(len(result.metadata), 2)

    @data(True, False)
    def test_numpy_params(self, abelian_grouping):
        """Test for numpy array as parameter values"""
        qc = RealAmplitudes(num_qubits=2, reps=2)
        op = SparsePauliOp.from_list([("IZ", 1), ("XI", 2), ("ZY", -1)])
        k = 5
        params_array = np.random.rand(k, qc.num_parameters)
        params_list = params_array.tolist()
        params_list_array = list(params_array)
        with self.assertWarns(DeprecationWarning):
            estimator = Estimator(abelian_grouping=abelian_grouping)
        target = estimator.run([qc] * k, [op] * k, params_list, seed=15).result()

        with self.subTest("ndarrary"):
            result = estimator.run([qc] * k, [op] * k, params_array, seed=15).result()
            self.assertEqual(len(result.metadata), k)
            np.testing.assert_allclose(result.values, target.values)

        with self.subTest("list of ndarray"):
            result = estimator.run([qc] * k, [op] * k, params_list_array, seed=15).result()
            self.assertEqual(len(result.metadata), k)
            np.testing.assert_allclose(result.values, target.values)

    @data(True, False)
    def test_with_shots_option_with_approximation(self, abelian_grouping):
        """test with shots option."""
        # Note: abelian_gropuing is ignored when approximation is True as documented.
        # The purpose of this test is to make sure the results remain the same.
        with self.assertWarns(DeprecationWarning):
            est = Estimator(approximation=True, abelian_grouping=abelian_grouping)
        result = est.run(
            self.ansatz, self.observable, parameter_values=[[0, 1, 1, 2, 3, 5]], shots=1024, seed=15
        ).result()
        self.assertIsInstance(result, EstimatorResult)
        np.testing.assert_allclose(result.values, [-1.3088991960117797])
        self.assertIsInstance(result.metadata[0]["variance"], float)

    def test_with_shots_option_without_approximation(self):
        """test with shots option."""
        with self.assertWarns(DeprecationWarning):
            est = Estimator(approximation=False, abelian_grouping=False)
        result = est.run(
            self.ansatz, self.observable, parameter_values=[[0, 1, 1, 2, 3, 5]], shots=1024, seed=15
        ).result()
        self.assertIsInstance(result, EstimatorResult)
        np.testing.assert_allclose(result.values, [-1.2895828299114598])
        self.assertIsInstance(result.metadata[0]["variance"], float)

    def test_warn_shots_none_without_approximation(self):
        """Test waning for shots=None without approximation."""
        with self.assertWarns(DeprecationWarning):
            est = Estimator(approximation=False)
        result = est.run(
            self.ansatz,
            self.observable,
            parameter_values=[[0, 1, 1, 2, 3, 5]],
            shots=None,
            seed=15,
        ).result()
        self.assertIsInstance(result, EstimatorResult)
        np.testing.assert_allclose(result.values, [-1.313831587508902])
        self.assertIsInstance(result.metadata[0]["variance"], float)

    def test_result_order(self):
        """Test to validate the order."""
        qc1 = QuantumCircuit(1)
        qc1.measure_all()

        param = Parameter("a")
        qc2 = QuantumCircuit(1)
        qc2.ry(np.pi / 2 * param, 0)
        qc2.measure_all()

        with self.assertWarns(DeprecationWarning):
            estimator = Estimator(approximation=True)
        job = estimator.run([qc1, qc2, qc1, qc1, qc2], ["Z"] * 5, [[], [1], [], [], [1]])
        result = job.result()
        np.testing.assert_allclose(result.values, [1, 0, 1, 1, 0], atol=1e-10)


if __name__ == "__main__":
    unittest.main()<|MERGE_RESOLUTION|>--- conflicted
+++ resolved
@@ -157,13 +157,9 @@
         circuit.h(0)
         circuit.cx(0, 1)
         circuit.cx(1, 2)
-<<<<<<< HEAD
         # Skip transpilation until solve qiskit-terra issue(10568)
-        est = Estimator(abelian_grouping=abelian_grouping, skip_transpilation=True)
-=======
-        with self.assertWarns(DeprecationWarning):
-            est = Estimator(abelian_grouping=abelian_grouping)
->>>>>>> 861ec5cc
+        with self.assertWarns(DeprecationWarning):
+            est = Estimator(abelian_grouping=abelian_grouping, skip_transpilation=True)
         result = est.run(
             [circuit] * 2, [SparsePauliOp("ZZZ"), SparsePauliOp("III")], seed=15
         ).result()
