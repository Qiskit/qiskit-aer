{
 "cells": [
  {
   "cell_type": "markdown",
   "metadata": {},
   "source": [
    "##  Open Pulse Simulator - Rabi Example"
   ]
  },
  {
   "cell_type": "markdown",
   "metadata": {},
   "source": [
    "If running the openpulse branch from source, may need to add a symbolic link in site-packages. Also run `python setup.py build_ext --inplace` in openpulse first."
   ]
  },
  {
   "cell_type": "code",
   "execution_count": 1,
   "metadata": {},
   "outputs": [],
   "source": [
    "#Import general libraries (needed for functions)\n",
    "import numpy as np\n",
    "import matplotlib.pyplot as plt\n",
    "from scipy.optimize import curve_fit\n",
    "\n",
    "#Import Qiskit classes classes\n",
    "import qiskit\n",
    "#from qiskit.providers.aer.noise import NoiseModel\n",
    "#from qiskit.providers.aer.noise.errors.standard_errors import depolarizing_error, thermal_relaxation_error\n",
    "\n",
    "import qiskit.pulse as pulse\n",
    "import qiskit.pulse.pulse_lib as pulse_lib\n",
    "from qiskit.compiler import assemble\n",
    "import random\n",
    "from qiskit.test.mock import FakeOpenPulse2Q"
   ]
  },
  {
   "cell_type": "code",
   "execution_count": 2,
   "metadata": {},
   "outputs": [],
   "source": [
    "#Get a pulse configuration from the fake backend\n",
    "backend_real = FakeOpenPulse2Q()\n",
    "configuration = backend_real.configuration()\n",
    "system = pulse.PulseChannelSpec.from_backend(backend_real)"
   ]
  },
  {
   "cell_type": "code",
   "execution_count": 3,
   "metadata": {},
   "outputs": [],
   "source": [
    "#Get pulse simulator backend\n",
    "backend_sim = qiskit.Aer.get_backend('pulse_simulator')"
   ]
  },
  {
   "cell_type": "markdown",
   "metadata": {},
   "source": [
    "## Simulations\n",
    "\n",
    "### These need to be run in sequential order\n",
    "\n",
    "[Rabi Oscillation](#rabi)\n",
    "Apply a pulse to Q0 and measure the population evoluation versus pulse amplitude\n",
    "\n",
    "[Measurement Level 1 for the Readout Test](#readout_test)\n",
    "<br> Prepare the |0> and |1> states and look at the measurement level 1 output \n",
    "\n",
    "[CR Oscillation](#cr)\n",
    "<br> Look at the Q1 State when we drive Q0 at the frequency of Q1\n",
    "\n",
    "[T1](#t1)\n",
    "<br>Demonstrating noise with pulse"
   ]
  },
  {
   "cell_type": "markdown",
   "metadata": {},
   "source": [
    "<a id='rabi'></a>\n",
    "# Simulate a Rabi Oscillation"
   ]
  },
  {
   "cell_type": "markdown",
   "metadata": {},
   "source": [
    "First, we are going to simulate a rabi oscillation, i.e., meausure the qubit state population versus the amplitude of a drive pulse. This is the same example that is in the tutorials."
   ]
  },
  {
   "cell_type": "markdown",
   "metadata": {},
   "source": [
    "### Build Pulse Schedule "
   ]
  },
  {
   "cell_type": "markdown",
   "metadata": {},
   "source": [
    "Build on qubit 0"
   ]
  },
  {
   "cell_type": "code",
   "execution_count": 4,
   "metadata": {},
   "outputs": [],
   "source": [
    "#qubit to use for exeperiment\n",
    "qubit = 0\n",
    "# exp configuration\n",
    "exps = 41\n",
    "shots = 512\n",
    "\n",
    "# Rabi pulse\n",
    "drive_amps = np.linspace(0, 0.9, exps)\n",
    "drive_samples = 128\n",
    "drive_sigma = 16\n",
    "\n",
    "# Measurement pulse\n",
    "meas_amp = 0.025\n",
    "meas_samples = 1200\n",
    "meas_sigma = 4\n",
    "meas_risefall = 25\n",
    "\n",
    "# Measurement pulse (common for all experiment)\n",
    "meas_pulse = pulse_lib.gaussian_square(duration=meas_samples, amp=meas_amp,\n",
    "                                       sigma=meas_sigma, risefall=meas_risefall, \n",
    "                                       name='meas_pulse')\n",
    "acq_cmd=pulse.Acquire(duration=meas_samples)\n",
    "\n",
    "# create measurement schedule\n",
    "measure_and_acquire = meas_pulse(system.qubits[qubit].measure) | acq_cmd(system.acquires, system.memoryslots)\n",
    "\n",
    "# Create schedule\n",
    "schedules = []\n",
    "for ii, drive_amp in enumerate(drive_amps):\n",
    "    # drive pulse\n",
    "    rabi_pulse = pulse_lib.gaussian(duration=drive_samples, \n",
    "                                    amp=drive_amp, \n",
    "                                    sigma=drive_sigma, name='rabi_pulse_%d' % ii)\n",
    "    \n",
    "    # add commands to schedule\n",
    "    schedule = pulse.Schedule(name='rabi_exp_amp_%s' % drive_amp)\n",
    "    \n",
    "    schedule += rabi_pulse(system.qubits[qubit].drive)\n",
    "    schedule += measure_and_acquire << schedule.duration\n",
    " \n",
    "    schedules.append(schedule)"
   ]
  },
  {
   "cell_type": "markdown",
   "metadata": {},
   "source": [
    "### Design the Hamiltonian"
   ]
  },
  {
   "cell_type": "markdown",
   "metadata": {},
   "source": [
    "Let's build a transmon Hamiltonian with anharmonicity to test the Rabi oscillation and CR"
   ]
  },
  {
   "cell_type": "code",
   "execution_count": 5,
   "metadata": {},
   "outputs": [],
   "source": [
    "hamiltonian = {}\n",
    "hamiltonian['h_str'] = []\n",
    "#Q0 terms\n",
    "hamiltonian['h_str'].append('np.pi*(2*v0-alpha0)*O0')\n",
    "hamiltonian['h_str'].append('np.pi*alpha0*O0*O0')\n",
    "hamiltonian['h_str'].append('2*np.pi*r*X0||D0')\n",
    "hamiltonian['h_str'].append('2*np.pi*r*X0||U1')\n",
    "hamiltonian['h_str'].append('2*np.pi*r*X1||U0')\n",
    "\n",
    "#Q1 terms\n",
    "hamiltonian['h_str'].append('np.pi*(2*v1-alpha1)*O1')\n",
    "hamiltonian['h_str'].append('np.pi*alpha1*O1*O1')\n",
    "hamiltonian['h_str'].append('2*np.pi*r*X1||D1')\n",
    "\n",
    "#Exchange coupling betwene Q0 and Q1\n",
    "hamiltonian['h_str'].append('2*np.pi*j*(Sp0*Sm1+Sm0*Sp1)')\n",
    "hamiltonian['vars'] =  {'v0': 5.00, 'v1': 5.1, 'j': 0.01, \n",
    "                        'r': 0.02, 'alpha0': -0.33, 'alpha1': -0.33}\n",
    "\n",
    "#set the qubit dimensions to 3\n",
    "hamiltonian['qub'] = {'0': 3, '1': 3}"
   ]
  },
  {
   "cell_type": "markdown",
   "metadata": {},
   "source": [
    "### Setup backend_options for simulation"
   ]
  },
  {
   "cell_type": "markdown",
   "metadata": {},
   "source": [
    "First copy the real-device configuration to our backend options, then override the Hamiltonian with our custom Hamiltonian, and add any additional solver options."
   ]
  },
  {
   "cell_type": "code",
   "execution_count": 6,
   "metadata": {},
   "outputs": [
    {
     "name": "stderr",
     "output_type": "stream",
     "text": [
      "/Users/cjwood/git/qiskit/qiskit-terra/qiskit/providers/models/backendconfiguration.py:348: UserWarning: The time delta is now returned in units of [s] rather than [ns].\n",
      "  warnings.warn(\"The time delta is now returned in units of [s] rather than [ns].\")\n",
      "/Users/cjwood/git/qiskit/qiskit-terra/qiskit/providers/models/backendconfiguration.py:354: UserWarning: The time delta is now returned in units of [s] rather than [ns].\n",
      "  warnings.warn(\"The time delta is now returned in units of [s] rather than [ns].\")\n"
     ]
    }
   ],
   "source": [
    "backend_options = configuration.to_dict()\n",
    "backend_options['hamiltonian'] = hamiltonian\n",
    "backend_options['dt'] = 1.0\n",
    "backend_options['ode_options'] = {}"
   ]
  },
  {
   "cell_type": "markdown",
   "metadata": {},
   "source": [
    "### Restrict the Qubits Used in the Simulation "
   ]
  },
  {
   "cell_type": "markdown",
   "metadata": {},
   "source": [
    "We can use a qubit whitelist (`qubit_list`) to restrict the set of qubits used in the solution. The pulse simulator will appropriately alter the Hamiltonian. To start let's assume the list contains the first 2 qubits."
   ]
  },
  {
   "cell_type": "code",
   "execution_count": 7,
   "metadata": {},
   "outputs": [],
   "source": [
    "backend_options['qubit_list'] = [0, 1]\n",
    "#backend_options['qubit_list'] = None"
   ]
  },
  {
   "cell_type": "markdown",
   "metadata": {},
   "source": [
    "### Assemble the qobj with the backend config file and the qubit_list"
   ]
  },
  {
   "cell_type": "markdown",
   "metadata": {},
   "source": [
    "We have to do this step twice to get the dressed frequencies for setting the LO's. Note here that we set `meas_level=1` and `meas_return=avg` which will return the average probability for the qubit to be in the |1> state."
   ]
  },
  {
   "cell_type": "code",
   "execution_count": 8,
   "metadata": {},
   "outputs": [],
   "source": [
    "rabi_qobj_no_lo = assemble(schedules, backend_real, \n",
    "                           meas_level=1, meas_return='avg', \n",
    "                           memory_slots=2,\n",
    "                           shots=shots)"
   ]
  },
  {
   "cell_type": "code",
   "execution_count": 9,
   "metadata": {},
   "outputs": [],
   "source": [
    "evals, estates = backend_sim.get_dressed_energies(rabi_qobj_no_lo,\n",
    "                                                  backend_options=backend_options)"
   ]
  },
  {
   "cell_type": "code",
   "execution_count": 10,
   "metadata": {},
   "outputs": [
    {
     "data": {
      "text/plain": [
       "array([ 0.        ,  4.9990098 ,  9.66953431,  5.1009902 , 10.10132826,\n",
       "       14.76614835,  9.86913744, 14.87385165, 19.54      ])"
      ]
     },
     "execution_count": 10,
     "metadata": {},
     "output_type": "execute_result"
    }
   ],
   "source": [
    "evals/2/np.pi"
   ]
  },
  {
   "cell_type": "code",
   "execution_count": 11,
   "metadata": {},
   "outputs": [],
   "source": [
    "qubit_lo_freq = [evals[1]/2/np.pi, evals[3]/2/np.pi]\n",
    "\n",
    "rabi_qobj = assemble(schedules, backend_real, \n",
    "                     meas_level=1, meas_return='avg', \n",
    "                     memory_slots=2, qubit_lo_freq=qubit_lo_freq,\n",
    "                     shots=shots)"
   ]
  },
  {
   "cell_type": "markdown",
   "metadata": {},
   "source": [
    "### Simulate"
   ]
  },
  {
   "cell_type": "code",
   "execution_count": 12,
   "metadata": {},
   "outputs": [],
   "source": [
    "#Note: this is how to run bypassing the backend\n",
    "#opsys = qiskit.providers.aer.openpulse.qobj.digest.digest_pulse_obj(rabi_qobj.to_dict())\n",
    "#simdata = qiskit.providers.aer.openpulse.solver.opsolve.opsolve(opsys)"
   ]
  },
  {
   "cell_type": "code",
   "execution_count": 13,
   "metadata": {},
   "outputs": [
    {
     "ename": "ValueError",
     "evalue": "PyObject is not a List!",
     "output_type": "error",
     "traceback": [
      "\u001b[0;31m---------------------------------------------------------------------------\u001b[0m",
      "\u001b[0;31mValueError\u001b[0m                                Traceback (most recent call last)",
      "\u001b[0;32m<ipython-input-13-e17181e712ec>\u001b[0m in \u001b[0;36m<module>\u001b[0;34m\u001b[0m\n\u001b[0;32m----> 1\u001b[0;31m \u001b[0msim_result\u001b[0m \u001b[0;34m=\u001b[0m \u001b[0mbackend_sim\u001b[0m\u001b[0;34m.\u001b[0m\u001b[0mrun\u001b[0m\u001b[0;34m(\u001b[0m\u001b[0mrabi_qobj\u001b[0m\u001b[0;34m)\u001b[0m\u001b[0;34m.\u001b[0m\u001b[0mresult\u001b[0m\u001b[0;34m(\u001b[0m\u001b[0;34m)\u001b[0m\u001b[0;34m\u001b[0m\u001b[0;34m\u001b[0m\u001b[0m\n\u001b[0m",
      "\u001b[0;32m/anaconda3/envs/aer37/lib/python3.7/site-packages/qiskit/providers/aer/aerjob.py\u001b[0m in \u001b[0;36m_wrapper\u001b[0;34m(self, *args, **kwargs)\u001b[0m\n\u001b[1;32m     40\u001b[0m         \u001b[0;32mif\u001b[0m \u001b[0mself\u001b[0m\u001b[0;34m.\u001b[0m\u001b[0m_future\u001b[0m \u001b[0;32mis\u001b[0m \u001b[0;32mNone\u001b[0m\u001b[0;34m:\u001b[0m\u001b[0;34m\u001b[0m\u001b[0;34m\u001b[0m\u001b[0m\n\u001b[1;32m     41\u001b[0m             \u001b[0;32mraise\u001b[0m \u001b[0mJobError\u001b[0m\u001b[0;34m(\u001b[0m\u001b[0;34m\"Job not submitted yet!. You have to .submit() first!\"\u001b[0m\u001b[0;34m)\u001b[0m\u001b[0;34m\u001b[0m\u001b[0;34m\u001b[0m\u001b[0m\n\u001b[0;32m---> 42\u001b[0;31m         \u001b[0;32mreturn\u001b[0m \u001b[0mfunc\u001b[0m\u001b[0;34m(\u001b[0m\u001b[0mself\u001b[0m\u001b[0;34m,\u001b[0m \u001b[0;34m*\u001b[0m\u001b[0margs\u001b[0m\u001b[0;34m,\u001b[0m \u001b[0;34m**\u001b[0m\u001b[0mkwargs\u001b[0m\u001b[0;34m)\u001b[0m\u001b[0;34m\u001b[0m\u001b[0;34m\u001b[0m\u001b[0m\n\u001b[0m\u001b[1;32m     43\u001b[0m     \u001b[0;32mreturn\u001b[0m \u001b[0m_wrapper\u001b[0m\u001b[0;34m\u001b[0m\u001b[0;34m\u001b[0m\u001b[0m\n\u001b[1;32m     44\u001b[0m \u001b[0;34m\u001b[0m\u001b[0m\n",
      "\u001b[0;32m/anaconda3/envs/aer37/lib/python3.7/site-packages/qiskit/providers/aer/aerjob.py\u001b[0m in \u001b[0;36mresult\u001b[0;34m(self, timeout)\u001b[0m\n\u001b[1;32m     94\u001b[0m             \u001b[0mconcurrent\u001b[0m\u001b[0;34m.\u001b[0m\u001b[0mfutures\u001b[0m\u001b[0;34m.\u001b[0m\u001b[0mCancelledError\u001b[0m\u001b[0;34m:\u001b[0m \u001b[0;32mif\u001b[0m \u001b[0mjob\u001b[0m \u001b[0mcancelled\u001b[0m \u001b[0mbefore\u001b[0m \u001b[0mcompleted\u001b[0m\u001b[0;34m.\u001b[0m\u001b[0;34m\u001b[0m\u001b[0;34m\u001b[0m\u001b[0m\n\u001b[1;32m     95\u001b[0m         \"\"\"\n\u001b[0;32m---> 96\u001b[0;31m         \u001b[0;32mreturn\u001b[0m \u001b[0mself\u001b[0m\u001b[0;34m.\u001b[0m\u001b[0m_future\u001b[0m\u001b[0;34m.\u001b[0m\u001b[0mresult\u001b[0m\u001b[0;34m(\u001b[0m\u001b[0mtimeout\u001b[0m\u001b[0;34m=\u001b[0m\u001b[0mtimeout\u001b[0m\u001b[0;34m)\u001b[0m\u001b[0;34m\u001b[0m\u001b[0;34m\u001b[0m\u001b[0m\n\u001b[0m\u001b[1;32m     97\u001b[0m \u001b[0;34m\u001b[0m\u001b[0m\n\u001b[1;32m     98\u001b[0m     \u001b[0;34m@\u001b[0m\u001b[0mrequires_submit\u001b[0m\u001b[0;34m\u001b[0m\u001b[0;34m\u001b[0m\u001b[0m\n",
      "\u001b[0;32m/anaconda3/envs/aer37/lib/python3.7/concurrent/futures/_base.py\u001b[0m in \u001b[0;36mresult\u001b[0;34m(self, timeout)\u001b[0m\n\u001b[1;32m    430\u001b[0m                 \u001b[0;32mraise\u001b[0m \u001b[0mCancelledError\u001b[0m\u001b[0;34m(\u001b[0m\u001b[0;34m)\u001b[0m\u001b[0;34m\u001b[0m\u001b[0;34m\u001b[0m\u001b[0m\n\u001b[1;32m    431\u001b[0m             \u001b[0;32melif\u001b[0m \u001b[0mself\u001b[0m\u001b[0;34m.\u001b[0m\u001b[0m_state\u001b[0m \u001b[0;34m==\u001b[0m \u001b[0mFINISHED\u001b[0m\u001b[0;34m:\u001b[0m\u001b[0;34m\u001b[0m\u001b[0;34m\u001b[0m\u001b[0m\n\u001b[0;32m--> 432\u001b[0;31m                 \u001b[0;32mreturn\u001b[0m \u001b[0mself\u001b[0m\u001b[0;34m.\u001b[0m\u001b[0m__get_result\u001b[0m\u001b[0;34m(\u001b[0m\u001b[0;34m)\u001b[0m\u001b[0;34m\u001b[0m\u001b[0;34m\u001b[0m\u001b[0m\n\u001b[0m\u001b[1;32m    433\u001b[0m             \u001b[0;32melse\u001b[0m\u001b[0;34m:\u001b[0m\u001b[0;34m\u001b[0m\u001b[0;34m\u001b[0m\u001b[0m\n\u001b[1;32m    434\u001b[0m                 \u001b[0;32mraise\u001b[0m \u001b[0mTimeoutError\u001b[0m\u001b[0;34m(\u001b[0m\u001b[0;34m)\u001b[0m\u001b[0;34m\u001b[0m\u001b[0;34m\u001b[0m\u001b[0m\n",
      "\u001b[0;32m/anaconda3/envs/aer37/lib/python3.7/concurrent/futures/_base.py\u001b[0m in \u001b[0;36m__get_result\u001b[0;34m(self)\u001b[0m\n\u001b[1;32m    382\u001b[0m     \u001b[0;32mdef\u001b[0m \u001b[0m__get_result\u001b[0m\u001b[0;34m(\u001b[0m\u001b[0mself\u001b[0m\u001b[0;34m)\u001b[0m\u001b[0;34m:\u001b[0m\u001b[0;34m\u001b[0m\u001b[0;34m\u001b[0m\u001b[0m\n\u001b[1;32m    383\u001b[0m         \u001b[0;32mif\u001b[0m \u001b[0mself\u001b[0m\u001b[0;34m.\u001b[0m\u001b[0m_exception\u001b[0m\u001b[0;34m:\u001b[0m\u001b[0;34m\u001b[0m\u001b[0;34m\u001b[0m\u001b[0m\n\u001b[0;32m--> 384\u001b[0;31m             \u001b[0;32mraise\u001b[0m \u001b[0mself\u001b[0m\u001b[0;34m.\u001b[0m\u001b[0m_exception\u001b[0m\u001b[0;34m\u001b[0m\u001b[0;34m\u001b[0m\u001b[0m\n\u001b[0m\u001b[1;32m    385\u001b[0m         \u001b[0;32melse\u001b[0m\u001b[0;34m:\u001b[0m\u001b[0;34m\u001b[0m\u001b[0;34m\u001b[0m\u001b[0m\n\u001b[1;32m    386\u001b[0m             \u001b[0;32mreturn\u001b[0m \u001b[0mself\u001b[0m\u001b[0;34m.\u001b[0m\u001b[0m_result\u001b[0m\u001b[0;34m\u001b[0m\u001b[0;34m\u001b[0m\u001b[0m\n",
      "\u001b[0;32m/anaconda3/envs/aer37/lib/python3.7/concurrent/futures/thread.py\u001b[0m in \u001b[0;36mrun\u001b[0;34m(self)\u001b[0m\n\u001b[1;32m     55\u001b[0m \u001b[0;34m\u001b[0m\u001b[0m\n\u001b[1;32m     56\u001b[0m         \u001b[0;32mtry\u001b[0m\u001b[0;34m:\u001b[0m\u001b[0;34m\u001b[0m\u001b[0;34m\u001b[0m\u001b[0m\n\u001b[0;32m---> 57\u001b[0;31m             \u001b[0mresult\u001b[0m \u001b[0;34m=\u001b[0m \u001b[0mself\u001b[0m\u001b[0;34m.\u001b[0m\u001b[0mfn\u001b[0m\u001b[0;34m(\u001b[0m\u001b[0;34m*\u001b[0m\u001b[0mself\u001b[0m\u001b[0;34m.\u001b[0m\u001b[0margs\u001b[0m\u001b[0;34m,\u001b[0m \u001b[0;34m**\u001b[0m\u001b[0mself\u001b[0m\u001b[0;34m.\u001b[0m\u001b[0mkwargs\u001b[0m\u001b[0;34m)\u001b[0m\u001b[0;34m\u001b[0m\u001b[0;34m\u001b[0m\u001b[0m\n\u001b[0m\u001b[1;32m     58\u001b[0m         \u001b[0;32mexcept\u001b[0m \u001b[0mBaseException\u001b[0m \u001b[0;32mas\u001b[0m \u001b[0mexc\u001b[0m\u001b[0;34m:\u001b[0m\u001b[0;34m\u001b[0m\u001b[0;34m\u001b[0m\u001b[0m\n\u001b[1;32m     59\u001b[0m             \u001b[0mself\u001b[0m\u001b[0;34m.\u001b[0m\u001b[0mfuture\u001b[0m\u001b[0;34m.\u001b[0m\u001b[0mset_exception\u001b[0m\u001b[0;34m(\u001b[0m\u001b[0mexc\u001b[0m\u001b[0;34m)\u001b[0m\u001b[0;34m\u001b[0m\u001b[0;34m\u001b[0m\u001b[0m\n",
      "\u001b[0;32m/anaconda3/envs/aer37/lib/python3.7/site-packages/qiskit/providers/aer/backends/pulse_simulator.py\u001b[0m in \u001b[0;36m_run_job\u001b[0;34m(self, job_id, qobj, backend_options, noise_model, validate)\u001b[0m\n\u001b[1;32m     72\u001b[0m             \u001b[0mself\u001b[0m\u001b[0;34m.\u001b[0m\u001b[0m_validate\u001b[0m\u001b[0;34m(\u001b[0m\u001b[0mqobj\u001b[0m\u001b[0;34m,\u001b[0m \u001b[0mbackend_options\u001b[0m\u001b[0;34m,\u001b[0m \u001b[0mnoise_model\u001b[0m\u001b[0;34m)\u001b[0m\u001b[0;34m\u001b[0m\u001b[0;34m\u001b[0m\u001b[0m\n\u001b[1;32m     73\u001b[0m         \u001b[0mopenpulse_system\u001b[0m \u001b[0;34m=\u001b[0m \u001b[0mdigest_pulse_obj\u001b[0m\u001b[0;34m(\u001b[0m\u001b[0mqobj\u001b[0m\u001b[0;34m.\u001b[0m\u001b[0mto_dict\u001b[0m\u001b[0;34m(\u001b[0m\u001b[0;34m)\u001b[0m\u001b[0;34m)\u001b[0m\u001b[0;34m\u001b[0m\u001b[0;34m\u001b[0m\u001b[0m\n\u001b[0;32m---> 74\u001b[0;31m         \u001b[0mresults\u001b[0m \u001b[0;34m=\u001b[0m \u001b[0mopsolve\u001b[0m\u001b[0;34m(\u001b[0m\u001b[0mopenpulse_system\u001b[0m\u001b[0;34m)\u001b[0m\u001b[0;34m\u001b[0m\u001b[0;34m\u001b[0m\u001b[0m\n\u001b[0m\u001b[1;32m     75\u001b[0m         \u001b[0mend\u001b[0m \u001b[0;34m=\u001b[0m \u001b[0mtime\u001b[0m\u001b[0;34m.\u001b[0m\u001b[0mtime\u001b[0m\u001b[0;34m(\u001b[0m\u001b[0;34m)\u001b[0m\u001b[0;34m\u001b[0m\u001b[0;34m\u001b[0m\u001b[0m\n\u001b[1;32m     76\u001b[0m         \u001b[0;32mreturn\u001b[0m \u001b[0mself\u001b[0m\u001b[0;34m.\u001b[0m\u001b[0m_format_results\u001b[0m\u001b[0;34m(\u001b[0m\u001b[0mjob_id\u001b[0m\u001b[0;34m,\u001b[0m \u001b[0mresults\u001b[0m\u001b[0;34m,\u001b[0m \u001b[0mend\u001b[0m \u001b[0;34m-\u001b[0m \u001b[0mstart\u001b[0m\u001b[0;34m,\u001b[0m \u001b[0mqobj\u001b[0m\u001b[0;34m.\u001b[0m\u001b[0mqobj_id\u001b[0m\u001b[0;34m)\u001b[0m\u001b[0;34m\u001b[0m\u001b[0;34m\u001b[0m\u001b[0m\n",
      "\u001b[0;32m/anaconda3/envs/aer37/lib/python3.7/site-packages/qiskit/providers/aer/openpulse/solver/opsolve.py\u001b[0m in \u001b[0;36mopsolve\u001b[0;34m(op_system)\u001b[0m\n\u001b[1;32m     60\u001b[0m     \u001b[0mmontecarlo\u001b[0m \u001b[0;34m=\u001b[0m \u001b[0mOP_mcwf\u001b[0m\u001b[0;34m(\u001b[0m\u001b[0mop_system\u001b[0m\u001b[0;34m)\u001b[0m\u001b[0;34m\u001b[0m\u001b[0;34m\u001b[0m\u001b[0m\n\u001b[1;32m     61\u001b[0m     \u001b[0;31m# Run the simulation\u001b[0m\u001b[0;34m\u001b[0m\u001b[0;34m\u001b[0m\u001b[0;34m\u001b[0m\u001b[0m\n\u001b[0;32m---> 62\u001b[0;31m     \u001b[0mout\u001b[0m \u001b[0;34m=\u001b[0m \u001b[0mmontecarlo\u001b[0m\u001b[0;34m.\u001b[0m\u001b[0mrun\u001b[0m\u001b[0;34m(\u001b[0m\u001b[0;34m)\u001b[0m\u001b[0;34m\u001b[0m\u001b[0;34m\u001b[0m\u001b[0m\n\u001b[0m\u001b[1;32m     63\u001b[0m     \u001b[0;31m# Results are stored in ophandler.result\u001b[0m\u001b[0;34m\u001b[0m\u001b[0;34m\u001b[0m\u001b[0;34m\u001b[0m\u001b[0m\n\u001b[1;32m     64\u001b[0m     \u001b[0;32mreturn\u001b[0m \u001b[0mout\u001b[0m\u001b[0;34m\u001b[0m\u001b[0;34m\u001b[0m\u001b[0m\n",
      "\u001b[0;32m/anaconda3/envs/aer37/lib/python3.7/site-packages/qiskit/providers/aer/openpulse/solver/opsolve.py\u001b[0m in \u001b[0;36mrun\u001b[0;34m(self)\u001b[0m\n\u001b[1;32m    127\u001b[0m                                        \u001b[0mself\u001b[0m\u001b[0;34m.\u001b[0m\u001b[0mop_system\u001b[0m\u001b[0;34m.\u001b[0m\u001b[0mexperiments\u001b[0m\u001b[0;34m,\u001b[0m\u001b[0;34m\u001b[0m\u001b[0;34m\u001b[0m\u001b[0m\n\u001b[1;32m    128\u001b[0m                                        \u001b[0mtask_args\u001b[0m\u001b[0;34m=\u001b[0m\u001b[0;34m(\u001b[0m\u001b[0mself\u001b[0m\u001b[0;34m.\u001b[0m\u001b[0mop_system\u001b[0m\u001b[0;34m,\u001b[0m\u001b[0;34m)\u001b[0m\u001b[0;34m,\u001b[0m\u001b[0;34m\u001b[0m\u001b[0;34m\u001b[0m\u001b[0m\n\u001b[0;32m--> 129\u001b[0;31m                                        \u001b[0;34m**\u001b[0m\u001b[0mmap_kwargs\u001b[0m\u001b[0;34m\u001b[0m\u001b[0;34m\u001b[0m\u001b[0m\n\u001b[0m\u001b[1;32m    130\u001b[0m                                        )\n\u001b[1;32m    131\u001b[0m             \u001b[0mend\u001b[0m \u001b[0;34m=\u001b[0m \u001b[0mtime\u001b[0m\u001b[0;34m.\u001b[0m\u001b[0mtime\u001b[0m\u001b[0;34m(\u001b[0m\u001b[0;34m)\u001b[0m\u001b[0;34m\u001b[0m\u001b[0;34m\u001b[0m\u001b[0m\n",
      "\u001b[0;32m/anaconda3/envs/aer37/lib/python3.7/site-packages/qiskit/tools/parallel.py\u001b[0m in \u001b[0;36mparallel_map\u001b[0;34m(task, values, task_args, task_kwargs, num_processes)\u001b[0m\n\u001b[1;32m    143\u001b[0m     \u001b[0mresults\u001b[0m \u001b[0;34m=\u001b[0m \u001b[0;34m[\u001b[0m\u001b[0;34m]\u001b[0m\u001b[0;34m\u001b[0m\u001b[0;34m\u001b[0m\u001b[0m\n\u001b[1;32m    144\u001b[0m     \u001b[0;32mfor\u001b[0m \u001b[0m_\u001b[0m\u001b[0;34m,\u001b[0m \u001b[0mvalue\u001b[0m \u001b[0;32min\u001b[0m \u001b[0menumerate\u001b[0m\u001b[0;34m(\u001b[0m\u001b[0mvalues\u001b[0m\u001b[0;34m)\u001b[0m\u001b[0;34m:\u001b[0m\u001b[0;34m\u001b[0m\u001b[0;34m\u001b[0m\u001b[0m\n\u001b[0;32m--> 145\u001b[0;31m         \u001b[0mresult\u001b[0m \u001b[0;34m=\u001b[0m \u001b[0mtask\u001b[0m\u001b[0;34m(\u001b[0m\u001b[0mvalue\u001b[0m\u001b[0;34m,\u001b[0m \u001b[0;34m*\u001b[0m\u001b[0mtask_args\u001b[0m\u001b[0;34m,\u001b[0m \u001b[0;34m**\u001b[0m\u001b[0mtask_kwargs\u001b[0m\u001b[0;34m)\u001b[0m\u001b[0;34m\u001b[0m\u001b[0;34m\u001b[0m\u001b[0m\n\u001b[0m\u001b[1;32m    146\u001b[0m         \u001b[0mresults\u001b[0m\u001b[0;34m.\u001b[0m\u001b[0mappend\u001b[0m\u001b[0;34m(\u001b[0m\u001b[0mresult\u001b[0m\u001b[0;34m)\u001b[0m\u001b[0;34m\u001b[0m\u001b[0;34m\u001b[0m\u001b[0m\n\u001b[1;32m    147\u001b[0m         \u001b[0m_callback\u001b[0m\u001b[0;34m(\u001b[0m\u001b[0;36m0\u001b[0m\u001b[0;34m)\u001b[0m\u001b[0;34m\u001b[0m\u001b[0;34m\u001b[0m\u001b[0m\n",
      "\u001b[0;32m/anaconda3/envs/aer37/lib/python3.7/site-packages/qiskit/providers/aer/openpulse/solver/unitary.py\u001b[0m in \u001b[0;36munitary_evolution\u001b[0;34m(exp, op_system)\u001b[0m\n\u001b[1;32m    108\u001b[0m     \u001b[0mODE\u001b[0m\u001b[0;34m.\u001b[0m\u001b[0mset_initial_value\u001b[0m\u001b[0;34m(\u001b[0m\u001b[0mglobal_data\u001b[0m\u001b[0;34m[\u001b[0m\u001b[0;34m'initial_state'\u001b[0m\u001b[0;34m]\u001b[0m\u001b[0;34m,\u001b[0m \u001b[0;36m0\u001b[0m\u001b[0;34m)\u001b[0m\u001b[0;34m\u001b[0m\u001b[0;34m\u001b[0m\u001b[0m\n\u001b[1;32m    109\u001b[0m     \u001b[0;32mfor\u001b[0m \u001b[0mtime\u001b[0m \u001b[0;32min\u001b[0m \u001b[0mtlist\u001b[0m\u001b[0;34m[\u001b[0m\u001b[0;36m1\u001b[0m\u001b[0;34m:\u001b[0m\u001b[0;34m]\u001b[0m\u001b[0;34m:\u001b[0m\u001b[0;34m\u001b[0m\u001b[0;34m\u001b[0m\u001b[0m\n\u001b[0;32m--> 110\u001b[0;31m         \u001b[0mODE\u001b[0m\u001b[0;34m.\u001b[0m\u001b[0mintegrate\u001b[0m\u001b[0;34m(\u001b[0m\u001b[0mtime\u001b[0m\u001b[0;34m,\u001b[0m \u001b[0mstep\u001b[0m\u001b[0;34m=\u001b[0m\u001b[0;36m0\u001b[0m\u001b[0;34m)\u001b[0m\u001b[0;34m\u001b[0m\u001b[0;34m\u001b[0m\u001b[0m\n\u001b[0m\u001b[1;32m    111\u001b[0m         \u001b[0;32mif\u001b[0m \u001b[0mODE\u001b[0m\u001b[0;34m.\u001b[0m\u001b[0msuccessful\u001b[0m\u001b[0;34m(\u001b[0m\u001b[0;34m)\u001b[0m\u001b[0;34m:\u001b[0m\u001b[0;34m\u001b[0m\u001b[0;34m\u001b[0m\u001b[0m\n\u001b[1;32m    112\u001b[0m             \u001b[0mpsi\u001b[0m \u001b[0;34m=\u001b[0m \u001b[0mODE\u001b[0m\u001b[0;34m.\u001b[0m\u001b[0my\u001b[0m \u001b[0;34m/\u001b[0m \u001b[0mdznrm2\u001b[0m\u001b[0;34m(\u001b[0m\u001b[0mODE\u001b[0m\u001b[0;34m.\u001b[0m\u001b[0my\u001b[0m\u001b[0;34m)\u001b[0m\u001b[0;34m\u001b[0m\u001b[0;34m\u001b[0m\u001b[0m\n",
      "\u001b[0;32m/anaconda3/envs/aer37/lib/python3.7/site-packages/scipy/integrate/_ode.py\u001b[0m in \u001b[0;36mintegrate\u001b[0;34m(self, t, step, relax)\u001b[0m\n\u001b[1;32m    430\u001b[0m             self._y, self.t = mth(self.f, self.jac or (lambda: None),\n\u001b[1;32m    431\u001b[0m                                   \u001b[0mself\u001b[0m\u001b[0;34m.\u001b[0m\u001b[0m_y\u001b[0m\u001b[0;34m,\u001b[0m \u001b[0mself\u001b[0m\u001b[0;34m.\u001b[0m\u001b[0mt\u001b[0m\u001b[0;34m,\u001b[0m \u001b[0mt\u001b[0m\u001b[0;34m,\u001b[0m\u001b[0;34m\u001b[0m\u001b[0;34m\u001b[0m\u001b[0m\n\u001b[0;32m--> 432\u001b[0;31m                                   self.f_params, self.jac_params)\n\u001b[0m\u001b[1;32m    433\u001b[0m         \u001b[0;32mexcept\u001b[0m \u001b[0mSystemError\u001b[0m\u001b[0;34m:\u001b[0m\u001b[0;34m\u001b[0m\u001b[0;34m\u001b[0m\u001b[0m\n\u001b[1;32m    434\u001b[0m             \u001b[0;31m# f2py issue with tuple returns, see ticket 1187.\u001b[0m\u001b[0;34m\u001b[0m\u001b[0;34m\u001b[0m\u001b[0;34m\u001b[0m\u001b[0m\n",
      "\u001b[0;32m/anaconda3/envs/aer37/lib/python3.7/site-packages/scipy/integrate/_ode.py\u001b[0m in \u001b[0;36mrun\u001b[0;34m(self, f, jac, y0, t0, t1, f_params, jac_params)\u001b[0m\n\u001b[1;32m   1002\u001b[0m         args = ((f, jac, y0, t0, t1) + tuple(self.call_args) +\n\u001b[1;32m   1003\u001b[0m                 (f_params, jac_params))\n\u001b[0;32m-> 1004\u001b[0;31m         \u001b[0my1\u001b[0m\u001b[0;34m,\u001b[0m \u001b[0mt\u001b[0m\u001b[0;34m,\u001b[0m \u001b[0mistate\u001b[0m \u001b[0;34m=\u001b[0m \u001b[0mself\u001b[0m\u001b[0;34m.\u001b[0m\u001b[0mrunner\u001b[0m\u001b[0;34m(\u001b[0m\u001b[0;34m*\u001b[0m\u001b[0margs\u001b[0m\u001b[0;34m)\u001b[0m\u001b[0;34m\u001b[0m\u001b[0;34m\u001b[0m\u001b[0m\n\u001b[0m\u001b[1;32m   1005\u001b[0m         \u001b[0mself\u001b[0m\u001b[0;34m.\u001b[0m\u001b[0mistate\u001b[0m \u001b[0;34m=\u001b[0m \u001b[0mistate\u001b[0m\u001b[0;34m\u001b[0m\u001b[0;34m\u001b[0m\u001b[0m\n\u001b[1;32m   1006\u001b[0m         \u001b[0;32mif\u001b[0m \u001b[0mistate\u001b[0m \u001b[0;34m<\u001b[0m \u001b[0;36m0\u001b[0m\u001b[0;34m:\u001b[0m\u001b[0;34m\u001b[0m\u001b[0;34m\u001b[0m\u001b[0m\n",
      "\u001b[0;32mnumeric_integrator_wrapper.pyx\u001b[0m in \u001b[0;36mqiskit.providers.aer.openpulse.cy.numeric_integrator_wrapper.td_ode_rhs_static\u001b[0;34m()\u001b[0m\n",
      "\u001b[0;31mValueError\u001b[0m: PyObject is not a List!"
     ]
    }
   ],
   "source": [
    "sim_result = backend_sim.run(rabi_qobj, backend_options=backend_options).result()"
   ]
  },
  {
   "cell_type": "code",
<<<<<<< HEAD
   "execution_count": null,
   "metadata": {},
   "outputs": [],
=======
   "execution_count": 14,
   "metadata": {},
   "outputs": [
    {
     "data": {
      "text/plain": [
       "128.0"
      ]
     },
     "execution_count": 14,
     "metadata": {},
     "output_type": "execute_result"
    }
   ],
>>>>>>> 8b2cfa59
   "source": [
    "#get the end time of the simulation in dt\n",
    "sim_result.results[0].header.ode_t"
   ]
  },
  {
   "cell_type": "code",
<<<<<<< HEAD
   "execution_count": null,
   "metadata": {},
   "outputs": [],
=======
   "execution_count": 15,
   "metadata": {},
   "outputs": [
    {
     "data": {
      "text/plain": [
       "array([1.+0.j, 0.+0.j, 0.+0.j, 0.+0.j, 0.+0.j, 0.+0.j, 0.+0.j, 0.+0.j,\n",
       "       0.+0.j])"
      ]
     },
     "execution_count": 15,
     "metadata": {},
     "output_type": "execute_result"
    }
   ],
>>>>>>> 8b2cfa59
   "source": [
    "#get the statevector IN THE FRAME OF THE ORIGINAL HAMILTONIAN\n",
    "sim_result.get_statevector(0)"
   ]
  },
  {
   "cell_type": "markdown",
   "metadata": {},
   "source": [
    "Extract the qubit populations "
   ]
  },
  {
   "cell_type": "code",
<<<<<<< HEAD
   "execution_count": null,
=======
   "execution_count": 16,
>>>>>>> 8b2cfa59
   "metadata": {},
   "outputs": [],
   "source": [
    "amp_data_Q0 = []\n",
    "amp_data_Q1 = []\n",
    "\n",
    "for exp_idx in range(len(drive_amps)):\n",
    "    exp_mem = sim_result.get_memory(exp_idx)\n",
    "    amp_data_Q0.append(np.abs(exp_mem[0]))\n",
    "    amp_data_Q1.append(np.abs(exp_mem[1]))"
   ]
  },
  {
   "cell_type": "code",
<<<<<<< HEAD
   "execution_count": null,
   "metadata": {},
   "outputs": [],
=======
   "execution_count": 17,
   "metadata": {},
   "outputs": [
    {
     "name": "stdout",
     "output_type": "stream",
     "text": [
      "Pi Amplitude 0.315858\n"
     ]
    },
    {
     "data": {
      "image/png": "iVBORw0KGgoAAAANSUhEUgAAAYsAAAEkCAYAAADeqh2wAAAABHNCSVQICAgIfAhkiAAAAAlwSFlzAAALEgAACxIB0t1+/AAAADh0RVh0U29mdHdhcmUAbWF0cGxvdGxpYiB2ZXJzaW9uMy4xLjEsIGh0dHA6Ly9tYXRwbG90bGliLm9yZy8QZhcZAAAgAElEQVR4nOzdd3QU1cPG8e9NTyCkUgIJJPTeOyihd5QiTVBAX0RFRLEAdkVsIFhAigJSpAiCdKQFpHfpvUhoIQkhCUlI2fv+sRt/IaRtsruzm72fc/bEnbkz82QMe3fmlhFSShRFURQlJw5aB1AURVGsn6osFEVRlFypykJRFEXJlaosFEVRlFypykJRFEXJlaosFEVRlFypykJRFEXJlaosFLsnhLgqhLhqRPlgIYQUQswzXypFsS6qslCsluEDOeMrTQgRLYQIE0IMEUIIrTPaEiFEGSHE10KIf4QQsUKIRCHEJSHEHCFEvVy2DTSUuymEeGioYKcKIXwslV/RllAjuBVrJYRI/+P8xPDTGagI9DT89zQp5UgTHOcqgJQyOI/lnYEKwH0p5a2CHt8ShBB9gF8BD+AgsBtIBmoAHQAn4FMp5cdZbFsB2AOUAP4EzgKNgdbAOaCFlDLK/L+FoiVVWShWK72ykFKKTMtbADsBAVSQUl4p4HGuGo4TXJD9WCshRBvgLyAFGCylXJ5pfQ1gLRAMjJFSfptp/Sb0FcooKeUPGZZ/C7wBzJRSjjDrL6FoTt2GUmyOlHI3+m+3AmiQcZ0QwkUIMVIIsV4Icc1wyyRaCLFFCNE5p/0KIbyEED8KIW4IIZKEEKeFEKMy3+7KT5uFEMJBCDFCCHFQCBEvhHhg+O+XhRCP/Ts07D9MCOEvhJglhLhl+F1OCSGGGnNc4CfAERiduaIAkFKeAnqgr0wmCiFKZdi+PPqK4iowLdOmHwEPgMFCiCJ5zaTYJlVZKLYq/QM8JdNyX+A7wBPYDHwLrAbqAeuFEC9msz8XYAvQEVgCzAa8Dfv60QR5F6D/0C4J/AzMAooD0w3rsuKN/nZRM2A5MB8oDcwRQjyfx+O2AioDN4FfsiskpTwBrAJcgSEZVrUx/PxLSqnLtE2cIZ8H0DSPeRRbJaVUL/Wyyhcg9X+ijy1/EkgDHgIBmda5AoFZbOMFnASiAfdM664ajrULcM2w3Be4ZFj3ZIblwYZl8/L4ewwwlD8CFM2wvAhwyLBuYFa/O/qKxTHD8upAKnA6j8f+wLCfRXko+3+GsuszLPvGsGxMNtv8aFj/stZ/L+pl3pe6slCsnhDiY8PrcyHEUvRXAAJ4S2ZqYJZSPpRShmfeh5TyPjAH8AEaZXOocVLKhxm2iQY+M7zN862fLAwz/BwrpYzPsP8HwLuGt1ld8SQAb0op0zJscxr9t/lqQgjPPBw7wPDzeh7KppcJzLDMy/DzfjbbpC/3zsP+FRvmpHUARcmDjzK9l8ALUsq5WRU2NNi+jf4KJABwy1SkTBabpaLv8ZNZmOFnjl1Lc1Ef0GXYV0Y70F8lZbX/C1LK2CyWp3+oewNxuRw7/XZdXnqypJfNfL5MtX/FhqnKQrF60tAbytCI2gz9vfcZQohrUsptGcsKIZoC29D/bW9F314Ri/7Dui7wFPpbVZlFZvwGn8Ftw0+vLNbllRcQLaVMzrxCSpkqhIhE3y01s5hs9pdq+OmYh2OnX3mVzUPZ9CuKuxmWpV85ZPf7F8tUTimkVGWh2AzDbZstQoju6O///yqEqCKlTMhQ7H3AHWgtpQzLuL0QYhz6yiIr/kIIxywqjPSeQQX5MLwP+AohnKWUjzTICyGcAH/0FZo57DL8DM3m98uoneHn4QzLzhl+Vs5mm0qGn+fzmU+xEarNQrE5Usrj6HsrBaLv559RRfTf4sOy2LRVDrt1AppnsTzU8POocSkfcRT9v7Uns1j3JPorhCMF2H9OwtB/kJfmf20njzHcuutpePtbhlXbDT87ZO7ia2gzaQEkAvtMlFexUqqyUGzVBCAJeCvTlBNX0X+Lr52xsBDiBfTdYnPyhRDiv1tUQghf9FcqAFm2j+TRnAz798iwfw/gS8PbbLu1FoTUd3d9GX27yHdCiJ6ZywghqqG/XeeMvtfUvgzbX0I/oC8YeDXTpp+g79E133DVpxRi6jaUYpOklDeEEDOB14F3gHGGVVPRVwq7hBDL0N8Cagi0RD9WoU82u7yFvi3jpBAi/YOzD/oG8ulSyp0FyPqbEOIpoC9wSgixCn2D8NNACLBMSrkov/vPw/G3CSEGAPOAP4QQB3h0uo+O6H/fnWTdK+sV9I3/3wsh2gJngCbop/s4D7xnruyKFdG67656qVd2L7IZZ5FhfUn0I4gfACUzLO+G/rZIHPpG4r/Q3+4ZYtjnkEz7uWp4eaEfpXwD/RiOM8AoDNPiZCgfjBHjLAzbOKD/0D2EvktsAvq2gVcBh2x+97Bs9jXPsD7YyPMZiH7cxAnDuUkfy5EKjMwqR4Ztg9BfXd1CX8lcQz9g0VfrvxP1ssxLzQ2lKHZMCDEH/RiSSVLKt7XOo1gvdRtKUezbS0A59G0/iVLKD7UOpFgn1cCtKHZM6rvy9kY/8DFNCBGkcSTFSqnbUIqiKEquCuVtKH9/fxkcHJyvbR88eECRImq25XTWej7OndOPFatSpYpFj2ut50ML6lw8qjCcj8OHD0dKKYtnta5QVhbBwcEcOnQoX9uGhYURGhpq2kA2zFrPR3qmsLAwix7XWs+HFtS5eFRhOB9CiGvZrVNtFoqiKEquCuWVhVL4vf/++7kXUhTFZFRlodikdu3a5V5IURSTsZvKIiUlhfDwcJKSknIs5+XlxZkzZyyUyjhubm4EBgbi7OysdRTNHTt2DIC6detqnERR7IPdVBbh4eF4enoSHByMECLbcnFxcXh65uUBZJYlpSQqKorw8HBCQkK0jqO50aNHA5Zv4FYUe6VpA7cQYo4QIkIIcTKb9UII8b0Q4qIQ4rgQon5+j5WUlISfn1+OFYU1E0Lg5+eX65WRoiiKOWjdG2oe0CmH9Z3RP1ylEjAc+KkgB7PViiKdredXFMV2aVpZSP20z9E5FHkK/Vz5Uurn2PcWQgTkUF6xAzEJydyNe0hk/EMePEzNfQNFUQrM2tssyvC/h9MDhBuW3cpcUAgxHP3VByVLlnzsXraXlxdxcbk92x7S0tLyVC6/bty4wZgxYzh79iw6nY727dszceJEXF1dmTx5MvPnz8fR0ZGvv/46yx4/SUlJFr1PHx8fbxXtAslpkmMRaey9lcrxu2mE34xC9/ABtcevoFFZL5oGOFHT3xEnB/NefVnL+bAG6lw8qtCfD63nSEf/bICT2axbB7TM8H4r0CC3fTZo0EBmdvr06ceWZSU2NjZP5fJDp9PJRo0ayTlz5kgppUxNTZXDhg2To0aNkqdOnZK1a9eWSUlJ8vLly7J8+fIyNTX1sX3k9fcwle3bt1v0eBmlpKbJnecj5As/rJMB3V6XHlVaypA+78rP1pySk2bMk4B0cnGV3rVayxL9Jsg6H22Q7608Lg9eiZI6nc4smbQ8H9ZGnYtHFYbzARyS2XyuWvuVRTj6h66kCwRuapSlwLZt24abmxtDhw4FwNHRkSlTplCuXDn8/f3p378/rq6uhISEULFiRQ4cOECzZs00Tq2NP/acYsSb47h3/hCp9/QXksVLBvBGq3681q06UlYjtGFN5s6dy6JFi4g4sZ1E/wAWD/iShfv+JcjXnWkD61M70Fvj30RRCgdrryxWAyOFEEvQP8bxvpTysVtQxvpkzSlO34zNcl1aWhqOjo5G77N66WJ81L1GjmVOnTpFgwYNHllWrFgxgoOD2b9/P/379/9veWBgIDdu3DA6R2Fw5N97jFt3BceH8dSrVYO+T71Nl04dqVat2n+N/Hv37gXgxx9/ZNKkSfz5559s3LiR778ewObTd3j700kMvHWdjR8+Q6CPR06HUxQlDzStLIQQi4FQwF8IEY5+Tn1nACnlDGA90AW4iP4xlEO1SWoaUsosezTJ/91me4Q99n5atnYzn4ZFUqpkKXb/vQH/oq5Zlhs/fjygH2fh5uZGv3796NevHwA965XhzeNrOLdtEQM8XFj3QR+KuamBjIpSEJpWFlLKAbmsl+ifUWxSOV0BmHNQXo0aNVixYsUjy2JjY7lz5w79+vXj+vX/teWHh4dTunRps+SwVvN+W8aw5wfhVaUp63ZkX1HkRgjBnyv/oFXrNuz78XWe83Tl97efxtlR657iimK71L8eC2rbti0JCQnMnz8f0N/yGjNmDCNHjqRHjx4sWbKEhw8fcuXKFS5cuEDjxo01Tmw530+fwdBBA3AtWZ5Vv82lnF/BngtQp04dwrZtxY0U1n4xglGz/8ry6k1RChNz/o2rysKChBCsXLmS5cuXU6lSJfz8/HBwcOC9996jRo0a9O3bl+rVq9OpUyemTZuWr7YTWyOl5ONPP+X1V1/GI6Q+K9dupFXtCibZd926ddmxfSsuuocsWbqM2X9fNsl+FcUa6XSSXj/t4dc9V82yf1VZWFhQUBCrV6/mwoULrF+/no0bN3L48GEA3nvvPS5dusS5c+fo3LmzxkktIz7+Ad/P+pUiNVoz97dldKobbNL9169fn3OnTzHgxVeZuP4s64/bbGc6RcnRxlO3OfpvDN4e5mmfs/beUIVa8+bNuXYt2wdTFWrpjfrfhl2jSO/PmfB0A/o2yfsEiVOnTs1z2aCgQL7tG8C5M7/Ru2s7/vxjOR0aVc9PbEWxSjqd5LvNZylfvAjdapunrVNdWSiamD59Og1CO/NL2FlebFeLl0MrGrV93bp1jZqe3M3ZkXfaBpNy9xo9Onfg4KlLxkZWFKv11+nb7Jr1IUWPLsLRTLMYqMpCsbjLly/z9tvvcO5GFN3qBfNB1+pGdxPesmULW7ZsMWqbjq2f4LcVf5ISF02bdu2JfZBg1PaKYo2klIz7ZgYJ53bRtHp5sx1HVRaKRel0OoYNG0YqgnJPjWZir1o45OOb0IQJE5gwYYLR2/Xt2o4J3/9M/O0r9H35XaO3VxRrs3THcY4v+5ZKterzzjtvm+04qrJQLGr69Ons2LGDYqEv8FqPpnh7uFg8w7iXBlK5eWd27TvIhTtZj+RXFFug0+l4feTLkJbCyqWLcHIyXzO0qiwUi0lJSWHy5MmUrNGUkObdGNpcuyf+bV75G+UHfsK4P06i06nxF4ptWrBxL3fPH2HwqHHUqFbVrMdSlYWFhYeH89RTT1GpUiXKly/PyJEjefjwIVFRUbRu3ZqiRYsycuRIrWOahbOzM98sWItT6CuMbl8ZdxftxpGULeHN+92qs+/4Wcb9sFCzHIqSX1JKVl6Bem/MZeYX75n9eKqysCApJb169eLpp5/mwoULXLhwgcTERN555x3c3Nz47LPPmDRpktYxzeLIkSMkp6Qy62AklYKD6NswKPeNzOyZBoHo/p7N5LGvcPLiv1rHUZQ80+l0fP3zEo7+e48xvVrg6mz+URCqsrCg7KYonz9/PlJKWrZsiZubm8YpTe/SpUs88cQTPPPCSM7fiWdMh8oFnqdp5syZzJw5s0D7EEIwf9aPpCUn0fP5lwq0L0WxpB9//JGxwwfiEXGCPg0CLXJM+xyUt2Es3D6R5Sr3tFRwzMdpKVULOn+ZY5Gcpii/ePGiUeMGbEV67ydnZ2dulGlNrdJedKlZ8CfjVqlSxQTpoF3zBnQeNIIN839k4qyljB/ezyT7VRRzOX/+PO+8Oxa38g0YN3wALk6W+c6vriwsKKcpyguradOmsXPnTnq+PJ5IWZR3O1XNV1fZzNasWcOaNWtMkBCWTv8Kj+JBfDr2DW5H3zfJPhXFHNLS0nj++efROThR7Zm36dfIcrdz7fPKIocrgESNpig31Tdla3Lp0iXGjh1L+46dOOZelxali9Gykr9J9j158mQAunfvXuB9eRbx4Lsfp/PmF9OYtPEMkwY2LfA+FcUcvvvuO/bt24d/97d4vUcTXJ0s10lEXVlYUE5TlLu7u2uczvQiIiJo1KgRTZ8bx72EFN7paN6ufQXxYt9uvPXpZJYfj+Lg1Wit4yhKlsqWLUuFJ58muHEHi15VgKosLCqnKcoBgoODefPNN5k3bx6BgYGcPn1a48QF06xZM35fs4nlZxPoUqsUdYKs+3nYYzpUpljcNZ7qN5jE5BSt4yjKY8o2aENqsxcZEVoRN2fLdj1XlYWF5TRF+dWrV4mOjiY+Pp7w8HCqV7fdmVEXLlzIvXv3mLb9Ig9TdbzVwfpvsxVxdaJrOcmtA+t56b1vtI6jKP+Ji4vj60mTGbf0IMU9XRnYuKzFM6jKQkPpU5Rn7iFl6w4fPszgwYP58tvvWbT/Gn0bBlG+eFGtY+XJxLdfwSekBr//8gMpKerqQrEOP/zwA+++/Ranz5xm0jN1NBnQqioLxeQ+/fRTfHx8iK/QFgcheL1tJZMfY8GCBSxYsMDk+xVCMOil0STdu83UGXNMvn9FMVZsbCxffj0J9wqNeK1fJ1pVLq5JDlVZKCZ19OhRVq9ezZCXXmXDufsMalqOUl6mH2gYFBREUJB5GvjGvjQQ5+LBTPrmK9LS0sxyDEXJqwlff0vc/Xs06jVc09u59tl1VjGbTz75BG9vb1KqdsT5QhwvtTLP/PpLly4FoF8/0w+iK+3tQcM+rxB98xppaWl28Sx0xTpFRd9j6pRvKVqpCfPftdwAvKyoKwvFZJKTk/Ujtl8ayfpzsQxsUpYSnuaZvuSnn37ip59+Msu+AV4c2Iekqp25fj/ZbMdQlNxMWn0IB79yfPzxR5TzK6JpFlVZKCbj4uLC6tWrcWrQG0cHwYhWFbSOlG9dagUgdWl8+PWP7Ny5U+s4ih3acymSJeeSGTl5IWMGdtY6jroNZUmOjo7UqlXrv/erVq0iMjKS+fPn8/333xMWFoaLiwvNmzfXMGX+XL58GSklLj4BrDh6k4FNylKymO1OiljKy40GQV788eEU/t23jr///lvrSIodiX6QzNAJsykdVIlPetTQOg6gKguLcnd359ixY48sCw4OpmHDhgCEhYVRtGhRm6ws3nnnHbZv384L0zfhIAQvh9ruVUW67vXLEtawJ7u2zOTvv//miSee0DqSYgeklIz6dRcXl0ykXJs2FHHto3UkQN2G0lxYWBjdunXj6tWrzJgxgylTplC3bl2b+iZ74sQJVqxYweBh/8fK4xE80zCQAC/bn76kc80APOu0p6i3LxMnTtQ6jmIn5u6+ytrffkGXFM9XEz7WOs5/7PbKIjQ09LFlffv2ZfDgwSQkJNClS5fH1g8ZMoQhQ4YQGRlJnz6P1vZhYWG5HjMxMfG/achDQkJYuXLlf+uCg4MZMWIERYsW5a233jLul9HYZ599hqenJ061u8PZ+xa5qli+fLnZj1HKy43GFQP4p0VvNq6bzZEjR8x+TMW+nb8Tx+crD5F4ZDVPPfUU9erV0zrSf+y2stBCVrehbN2pU6dYvnw5o8a8w+qzsfRpEEigj4fZj+vvb5rZa3PTtVYA+8+1o2HTUyQkJFjkmIp90ukk7608QcKRNSQnxvPxxx9rHekRdltZZHclEBcXh4eHR45XCv7+/nm6krAH+/fvx9fXF5c63Uk7fZ9XQita5Ljz5s0D9Fd75tS5VgCfrC3CoM/m0bJlJfX/XTGb5YfDOXj1HrX9BS379LG6h6GpNgsr4unpSVxcnNYxjDJs2DAOnjjHn2dj6VWvDEG+5r+qAH1lkV5hmFPJYm40KufL+hO3iImJYffu3WY/pmJ/oh8kM3HDGRoH+7Jh6TyWLFmidaTHaF5ZCCE6CSHOCSEuCiHGZrHeSwixRgjxjxDilBBiqBY5LaF79+6sXLnSZhq4b9++DcDCw3dI1UlebW2ZqwpL61o7gHN34nhr/Ed8+OGHXL16VetISiHz5YYzxCWm8EJtVxwchFXOGqBpZSGEcASmAZ2B6sAAIUTmeblfBU5LKesAocBkIYSLRYOaSHx8/GPLQkNDWbt2LQCVK1fm+PHjHDt2zOq7aT548IAqVarw1tj3WLT/Gk/VLU2wv7YjTM2lc81SCAGBT/TGwcGBb75R05crpnPgSjTLDoXTplgEnVo0YOPGjVpHypLWVxaNgYtSystSymRgCfBUpjIS8BT6h1cXBaKBVMvGVDL77bffiI2NJc6/OsmpukJ7VQFQopgbjYJ92XNb0rFjR3755RciIiK0jqUUAsmpOt5fdYIy3u5E7F+Nv79/lj01rYHWDdxlgOsZ3ocDTTKV+RFYDdwEPIF+Ukpd5h0JIYYDwwFKliz5WEOkl5dXntoD0tLSrLrdICkpyaKNrPHx8Y8dT0rJN998Q7ngELZFe9G4lCPXTx165H+kucXExAB567JsCpXdUlh4JZlhbbqybt06PvjgAwYMGGCRY1urrP427Fl+zse6y8mcv5PCkHKxfLZmNf369WPfvn3mCVhAWlcWIotlMtP7jsAxoA1QAdgshPhbShn7yEZSzgJmATRs2FBmrp3PnDlD0aJF0V+gZC8uLg5PT09jfgeLkVLi5uZm0b7XYWFhj33T2b9/PxcuXKDRs29z38GRzwe2pIKFH260Z88eADw8LNOgXj0uiUUTtxLlWYFWrVqRmppqtd8ALSWrvw17Zuz5uB6dwJqtO+hYoyS6C/uRUvL5558TEhJivpAFoHVlEQ5kfChBIPoriIyGAl9KKSVwUQhxBagKHDDmQG5ubkRFReHn55drhWGNpJRERUXh5qb9fEuzZ8/G1d2D28Ub8c1TNSxeUYDlKol0JTzdaBLiy8E799i+aROurq4WPb5SuEgp+Wj1KRyE4MNu1XmyYT+6du1qtRUFaF9ZHAQqCSFCgBtAf2BgpjL/Am2Bv4UQJYEqwGVjDxQYGEh4eDh3797NsVxSUpJVfCBnxc3NjcDAQK1j8Myr77EuqRJ9mlWib0PzPIAoN9OnTwfglVdesdgxu9YK4IM/o7kWk0zlkq7cv38fLy8vix1fKTw2nbrDtrMRvN+1GmV8PDh06BD37t3TOlaONK0spJSpQoiRwCbAEZgjpTwlhBhhWD8D+AyYJ4Q4gf621btSykhjj+Xs7JynWjssLMyqhthbm9v3kxi/9iK1GjRlwtM1NbtKW7ZsGWDZyqJjzVJ8+Ocp1h2/xZ4bK3jllVe4fPkypUqVslgGxfbFP0zlkzWnqBZQjCHNgwHw8fHBx8dH22C50Lo3FFLK9VLKylLKClLKzw3LZhgqCqSUN6WUHaSUtaSUNaWUC7VNbL8epqRS/4l2RJzcxfRn6+PhovWFqWWV8HSjqq8D607colmzZiQmJjJ37lytYyk25vutF7gdm8TnPWty9sxpGjZsyIkTJ7SOlSvNKwvFdoz4ci63Tuymb90SVCxhnZ0AzK1RKScuRsQT4+xP69atmT17NjrdY53zFCVLUkqWHw6nS60A6pf14aeffuLkyZMEBARoHS1XJqsshBDlhRCXhRCXTLVPxXpsPn2HpQvm4FHMh4lvvqh1HM20KONEqWJufLHhLMOHD+fKlSts3rxZ61iKjbgQEU/0g2RaVS5OXFwc8+fPp1+/fhabGLMgTHll4QwEG15KIXI9OoHXZv9F4sUDvDpiuF33BHJ1FLzZoTLHrsfgVqkZxYsXZ+bMmVrHUmzEvstRADQr78eCBQuIj4+3aLtbQZjypvMlwHr7fSn5kqKTvPrbEaIPb0AgeeXlEVpHAiw3GC8rvesH8svfV5iy7TLz5i+gVo3MM9QoStb2XY6ijLc7ZbzdmD59OvXr16dx48Zax8oTk1UWUspU4Jqp9qdYh9/PJXM8PIGX+3QguUU5goODtY6kOUcHwdguVRk69yB3PKvTJUib7sOKbZFSsu9yNKFViiOl5M0336R48eI2M+7LvrqzKEZJTE5j+/VU+jQI5JNnumod5xGTJk0C0OypgqGVi9Oioh/fb71A6aRrLJz3C/PmzbPK2UIV65DeXtG0vB+Ojo4MGzZM60hGUb2hlGztvhhJig7c/91DZKTRQ1vMau3atf/N1qsFIQTjOlfjXkIK87cdY+HChWzatEmzPIr1S2+vqFAkhalTpxIbG5vLFtYlz5WFoadTXl6qN1QhsfVsBCL6Xya89Qq//PKL1nGsTs0yXvSsV4aDuvL4Fy+hGrqVHKW3V6xfvog33niDO3fuaB3JKMZcWTigH0Gd+eXN/3pBuRi5T8VKSSnZdvYOjmc24uLiYnOXzJYypkNlcHQmpHk31q5dS3h4uNaRFCuU3l7RONibX375hfbt21OpUiWtYxklzx/sUspgKWVIFi9foDKwEX2PqGrmCqtYzqmbsdyOjuPGkW306dOH4sWLax3JKgX6eDC0eTA3A5qj0+nUFZiSpfT2Cs+YC1y7do2hQ23vgZ8muQqQUl4EeqF/PsVHptinoq0tZ+6QeOkASQnxVvmH7e7ujru7u9YxAHgltCJ+pYKo1OppypQpo3UcxQqlt1ec3bmWYsWK8fTTT2ucyHim7DqbJITYDAwAxplqv4o2tp6JwDfpFqJECVq3bq11nMds2LBB6wj/8fJw5rU2FZmQ+CJVWtlGn3nFsvZdjqK0lxuJcTH07dvXar7oGMPUXWdTATUFp427E5vEiRv3efud9ymf1E91B82Dwc3KMW/PVT5b9Q/jGzkTGtpK60iKlcg4vuLbcWtIS0vTOlK+mHJuKH+gJ1j06ZqKGWw7G4FMS6VttRJW+w3os88+47PPPtM6xn9cnRx5u2MV9q+cTbt27XJ9bopiP9LbK2qXcAGw2S9fxnSd/TCb16dCiLnAeSAAmG22tIpFbD0TQfTSccz6+mOto2Rr69atbN26VesYj+heuzT1Q7uSlpbK3AWLtI6jWIl9l6NIjY1kRKf6LFpku38XxtyG+jiX9bHABCnl1/mPo2gtKSWNrXsPEX/9DMHB1jEPlK1wcBB8/8pTNPwlhKkzfuGdN0drHUmxAvsuR+F4eRcPHz6kSZMmWsfJN2Mqi+xaOXXAPeCsYX4oxYbtvRRF9LEtODo50b9/f06fPq11JJtSK9CLNt36sHHONyzbso++7ZpqHUnRkJSSvZeiiD+5lRYtWlCxYkWtI1uCXK4AACAASURBVOWbMeMsdmTz+ltKeVJVFIXDXydvknA6jE4dO1GiRAmt49ikHz98DYQD47+bT1KKbTZmKqZxISKe25dOEX3jCs8995zWcQpEjbZW/iOlZNX6TaTGRTFkyPNax8mRn58ffn5+WsfIUoVyQSxYv4uU6l2Yvv2i1nEUDe27HMWDk9twdXWlb9++WscpEDXrrPKf07diifMozcCR4+jWrZvWcXK0YsUKrSPkaFCnZhy+f4yfdlyiW53SVC5pn4+htXf7LkdRqW1/xo59Dm9vb63jFIh6rKryn21nInAq6svUiR/h5uamdRybl/j3HO6HzWXsiuPodFLrOIqFSSnZfzmaVg1q8Mwzz2gdp8DUY1WV/yxetQ7/O4fw9bD+C85x48Yxbpx1TxSQEBvDg+N/cfhyBAv3q+eC2ZuLEfFc3vobrrePax3FJExZWaQ/VrW8CfepWEhEXBJHVs/l2l9zcHCw/qasvXv3snfvXq1j5GjQoEEkxMdS7sFZvtpwlpsxiVpHUixo89GLxPy9kMhzh7SOYhIm+1SQUqZKKa9JKdVXKBv0+/ajPPz3OP0GDrKZxzxau7Zt2xIQEID7tT2kScmHf55ESnU7yl4sWbIUdKmMfOkFraOYhPV/hVQsYt6ChQC8MUI9t8JUHB0dGThwINu3bGJ44+JsORPB+hO3tY6lWICUksNbVlG8XGXq1KmjdRyTsP6b04rZJSancnz7aoKq16dChQpaxylUnn/+eR4+fMgz9QLYdjWRj1afomVFf7w8nLWOppjRxl2HSbhxjj6jP9Q6iskYVVkIIYoArwAd0T+7wjWLYlJKqT5xbMjGQ+fQSejb/1mto+RZYGCg1hHypFatWvzwww8ATOxZhB4/7mbVsRs83zxY22CKWe385wLOfkG89n/WPV7JGHmuLIQQ3sAuoDr6eaCKAffRP0o1fWrSm0CKiTMqZnb0rqTCy7P45O22WkfJs4ULF2odIc90Oh27d+8mJCSEIF93dl+MVJVFIRfrU4WGY+bSoFqI1lFMxpg2i/fRVxQvAD6GZVOAokBz4Ajqsao2Jzk5mb+OX6dlpeIUcXPROk6hdPv2bVq1asXs2bNpWdGfvZejSFPjLgqtO3fusOf8LZqW9ytUnUWMqSx6ADullHNlhi4dUm8f0AWoCrxn4oyKGc1atJwDE/pQxeWe1lGMMnr0aEaPto1ZXUuXLk3btm1ZuHAhzcr7EZeUyokb97WOpZjJq6Pf4sR3L9A42Cf3wjbEmMoiCP3VQzodGdospJQRwAagvzEBhBCdhBDnhBAXhRBjsykTKoQ4JoQ4JYTYYcz+lZz9Mm8BwsmFgR2baR3FKMeOHePYsWNax8izQYMGcfnyZZzungdg98VIjRMp5pCUlMT6NatwC6pJ84rFtY5jUsZUFglAxik07/P4I1TvoG/4zhMhhCMwDeiM/hbXACFE9UxlvIHpQA8pZQ3A9sfNW4n79+9zfM82yjduRxnfolrHKdR69eqFu7s7a/5YRrWAYuy5pCqLwmjDhg0kPoinaovOlPXz0DqOSRlTWVxHf3WR7jTwpOEDP11LwJiO5I2Bi1LKy1LKZGAJ8FSmMgOBP6SU/8J/VzCKCfw4bzG61GQGPztA6yiFnqenJz179mTr1q00L+/Lwav31PTlhdDP8xbg4OHFsGeseyLO/DCm6+wOoK8QQhjaLJYC3wPrhBBrgFCgKfCTEfssw6PP7A4HMj9KqjLgLIQIAzyB76SU8zPvSAgxHBgOULJkScLCwoyI8T/x8fH53tbWzJg9B6diJahf1jvb39laz0dMTAyAxbMV5Hw888wzDBkyhNMxt0hO1TFndRjV/WzzecxgvX8bWomIiGDThnUUqdWeksk3CAu7pXUkkzKmsvgVfTfZQPQf8DOANsDTQAdDmd3oe03lVVZdBTJ3E3ECGgBt0XfR3SuE2CelPP/IRlLOAmYBNGzYUIaGhhoR43/CwsLI77a2JDVNR9GWz9G+SCrdOrTJtpy1no/GjRsDWDybKc5H84ep/HD0L+KKlCE0tKppgmnAWv82tLJt2zbqvPQtJYoXp3fn7P9N2ao8VxZSyiPAyxnepwK9hBANgIrAVeCglFJnxPHDefTWViD6sRqZy0RKKR8AD4QQO4E6wHmUfNt1MZJE7xBeH9xA6yj5MmvWLK0j5MuaNWsYP348NV/4lj2qkbtQuR4viSoSzJsda2odxSwKPDeUlPKwlHKplHK/kRUFwEGgkhAiRAjhgr4n1epMZf4EnhBCOAkhPNDfpjpT0Nz27oNPJ+IcdYnQKoWrx4a18/Hx4eTJkxS9/Q8nbtznfoIaw1oYREZG8vXkqcj7t+hSM0DrOGah6USChquTkcAm9BXAMinlKSHECCHECEOZM8BG4DhwAPhZSnlSq8yFwflLV9n123cExJ/H1ck275kPHz6c4cOHax3DaM2bNycwMJCrBzejk7D3cpTWkRQTWLbsd07vXEv9AHd8ihTOwa2azzorpVwvpawspawgpfzcsGyGlHJGhjLfSCmrSylrSimnape2cPhi2hwAXh8+RNsgBXD+/HnOn7e9O5EODg7079+f/Tu34ZqWoLrQFhKz5y3AyTeQIT1CtY5iNppXForlrfnjd4qUqULPVrbZXmHrBgwYQGpqKv53j7JLtVvYvPDwcI4d2odXjVa0r15S6zhmoyoLO7P/6Cmirp2ldZencXAoPPPW2JJ69eoxcuRIWjSsw+W7D7h9P0nrSEoBLFq8GKSk6ZOt8XApvE99UJWFnVm8ZT8ORbx555WhWkexW0IIfvjhB4b06gyoqT9s3YXbsbgF16NDnXJaRzGrwlsNKlm67F6ZTp+v5Im6VbSOUiB169bVOkKBOcbdxu3eZXZfLEPvBrbxfA7lca4NelLN+0mbHmCZF6qysCMnr0Xwz/UYPuhWPffCVm7qVNvv59C/fz9i4tPYXa4aUspCNZ21vbh0LZzNp27Tr1FZnBwK9xWiug1lR0a9/R43Zw+nUzV/raMoQP/+/blz8QTh/17j0t14reMoRpJS8mSrUG6s/Jqn65XWOo7ZmayyEEKkCSEeCiF+FULY7hwGhVRaWhp7/lpNiTLBBPoX0zpOgQ0aNIhBgwZpHaNA+vXrB0DCmZ3svqjGW9iaY8eOcfPaJQKq1qN+2cL17IqsmPLKQgDOwGDgpBBihQn3rRTQvJWbeHg/gt59+2kdxSTCw8MJDw/XOkaBBAcH06xZM5LP/60auW3QL78uBAdHnu3f1y5uIZqsspBSOkgpHYC6wJs8PiGgoqGffpmPcHJh3MvPaR1FyWDAgAEkRV5nx9GzpKYZO1uOohWdTsfiJUtwD67HwCcL51xQmZm8zUJKeVxK+b2Uso+p963kT0JSMv/8vZEKDVoR4F/4L5dtyZAhQ1i47R8euvpw8mas1nGUPNqzZw/Rd25SsVlHqpTy1DqORagGbjuw8/xdfDqO4o033tA6ipKJp6cnHepVANR4C1tSIqQ6xXuOZ+hA+3lwp6os7MCaE3cIqvsE/9eno9ZRTKZZs2Y0a2Zbzw3PTsT1y9xfNo7VW/7WOoqSR3+di8KjcnOeaVZJ6ygWk+04CyHEtnzuU0op2+ZzW8XEbkTeZ8msKTz33PM4Oxae7wZffPGF1hFMplSpUsRdP8OBrWtI+vg53JwL9+AuW7dr1y6mfD2Huh0HEOhTuJ6znZOcBuWF5nOfqmHbioz5dh7ROxdS51XVhGStfHx8aPxEGw4c3MmBy1E8WaWE1pGUHEz58SeuhP3JuLHvah3ForL9qpneuykfL/W1yEpcj05g3crleBTzYVCvrlrHManevXvTu3dvrWOYzP8NGUxafBSLVm/SOoqSg6SkJDasXY1HpWZ0qBWU+waFSOG5L6E85qvVR3lw8QB9+/bFyalwzewSFRVFVFThGcjWt3dPHF3c2LRaDU+yZhs2bCDxQTwVm3WgrJ/93IICVVkUWmdvx7L0j5XI1GReeN62RzrbgyJFitBp4EvEe1Xg36gEreMo2Vi46DccPbx4qkvh6SySV/mqLIQQgUKIJkKIJ7N6mTqkYrxvNp7D8UEUFSpWpHnz5lrHUfJg9tQvKFarDYsP/qt1FCULUkruJabiUT2UttUL53O2c2LUvQkhRAdgCpDb3E+q3UJDB69Gs/VsBB9+8B7DWwbj4KAuIG1BgJc7LQLdmPP7Wt5oVxkXJ/X/zZoIIWg5/DNuHrxO4xBfreNYXJ7/GoUQTYC1gDfwI/q5oHYCs4GzhvdrgE9NH1PJKyklX204i7+bYGjzkELXVpGubdu2tG1b+HpoR2+fw4WFH7L2yFWtoyiZ3L17l7Bzd2lR0d8uuzcb89VlPJAENJJSvm5Ytl1KOQKoCXwGtAOWmzaiYoytZyI4dO0eies+54Uhg7WOYzYffPABH3zwgdYxTG7U8CHI5ESmzFmqdRQlg+joaAIDAzm5eSmhVYprHUcTxlQWzYDVUsqbmbeXeh8BZ4BPTJhPMUKaTvLNpnOUdk7kzOG9VKpkP6NLC4t2bdvg6ePPke1ruRL5QOs4isEff/xBcnIyrmWqEWqn42CMqSy8gIwtb8lAkUxldgOqgVsjq47e4NydOGomn0ZKyYABA7SOZDadO3emc+fOWscwOUdHR/r160vipYPMDTutdRzFYPHixXiWDKJazdoE+dpXl9l0xlQWEYBPpvcVMpVxBtwLGkox3sPUNL7dfJ5aZbw4vmM9devWpWrVwvsMqsTERBITE7WOYRYvPD8YmZbCopUbeJiapnUcu3fr1i22b9+Oc6UnaF21pNZxNGNMZXGeRyuHfUB7IURlACFEKaA3cMF08ZS8WrTvX27EJDK4hjv79++nf//+WkdS8qlJkyYs3nKAtKAGbDx5W+s4du/3339HSolblSfstr0CjKssNgKthBDpfca+Q38VcVQIcRB9j6jiwFTTRlRyE5eUwo/bL9Kioh8dG1Rk5syZDBw4UOtYSj4JIejbuiFlfT1YtF+NudDagAEDePqNLygWEGyXXWbTGVNZzETfHpECIKXcDTwDXEHfG+oW8LKUcr6pQyo5m7PrKtEPknmnY1W8vLwYPnw4QUH2NW9NYZOYmED8uq/YumoJFyPitI5j1/z9/Yks1ZgWFf1wdbK/LrPp8twJX0oZC+zPtGwlsNLUoRTjbDh5i+YV/PBIustPPy3m2WefpVixYlrHMqtu3bppHcGsPDw8SIj4l4T4cH7b/xIfdq+udSS7tHTpUi7eiODfqBCGP5m5ida+qCGiNi4mIZlzd+JoXsGP+fPnM3LkyELb8JvRW2+9xVtvvaV1DLMRQjDo2YEkhZ9i8bYjJKWohm4tTJw4kblz5yGEILSy/bZXgKosbN7Bq/eQEhoF+7J48WLatGlDyZL222OjMEnvpHD72DbWn7ilcRr7c/r0aY4fP45PzVZULFHUbrvMpjOqshBCtBJCrBVCRAghUoQQaVm8Uo3cZychxDkhxEUhxNgcyjUy7F89xSeD/ZejcHFyIDXiIpcuXbKbXlChoaGEhoZqHcOsKlasSKNGjUi9sEs1dGtgyZIlODg4EFWygd1fVYARbRZCiK7AKvSTBP4LnAOMqhiy2KcjMA1oD4QDB4UQq6WUp7Mo9xWgngyTyYGr0dQL8uaP35fh7OxMr169tI6kmNCoUaNYsnk/h65Ecu52HFVKeWodyS5IKVm8eDF1GjUn2s3bbkdtZ2TMlcXH6HtCdZJSBkspn5BSts7qZcQ+GwMXpZSXpZTJwBLgqSzKvQasQD8QUDGIf5jKyRv3aRLiy7Vr1+jSpQs+Pj65b6jYjEGDBjF/+mRcnZ35bf81rePYjejoaHx9fSndsD0eLo40ClH/roypLGoCS6WUf5nw+GWA6xnehxuW/UcIUQboCcww4XELhUNXo9FJaFLej+XLl7Ns2TKtIylmUNQZqssrrDgSTmKyaui2BD8/P/bt20dMUAuaV/C36y6z6YyZvzoeiDbx8UUWy2Sm91OBd6WUaUJkVdywIyGGA8MBSpYsSVhYWL4CxcfH53tbS1t+PhlHAfcuHCEs3MUsx7DW8xETEwNg8WxanI9169bx56RJlHp+KpOWOfJEoLNFj58da/3bKKi0tDQSExOJw4Pwe0m0CdDl6fcsrOfjP1LKPL3Q3yLak9fyedxnM2BThvfjgHGZylwBrhpe8ehvRT2d034bNGgg82v79u353tbSek3fLbtP3SZLlSolp0yZYpZjWOv5mDZtmpw2bZrFj6vF+YiKipLOzs6yzJN95QvzDlj8+Nmx1r+Ngtq8ebN0dXWVY6f/Lsu9u1Zej36Qp+0Kw/kADslsPleNubJ4FzgghHgf+Nyw44I6CFQSQoQAN4D+wCPzVEgpQ9L/WwgxD1grpVxlgmPbtMTkNI6Hx9DU4RK3b9+mSpUqWkeyqFdeeUXrCBbj6+tLx44d2bF3B/suDSE1TYeTo+r1bi4LFizAzc2Na6IEFUtIAn3su8tsOmMqi4+AU+ifVzFMCHEMiMminJRSvpCXHUopU4UQI9H3cnIE5kgpTwkhRhjWq3aKbBy9fo+UNMnVAxspWbIk7du31zqSRSUkJAD6kc72YMCAAaxdu5bIS8c5fqMp9cuqBldzePDgAStWrOCZfv3Yff0Bzzcvp3Ukq2FMZTEkw38HG15ZkUCeKgsAKeV6YH2mZVlWElLKIVktt0f7L0cjk+LYv2Mzr776aqF9fGp2unTpAli+zUIrPXr0wMPDg8RLB9l9oZeqLMxk1apVPHjwgFqturH9tE51mc3AmE+YkNyLKJZy4Eo0xW4d4t+UFAYPLryPT1X0ihYtypEjRxi9/ja7L0XyWlv1FERzWLhwIWXLluW6Szk8XCJoGKwq5XTGTCSoOnlbiYepaRz59x5d2nXgxeZB1KtXT+tIigVUqVKFJy7pmLf7KonJabi7qO6cpjZlyhR2Hj3LF//cYmjzENVlNgPVSmaDToTf52Gqjk7Na/P666+TU5dipXC59Nev3Fz9LQevmroXuwL6Cnnz/RL4erjwejt19ZaRMdN9lM1DMR0QK/XTmStmsv9KNA/O7iLyVBLU6K11HMWCvJzSeHB6O5sOn+NJNV+RSY0dOxafqk05eNWZL3rVwsvdOsazWAtjriyuoh/zkNPrGnBPCHFTCPGDEMLftHEVgH2Xo3iwaz6/zJimdRTNDBkyhCFDhmgdw+JeGDoEdGmsWq5G65vS6dOn+eqrr5ixfDM1Shejb0P18LDMjGngng+UA1qh7zJ7DLgDlATqAt5AGPAAqAW8CnQTQjSWUt41YWa7lpqmY9fuPSRG3WTw4Alax9GMPVYUADVq1CCoUk0u7l5PTMIkvD3MM3Lf3ixYsAAHB0dSQ5rzUfcaODqoW7uZGXNl8QVQB/gSCJJStpFSDpBStgGCgK8N68cA5dGPxyiHflS2YiKnbsYSeWwLLq5u9O5tv7egIiMjiYyM1DqGJvoNHEjynUss3rhb6yiFgk6nY/6ChbiH1Ofp5tXt+jnbOTGmsvgS+EdKOV5K+SDjCinlAynlWOA48KWUUiel/AT91Ud308VV9py/TcKZv+nSrXuhf3RqTvr06UOfPvb5aJM3RgzDu14njt9O0DpKobBz505u3ginWK3WjOtcVes4VsuYyuJJYE8uZfagv02Vbh8QaGwoJXtbD57ExaMo/zdsiNZRFI2ULlWSXqM+5WxCEa2jFAp7T1/D2b8sb774LKW93bWOY7WMqSxcgVK5lAkwlEsXTwEfkKT8j04nufCwGK/N2ECnTp20jqNoqFkFP86eOMa2vYe1jmLT0nSSHckhNBozl5Edamgdx6oZU1n8A/QTQtTMaqUQojbQF/2tp3TBgGrcNpHj1+4SE59A0wp+ODioITL2rHFZTyKWfcCHn9hvJwdTmLHxMGduxvBe12q4OasBeDkxpjfUp8A69I8+XQjs5n+9oVoCzwLOwGcAQgh3oAOwxpSB7dmU6bMJn/Y1QUPUt0l7V6usP761Qtm/fSOxsbF23X6VX/cTUhj/xkgck2Lo/NUZreNYvTx/PZVSbkJfISShnyjwF2Ct4ecww/LBhnIALkA/4ANTBrZnf63+HVdPbxpWr6B1FM29/PLLvPzyy1rH0IwQgtCuvUlNTmL58uVax7FJE1bsI/biIXp166RmQcgDo6YqlVIuFUKsQ/+c7HqAFxALHAX+lFLGZSh7H/3U44oJXLp0idvn/6FF/5HqDxvo16+f1hE016dzG1Z9V5qZP89l2LBhWsexKVcjHzB3wW+gS+P1EXmeJNuuGT2vtZQyHlhkeCkW8v2suQD0HzAwl5L24fp1/aPbg4Lsd6Rti0r+FKnZhhNH/yQmJgZvb2+tI9mMdSduEXdyG9Vr1qJWrVpax7EJ9vUQBBslpWTpb4twLVuLrs1rax3HKqRPy24vz7PISqCPBzXa96PS4OGqojDSH9sPknzrPMPGTNI6is3ItrIQQjxn+M+VUsq4DO9zJaWcX+BkyiNavvA+J2/EEexnH0+GU/KmVc1yrD52k5TUNJwcHdQtyjy4dT+Riw+LMmryfAYP6qh1HJuR05XFPPRPvdsHxGV4nxNhKKMqCxMLdwmmbWsf9WGgPKJFBX/mrd1JlWqj+G3BrzRt2lTrSFZvy+k7COHAa4N6UqJEUa3j2IycKoth6D/4bxneDzV/HCWzmJgYRr89juuODXm1teoFpTyqWQU/nIqVIPz6v/z6q6os8uLnRb+TdvwApd5vlXth5T/ZVhZSynmZ3v9q9jTKYxYsWMCvP8+g1PNTaV5RzfiuPMq3iAu1Qkoh6jzJkiVLmDJlCm5ublrHslr3E1I4sGYB7sn38PBQt3SNoYYBWzEpJTNnzsQzqCrNGjekQnF1yZxuzJgxjBkzRusYVqFFRX/SKrQiJiaGlStXah3Hqi3ctJekf08w8LmhahYEIxXobAkhegghpgohvhNC2O982WayZ88eTp06hXONDvRvnJcHFdqP7t270727mtAY9JWFY1AtypQLYfr06VrHsWqzf56NcHBk/Ov2O6Azv3LsOiuE6A68DXwgpdyRad1c4Dn0jdoAI4UQq6SUqtIwkRkzZuDiXpRSddvQrXaA1nGsyrlz5wD9M5PtXaNgH1ycHGk0cBQ965VBSqk6QmThfnwCJ7evpnLj1pQurf49GSu3cRY9gPrA/owLhRDdgOfRPxVvCvreUsOBp4UQA6SUi82Q1e54evlSpG4nnm5cHg8XNSQmo5deegmw73EW6TxcnKhX1ofY5AY888wTWsexWlv+uYJbhcaMePkVraPYpNxuQzUG9kopkzItT+8pNVRK+aGU8hvgCfTzQz1r+pj2qcnANyj25BAGqFtQSi5aVvTn1M1Yzl0J5/PPPyc2NlbrSFbnwK00Qnq9xSsDn9I6ik3KrbIoBVzKYvmT6J/DvSJ9gZTyNvpZaeuZLJ2dklJy4MABftt/jZplilGzjJfWkRQr16lmKaSEaWv28v7777NgwQKtI1mVK1evsXrr34RWLYGLk2rYzo/czpoPEJ1xgRCiLOAL7JJSZh6kdwXwM108+7Rjxw6aNGnCkZ2b1FWFkieVS3rSrXYAWyI9qVu/AdOnT+fxf5726/0JX3N21us0Le2sdRSblVtlEcfjj0VtYPh5NJttMt+yUow0c+ZMXIt44lulCT3qlNY6jmIj3mhfmaSUNIJb9uT06dPs3LlT60hWISkpiZXLFlG0cjN6NFEdIvIrt1bTE0BXIURRw2yzAD3Rt1fsyqJ8CP8b8a3kQ0REBCtWrKBovS481TAYTzf1TSgr77//vtYRrE6F4kXpXT+QlYeS8fLy5qeffqJVKzVKecWKFSTG3ad9137q31MB5FZZLAJmAjuEEL8CldE3YN8GtmcsKPR99VoCe82Q027MmzePlJQU3Gt1UmMrctCuXTutI1ilUW0rserYDaq06kFKSjw6nc7uB59N/fEnnLxL8VzvblpHsWm5VRa/AL2AjkBd9GMqUoDXpZRpmcq2Rd8gvsXUIe3JihUr8KtYh5o1qlMvSE07nZ1jx/SPeq9bt67GSaxLkK8HAxqXZZGuL8veCrX7iiIyMpKTx//Bs3EfOtQspXUcm5bjX5KUUgd0BQYDM4AJQBMpZVbPcfQHvgNWGxNACNFJCHFOCHFRCDE2i/XPCiGOG157hBB1jNm/rZmxeA1u7UbRv3GQGliVg9GjRzN69GitY1ilka0r4uzkwNQtF7hy5QqpqalaR9KMv78/rT5ZQcseAynhqebMKohcv3ZIKXVSykVSylcNYyqOZVNuiZTyDSnljbweXAjhCEwDOgPVgQFCiOqZil0BWkkpawOfAbPyun9bI6Vk5YkIPPwC6FmvjNZxFBtVopgbzzcLZsnazVSoUIF169ZpHUkTaWlpXI9+wNnIFLrWL691HJun9TVqY+CilPKylDIZWIL++d7/kVLukVLeM7zdx+O9swqF27dvU716DRb8sZ4uNUvh7eGidSTFho1oVQHf4Bp4eBe32/milixZQtMG9UiNi6JDDXULqqC0nkOiDHA9w/twoEkO5V8ANmS1QggxHP2UI5QsWTLf00DEx8drMoXEwoULOXv2DKVbelHVJdpqprHQ6nzkJiYmBrD8dB/Wej6y0q6sE7/WaM9ffy1i4cKFBAaa9nuWtZ+Lr776ipi4B9Qu6cu1kwe5ZubjWfv5KDAppWYv4Bng5wzvBwM/ZFO2NXAG8Mttvw0aNJD5tX379nxvm1/JycmyXLlysnjl+rL1N9ulTqezeIbsaHE+8qJVq1ayVatWFj+utZ6PrMQmJsvqb/0mhaOjfPPNN02+f2s+F7t27ZKA9Gv7f/LrjWcsckxrPh95BRyS2Xyuan0bKhwIyvA+ELiZuZAQojbwM/CUlDLKQtksZvHixVy7dg1qdaVfI9WwnRcTJ05k4sSJWsewap5uzrzWrTHulZrz64JFWNSMewAAGXNJREFUdtXQ/cUXX+Dp5YNH7Y50VLegTELr21AHgUpCiBDgBtAfGJixgGF6kT+AwVLK85aPaF46nY4vvviCksGVKVq5Cb0bFMomGZNr3ry51hFswvPNgpnW5f8IKeWLo6Oj1nEs4vjx46xbt44GvUbg5O9NLTW3mkloemUhpUwFRgKb0N9iWialPCWEGCGEGGEo9iH6+aamCyGOCSEOaRTXLIQQfPjp53g8MZSONQLwL+qqdSSbsGfPHvbs2aN1DKvn7uLImF4tOR4Ff1+4axfzRVWvXp1J03/mbtlQetQtra7UTUTr21BIKddLKStLKStIKT83LJshpZxh+O8XpZQ+Usq6hldDbROblhCCq0WqIcvUYmSbilrHsRnjx49n/PjxWsewCQOalMVfxPN0p7asWbNG6zhm5+TkxGn32hTz8ublVhW0jlNoaH0byq5t3ryZNZu2sN6hKb0bladaQDGtIymFkKuTI2OeasxzM6IYM/Z9unfvXmi/bY8bN45Ex6JsTa3Lu52q4lNEdUE3Fc2vLOyVlJKPPvqIeb/Ox8HRiTEdKmsdSSnE+jYOpnLH57h45gR//mnUJAs2Izw8nMmTJ/PnzsOU9nJjaItgrSMVKqqy0EhYWBh79+7Fud7TvNiqEgFe7lpHUgoxRwfBpHEjcfIuxRtj3y+UbReTJ08mTacjpUY3xnSogpuzfTToW4qqLDTy+eef41bMl8AmXRgRqu6rKubXqXYZancbytVzJ1lZyK4uIiMjmTVrFn512lCraiWeVtPlmJxqs9DA/v372bp1K96hwxjdqSbF1Bz7Rps6darWEWyOEILv3x9Fj7txhHsUrs4U33//PQkJCXjV68n4LlVxdCicbTJaUpWFBjyKFCWgfnvKt+3Ns03KaR3HJqmpyfOnRZVSdO83mJ/3hPN8y8p4eRSOLypNW4ZSsvU12jarzxOVimsdp1BSt6E0cCapGC7tX2dcj3rq4fH5tGXLFrZsUY9OyY93Olbl9j87aNmhW6Fpu/gnNQD3Jn0Z17ma1lEKLXVlYWE/Tp/B7Itu1K1QiS611DQE+TVhwgRAPTEvP6qXLkadki5sWfUXC39fyeC+vbSOlG9JSUm8Ne591qfVoVfL2lQvrbqfm4v6WmtBFy5cYNRrr3J1z1rGd6lWaPu6K9Zvxsdv4ORdinfGf2DTVxdz585l2tTJpETfUN3PzUxVFhb08Wefg4MT3Z79PxqH+GodR7FjFUp5/X97Zx4eRZX14fewBESQoGERBgFFEGdUFBAEkTCODIsaR53PhYFBHZUPGRcYwUHZVFxQHEBZ5FPZBIEBFVAUUSagIuICiALKFhZHVFYVTLCT8/1xK9o0HbuTdHclnfM+Tz+d3Lp161enquvUXQ9de/Rh95b1PDszXODLkk8gEGDEw4+QUrcpt3XPoG6qDT+PJ+YsEsSOHTuYNXMG1c7pxPBr2vktxzCYMOwuKtaow6DBQ0tl7WLatGl8uXMH9dKvp0/H5BrdVRIxZ5Eg+g0YRJ5Cj1v+TuNaVf2WYxjUPbEqPe4cAuf8iXW7Dvotp1Ds27ePfncPIOXkptzbu7sNP08A1sGdAAKBXD7d8xNpbf/M0Os6+C0nKXj66af9lpAUjB7wNz4e+R8ee+Nzpt/0a0EqSxbrdu1H655Nq6496XFBI7/llAmsZpEAZn6wk+yWPRn92MPUrGZLkMeCpk2b0rRpU79llHqqVa7IzW1/w8LJY3lowvN+y4mKrD2H6Dd/K2f95T5evPdaG36eIMzKcWb4I6MYPHEuFzWpyfWtT/FbTtKwcOHCMrHcdiLo2e5UcreuZOiAO9iQdUygyhLFl3u/p03nqzj8dRZTbzyfWidU9ltSmcGcRRxZvWYtw+8dyPefLGHkVWfbUNkYMmrUKEaNGuW3jKSg6nGVeX76VAKHD9L5mhsI5Ob5LSksP+QEuLhXf77+aDG9W1TjtJrW95dIzFnEidzcXK68/q9I5aqMfuJx6lS3NyCj5JJx8YVce8sd7Fj1Br2GjfNbzjEcCeTxlyfm88XrU2nfqRt33HCt35LKHOYs4sSwR/9F1oa1pPe8mx7pv/NbjmFEZNrYR6jd6AxmjR7Oa2t2+i3nZ/LylAFz17J40ggqV0rhhedscIMfmLOIA1k7dvLw/UM4oXFLZo3sb81PRqmgYsWKvPbSHC7435HcM38DO/cd9lsSAI8u3siM2f8mO2s1jz78EPXq2fLjfmDOIg78e/33nNCuO2OeHEfNatb8ZJQezj3nLJ4feA15qtz89FvkBHJ91fPsO9t4etlWbrz2CkaPHk2fPn181VOWsXkWMWbtzv1MXJ5Fr1tuo1dnW0Y7XkyfPt1vCUlLg5OOp9XBt5n69JPcW28Bj/f0Z27QfzZ+w4OvrueSZmk89OdWlC93vi86DIfVLGLI7m/3cmGbVlT8cg1DL/ut33KSmvr161O/fn2/ZSQtd9/SnXKBbMY/eA+vrE38cNrtew9xx6zV1P5xB5kP9mDjhvUJ12AcjTmLGJLR6zZ++Gobd13eKmmCypRUZs+ezezZs/2WkbQ0a9aMBx58kB83raT38DFs/faHhB378JEAt07/CP0ph4NLxpGd/SMNGliQML8xZxEDVJXudz/MqkWzaXVpd2696hK/JSU9EyZMYMKECX7LSGru7t+Plue3Yfdr47lx/BscygnE/Ziqyj9fXMeGXXuouPQxvti4gUmTJlG1qs2p8BtzFsXk8JEAv795CDMfH0SD5u14Y4Y9wIzkoHz58syYPpXq1aqwccNn3P7CanLz4rs67XPvZvHyh1lUWfYv1rz/LtOmTaNLly5xPaYRHeYsisHOfYe5cvwKPl69ht+17sCGFUtIrXa837IMI2Y0adKEL3ds57E7e/LWxm8Y9vLauB1r5da9PLRoAxc3rUn9GlV45pln6N69e9yOZxQOGw1VRFZs2UPvySugQiXmz3yWto1SSUlJ8VuWYcScypUr06NNA+ZMe5aRfWeRljKTOy5tGdNjfHXwR26bvop6VWBMj9Ycf9NrlCtn77IlCbsahURVmfLuNjL6DueLcTcz/ooGpDetZY7CSHpu6tSC3L07+EfPy5n2+vsxKzcnkMutU1exec4jHHxxCJXKqTmKEohdkUKQE8hl4LxP6P/AKPa8/hQd2rSgVTNbS98P5s6dy9y5pTMcaGnliisyWLJkCXLkMDde3ZnMj2IznHXoy+tY+vQwvlu/nJ7dr7MXrxKKOYsoyMtTXv3kK7qNfYdn/28S+xaPo2vXbix4+SUqVbL4FH6QlpZGWlqa3zLKHB0vak/msuVUSKnMA4P+wdovthW5rB9yAjy+eCNP3X83h9ZnMmLECPr37x9DtUYs8b3PQkQ6A2OA8sAzqvpIyHbxtncFDgO9VPXjRGjLy1PeWL+b0W9uYuPu76l5eDv73hhPt27dmDdvnjkKH5kyZQoAvXr18lVHWaRti7N5Y+kyrhk8kXte28W/G9SnaqXoHyXffJfN5BVZzFi5nZ3LZnFo3ZsMHjyEQYMGxVG1UVx8dRYiUh4YB1wC7AI+EJEFqhpcv+0CnO59WgMTvO+4oaosWf81j7+ylo+Xv06dk1IZ0+9vpJ96EbcffJ9JkyaZo/AZcxb+clHzJgzq2ZXRq7/nz0Of4fjNb9KpUyc6duxI48aNwy6euenr73n8xXeYO2M6lU9vQ8Yf2nFhq7+y+7KzuOuuu3w4C6Mw+F2zOB/YrKpbAURkFpABBDuLDGCaqiqwUkRSReRkVf0q1mJUlY++ymFgnyf4dPlCsjetJO+nHC7MyCCjuVvpcurUqbE+rGGUSs6qWYH7M07ntv7Pc3hdJvPmzQOg2km1aXbeBfxjxGjq1jie7JwjjJjwPO8tmk32ttUgMKRrc4Z3b+EK6pbu30kYUeO3s6gHBC+cv4tjaw3h8tQDYu4sNk3ty6sjZ7Fqwz5Sq1Sg54V1+WvberQ+9QhM7hbrw5UKmh84ANtS/ZZxLLvXue8EX5cSaw8faH7gAOmpqVzyP9kcvOxMvth9iBVbDrBqywH2b1pK/YXXADBk1ues2HSAk6tX4sbLTuXm9qfQIG0ZTF7m8xnElhJzb9Q5C7o8EjlfIfHbWYQL9BA6RTSaPIjILcAtALVr1yYzM7PQYhoeOcBNbWtxQ+s0Op15IpW8QPAHDx4sdFnJQm5uLgcOHPBbxjEEAm7piURrK6n28IN8W6QANVOg5imVaXdKHehYhzxVAgqBPGherwp9L6rDJWfUoEJ5AXI4cCDHb/kxp6TcGz8EdrG5CM+/SPjtLHYBwUuH/gYIXeIymjyo6iRgEkDLli01PT298GrS08lqkkmR9k1SMjNLpj0qzE8HIPWuzIQet6Taww+itcW4u+OvpSRQUu6NVNxDMtb47Sw+AE4XkUbAl8C1wPUheRYAfb3+jNbAwXj0Vxili0WLFvktwTDKFL46C1UNiEhfYDFu6OxzqvqZiPT2tk8EFuGGzW7GDZ29wS+9RsmhSpUqfkswjDKF3zULVHURziEEp00M+luB2xKtyyjZjB8/HsDCbBpGgrAZ3EapZM6cOcyZM8dvGYZRZjBnYRiGYUTEnIVhGIYREXMWhmEYRkTMWRiGYRgRETfYKLkQkW+B7UXcPQ3YE0M5pR2zx9GYPX7BbHE0yWCPBqpaM9yGpHQWxUFEPlTV2MaMLMWYPY7G7PELZoujSXZ7WDOUYRiGERFzFoZhGEZEzFkcyyS/BZQwzB5HY/b4BbPF0SS1PazPwjAMw4iI1SwMwzCMiJizMAzDMCJSZp2FiHQWkc9FZLOI3BNmu4jIWG/7JyJynh86E0UU9uju2eETEVkhIuf4oTMRRLJFUL5WIpIrIlcnUl+iicYeIpIuImtE5DMRSa54qSFE8VupLiILRWStZ4/kCKugqmXug4udsQU4FUgB1gJnhuTpCryGC+vaBnjfb90+26MtUMP7u0uy2iMaWwTlW4pbXv9qv3X7fG+kAuuBU7z/a/mt22d7DAIe9f6uCewDUvzWXtxPWa1ZnA9sVtWtqnoEmAVkhOTJAKapYyWQKiInJ1pogohoD1Vdoar7vX9XEp/IjSWBaO4NgL8D84BvEinOB6Kxx/XAi6q6A0BVk9km0dhDgWoiIkBVnLMIJFZm7CmrzqIesDPo/11eWmHzJAuFPdebcLWuZCSiLUSkHvAnYCLJTzT3RhOghohkishHItIzYeoSTzT2eApoBvwXWAfcoap5iZEXP3yPlOcTEiYtdAxxNHmShajPVUQ64pzFhXFV5B/R2GI0MFBVc93LY1ITjT0qAC2Ai4HjgPdEZKWqfhFvcT4QjT3+CKwBfg+cBiwRkbdV9bt4i4snZdVZ7ALqB/3/G9xbQGHzJAtRnauInA08A3RR1b0J0pZoorFFS2CW5yjSgK4iElDVlxMjMaFE+1vZo6qHgEMishw4B0hGZxGNPW4AHlHXabFZRLYBZwCrEiMxPpTVZqgPgNNFpJGIpADXAgtC8iwAenqjotoAB1X1q0QLTRAR7SEipwAvAj2S9I0xn4i2UNVGqtpQVRsCc4E+SeooILrfynygvYhUEJEqQGtgQ4J1Jopo7LEDV8tCRGoDTYGtCVUZB8pkzUJVAyLSF1iMG93wnKp+JiK9ve0TcaNcugKbgcO4t4WkJEp7DAFOAsZ7b9QBTcIVNqO0RZkhGnuo6gYReR34BMgDnlHVT/1THT+ivD8eAKaIyDpcs9VAVS3tS5fbch+GYRhGZMpqM5RhGIZRCMxZGIZhGBExZ2EYhmFExJyFYRiGERFzFoZhGEZEzFkYhUZEeomIikgvv7WURjzbZYakDfPS0/1RBSLS0NMwxS8NRsnFnEUS4v3ggz+5IrJHRJaKSHe/9RnRE86xGIYflMlJeWWI4d53Rdws0iuAjiLSQlX7+SfLCMNTuBVMd/gtxDDCYc4iiVHVYcH/i8jFwBLgThEZq6pZfugyjsWb4VvqZ/kayYs1Q5UhVPUtYCNuCYJW8HOEMxWRYeH2EZEsEcmKpnwROVtEXvD2yRGRb0XkYxEZLSIVQ/JWEJE+IrJSRL4TkcMislpE+opI1PeliLQQkTFeVLJ9IpItIptEZJSI1AiT/+f+FhG5RETeFpEfPK2TRSTVy3euiLwiIvu97QtEpGGY8jK98iqJyIMiss079y0iMtRbPyia8ziqzyJfp7e5Q0iz4jAvT5GunYhUE5EnRGSXZ6+NItKPX3keiEgVEfmnuGh4hzybvCci10VzfpEQkboiMkRE3hWR3SJyRET+KyIzRaRZIcsqsOlORKZ42xvGQHaZwmoWZY/8JZZjus6LuBVp3/fKXQBsA04AGgN9gPuAn7y8FYGFuKWcPwdmAtlAR+BJ3EJ0PaI89M242BLLgDdx6/WcB/QDuohIa1X9Psx+lwOXAq/g4lK0BXoBjcSFynwLeBt4FjgLuAw4TUTOKiA2wRycA57rnWcGMAxoKSKXa+HX1VmDa0YcCmwHpgRtyyxkWT8jIpVw59YKF+VtBi7S3WCgQwH7pOKiAp4LfAw8h3MsfwRmishvVfW+omryuAi4B/gPLqjUD8DpwNXA5SLSTlXXFvMYRnHwO1SffWL/wT2wNUz6H3ALveUBDby0dC//sALKygKyQtJ6efv0Ckob5aVlhCmjBlAu6P9hXt4ngfJB6eVxD+ew5RSgr0FwGUHpN3nlDCxAewDoEJReDtdEp7jIZt1D9gurC/fgVtxy3DWC0isD73nbeoS5Ppkhafk2SY+UN2hbUa7dIG+feSHXpJF33gpMCdlnipc+ICS9MvC6dz81L+Y9WwuoFib9HJzjeK2Q939BNss/l4bF0VsWP9YMlcR4TRvDRGSEiMzF/bAFGK2q2+N02B9DE1R1v3pv414TU19gN3CXquYG5csF+uN+zFGN2lLV7cFlBPEc8B3u7TccL6jqsqBy8oDp3r+fquqMkPzTvO/mBZT3gP4SdhZVzQb+6f1746+cQqK5AfdwH6BBNSRV3QaMDc0sIicBfwE+VNWRwdu8cxyIu6euL44oVf1Gw9QA1dUmluIGZlQ8dk8jUVgzVHIz1PtW4ABes4qqPh+HY80G7gBe9hzTm8C7qrolJF8T3FLnm4D7JHykuR9xYSkj4j1AbsXFFTgTqM7Rbe8FhYf9MExafhCbj8Js+9L7Lij2+LIwaW/jajDnFrBPQhGRarhmwZ1hrgu4WtLQkLRWuBpfQX0j+Q/wQvUrFKCvG9AbF1wqjWOfT2lAssaUKfGYs0hiVDVhMT9VdZWItAfuxbUz9wAQkc+B4ar6gpf1JO/7dI59MAVTNcpDz8b1WWzFBeHZDeR42+4EKhWw38EwaYEothX0dvt1aIK6sKt7cU0sJYHq3vcxWj12h0nLv16tvE9BRHu9wiIitwNjgP245sAduDgyihvyfQ4FX0sjAZizMPKbIgq6F6oT/uF5DKr6HnCp14naAugM/B3XCfqtqr4ZVNZLqnpl0WWDiLTEOYo3ga6q+lPQtnLAgOKUX0hqEzJHQkTK4x628Yq9XNhrl/937QLy1wmTlr/PvzROc3NEpAKuM383cJ6GRKQUkQsKWaRSsE1SC6/QABs6a7g3OTg6rjAAItKYIvy4VDVHVVeo6hDgdi85w/veiGsSaxODNujG3veCYEfhcT5wXDHLLwzhRhK1xz20Vhej3DxcM1A4CnXtvD6BzUA9ETktTHnpYdJWeRraR6m3KKThtK4I4yiq4ka3FYb9hLdJeQruczIiYM7C2Ih7880QkZ+bS0TkOMJ0eBaEiLQXkephNuW/xR4GF5YSNwrqZGCsd5zQsk4WkTOjOGyW950esn8tYFx0ymPG4OB5HSJSGXjY+3dyMcrdS5gHn0dRrt1k3O/+0eD5LCLSiF8c+8+o6je44bUtRWSwVws4ChE5zds/OC1//kn6r52cxze4+6OF5xzyy6iIa5pKC7eTd9wzwrx0rAJOEZFOIen34UbPFaYsw8Oaoco4qvqTiIzBjbNfLSIv4e6LS3Advv/9tf2D6A908iZDbcUNd/wt0AX3pjcpKO8DuDbo3sBlIrIU14FcC9eX0Q7X97E+wjE/AN4FrhSRFcA7OOfUBTd/I1rtsWAD8JnXuZ8/z+I04FV+GWVVFN4CrhWRhbiO9wCwXFWXF/HajcL1AVwFfCwii3HNVdcAy3HzT0Lpi7su9wM9ROQdXL9HXVzHdivgOtzcmnzyHVGACKhqnoiMxc2zWCci84EU3LybE3FzLzoWYJsGuGG/WUHpj+NGwc0Xkdm4IcFtvXyZhK9BFVSWkY/fY3ftE/sPBcyz+JX8gvuhbgGO4NreRwJViH6eRSfcW+t6XDv3IdwDeyzenI4wx+yB+5Hu8477Je6BPwioH6X2E4Hxns5s7xweKoz2oG3pFDBvAWhI+DkImV56JeBB3AMzB+cwhwKVCrg+mSFpwwg/z6IWbtLi10BuqL7CXjtvnxOAJzx7Z+NqKP2BU8Odo7dPCs5prPCub453rLdwAwlOCtG017NFhSivYwXcRMr1uNFwu3FOtgEFzI3wzi/snAmc0/vQO7+9uHW3ilSWfdxHPEMZhlEEvJpUB03gyLOSjjebfy1wm6qO91uPERusz8IwjFjTAVcTes5vIUbssJqFYRQDq1kYZQWrWRiGYRgRsZqFYRiGERGrWRiGYRgRMWdhGIZhRMSchWEYhhERcxaGYRhGRMxZGIZhGBH5f2Is9obWN7JKAAAAAElFTkSuQmCC\n",
      "text/plain": [
       "<Figure size 432x288 with 1 Axes>"
      ]
     },
     "metadata": {
      "needs_background": "light"
     },
     "output_type": "display_data"
    }
   ],
>>>>>>> 8b2cfa59
   "source": [
    "#Fit the data\n",
    "fit_func = lambda x,A,B,T,phi: (A*np.cos(2*np.pi*x/T+phi)+B)\n",
    "fitparams, conv = curve_fit(fit_func, drive_amps, amp_data_Q0, [0.5,0.5,0.6,1.5])\n",
    "\n",
    "#get the pi amplitude\n",
    "pi_amp = (fitparams[3])*fitparams[2]/2/np.pi\n",
    "\n",
    "plt.plot(drive_amps, amp_data_Q0, label='Q0')\n",
    "plt.plot(drive_amps, amp_data_Q1, label='Q1')\n",
    "plt.plot(drive_amps, fit_func(drive_amps, *fitparams), color='black', linestyle='dashed', label='Fit')\n",
    "plt.axvline(pi_amp, color='black', linestyle='dashed')\n",
    "plt.legend()\n",
    "plt.xlabel('Pulse amplitude, a.u.', fontsize=20)\n",
    "plt.ylabel('Signal, a.u.', fontsize=20)\n",
    "plt.title('Rabi on Q0', fontsize=20)\n",
    "plt.grid(True)\n",
    "\n",
    "print('Pi Amplitude %f'%(pi_amp))"
   ]
  },
  {
   "cell_type": "markdown",
   "metadata": {},
   "source": [
    "<a id='readout_test'></a>\n",
    "# Look at the Shots Distribution"
   ]
  },
  {
   "cell_type": "markdown",
   "metadata": {},
   "source": [
    "Using the pulse amplitude calibrated above, do an experiment with no pulse and an experiment with a pi pulse and look at the measurement outcomes. "
   ]
  },
  {
   "cell_type": "code",
<<<<<<< HEAD
   "execution_count": null,
=======
   "execution_count": 18,
>>>>>>> 8b2cfa59
   "metadata": {},
   "outputs": [],
   "source": [
    "# Create schedule\n",
    "pi_pulse = pulse_lib.gaussian(duration=drive_samples,\n",
    "                                amp=pi_amp, \n",
    "                                sigma=drive_sigma,\n",
    "                                name='pi_pulse')\n",
    "\n",
    "pi_2_pulse = pulse_lib.gaussian(duration=drive_samples,\n",
    "                                amp=pi_amp/2, \n",
    "                                sigma=drive_sigma,\n",
    "                                name='pi_2_pulse')\n",
    "    \n",
    "# excited\n",
    "excited_exp = pulse.Schedule(name='pi_exp')\n",
    "excited_exp += pi_pulse(system.qubits[qubit].drive)\n",
    "measure_time = excited_exp.duration\n",
    "excited_exp |= measure_and_acquire << measure_time\n",
    "\n",
    "# superposition\n",
    "sup_exp = pulse.Schedule(name='pi_2_exp')\n",
    "sup_exp += pi_2_pulse(system.qubits[qubit].drive)\n",
    "measure_time = sup_exp.duration\n",
    "sup_exp |= measure_and_acquire << measure_time\n",
    "\n",
    "# ground\n",
    "ground_exp = pulse.Schedule(name='no_pi_exp')\n",
    "ground_exp |= pulse.Schedule(name='ground_exp')\n",
    "ground_exp |= measure_and_acquire << measure_time \n",
    "\n",
    "excited_exp_schedules = [ground_exp, sup_exp, excited_exp]"
   ]
  },
  {
   "cell_type": "markdown",
   "metadata": {},
   "source": [
    "Change the `meas_return=single` which will return each individual measurement"
   ]
  },
  {
   "cell_type": "code",
<<<<<<< HEAD
   "execution_count": null,
=======
   "execution_count": 19,
>>>>>>> 8b2cfa59
   "metadata": {},
   "outputs": [],
   "source": [
    "readout_qobj = assemble(excited_exp_schedules, backend_real, \n",
    "                     meas_level=1, meas_return='single', \n",
    "                     memory_slots=2, qubit_lo_freq=qubit_lo_freq,\n",
    "                     shots=shots)"
   ]
  },
  {
   "cell_type": "code",
<<<<<<< HEAD
   "execution_count": null,
=======
   "execution_count": 20,
>>>>>>> 8b2cfa59
   "metadata": {},
   "outputs": [],
   "source": [
    "sim_result = backend_sim.run(readout_qobj, backend_options=backend_options).result()"
   ]
  },
  {
   "cell_type": "markdown",
   "metadata": {},
   "source": [
    "Plot the data, there is no measurement error in the simulator data so the histographs will be all centered at the average point."
   ]
  },
  {
   "cell_type": "code",
<<<<<<< HEAD
   "execution_count": null,
=======
   "execution_count": 21,
>>>>>>> 8b2cfa59
   "metadata": {},
   "outputs": [],
   "source": [
    "ground_data = sim_result.get_memory(0)[:, qubit]\n",
    "excited_data = sim_result.get_memory(2)[:, qubit]\n",
    "sup_data = sim_result.get_memory(1)[:, qubit]"
   ]
  },
  {
   "cell_type": "markdown",
   "metadata": {},
   "source": [
    "Add some random noise to the data to better approximate the experiment"
   ]
  },
  {
   "cell_type": "code",
<<<<<<< HEAD
   "execution_count": null,
=======
   "execution_count": 22,
>>>>>>> 8b2cfa59
   "metadata": {},
   "outputs": [],
   "source": [
    "for idx in range(len(ground_data)):\n",
    "    ground_data[idx] += random.gauss(0,0.1)+1j*random.gauss(0,0.1)\n",
    "    excited_data[idx] += random.gauss(0,0.1)+1j*random.gauss(0,0.1)\n",
    "    sup_data[idx] += random.gauss(0,0.1)+1j*random.gauss(0,0.1)"
   ]
  },
  {
   "cell_type": "code",
<<<<<<< HEAD
   "execution_count": null,
   "metadata": {},
   "outputs": [],
=======
   "execution_count": 23,
   "metadata": {},
   "outputs": [
    {
     "data": {
      "text/plain": [
       "Text(0, 0.5, 'Q (a.u.)')"
      ]
     },
     "execution_count": 23,
     "metadata": {},
     "output_type": "execute_result"
    },
    {
     "data": {
      "image/png": "iVBORw0KGgoAAAANSUhEUgAAAY8AAAEgCAYAAABM0P/cAAAABHNCSVQICAgIfAhkiAAAAAlwSFlzAAALEgAACxIB0t1+/AAAADh0RVh0U29mdHdhcmUAbWF0cGxvdGxpYiB2ZXJzaW9uMy4xLjEsIGh0dHA6Ly9tYXRwbG90bGliLm9yZy8QZhcZAAAgAElEQVR4nOydeXhU1d34P9/JBjMTQMIWDAn74oJAkJgBAxbRqq1gtVZNLAiYIAq21rb2bft2exe1/bUVCpJYEBTUFnff1qq4EMiEQIILVWQnIRIIi0BmAtnm/P44d5LJZCaZkIQs3M/z5Bm499xzz93O95zvdkQphYmJiYmJSXOwtHcDTExMTEw6H6bwMDExMTFpNqbwMDExMTFpNqbwMDExMTFpNqbwMDExMTFpNqbwMDExMTFpNqbw6MKIyHARUSLy1xDLX2+U/0Vbt82kaURks4hUt3c7TDomzf2+W5uLUngYNzxggIvxQPYZZf7nQretKyAi4cb929DebWlNOrpwNYSNEpEp53GsVUQeEZFNInJCRCpF5LCIvCYiM9uivReCpgSwiBSLyN4L2aaOhojMN96btOYcF95WDeqMiEgi8E+gD7BIKfWXdm7ShcYJjAGOtXdDTC4cInIl8BaQABwE1gMnjf/fAswSkTeAVKWUu73aadKxMIWHgYhcD7wGRAJ3KaXWt3OTLjhKqXLgy/Zuh8mFQ0QGAu8B/YH/An6jlKr22R8DvAjMBJ4Dbm+Pdpp0QJRSF90foPSl1/7/LqACOA1c18hxl6E/oGKgEjgCrANGBCi71jhPPPAwsAM4C2ww9l9v7P8FMB542zi/G/gISArShnDgISAPOAOUA9uBhYD4lR1unOOvId6X2jb5bd8MVAMRRnv3GverCPhfIMKn7Hzv/Q3w519vMvCKcR8rgUPACiA2SPuS0B1dmXGv3gMmoTs9BUzxu08K2AAMBFYBh4EaIM0oMwp4AshHz7Yq0CPvTODSIM8z0N8Uv7KpxjM8BZwDvgD+A4gMcl2pxjM8B5QCa4AB3vvejPd6c6D2NHHMauOY5xspYwcOGOW+FWK9PYBfAf82nleZ8d68CIwPUP4a4O/GM6o0ft8B7vArNxd4FdiP/p5OG9d9T5B3P9DfBure9UB/f/Wrq9W++ybuWbFxj3oBy417cA74HHiQZnzf6Hf+aaDQeK9L0d/aeL9y3ncm0F9cY+296GceIvIw8CfgKHCTUuqTIOVuAV4GwtBT/H3AIPRI7BYRmaqU+jTAocuAKWh12D/QL58vk4Cfox/iM2hVwe3AByIyTim1x6cNkUYd16NnCOvQL8Y3jPNMAuY07w40i5fQHf6/0J3BLcBjaDXf/UaZ7cDvgF+iO5znfI7P9v5DRO5HC4qzwJvoD2ekUc+3RCRJKfWVT/lpxnnD0M/hAHCVUeeHjbS5D7AF3cm8gv4oSo193wXSjeNzgCrgSp82TFRKlRhlXwU8wL1G+dprQQtRbzvXAN83tr1snNcB/DfwDRG5USlV41P+x8CTwNfojvw0cJPRnvJGrqvFiIgNuMf472+DlVNKuUTkT8BTwALg/5qoV4B30cLeiX6va4A44DpgI/CxT/kF6Pe3Cv0u7AX6AVcb53vZp/pM4BOjjiPo53szsE5ERiilfmOUOwn8Bi1s4vyub7/x9xvgEfTAaInP/u0+bWur7z4YUcAHaIH9gvH/7wJ/QX8fDzdVgYgMQ/cnA9CC8gW0MPuu0ebblFJvG8VXoe/Vt9Gal898qjrT6IlCHaF0pT/qJOv/Gr+7gSGNlI9BjyKPAaP99o1Fzxa2BRmBHAISAtTpO/JJ89v3oLF9id927wj7z0CYz/Yw6kaQt4QyMglynY3NPBSwFbjEZ7sd/RFWA319tteO+oOcZwz6Y9qF3ywDuAHd0az3u779Rp0z/Mo/5HMfA808FPCs7/3yKRMHRAXYfhNaUCwN5f747PfOuv4OdPPb9ztj34M+24YZ9+E4EO93va8b5dts5oHuyBVQGELZMUbZMyGUHW+UXR9gX5jfOzTWeH9OAGMClB/k9/9hAcpEoWd6lcCAAPck6D3EGO0H2dfq330T963YOHYjPrNUtID0zvwcPtsDft/A+8b2n/ptv9b4to4B1gDvbVqz2tucwl3lz6dTUcYLN7SJ8j8yymYE2b/U2D8ywEv0YJBjvB3RRwH2RRkPeYvPtjD06LSYwB1hjFHfC029XI1cZ1PCY1qAY/7b2PdNn21NCQ/v/boxyP630KNQm/H/aUb5dwOUDUOPVIMJj7NAzHm8I18Au0O5Pz77d6Bngj0C7As3np/TZ9uvjPp+GaD8CLQAa0vhcY9RfnMIZe0+30yD6/Mr6xUez4VQ79NG2UXNfUZ+9dxp1OOvvmqJ8Gj1776Ja/AKj+QA+7wd/DM+2xp838BgY9t+IDxAPS/63yfOU3hc7Gqrd4AbgRdE5JtKqVNByiUbv+NF5NcB9g83fsegZzG+bG2iDfn+G5RSFSJyDLjEZ/MYtC70KPBLrRlowDmjXFvRoK3oERbUb2tTeO/ndSKSHGB/H3RnOxz4FN0Zge4I6qGUqhGRXPQoPhD7lVInAu0w1Cv3ArPRI8lL0MLIS8hqIxGJBq5AP59HQnw+E4zfjf4FlVJ7ROQwWvVw3ojIXLTKwpcPlFLZgLeRKpSqfP7djcZVGjuMv3tFZAhaFbUZyFdKVfmVvcb4fZsQEJHBwE+A6Wj1UXe/IpeGUk+ItOV3H4xKtJrVn4+8bWnieO/+bOXj+ODDB2gb73i0Ouu8udiFx0y0iuFWtI3hBqXU8QDlYozfjCbqswfYdqSJY4IJrGrqd2TeNoxCj1ib04bWoEYp5Qqw3fuChgXYFwzvtfy0iXLea+lp/B4NUi7Ydmj8/i9Bq70Oo+0pX6E7eNC68oFNtM+X3sZvfxp/Pr4fdFPXdYQWCg/0dUwO0IZswGvP8RcugYjzOfbrxgoqpaoNG9Wv0LaBJ41dZ0RkNfAfqs7lt5fx+xVNICLD0Z1yT6P976BtRDXAUPRAICqEawmVtvzug1GqjOlAkPp6Btjni3d/SZD93u29guwPmYtaeBgj/NvRhuc7gY9E5HqllP+DP238Xq6U+qK5p2lpO/3asF4pdWcr1dleeK/FprR7cFN4R7n9g+wPth2C3H8RiUXblj5Fq3lcfvvvDaFdvnivaZtSalIzj+mPtv/401LBgVKqsYDBPLR6MN4wNu9ppOz1xu+OALOHQOc9iTbuPiwiI9CqxwxgMdoT6z6jqHfwdCla/dgYj6Jnh/cqpdb67jCeV3OfWVO0x3ffT0QkgADxvgun/Q/ww7s/2LsTG2I9TXJRRpj7Ykzt7kG7R14ObBSROL9i3mnktReybX58jvZwShaRji70PcZvsNlIc++n1zOnQUcoImHUqReawzC0KuadAIIjAa079sfrJdXgugyV5y7gShEJdVTn9eqZ6r/D6HCbM/NpNsbo36u6CBo1b3hl/dD4b7NVHUqpPUqpZ9DXeRaY5bPb+y7cFEJVXjXRKwH2NbiHBjVoDWVAPaKxv7Xe09YgkjpVni/TjN+PA+zzxbv/WuPb8Oc643e7z7ag73VjXPTCA7TeHD0SykS7w2UbulUvK9Gj39+KyET/40UkzJimt2Ubq9DuenHAn0WkW4B2DBSRtrR5hIRSyoNWbQRThyxFqz+eMlQR9RCRSL8UG9no+IsZIjLDr/gDBLd3NMZB47feR2bYLrII/G14bSfBruuPaHvAShFpoF4Qkd4i4quzXou+Dw+LSLxPuTDg99S3M7QV/4FWm31fRH7t3+GISG90Zz0E7UTwdFMVisiwIO/hJehYId/Z5nJ05/VrERkdoC5fG8ZB43eaX5mbCe6ifgL9LP0HhL77+4lIIHVXe333jxtu+d7z9EG784P2HAyKUuog2pV8GLDId5+ITAa+h77mN3x2NfVeB6Sjj2AvGMY0cYGInAV+AGwSkW8Yo6ZjIvJd9Ee01cjZ9AV6ajoIrVOOpu3sDV5+hTbsPgjMFJEP0Pr6/mjvHAfajrCzjdsRCu8DdxhpLT5Gd5IfKaU2K6U+F5H5aP//L0TkbWAPWl8djx7pHUYboL1G8flon/l/isjLaG+Sq9DqlH8B36RuxtMkSqlio547gO3GM+2JdhV2oQ2+l/kd9gVaZ5wqIjVoZwEFrFFKHVJKZRkpbtKBqSLyLjreozdaJ3+tcc0PGW3YJyI/RwcqfiIif6cuzsOGDrBr08GAUuqwiNyA9nD7FdrI/S7105P0QtskblGhpScZD6wXkXz0NZSg4zZmovucJ3zOv0NEFqEHRp8Y78s+tL3haqMdXpXZMnQMzWvGsytBvyM3om2X3wvQlveB24DXReRf6JnPAaXUOp/944F/icgmtMH6Y6XUP9rpuy826vy3iLyJ/ibuQKuhliilnCHUkYF2UPiTiNwEFFAX51ENzPF7jk60re9HItKXujiop5RSZUHP0lx3sq7wB/UjzAPs97qflqD1nd7tQ9Ejpb3GzT6NDtZbA9zqV4fXZS9glCZNu30GdCFEj6Jmo70mTqJf9q+ATcDPfM9HK0eYBzkmoJsf+mV/0XgRa4LUe5Vx77xRsCfRnc3TBHYLTkYHPbnQI0JvhPkKo/4rfMo26i5slLGhY328z7MI3YldEuya0YFvHxrn97qu+keY34oODDuGtikcQdsXfgeMClBnKlrAeiPMn0Prpts8wtzvXjyKDk78Gi2IvdeXSRPuuX51DTLuq9O49gq0oP0Hwd2zJ6OD1EqpizB/G7jNr9wU4/5/bTyDTcb9DvbuhgOPo+MkqvzfCXTHn4n+hqoJHDfRat99E/fNN8L8aeMeVKAF1kM0L8I8zvguiqiLJXoVmBjk3Dej1XQun+fe6DWIcaCJSadFRPLQbq/RSqlzTZU3CQ0RmQf8Fd1Z36KUOtvOTerSiEgxcE4p1UCV2xExbR4mnQLRKcMD2RHmo2cfb5uCo3VRSq1Ej9qvA1711cObmJg2D5POwlC03vk9tE48Aj3bcKBVGI+2Y9u6Mv+BVj1dgrZB5LRvc0w6CqbayqRTIDo1+JNol8z+aEPiEbTd47+UUgfasXkmJi2ms6mtTOFhYmJiYtJsLhq1VZ8+fdTgwYPbuxkmJiYmnYaCgoLjSqm+gfZdNMJj8ODB5OcHyutnYmJiYhIIESkMts/0tjIxMTExaTam8DAxMTExaTam8DAxMTExaTYXjc3DxMSka1NVVUVxcTHnzpmxos2lW7duxMXFEREREfIxpvAwMTHpEhQXFxMdHc3gwYMJnoHdxB+lFCdOnKC4uJghQ4aEfJyptjIxMekSnDt3jpiYGFNwNBMRISYmptkzNlN4mJiYdBlMwXF+nM99M4WHiYnJRYdSihpPDWaGjfPHFB5dFKXA5dK/JiYmdSilOFZ+jKLTRRwrP9ZxBIhSUFPTaT5aU3h0QZSCzExYuFD/dpJ30cTkguBRHtyVbiLDInFXuvGokBegbJJp06Zx8OBBTp48yYwZMxgxYgQzZszg66+/bvxApeDYMSgq0r+d4KM1hUcXxO0GpxMSEvSvO5SFQ01MLhIsYsEWaaOyphJbpA2LtH43+PjjjzN9+nT27NnD9OnTefzxxwFwu91UVlY2PMDj0R9qZKT+9bSeQGsrTOHRBbHZwOGAwkL9a7O1d4tMTDoOIkJfa1/ie8bTp3tf3G5p9YH+G2+8wezZswGYPXs2r7/+OgC7d+9m1KhR/OhHP2Lnzp11B1gs+kOtrNS/lo7fNZtxHl0QEcjIgLQ0/R6aDigmJvURESyEkZmpZ+cOh/5mWutbOXr0KLGxsQDExsZSWloKwPjx4/nss8/429/+xvz58xER5s2bx5133omtb1+IidGCoxN8tB1fvJmcFyJgt3eKd9DEpF1oL/VudHQ08+fPJycnh6ysLJ555hktaEQgLKzTfLQdTniIyDdFZJeI7BWRxwLsnykin4nIJyKSLyJT2qOdJiYmnZu2VO/279+fkpISAEpKSujXr1+9/YWFhfzmN7/hO9/5DoMGDeLll19uvZNfIDqU2kpEwoBlwAygGNgmIm8qpb7wKfY+8KZSSonIWODvwOgL39ouilJ6CGbqu0y6OG2p3r311ltZs2YNjz32GGvWrGHmzJkAHDx4kPnz53P8+HHuu+8+cnJyiImJab0TX0A6lPAAJgF7lVL7AUTkJWAmUCs8lFIun/I2oOP7tJ0nF7wf9/r4toUS2MSkA+JV77Y2jz32GHfeeScrV64kPj6e9evXAxAWFsb//M//MGnSpNY/6QWmowmPS4FDPv8vBpL8C4nIbcD/Av2AW4JVJiLpQDpAfHx8qza0rWmXftxfCZyW1jZflolJF0AphUd5sIilQXqPmJgY3n///QbHDBo0iEGDBl2oJrYpHc3mEah7bDCzUEq9ppQaDcwCfhesMqVUllJqolJqYt++AZfh7bBcCGNegyh008fXxCQkOmyU+gWko808igFfsRwHHA5WWCmVLSLDRKSPUup4m7fuAuLtx70zj9buxwPPbEwfXxOTUPCPUo/pHkOYhDFnzhx69erV3s27IHS0mcc2YISIDBGRSOAu4E3fAiIyXIw5oohMACKBExe8pW2Mtx9fvrxtVFZBZzamj6+JSZMEi1K/mIRHh5p5KKWqReQh4B0gDFillPpcRBYY+1cAtwPfF5Eq4CzwPdVF54xtZcyDtp/ZmJh0ZbxR6jHdYwLaPC4GOpTwAFBK/RP4p9+2FT7/fgJ44kK3q6thaqhMTFqGiBAmYe3djHajwwkPkwtHW85sTExMujYdzeZhYmJi0mnxpmRfv349l19+ORaLhfz8/PZuVptgCg8TE5NOjzfmIhTz54VYRfCKK67g1VdfJSUlpd72oCnZOyGm8DAxMemQKKVwVbqa7OSVUmQWZHLy7MkmYy784zM8Hk9I52guY8aMYdSoUQ22B03J3gkxhYeJiUmHwysQFv5jIZkFmY127u4qN85DTsIt4U2uDOgbn+GqcLGiYEVI52gtvCnZx4wZw/z585kyZQrPPvss7k64YpspPExMTDoUSimOuI7w0YGPiO8Rj/OQE3dV8M7VFmHDMchBtae6yZUBfeMzRIQtxVtI6JnQ5Dlak6Ap2TsZpvAwOT8a5DYxMWk5Siky8zO57aXbyPsqj/f2v0dyXDK2iOCBSCJCRmIGvbv3pq+1b6MxF76rCCb0TMAxyEHh6UIcgxyNnqO1MVOym1ycmNl3TdoId5Wb7KJs3FVuoiOjie8ZT9rYtHoCQXk8uE+VYuvVDzGWaxWRkIP1fOMzMhIzSBubhi3CdkEC/bpSSnZz5mHSfNprCTaTLo8twkZKfAq2SBvWSCvfGPIN7JF1wUjK4yH752l8/J3JZP88DeUJbt8IBRHBHmlvdcHx2muvERcXR25uLrfccgs33ngjUJeS/ZNPPuHhhx/utIIDzJnHRUuL1goxc5uYtBEiQsbEDFLHpgI06Njdp0qx5OZRHRdLeG4e7lOl2HsPaK/mBuW2227jtttua7C9K6VkN4XHRYKvsIAWap38c5uAtn+YeU5MWgkRCahKsvXqhyc5ifDcPDzJSdh61V/eFaXA4wGLxXwX2xhTeFwE+JsoUlNbYc0nb24T0/5h0op4XXSdh5w4BjnISMyoJ0DEYiHlv9c2sHnUcuxY3Sipb99mvYuNLe4UKhdTVl3T5nER4G+igFZc88m0f5i0It6YjcbcZ8Viwd57QEPB4fHo9y8yUv8GsIcEiy5vrcWdTOFh0ulozHPWf4FAuz3AWiHn63prrj5o0op4YzbOy33WYtHvX2Wl/vUTLo0JCI/y4Kpw1S7u1FigoYlGuuhSGA2YOHGi6qoJyhrTHHltHVYrlJcHMUu0VPXUIuu7iUl9lFK4q9zNdp/duXMnY0aPDmrzqPHUUHS6iMiwSCqqK0jolUCYJaxWqJwo12vKxVhjmowX6Yrs3LmTMWPG1NsmIgVKqYmBypszjy5AMM2RVyYsXAhZWY307S1VPZmrD5q0Ii1ynxWBsLCA76I3uvxMxRkqaio4cfZErZ3DXemmR1QPosKjiOkec9EJjvPBFB5dgGCao5Blgql6MrkIEBFiuscQFR5Fj6geteop35Ql9kh7o+lNTOow71IXINh65yHLhLZeMN3EpJUINdNuMCxiwR5pr7f2uG/Kkpaqq7zreZw8eZIZM2YwYsQIZsyYwddff33edfqzevVqfv3rXwNw4sQJrrvuOux2Ow899FCrnSMUTOHRRQikOWqWTDBVTyYdnOZk2g1GMEEhIoRZwlpNXfX4448zffp09uzZw/Tp03n88ceB5q3n8dFHHzFnzpxGy3Tr1o3f/e53/OEPf2iwrzUFViBM4dGJCcVBqrVkgpkH0aS9CcWNNxTqCYo2erHfeOMNZs+eDcDs2bN5/fXXgdZfz8NmszFlyhS6devWYN+sWbO49dZbefPNN6murm7xufwxhUcnRSnIXKH44f0uMleoNu3UfQ3vmZmmADFpB5TCVqFwxCW3XhbcNnyxjx49WptmPTY2ltLSUuDCrufx0Ucf8aMf/YhXXnmF0aNH87Of/Yy9e/e2Wv0dTniIyDdFZJeI7BWRxwLsTxWRz4w/p4hc1R7tbC+8AyVXmSJqTSYLP19I1JpM3K6269HNOECTdsXo5OXBB8koEJbfvKxB5Pl54X2x4+MhJ0d/WBeAptbzSEpKYty4ccyfP58333yTcePGMW7cON55551mnUdEmDp1KmvWrGH79u1YLBZGjx7NK6+80irX0aHSk4hIGLAMmAEUA9tE5E2l1Bc+xQ4AU5VSX4vITUAWkHThW3vh8Q3HSJng5lrlZKdKwIETq0rD5bK3bqiFEb9hs9pwOKRN8yCaoSImQfEZvYjTiT0tDaJa4SXxepR88AGMHasDoVrJ7te/f39KSkqIjY2lpKSEfv3q5+AqLCxk9erVvPjii1x11VW1BnCAvLw8QM8cVq9ezerVq8+7HWfPnuW1115j1apVnDp1iqeeeooZM2acd32+dCjhAUwC9iql9gOIyEvATKBWeCilnD7ltwBxF7SF7YjvDCC7wEbq3Q6GbnUSdq2DrHU2nLmtmF7KR1KJw0FGegZpadImnbuZHsukUdoqi7MIzJ8PU6ZAr15aeHg8Ok6khdx6662sWbOGxx57jDVr1jBz5kzgwq7n8ZOf/IT169dz88038/vf/57x48e3av0dTXhcChzy+X8xjc8q5gFvB9spIulAOkB8fHxrtK9dqfcNTRa6pWcg5Wm4lA3ngxIw0eF5j+j9dFWSlobdN3tiMypuqqi/Wuy8EjWadF38szi35sgiLAz69at7Qf3zZQWhqSSKjz32GHfeeScrV64kPj6e9evXG6fT63lMmjSp1S5h8ODBnDlzhsrKSl5//XXeffddLrvsMqZNm8Zvf/vbgMb01qCjCY9Ab0VAZb6IXIcWHlOCVaaUykKrtZg4cWKnN/M2/Ia0K5VNBR6Y+Y/o09MbSVHij82GcjioznYSnuJArNa6tOsQ8lTB44GlS6GgIHjRYANLU5XVBTnfh+p1G2xtRHT23ZiYkNO4e9OZuCvd2CJtAWNDYmJieP/99xsc25z1PKZNm8a0adOaLHfw4MGA22+++eaQznO+dDThUQz43tk44LB/IREZC/wVuEkpdeICta1DEOgbCjYw8x3R5+RARUXjnXgtSqFcbjI96RSoNBI9VjKyspBm5nRXCpYs0cJj1EhFwUY37lQb9uj6Jw7UflOV1QVp4UM935xXTeJNaRIi3nQm3iSKMd1jape1vZjoaN5W24ARIjJERCKBu4A3fQuISDzwKnCvUmp3Wzeos8Q3BIrn8I0wT0zUgiOQx1S9azQ+8OoM7cUVP0hRkO2mOrv5Od3dbn3OUSMVE7Zl8sjehdjWBXaJ9G+/6eHVBQnyUEOJGm+NAMHWwjediTdK3cuFSMk+bty4kGYkbU2HmnkopapF5CHgHSAMWKWU+lxEFhj7VwD/CcQAy43RR3WwrI8tb88FHv22sp7Gd0RvterkiE2ptjJS3YjTSfiQeG7KXcP+9ZuovCaF6quTCf84F/HN6d6EDtpmg8mTIf8jN/cMcTL6Ru0tE4pRw1zptgsS4KHWW/wpzkHq2NSASRFrAwR7xFOweyPuK1OxR0U3OIVSqslZSUsXffJGqcd0j2lQR1MR4a3BuHHjWr3O84rWN1OyB8fl0vFDCQl6kL18eRsaclsgqfxlTkAZZKii3Niw2aV2e4NrXKawr8uEjRtRBw5QmXI9B7OL+MPgZSRdI8xbbEMszVE1gNulsK3LrFN7ea+tCWFp2jy6IH4P1VXpYuE/FhLfI54NBzYwpNcQpg6e2iCOQylFZv4KolauwXEIRn57DuL3jRw4cIDo6GhiYoJnxQ3FXhHomJauMNgS2vr8SilOnDhBWVkZQ4YMqbevsZTsHWrm0dG4oKPfEF2OAgkKf6O47wwjIwMEI8jK6cTu3Wj4JjS4RrsxXUlNRdatw5LtxImDAcPtZG8X7ipvngAVQds4zsOo0VY2UpN2xO+hehd/yi7MBmDYJcNwHnKSNjYNe6Td5zAhY3Qa1a5NhI8fGnAGGxcXR3FxMceOHQt6eo/ycPLsScIt4VR7qjnW/ViTWXTLKso4V3OObmHdiA4w22lryirKqKipICosqs3O361bN+Limhf1YAqPRmhLD8EGhCCpAvW3/jJn1qwAMojgginwNQpER0NGBuGpaVSstVGYKy0ToP6SwPTPNcEQCokZpF6ZytrP1pJbnNsw9YgxYhKbjYgpKUG/kYiIiAYjZ39q1WQHjTXSxzQeqV5WUcaM52dQXlWONcLKe/e+V9uBt9iAH8LU2jszS+iZQOHpQpbfsryeUG1PTOHRBBds9BuCpArU3/rLnH79AsmgQLrmuve2sTZJtJ2MBZB2bysLUNOoYWIgIkRHRbNg4gLuvereep2x8nioeHopUXkF2t6Wnh7aaC5Ix+wrrEI9Ru9quOZ5ra1mkKP56VJCVFN7Z2be87Q4n1crYto8OhHB3rdQbR7ejQphxQrIzoaUFL170yb97yZNLa1piDCNGiaNoJRi5aanGPWfS7EOG8WEqj6IYXhsdNTfRMccsOOHeseo9BLB6VIAACAASURBVHTc1eVYw61kFWSRXZRNSnwKGRO1kGjxjKAZBtU2c1EOAdPm0UUINjnxnx0Fmi0pBDd2bOj3ds0aHTC4d6/+1ioqYN8+mDkTBgwI0pe3tvuZadS4qGmqU3RXuck+XkDfcaPgk11UfPdGuvl4aOUU5ZA4MJHFkxZj8Y0Md7tRTidVcbFEGNkRfN8zr+dWrD22zr5SSe20XjmdrLzsHNkntuOISyZ9VCppY1Ox+XiBtXhG0IyZt3dZ3o5GR4vzMGmC81mfI1jmaf9JZ2kpPPKIDuzzeAJUZAZfmLQS/nEbHo+nQayHNdxK4sCJvJISw67fLiLqgUUggrvKTU5RDifOnmBp3lKWbl1a7zhltZJ9aTV5zpfJvrQaZbXWO7c13Eq1p5qXv3iZak811nBrvaCoikkTyDu0hVhrf6JWrqFm4QLsz66rl/7Cq/5afsvy88vw6x0JduLVO03h0UloSbCif58vAnPmwJVXwty5+m/UKG0vOXVKC48lS3yCBr0nbuFa550l4NKk7fFd2CmnKIelW5fWCwBUSpG1PYv8w/lMGJjI3CmLEWN2YYuwkTgwkV3HdzGqzygKSgrqLQzlri5n5dVhfPTjO1h5dRju6vJ65y6vLidMwrjjsjsIkzDKq8vrOvNly4i0RHLvM3lYM1cx7IsSwgfG6RQNfoMl74zgvFVJ5zMS7ECYwqMT0NI1a/z7fG+MX1YWLFgADzwAzz4Ld98Nu3drQVJQoOMzyMxELVzIuSWZ+rw+oyWFhCwMzAWlTHzxqn0KTxeSODCRgpKCeisEeoXL4F6D2V6yXXfwBiLC4kmLWZy0mD7WPg3URrYIG474yeypLMERP7mBSskWYWNy/GRKXCVM9t0vAiLUODdzoo+Nb50ZQES1onr931E1NTrS1qQW02DeCWiNYEWPR6ul+vULnjjU49EzjoICHRmefo+L6oyFfHYqgbO7C9m1aLkOEix3o6w2MrMkZPPHBQ24NOkUeG0e1nArWduz6hmwgSa9mRqzmTRlTwm6XylUZia731rN1v41JOw9xuneVkZWRTPypQ1I9IWP82hPGjOYm8KjE+Brp05OrguJCHW26z3e613l29EH89SyWiErUxG+KpPYg06qJjp4NSadrKuz6Fbg5Fyig/T8DBIGS0jCIBRbu+l8dfESqDNvNy8jpVAuF0dVGf/88W2MP3CWj4d05+Y/vE5/+4B2iTJvL0zhQecWHlBnL1i3zqcDTldIedO9bVkZzJhR1zG/956OAWzM9ffoUfjJTyB+kCLnXTcDhtmYfo2bedsXIgkJqMJCVk5YTvZ2e8gZR5ra11qOXKYQMmmKUASTNyVK/u6NlEcJ4WER5xfT0YlpTHiYNo9OgLczBB/Dd46iYmloRgSloKamYUcayHlKeRQrn3Lx40cV1dVQdEj43jw7Wc8Yea0M44k4HMxbbKvnLOJv1ygrC9220VqOXKZtpe0IJfutT+GA3hHNqiO0RjXqhRHofKFm6BUR0hMz+NlN/02YJbyeTcbEFB4dHt/OcN06rbYqLISURDdRBcF7W+835fHACy9oO0dUFHz/+3XqJX9DuvIozi3JZNTShdxxMpMwi+LJJ7VwsNsN4XJPKixbhro/HXepG5tVNUijHh8Pq1frYGBvB95Up95CR65aTG/itqFZKdF9HrbKzMRVUVbrQdWqadWbeKkCnU8pxVH3UXKKcmrjPIIJA6/H168/+jU1nhr2fr0XR9z5RXm3utDsAJjCo4PjdikKNrpIiFe1KUmWL6feLMC/t/X9ppYu1V6G118PcXF6HSff4ELDOxGl4JEMN0UvOokclkDvXU5SEt3YbEZ9KxTrZ2Sy+4YH8Ty/juy0TD6evJDstEyUR38QXgGwf7+uf9iwug7c5YKNG3UAYu0sx2fQ2Fpu760lhEzq4+ta2+To25DgKj6e3W+t5oevpJNZkImr0lWvDlelK+QO1dv51osHaWKk4N9mV6WLzPwV/OKNH/DlsZ2s/3x9XZxHI9cca49l38l9VFVXoQIvbNpk2zvKWiStiSk8OjJKpzJ/9MBChm7IxJGssNsNY7kleG/r+00VFMCECXr2sWmTds31DQA0vBPJzYX+Q228Vurg3O5CKiY4qI7ozs/uO8LSpzzkb3QzrtzJTncCFe9lE74lm+rYBCx5Ttyl7tq6MtIVmf/PxezvK4qKdAdutcLatbBlC6xapSPbq6thxYr6g8bWcHvvArFXHRJf19omI6oNCV59cD/OQTCgv86UC9TVEedg7WdrQ+pQvZ3vA//3AGmvpdUdY7U2OlLwbzNKEbVyDQ+s/jc3vH+QmaNurYvzCIA3mHD9F+spLS9lVMwocotzm622apbg7USYBvOOjOHfquITqN5fSHjmciS6af9Wf+Pzrbdq19uBA+HIET0TGTCgYfnsbNi/T3HzVDc7D3bnwbx7GXMmj129ktj60PP0XP8MDpyM+L6DTZsUlq25eJIcpKzVvbTvuh3K4cCdmoHNLrjdWoX16adw4gRUVcHgwRAerg35RUXNdN01LeLtQrO8nwyPpcwv1+I0MuV6XXDdVW6Ux8Mjr2YwoP8wCs8UNZobyptHKtYey8tfvMwdl91BiatEHxNhq/cu+LfR9/+4XOy+awY7u7vpfdzFc/cnMXHUtKAG8LKKMtLfSicuOo7somyG9R5GSkJKsw3mLU6i2I6Y3lZ0UuHRDBekxpIjKqXVXXl5kJQEa5/XXlq+C0N5VUhrn1ds3+TGMbaM7/xxCiXEEksJ0Z9sptxi1/VH23X9R116sGe3k5klFGx08eiBhYy8PgEpqvPf9V7GypVapRUVBX366N/hw2Hq1GbMElo7v5ZJmxJQ4PjEUjgHQcW82WRMXNC415ORy6pG1RBuCQ/YCXs8HpZuXUpBSUHgTto4b9XmjdQkJVF9/1xskXbKjQSI5VVubJUgdjsKWJG/gjWfrgFg9pXfJ234bdgv6V8b6e6tM5SBTHsmN2wJpvCgkwoPCOnlDKU/rQ0S7KuQZzLZvVov8lQxO4OMBcbKgsbHVZ3tJHxKMmzKxrNlK5ZrkpBrp2i9U+1iUtSetDbmIwGGbsgkbaiTiJT6DVEKys4onl/h5vlX9bXMnl0/ZiWk79CMNuz81M6o46k+uJ/wpzODB98ZL4Wne3dKzx6jb/e+nK0526ATVkrxVN5TLM1byqg+o+hj7RNwNqM8HlZuWsIHx/K4Nj4FEcFZ7KS6porr39vP5GJh5Lfn4L4vlYX/fJD4HvHsO7mXVUevofvW7Q192n0/vNTUBnrXzio0vJiuup0ZEZTNjsstQd1OQ/Ewsli0qspy1k11trZdjHU5Kch215V36/XLI4YlIFtykcxMwnJzkMwVWnD4nsDnpFEF2rheWCRUzM4gPLOhwUFQ9Hgxk4WfL+TDuzN5713FggU63iSQm2/QMY1pEe8UNOpdZDxDKSoiYkoKEkz4q7r0OJt+cS8/effHPLP9mYB1uqvcFBwuYFSfUew6vovE2MSAdhlXlZu/7nmJHaX/ZtUnq9hYtJFYeyw79m/hqv1udnZ3U705G1ults8UnSlier8kuuXkaTdC4/1XSuH6+ijK371wxYpaH/Wuaij3YgqPDk4onWpj/WkDN3ibjbBrHfR2FfLaEQduZcXq0QU83W2cvsKB52AhyuHAJdGo/gN0D+9/Ap+T1ov5WKAXkKoXwu5y6T+nE0lIoPt2J9EWd73ZRcgutqZFvMPTZKcpgkpPx/XnJ1Hp6cGfofFSVMXFYsnNY3hkLKs/XU36W+kN6vXmq4rpHsOipEUsmrSo0ZG+iGARC0mXJlHiKuHKodfw6VAbY87aCJ+SAjYbqVemsuymvzDvi27IgQOwYYNe68Nq1df30Y911t59+3SlQ4ZojxDDR93t513WVQzlXky1VQenKS2NbzqR8nIflY9SKJebzLU2nMYSst6+1lWm+MH9bmIGWRmVncW9w5yEXesgLTuDvDy4doKbpG/YyN3icxwBdEpN6Zl8p/XJybpM0AV6TFNGV6GphZJCNiB7Zx5OJ9mXVpOZqNj/9X5ujp3K3soSln/r6Qb1uitdtXaLOpWpj9FcKf666Sk+KM0jZfBUMhIz6tk8rBUKdySs2/ECOYdySOp5OemrPiVi8FBk/37IysIVJbUG/JKywyyf+iT2v7+uBcfBgzBxIvTti1q2jMxd6zqlodyLuRhUJ6axNWO88RcF2W4SU2z1bBdkZlK90YltbyIJNyzC6bRo+4JNYcPNxKk2CrLdTBYn4UMTOPuhkx3b0oi91M5H+XbOeOCyy3yWF7dRN4vwfphNLebkO53IzdUBJUGWEA200JXpVNU5aWqhJH/X1bSxaYE9rYyXQtLSSLFamVBRxic/nwdrX2aq4xpss+rHZwhgf1bn71EOB+77UrFG2OqSLsYlk54Ps3O2knbNNXS7PQOxWGrPbYu0k7kjk40HN7L/6/307tab3+z5A2ewMbNgN2NuTMNis2GF2vVAkuKSsF7SX7+4GzdqT5Ddu+Gb30TsdjISM0gbm9ZpbR6N0eHUViLyTRHZJSJ7ReSxAPtHi0iuiFSIyKPt0cYLSQMtDXV6KLdLEbVG2xGi1mTqFOpQ22mHnz7OrQeXMPLdJSRfo1AehWdFJtUZC0knkz9lWhk5x4EUFdLtOgdXXmPjq6+gb1/46qvaWTo2q9K63Bkz9J9v2HhjOdkD5YJvJJDDN87DTDPSeWlqoaRAMSNBbSQiKJsNd5Ube+azTH59O1d3G8K1hyxIuV98RoDgxCVbl9QKqvzdG/nyrVX837nPKHr7pQaRql6hNuySYXiUhy9OfEFEWCTLxlWyvvsBdr37Aiori/Iqd8P1QOx21LRpVPXuhVq0CBbphatavOZHB6ZDCQ8RCQOWATcBlwF3i8hlfsVOAouBP1zg5l0w/Pvk2k6V+j2qTblw4OSgJ4GkGidWZehUbTZITER27aLHxFF8b1gBEZVufpjuZvOTTv6xI4E9a5zYpBwxJJNkZDB5inDZZdoz6/rrtQo3NRWdfDE7G8rLUW43VR9ko8pcDXt3v4YrBFdqBmpZ8+0TZpqRzoV/599Yp+krXNInpOOqdLEif0VAG4lOTpjJovVz2f3uixQN6M7pT7aS07+iwQqB/sGJ/fsNJa84jwmxEyg8XcgVQ5J4o/cxwg8d5rXeR3GFe+p/T+HWWiP5fePu44dJP+TS6EuJOFfFlGPd2WU7R/XmbKwVisTYRIpOFzF5kF4PxKMUfx5bzvxvVrLCEYkK9q43NeDqRHQo4QFMAvYqpfYrpSqBl4CZvgWUUqVKqW1AVXs0sK1pdMRdO7JKoCpbR+yOmO1gdPdC8sIcZK2z6fIieuSzaBHSJwZP8mSyC2zExNt4t8zBIFWIUyXXzVTs2pvruefg44/hyy/h7bd1+na7HW1QmTQJ1b07R1021hamsHIl2tPE27u76gsT5VH6vw8KmevsKJo38jKdqjoP5+NVJCLYDJVSxv9lsObTNcT3iG9gWHZVulj96WryT+/klUuOUBThJv8OB884ohqsEOidpoc/nUnF3NlsOPg+B04dINISybKblzF3/FzeTerDf38vltdT+mkjoc87LOXltUJtwcQFzB0/l9fvep0fTP85h64YxJizNsImX0vWl+t48d8vsvfkXjzKg1KKJVuX8D+b/5cNpVtY/ekaXJWuhvfJ4+Hc8iWoLjKd7mjC41LgkM//i41t54WIpItIvojkHzt2rMWNuxAEG3ErBS5lw5PsYPeGQtbud5C5zo7rngyeHLycfdMzcOZK3Uy83IJatBh+/3uiHkrHMVk4XCLsn5HBiiuWMXSoYPvpg/Ve4poqD9ayI4RbPJw4rvCc0ZkVVVYWVVs/5txtd/PLSe+y7/oM3t9i49zlE7SBMDlZC4+cnNqGu0vdTc8cAozCvJvAdKrqLJxv+g3vcUN7DQVg39f7gqqxxGLhjan92fGrB/jb9H44EqYETZEiQOrQmQzpkcDNA1LYUpyLu6IM+4pVrHjbwv1f2ph91Wzsl/TX3lOFhZxLSsTTvXtt/qwV+Su4Ye0N3L7+dqLCu3HHn99l5EvvUT43jexDmyivKqeipoJNRZsoLS8l76s8IsMiKa8qx6M8DdqklGLl5iVsW7+E7RHH9cCrk0+nz8tgLiK9ge7AcaVURSu2J1AXcd7iWSmVBWSB9rY633ouJIEM5HWeSELihAx2DE4jdriNwlzh7DnYecjOzkN6XXJrd8XKp9xk51uZ58kiJVxXlHpPBvfcI4AgbsH+U+02i9MJs2Zhi+nLn0/cy8DyPLYyidK4axm/YjPn1CSKXitgZ/lgxuzfzqS75rPyJZhVmkXRwe2MvCtRP7Sf/lTnfT94ECZPxtbPFtTQDwR0r1JIA48ru90o6zIt5x2VpgzkgfBmuHXEOXAWO5lz1RxSx6bWGq+93ljJccnMHjub7KLs2tQgs6vLG0Ss43ajunen4umlRK19CbtS/KaXh6MV2xg4ojcfvHozt3xQzIirrmZQmZ1uo9MQiwWVns7Ky86RfTyfqtfS2H9yH1HnqjkbZeFcje7aPiz8kLSr0pDoaKweD5MGTmLfyX2ICCkJKfSz9mNq/FQOnDxAjaph7ri5+jp8PD7cVW6yjxfQd9wo+GQXFd+9kW6dfDodkquuiAwA5gDfRKuWonx2HwKygReBf6kW+P6KSDLwa6XUjcb/fwaglPrfAGV/DbiUUiHZPjqTq66/l5G/u+6ECbB9OyQmQn6+3r5vn175L+LZTLYtcXJmeCI99uQz6Y7BHMwu5PeDl1NusRMeDo5kRYboHFRUV0NYGOdGXsnpJ1bg6jmQqNJiKuwx9LRW0ivWyovczRWV2/m4u4PEzAz+9F9uHt69kEJPPLeM3EVEVLjOM1JYCE8+Cf37G3mGgqdMEXdDH2QX9oZuyTbTh7cz0JxIal9X3eS45FpvK+9x/q6+y25eVntsAzuKjzvv5r5nsWzdxqiSKmLCo6GiAvfMmzj6f3/jElcN7ghFdE0Yb900DPeCuWRMXIC7yl3rdvv3f/+NOVsrGbe/nM+H9+S1lL4cP3eCftZ+zBk3h4zEjFrPrQmxE5g7bi7RUdG1bVZKaVtPhA1xu3U20NxcPbtJTydzexbOohxS+iQyb8ri+mlOOijnHWEuInEi8ixQCDwKlKEN1T8AMoCfAW8DVwD/B+wTkdQWtHUbMEJEhohIJHAX8GYL6utU+KpsfJ2S/PX/ixfrjnXRIp3wsKhI54eyi5vIfJ1SvceeAm00P1SIEwe9B9nIzTVSoucK7tQM1BNPUqXCUAmDidq1gzMjE7GfKaH8iokkDA8nJkYICxcq7pnLssuW83RNBrNuEz4/aOPj7g6ucW8g/Ksi3fa9ezk3wYHq17+24Y16T1kbGjUC2jn89HjK5e4q9saLFl81V25xLmJ4JXkJ5I21bsc6Hvzngw1tKj6BhOQXcOrKEXjOnEYdK0X69MF25CS2bj0oirUS7Qnn7emD2X33DeQccnLEdQRPTQ3X9h5PSdlhpvaZyMSDlZzoa+P2UwN489svkjQwiRlDZ5BbnEtpeWltu7eXbMdisWh7R94SHvzng7zw7xe04MjK0oOcNWt09HlODlJaSsaEdJZ/62nmXftwpxAcTdGU2moX8C4wC3hXKVUTrKCIxAGpwJMiMlAp9fvmNkYpVS0iDwHvAGHAKqXU5yKywNi/wpgF5QM9AI+I/AC4TCl1prnn60jUanFyFCmJbr1eh6WuE/aPgfCGV/huR9nYVOPAstdJZaKD615Mh/JyTq+0sfElPRPYuBHuvhu6W4XMtf2JOjAZx34n/b8zmaGr7qe86BjWPn0JezELMRY9n5cRzXUHhBkz4NJL4fBhYdprqfR/fCMydChqwwb2VsaxZc9Z3JGKjAekweTA35aTlibY/S5KaHidvno85XAYQY/mJKQj0dyssU2pubzeWN74CH+byqzRs+hn7Ud5dTk2b1r2zRupSU7i9Ss8jNg7mr5jp8GhQ8gf/0j/N94gJiebsNlJnEqOYE/RJkSEWS/OZObGo3zn6wGk3Xw3UQseouL0XwjbkkfElKmo/kO5ZtA1FBwuYHL8ZPpZ++GIS6ZgTzaOESlYw60s2bqkNp+W85CTtKGzsDudMHSozgK6d6/ODfSTnyAOh37n/e9NJw1oalRtJSLjlFKfNKtCkShgsFJqV0sb15p0dLWVywULH1B853gmvb90cvXDDro/3Lze0VvHiIFu9hy28cSTwuuvw4cf6tRU0XZtBJ80CSak2MkvEBLiFa+tdVOOlalXl9dFlicrMtLciF0bXTxHSkn7YV8+yzvLmIk2XnoJwv6q87hX797HjsO9iT+7m38OX8xt7y/Cbimv9zG0KILc+LhcysbCB8XMidjBaCqiPBCB1FyB0ql71UHrdqwjtziXak81FizUGOPYlPgUQLF97yYSh6eQOjYV26q1eNY8CwrC7pur3dHLy420IllsOLCB/Sf3c+bEYX73ykncA2L4fu9pRK54Rr+zbrcua6ioEmMTWTRpERYRnTh0czbhU1Jw35fKA/9YyImzJ9h1fBeLkhYxb9xc7Ktf0CphhwNmztT2wMZSRHRgtex5q62aKziMYyo6muDoDNhsemnZiHwneysTKHpRq2i8hOIebrOBY7Kwp8ROdY3wyCM6X9vJk1B6VHHzoRWsOTKD3+TOoMeLmSROUOzeIxx12XggLJNZb9+P5ZkVxA5QWrUl2uin0tJQkx2s3X8NL13yADcdyuSZZ0ClZ0BmJmGpdzG0ajeHrKOYJPnYVi3V+qklS2pXnmpRSipjqmWzi+m+2wEJZaGopuJA/N19vR5PM56fwQ1rbwDgieufIEzCGBg9kPf2vcveok9Y9fFKNhZmM2DAcJxf5YIIKy87xwa1n9V9itn91mqU2w12O+7qcpzFTtyVbg6eOkhRzQly4hSXlJ7BPfEqHTdivGvu6vLa2U5BSYEOBPQmDh0yzFChunAMcuh8WpMWEWmJ5MG3HyJzgqLsT0/ovF0DBtTqYlVysl6S13c1thYGNLXn8radX/HWRRCB7821UTLYwfjehWz1JOJWOgjK117g0x8HrCMjQ9usLRYYNEg7QO3dC5cPdpPozqZbTTnlx91Mrslm8Tw3f/0rfGuaixmH1zA+4nOuK1zNhy8dobpKYbWCOlrKmffy2HumP1Wf7aTobAzjzzrJ3+jmyFGhjGhY/DA9fr6Yy1P6MPKeRKQgH44fhyVLUEuW4CpTKNXylQLNnIgdk6YiykOJA6mnmirKofToft7ft4HyynLclW42FW3CHmlncvxkir4+yEN5il+8VMJtG48xuddYCk8dJDkuGVeliw1Ht/BhfA22Iyd45ZIjuCL0+WwRNhJjE9l9Yjd9rX1RCv4+uRe/uKM39w/YxlN5Szhz7gxKqXoCMTE2US9Va6hQVWEh2ZdW8+DGnyAIy29ZzrwJ89jy1Rbie8Tz7KeruW/DIlYUZGpX0YwM1F/+QnZhNh/fPoXsn6fVCZAWBDS1d9beVhEeIvILEflla9R1MWOPFqrvS+ff3SYwyZKP7YUsnTbBGJwY/TFLltTNQJTSiQ49Z1y4TtfgOXwET7WH6mp4+WU9oMnIgPgxNnLCUqgIs+JWNvp9exIWu5UePXQ+t8svh7hYDz0rSsm0PcI39yyhvKwGl8fKju6TuLR8D+dUFOPLnXzc3YEbG7fdZmQrecYCixcT8cxyZNEiuPJK+PJL1MhR7H6xgB+mu1stJqqlAsikbWgsojyUOJDazvrUQeZurebE3LtIfKuAsoozWCOspMSnYI+0kzEhnWeLE/lBnoUYt4dv557gxj+8SuZXiYhH8Z9vPYJH1fDSlRb+8/bevDl1gI8Dh7Bo0iIyEjOo8lQxMmYEvT1RuCNg86EcfvHhL5j+3HRW5K8AIH1COhNiJ5B/OJ+s7Vm1gsD1pydYMcFDfM8EnIdyELcbe4SN5Lhkvjz+JUddR9l9YjdrvMGCIriry7Hk5qH698Pi3IL7VKn3xp33iMhV6WLjwY0BgysvBK2VGPHX6BiN37VSfRclIpBxbznVm7cTPnSw1pumpWGz2UlM1EJj1Ci9LrnbpRMcZj5vJXJNFkNLcrjU/SXdyo7zcdhEcmNeYsToMDZu1N5Yt98urPh4Aa+eTOX+8JX8x84CMLxCLD3sRN4/B7XhfdTZIuT0aWYeW4J13ma+PNiNLZ6rOdu9iksmjmRC7wPc8l+pvPdLobxcC4TsbMMAbrPpKdKOHajERM6qKHJOTqb/UBsbN+pUJ8HW/DHpuoQSB+KdvaQOmUnRM9/mg5q9XF1o48sbk3hixpP06zdE20MqFN0/+TfhV05gxPYcKi/pSYH9HHHOHGwfH2ThoQrKz52hhzUBZ7zgmTG7nv3FYrHwqONRIsMi6LH6Ja4u7MY6+wH+ONaFAsory8kuzObeq+4FYHvJdgb3GlxrqO/bvS8r9/yN/acOcODUAR7fNxTb6z/R65NM0NeB0CBQ0NajDwMietHjwx2cnjAGW8++vhffbOOdUop1n63jgNGO2VfNDim+pjVpLeExlMABfibNROw2vQqfX3TdfffpjrqgACY79Frh1dlOrLsnEPvVdnYc68PVnp0cUX25rupfpB79fzynfkxUlHDunF4//OEfCFvfF+4+spWIYcN8UubadfbS1FT6r1xJ36eWUjliOKffL2BjzXcZZ/+Y4oRrmRpTQOU1U+k7xE5KChw4oNVi115b51arnE4qYwdzcGMhSwc9yYkh/dm/QXtfrVtnqpsuRvy9p4J5YokIYrNREAtjdlnJ6XeW7/87jH7v/YZNcTWsvDpMe3NNnkz45s3su3MGuyoP4/jKQrcpDiZtKGK3vZprvyhj33XDGbN7H7vO1sUw+xrkH75iPtXubXjGx3HtR6v4+7hLOCpurJFWUhJSajtir9Cr9lTz6DuPUlFTVtDvZAAAIABJREFUwfaS7YyKGUU/rDiKQYYkULU5m4IeilH9R3Ho9CEG9RzE9CHTa4MFZdkyhu8/Rc1VSfTrE4ucPdsibw93lRtnsZPrh1zP/lP7SRubdsGTL7aK8FBKFbVGPSY08Mv1jbpOTjacNXAjD+pU6om7ClhfMZHx1nz2nh3J0OrdFJFAYuQOYtLdrH9bv6CTJkFUpGL6kXX0PHEANuyHu+7Seau8542ORj20mOefg265BXiqYugZdph/VjsY+lAqa7rNZVO+Hcczwv33w5kzOheWF2W1kV3tQNbrJW57Xd+fo7uFQYNg9Oj6ssrk4sKr1moUpbCtfoGkI2F8rSK4s6wfozYWUf2NqVhyX2HElDtwFueSNucvWM+eZVxeDuMdd9PtD/MQu50R3bpR8+ZK/j3Ezul9n1CVdDXZxwv4tvsofbv35S/b/lK3vvmEdCKmpKCcTuxTbyBplIdJlyYxb8I8oqOiazvijMQMZo2exY/f/TEDowey/vP1DO89nC+Of8HUxAWET+4JubmET0khcYTCecjJ/JF38b2kudiNelRZGdXbthA+ejThu3bBLd9usbeH72wuJSGl6XvbBpiLQXVwAi4GZauLqt1Y5eDHu9OxSTkz74wiOftxzn22m5qkyUx7MQN3ubByJeTlwdF9Lv5YoSPDbw5/h4jRw5FpU/XKZ8ZKUkeOCsnXKDxlbopPWukZ7mZ2xDrmjnaSH+lg//UZFBYJl1+utV6jRuklDJYv0+60Cx+1MnxgOf/4yIZHCWEWxeg4F+HhcGWynUWLBYuFgL7tndTd3SREvCN/a7hVx2gYo3tvEkF7JciDD6IGDMDz8nost9+BbNqEGjKE7MGiZx7xk7l/xN3kzBzHpxEnGX+uF463PsUSHk5ZWA2LX5nPpf1HkLPrPfr3G4olLIwwCeNs1VkKjhQwJmYMfWzG+uYRNjxlZRzFhS3SXk9o1Gu3x8PKzUv4qHQbFZ5KDn59kNLyUgbYB3DfVXPIGJOG2O0opXR6lLwCpDblDmTmryBq5RochxQjZ9yNLF6sPVpa6X625VohrbIYlIisaqKIUkrNa1bLTJok4GJQxuzEPSuNVT+2ceNNwr49VhaopUT12k12YiKrI9PZ81chNVXPDoYPh4MHbBREORhTmk2hO4wzscOYkONEzp3T+U4cDvrdn0GyQ3jvPTs9eoFVCTd31+7D14Q5ce5LI/EaO9u2acGxaxfceINWo+F0Ms/jYGVJBt+7S3DmKNLcK7h84xqsVnjn4ByyojJIT4fKv2QSVeD0+cga5rUKdcFCf0wh1PY0t+PyDSSsrqlGoUhJSEEpxXOfPQfAnLGzyXA4EKeTsGuS4cgRmD1bLwZls5FoCJwjZSX8q89p7tnuoaqmhHPz59A9vBsFCbBzeBE7Cw8xO2kus0bP4qcbfsoAa3/+lreKyu4RbDu8jZ+n/BxruJUzFWVkvJvB1q+2khSXxPOznudszdn6sSceDxVPL2XulgIu7e9mxXgP1Z5qekT1oLyqnOxDm0gbdy92I49QWG4eDB5aO812R4KzOJeE716P8+g+/nT7POytFF0e0myuDWmO2uobNExS2BuIBk4ZfybNIcReLjVV/9XzMhLB1t+OY7KOSl/oWUK3rKXUDBtF2N7tjLzDTcFGIfVuKykTyskusDF7jnDLzAx++cNUvn1mLb1351JxXSLd8rehBl5K9cYcwlPTWLvWztGj0K0bpM+3kvNhIt9wFzBqoYM/3WvDatOzjpwcnSLlofvcVD+g1WgpRU4mPJHG2tftnChy0+1ANr0iyik/oxhvy+YvH6XhKYMrV+RgHz6QcTk5SFoabux+Eej6epsbQ9XBY666BM1aRtYnMaDzkJMBtgE8+8mz9LX1Ze/JvcT3jKe8qhyllO6I78vEnpZWt66y8evtKJVSvL7rDd6YaGPSrqOEDUrgqo824+nfl0u3H+OmP8xhx9mDpF6ZSnRUNI64ZMKe+f/snXl4VFW29n+7qjLVqTBnAjKQEAZlTIAkFQgioK22ii20SgpB0BSiQHc7dd++934931Z7EgRJlEEFR1CwB7tl0ARSlQQqDILMCQkhISGMqVOZqmp/f5zMJMwqKO/z8JCkTk7tc3Jqr73XWu/7LuUv22vZHePHP8b15rGhj5GRn8HGgo18ceQL+nfvj/2onT9s+QMHTx3EHG5u8hl5O3sxw999jfJu/rh2HWSH3oeznf2J6dYXg97AqF6jMBqM2j3ZtxI/UwHm7QX0u3cGQlFQaK6bmPuNRWlnsr+WO4hvYjfSiEsOgVLKKCllnzb/OgO3AceBB7+uQX4n0UbsSXq8OI87kd7W8uTpSyQ/S3OyamX76cXUVFj0kspofweif3/0h/dDXByhG1fyk4NzUGZbmOV4kowR6cy2SkLDBCPGBbKmx2z2z12M38+eRnq9nFu+mq05Hha8YURKrStKJyTDt2Uw3LONPE8camoapkCBDi/W+4+z+FUvM2dCxiqFlQWaVDxmM8Kk6WiNvE2hJCqFrr2N1OoV1pxI4ZxHwb7TSKDRQ0/7auprPWA0ohglKXFOjhRK4uKaSzGXy6G6aSL19eOSJNjbPN+KwUhS7yQKzhSg+CjohR69Tk9yeDJGHyOKr0JKRIo2uZpMWlpHaViltPC/UOtV7Edt/L70FhLLfbgnpxKdlOiEnkDfQL4o+oKSqhLe+fIdAJ7oN5WHzoYTMWg048r8SBuQihCCrKIs+nXrh8nXRElVCV39u7J8x3Iq1RNs2/8FC3Je4fYV4zi84NdE7SsnZcNBYislv/t3HVPtTn7Y9x4evvVhHKUOMvIzcNY5sZXYKZgygT+l9kF9LLXJSbCJAxOXpgkmtjW7auBqLMhdgLcjEtcl4JvmfVz1/klKmQX8FVh49cP5HqHFLCezbWx5eAHbk+eQZUlvCiAd2szS/Nl86ilYtVbRFBK7d4e5c9mXNJOwI3Ycx8KoWp9DXWAPdPZsjSHbUI9ftFjw0CwTVFdTLw180WMyrjoDbyxw8fDDMHu2tqOIPm6jwBPFQFe+thL0erVtwehkyiZYmJ3m5c23BIfHW/lT1CLU+1MxGjWx3jUfCTbFzsa1dj0vT1xP/Uwr/gGCxCEuqlwGSpMma4q8qorISGemYw4z6tLJd0gyNIrLZXOobppIff24FEZ5e1FcIPDR+5AUnsStQbcyfeh0fpL4E9ZPW8/6aeuxjmizg2nnHIqPQkqPeIK2H8DQqQsiJBT69EHccgudrfOI6hLFhKjx2I5mU3WyjGmfWXlJbqa6YD8jJ89n1uh5rNy1koMnD7KhcAPzRs1jvWU9twTdwoDu/Rn+yVbmvrUP4/KVnDxRxKiCWk4Z6lG7GAmp1lFqgtElOjbt+Tt5pXlNbbyg7TCKzhUT32aH0aS02yYQQnMgrnRVsiB3AQvyFlzxpH+lvipXimvFMC8Ahl+jc30/0GKWqx0cD9sc1AZHosvRjJQAFFTM2CiSkZixodD8MJz3ubo/FRYvRp01n8+3BeLwM9OlupSjru5UvLGOjes9LHnL2LToWbVKe47/9rqCDTP6ijI+PWsmLMbIV3lOOneSbNmuUBppJoIi/MaZUYIVnIUVyNxcvMFhdN6Xy+BQjex0+DBYdKswPv8UVX9OR6+TTJ4MeoNAdAokbmwgRcWCuDiY/YzCyPlmhoWWIZLN2oBsNtw9I/F12IjtqTbtGi6XQ3WThf7142KMcuC8KK7l/m1EdIrAoDPwt7v+xuwRs9HpdAT6BTYVq1vJbbQ8R3w8GI0IIZg1eh7xD82ne49wROfOMGsWvPEG/no/frGyiJgP1jMrzw1PPUWfDzawYXw0s+/ycPrRKZS7Knhz55tU17k4d7KU3GM5bCzcSHJEMmF0YmK5wuHAesK+LORs7Vns0T54A/wxdOlG4YAw+rn8Odi/B3X+BpI7D+FoyVck9UrUCIwXuicdbIkbWe/7K/fTv0d/HKWOK570LymoX0NcdauuEMKA5vVRctWj+T6hRUuur7+R/R9m0G23jVMDzCQHaX90YVLoN8NMdJYNQ4q2jHY6tc9UUyE9WzLLk47ygpbkV9KspIwVrCiwYquZxNyjz3Fc9CTYW0bu5y6mTddWRNnZUFEBCxYKenS3cs9jFrI+N/LE6Qx6Om3Y3jfjVay8UmPFPM7CW6sUMl4X2LYE89/dEuhbnsupvqM4XGpkxnTJ1PtV/J+xkV8ZibrYhn6EhbIyE8nJzav/w4c1r6iAAIF1rhXhsjS/aDbjY7PhTTBzsFTB3OL32uNQXahcdAWcq5u4TFy0WNum5dwoJW6vm9VfrSahdwLBxuAOZUxa1VLS0pA1NdTn2fEslvjPmQdC4H5iFn6Pzmz+YzudiLfeItZVS3SlnoLuB9jQqYbhhS7eOrwdV9dAfvbZMyCgwlnOo7k13HLwDIbRp1mnz2bRPYt5YMAkPt3yAEMOVfGPnoJh0cms7V5A5JOz2FOxm7u3nkbJ3U6oMZgXC2IYsDCDO+rOUfaAL4yYrd2TOsCnnfvRbudLM+tdIpvUe6900r9UPs21wuV0W21q58e+QD+gOzD7Wg3qe4OGB9/lhKwBViJHWyiqVHi4WmiTnxAIqxUfiwVpVEjPEK0KwVYrWCapKM83uwIKiwWr1UTqVJBVCvnPmAnbaOfLTmYSbleanAlrarTA07+3ik4YOXIE0lJVUu02/lMbySSPjVUVFmr0CjYb/OXPkoM7VSL7KvxWrmRMv+MEfPI+zxQ+Tf/bzGSsTcNwyEzXvTZ2dzKzt1hh7TpNF05VNRZ6bW0bRnrjDC8lpKYiUlNJUUzEu8QFewhuFsVvELSI4mrDbuLBgQ9S5izD5XadF3wa0y4RnSLIKspi6qCpCFXl2Gfvki2OErJqPaWDvHiUAOwl9iYjKUVKXLVVGN1upMcNPgZye8EtxVDgcfPietgR7eEDPzs/HvQQ5YbDjCut4FSfGIJ2Hiblwbsx+Zow+Zqonfkoe5YsY9zhTvhuOkLVmGB8u3THewJETi6uyAgec8bC2VrKqk4TqPflhC0H9XQ5pg/XtXHGpHXxuq3fQMMKSKcozE+Yf00K3d9kB9bl7Dx0nN9tVQV8BLwnpfziWg3q+wajUduV784Fc0qbPH2jyqezrR+G9rk0hZy/ohFIAt/R5NLHpoyh6s+LiBMmQkI1preqaoTB30WkE16UzcD+HmJ8DPgEJMHtZm45auOLOjMYjTx8Ip3RwkboEjf3BunJPZJM9x+nEfDuB9xd8CpHjf2p+dyGw2Ch621WPii0YOys0EknmrrDFIUmRjpoXzddY5tIIKzWi+4azvcGubnTuJ4hpWTlrpVNUhozhs5od3Wt+CiYe5tZsWM5/jUerH9PAwGDux4ndv8ZNvaGrH0rie3ej75dY/ggdxmbCjbio/NhwvrDjD5bSNczNdQH9yA8OJH0pGruzDhCeRdB3JEaSu8dztFzR/lxwmMkUIc+JxfP5ARGj56nTdhSYg1/gPrazdQmjEbmrqW+1+1kl2RDgB7MZoJ2HsI7eTR+Ol/8DuygqrYKtzkBpVZCdjYyMpL6LZnUTL6Pdwo/wVbSpiOt5YKp7XP/LbbdXgkuOXhIKW/7GsfxvUB7qRYpNfvYwHfT+anXxoAUMwIrUopWx3aw621OD6Smaud3gtHrxLt0BfoaFQoK+KDWQtZ2Tc48LU17z7EjVAbYbfgn9KT/kdXoIiaD3Y58dRFZNRY+z1G4rY/KxC9snPINY4i6mk4PTSa2xIb+4UkcfN9BcUB/ouv24598J/G+RhybVcwTNVb82LHNnxMhtAK8xaJ936rl+AoiQYf34iauS6j1KvYSOxP6TODw6cOkDkltd3UthCB18FQMry9leEENH3fbQN2sx/hozEEq+lfhMfrTW+9DQq9RBK54l+Hb97I/8igZg+v4yeEQskLruOeMh09CTpPyZQF/enYt+QXPEmTPoW78CEb1G03m0SzcXg/pIyR7ukN8rB/Wxl1AejpkZ3Pk5CHKj+VycEAQB2tLGR0+Gmedk4/G7OK2B+9qCjYhFgtKbRW93/sQXngB6fFwIP8zPu5+gjVr7kOvMzAheoJmEtVgtdt8U278FdC10ra6iYugo1SLqoIjS2VOtY0DMpLYzVrqKX2V6bxjz3PZa3n+Vas4sMJGtjSzufdU/qsQuvoJuhg8ZG+RRAzU0lSeM0527ID4FIUR88z4O7IRoQnI0jLU4cmcPmNiQ46gb18oOKyQ/JwZZacN3AlQVopPSjKEBtPvsWTcmdnoR83F9djTpK3KoMZjw/82M65pVhRTazfBBvWT83EFkeBi9+KGgtutPQQmE+j13/ZovhYoBiMp3ePIqnQwNmrsBVfYpnrBmGN6vuoCd1QE8vbJEmbFPU6tp5bc0lzGRowlrf9Uaqrs5FcfYOQXp6hzK9TWqPzwoIcKPy8xtUZyYnX8uFMnEn+zjJXblvLX7Yv5av1qdELHR/s+wkfnw8CggbiKdViGTkOp8eL+fCPePlGUF2eTPfd+vtJV8sfxf+Qn//kJjjIHI8JG8Fjy3CYLWakovLv5FQauWY4xZgCDazrzlwd6Yq9z4aeqeBSFgjMFmlaWwUhjwVICqo9EaSBE3qgroGsiTyKECG8413WrcfVty5O0KzNiauZy+L2ZjhkbsdPNVEyy8tzzgqioizvmeb1wotBJ1/+ew792RxIui5jhXMSvY99mSP5yAow63tY/xsdBafy6VzoxW97Ezw829p7BlPVp+NS7+OCfRn7+gqT0uA6dTuD1go8P9O4Ns9O8BFHB518GkTKyWrPHFdoFSQnpKxW+3FjBQ47nOGvsSb/AMnquXYwp1HTpk/r3jRJeWwsffggvvgh79mg3u75e08V/4QWYMgX8/L7tUV4byGYpndqEePyenNuuf3cTuc1ghIwM3Fuy0CePwTXTorW9Sol6pgKli1Zol6+8wrmXf8fhYAOmoF5EdY7EcKaKih3ZLEvyZ/e0O5iX+BPuefce6jx1TRIoLSEQ+Bv82TRtI7WLF9Drow2YfBX235PE0gQDSeFmKpwVvGx/mVAlFIkke1Y2oaZQpNfLpl88xNmNn9LFtxM+vv6MmDyPFSN9OLvwZYYddOJ/2wTif52hSdVnZDRbKcdLbCV2zL2TsA7QpE2u1+f+QvIk1yp41Dec67rdyXzbweNCRV4t3SQxSpWMVQo2u8Dt1haiyckdF4QbKRc5dskLXdIZ66sJEm6ItmL0Oplut7LjbDQDlWJeDnqJ/z79UyLO7QEktbGDOf3SG9w92UhdnRbc2kKvl/h4a/l94P8RbQ7jox5WFi+SmJYtAIeDmvhk3n1XMuhMNobC/YQbT7FVn8DrY1Yy8U4ds2dfm8/Edyq25OXBXXfR4U03mcDXF/79bxg58psf37VGR6umFjivyyouDeFytS4st/3wSIlcsAD31lwMo1MQNTV4FrzCnsAa6oO685tHerK+PJtqd/VFh+ir82FhXhCxnfrgV3yMwR9nQ2AgS/OX8krOK9R6azlXc5YHwu/kzdQP0en1OE8dZ/sDSRwPFOjLyqn8zc954q5fgtOJZ+J4hKsanWJCrF+vXUPDPagvPMycuyWhoX2bLHsbfdq/iQ6py8UV29BeBn7LTS+PC+JC/AMhNCMol86Eza55dBsM8PLLF+4kqqjQvMmFTvDsQSv/vHsxd31s5e2Vgt/9zcTBsBQGmorZVGvmlCGYk7ekUGcwEhajcOb2Bxn/wwBOnWp/DgPweAQ10p9fVP2S8p1ljBnuRP/aQrwLFuKuOIlvTiaxx7NwHO9FD05iD7oX9ZyXnI0qf/yjprrbFpdip9v2+BZE5WtiKPWtYetWuP12LnjTnU7t9XHjtONvdLThe0ij8Tzb1PPIbW5X68KY0wmZmVrrXiNHQqdDzJ+PYUkG6kwLcu5cdCNGEnnSTVW9k43Fn19S4ACo89bzbPwJvKWl1I9OwtQtFCEE+cfzGRg8ED/hy3uV41j6b1/EwoXg9aJ0DiIkoAcpWysY2KM/j9/5C4ROhxACg9CjRyA8nvOYrpr6bkoTF8NoMH6rboBXg5uqutcRLrcF1eOByZNh/XqIiNBqCjExWjfTI4/AsqWS3bkqgxIU/AME9mwvtw8q56HHFHoNDOT06Utf5XQ11vD7X9Uz6LWnMFVXEla1n70T5lJY6sdQ1YZ6zk1clwL27/Xylm4m6WI2v/6N4PnnW++wLnR9jYEFmueOS1i43hiorYWePbXAcKno1g1KS6/bFNYl6yg1bB2l0Uh6fsZ5mlgtdx7xYfHMHTUXXWNqS0p47TUtxaeqmnXlqlWg07X6vZTuccx63QFhYbxRuZ75vXZSbbj0uc3Pq2Nq9P389cE30NXUoPgoZBx4B1uJnYROtzLhz2twlZUQXVFPp+d+iZg1CzlnDvUhPTCUV+J65WWUriGaqdGSJchly/AI0D82EzG7gcXQsH1u2cKr1qvM+eccIjtHNu1Erqeuq29i53HNIIT4gRBivxDikBDi5+28LoQQCxpe3yWEiPs2xvl14HLY0VLC669ri5o77oAhQ7Tj+/SBpUth/Hh4/wPB4CQT838imG2VZIzM4NE9L/CHe21UVV3e2OqEH29/ZKKir5kDp3qwzDSPnx+bx9mHZ/Os8TX+X9AS1HNeuhurSfW8yaAoJ7t3N2tLSQnl5VrgiIjQuB5VVc27EClhyRJtYT5xovZ106ItSXL8kBNzkrwR64oaPvxQS1VdDurqNC/h6xCXpaPU2G7udrUrnyGEON/ytfF8Tidy+XK8Z84gfXyoc9dy7tRxqmqrND2phvNlVTqoSYjnwJ4sft1z/2UFDoBanZdNu9aRfVs0JXF9qTAPJW2rZPHdi3g0+UnywiQRx6spDPbBbd+iGTwlJ2Mor+TznjU8+fmzLNm2hKo6J96pUznYDf4RXs2Bf7yJdDpb+Se3tOz9plnh1xKXXaMQQnQFYgH/tq816FxdMYQQemARMBGNsb5VCPGJlPKrFofd1fD+sUAC8FrD/98JXCo7urHTr08fjbX90kuwdq3mR15QoC1Wu3WD3ByJ+pCKQKJss+EpP8HqbX1wy8vLraqqYMdO+H1/KzUhFnSBCia94McPgT3HxKDIKs4t19MnXIdPFQwbBiMaWOItuiBxu2HDBu2cVquWnktOhqlTtbEfPKj9TlYWTJumeZdYRTpuYcMgtDbmG9K08sUXO05VdQSnE/74R0398mvElSixtk01ndeKqp24VbHqQna0LrerleVr4/mklJRXn8BHX4/BeYrX2cqit80Em0KYPnQ65l5JOA5lYe6bwpkJ9/Ni52xKD+de0X0oDvSS/OVZAuqhzv8YNRv+g9FiQfUTqGmP8S/vMiZurcRQVALvvIN84gmW9DvHn3ctoV91f1bsWMHm4s2M6jmSzn30DCvQYYuGXr7Q0Uf6m2aFX0tcDsPcH1gG/JiOP71X22s4CjgkpSxoeM/3gPuBlsHjfuAtqS1NcoQQXYQQYVLKsqt87+sabVM6LTtck5MhJAQmTdJSw927SbZvUSmrNjLfP4PSSTZsJBEbHkeC4//YL2OvaAzV1ZKTpwTD40z4+8PYsfDJJ5pHenGRibETp9OXLHqmpPA3iwmlRerJZoOoKC04hIdrQW/NGi3tZrPB/fdJFKmiGBVqawUJCc3WtsJmwyemdT/8DVVE93i0rqorwZ492u9/TW28lyyv3gYX8yVv9MFoaYx0oYmyo/OpfoJPk0MYtj+AdV2P8/4YI2dcFRh9FTYXZbGsPJGZOWDrncWz8Zs5VLkXvQT3FTwTOglVvoAEv1o3y+rz2PLvNPQGH+LD4pn60joC5z2LaLBwVn88iZyzu+kfNIC9J/bSw9iD6C7ROMryGTH9YRYX5hIfm9KuDHtLfNu+HFeKy9l5/A+a/Pp04G3gKaAGTdcqDJh/DcbTCzja4vsSzt9VtHdML+A7GzwaUzrLlmlK1TNmaKS7Rq6D0djsr6ETkgdPpvO0v436IXF0K8xnjxLJML2dpd4/MrD3WnxOu6mTvpc9Dh1eAvx17NwpmD1bWxA/9ZRWYykuFsSlz0bopoGiaOY4DdDk1lWyHApjx2r8D5sNEhK0lH6yWRKyLp10vY2snmacU63Mm9fAE2mHB3LDyZM4nVo77uWmrUDbmjmd0LnztR8Xl7iDaAcXCgRSSpZuWUD/DxdijOlPXINsDiZThxNlR+dTfE3UPj6DxQezUH0g8PRhXB6tJnF7cAL+f8+nPiICve1DqmKi2O0suKLAAeDRwb5bQxhw4CRHjTp6HVeJWr2ebT+MY2HeQqT0Mjs5Af+8fITZjNIluCngzU+Yj5/BD3uJneSIZNLi0nDFu2643cTl4HKCx4PAb4D30IJHrpQyH1guhPgQ+AHw6VWOp7273DZ5eSnHaAcKkQakAURERFzdyL5FOJ1a4Dh0SAsUmZlaSqcx/9+YwoqKgrIDTlLDM/mqRwyufQ4YMYJbSxzYMHPr+FD8kh+h/tkr66iWaKzGgUNM7N4NSImhRmXNaoWERIFRETirTSi0+CNJichIZ1a+DUt8En6p2iRisYgmvx9Fap7s/SZGEl1gw/CEBaFrQU9vwwjsSKrluoXJpPE4rgRu99d6cRfbQVwIjTn7tikvtV4lq9JB0LD+sGM/tVPuxM9oRK1ztrKgbTuptg0sjem0tHgrrqHTCNAHsCBvAbkluST2TuSxEU9xbsdfCdz2Ja4Rw9jt3E541wj2n9x/RffC3+DP4nmJ9Kqs44dv51IZ7Mcd5T58cvwg/cIGsM7xDltD+3L744nMTH4Cl9tFWlxaU8ADmDZ0WtO1XSgIf5OmTV8XLmcWiQD2SCk9DbyOlk/ZMmA5V7/7KAHCW3zfGyi9gmMAkFJmABmgdVtd5di+Vej1WuCoq9NW7EZj69V3UpLGIJ/hXYV/aSG9Kwr5R4/p1I+zMmySyoPAqnWC8e+nYfRzo9Zefq8px978AAAgAElEQVREsM9pZjzVjT1fabsFn+XpzMy3cW+smY91VhYuFOTna2NpnNBFQ2QTERH4v/cmMncztYkpKHOtCJ0mgKg6lSa2rU+KGUxtJrA2haAbTp5Er9cIgLt3X/7v3nrr18o8v5qce0cpL8VHwRyRzJqUbFJ+NJfk5KdJz88guzgbj/Rg0Bma3Po6CiStzt1AplN9tbpIZJdItpVu45GPp+KQ2+g9sivhYQOIlyPw0/vRybcT249vxy3dl3wtOqFD8eipdlczfPdpbiMS/Qk9uhmP8fiwGpQV79DzyyJqRnVjbco2nFsXkl+W30z08wEuMf10panC6w2XEzxO0lz3OQoMBTY3fN8DCLgG49kKxAoh+gDHgIeBqW2O+QR4uqEekgCc/a7XO0wmmDFdkrNRZViywrz5Aper9er71VdBVqn4ptvYGj0BT0UBpeMs/PNNgXhjFcnChl6Y2X/ISk29AR/qqOfSU1cGg+SHUwJ4zlJGZY2JoGCBmGvD2D+SoP02ksZbsDtMREbCm2/C5s1aOsuapmg578xMJJB/JhrXAhv7pYWZ80xoxFuBOcmKdZEFYbp4EeOGlCd54QV48snLK5qbTPDz8xoOrzmuNOfeUcqrbUBS61VsxdlEGXrwTsE6Jt86BdtRGzXuGvLL8s9vzwWcdU4yj2QS0yUav6Vv4nZuxpg8Bk+QJus+NGQo28u2ExoYyvaK3cQHjqXSVcnLd7xMZ9/O9PprL07XnL7kawlwC5ZtDMARlEeSGoXvxLsQhYUwbRrzgXp1K3/vqX3oZNwEHKUOojpHNo3NZ3RKq/zphXYWV5oqvN5wOcvPHJoNn9YAvxVC/EII8RzwMrDlagcjpXQDTwP/AfYCH0gp9wghZgshGiXf/4VmPnUIeB2Yc7Xve71DoHUcve47h/kB6eiEPM8xTwjI+VLhVH8zdYeLqR6Zwt6jJqqOq3TbZ+PfX0USU25DuFT8/AVu0Z7pQMcI9K1l4ZZhePr2QwwbwuYn3kIOi2NwpyOMmGtm9jMKycmaZwdAdHQDn8vVMNNnZFD78AxcB4o51d9MlkOhoqJFALQLVHHpMg0tOh9vDEyZojHHLwe+vlpHwXWKC7WZtmpHNRiZtdXDHX9Zxy/2dqesqpT4sHgcpY52HfSklKzatYqC0wVkffUpScUSQ1Q0nuzNGGsl9/W/D6OPkRG9RlCuljOgxwAqXZUkRyQTooQQ4BvAfyz/ueQUnL8bfpmtZ5e+kvu2q/Q/rUds2qStfkwmhMmEJykB/9IKdvftxMHqYyR2HsTx44cwHwVDVHQzeZGO25gbja6MBmOH962VGdZ1jksmCQohRgARUsqPhBCBwArgPrQOqxzg4ZvaVl8T2mHKeY0mysu1lbfJpD23K1dCVqbk9gSVWfMUyisEP7zby9hdCxjlzeFor0Sy4+axY5eOyEiw2yX19ReffY0Bks8Tf0G8Ywmecy7cBn+Om2Ko6zOArfpE1BlPY320GoxGnBUuVq3VJFbOk2HxSpYuUNmUq5AyVpCWRsPOo3Xh+4bqpLocbN2qMccvxVhdUeDzz697iZJLyt07nRqhrncYhqOluF55GWOXYBbmLWRB7gL69+hP94DuvPbD1zD5mnDWOXnyH09S6apkX+Ve3igbye1lAcikJCxBWeQeyyOhdwJv3f8WlTWVBAUEUe2pbj0GKck7lMkPPvoR9d76drWtlDpACH6dY6TMr45RJZKIk27qbhvDGE8vREYG0mRCrVfxuN3c+8btnNLVYMmt5mfeRLxJCfjp/RB2e6sH2FnnZM4/5xBmCqPMWdYkQZLuSCe7OJv4nvHMHTn3vDFfj+msC5EEL0eSfRuwreHrKuBBIYQf4CelbEeI4iYuCZcwU0qjQm28GT+HDWE24w1QsFjAbofERBgzRvva7UZzWfM3oaqSEGMVL8aspPOudwkRxzlzqoA5Y/2x6KxkZgl0OoGPj0RKcLfTouJLHfj6sHEjVL8Sycn6znQW1Qjpoas8xRc10QwyONi9YiH1W/LB48bkp8eanEzqq+20QAlBvZ8J2XDZHfnj3FCdVJeDkSO1gPCDH3xntK0EdOye1whFS136NvSVm7qGgOjYQU/xUYjvGc/C3IUMDLqFNyP8SbjtJVAUDP+yM/mWyZQ5y6jx1hBqCgXApG+R9pESmZ5O57+v4I/hfcn5wa1sLd3GnhN7ml7vW+3Pw4cVbil2UTVsAG8Pq+P1kt2k7TNxX0kJZyfdg87g5Z1t6dhKbNR76qkN8KFbNTxwKhCf4TGIvHxYtKi5e6XhQTUajK1cE40GI2q9SnZxNierT7IwdyECwbyEea2Cw42WzroqIUMpZS1Qe43G8v1DOzOlpLWPh5RoDoLbrKTEW5iVplBeLli/XjvFZ59pjTwxMRoZ+cEHNVkSn2XppJDJ7fIQJ3uo+Faeo9arcOStLPadsqDXa6q3oaGa98aO7ZI9e0CPBw86wv0qeKLHxxQkWYgKEvwMK4Mfv5/b186jh+9ZehzdwaDjn2Hvk0qCcLCnMoxe9g85ljSFodk23q+xkJVvOk9+3m6Hvn21/6dNazC0up5sDr7ubc/IkVp/8urVGgFwzx6tHdft1orjP/+5lqq6TiVJGiGlRK1zoixf1Swr3lGk76BIJYRg1vBZzBo+67yurXmj5iEQOMocmgZUl2DUehVzb3OTwZLio7Ta+UCD7EeNF/cXm9gb4GRkgY6trhrWP7qe+f+ax6GSXdQaBIl+MRTf6oPsHMkRdyXTQoazTC4jM9LICWMke6vX4H1bk3AfGzmWNXvX8ODABzl6tpiIuxK1wGE2N+VOm+6HwYjrTAV6dEy+ZTKlVaW46lWUOogPi2Nh3quaV3mZ5lXeMjhcTefbt4ELBg8hxANSyo8v54RCiDAgUkqZc1Uj+47ggnNRm5lSpp7v49F0SJQgK9/Ew67mVNWZM1r7f3Iy5OdDwiiJfb1KRZEkKsDGV11jiA4opGsvI5VVnfHvZGT16TGoKJw9q81ZI0bAihWgr1Zxz36KU936Urv2U/aokeTrUnhUv4ozqTaGVJhZG5RGYvwYTOsXUNZ7BCc9nbnj3Zn4f+TPiT+tQG8AU34mVc/PIGubkdheTmzZSoPlbHOXVHa25pxoNJ5/v77VTqpvatvj56eRZFJTNQKg03lD+Xk0plccBzJ59u+F9Bs+QQsgF4r0bTrmWqZoEnslUuepw1Gm7UCs8VZ0Oh1zR82lwlVBUEAQGQ2aWEm9k1h096KmSbe5I8uMRGIrzmZGbg3jCo+S6FL51BxMXMwYvB4PT+brUTMr0Xklw50uEDo+TS6l2/SHWJC3kFOuUwT6B9K7UzhV9U50UtDZbaD4bBGjeo2i+GwxY6PG4v+gFWY0q/42XUtxNrO2ehhToufx3l6WjiwlOdzcFGDnJSUhRs3FcTy/3eDQXudbY3C8UIvzt4WLFcwXCSF2NhSsu13oQCHEGCFEBlohe8g1G+ENjIsqwrapeqsorVbd5eXaBNuyMK4omgDic89p+lXPPw/z58NriyVLE9L53ek5/CxkJZtqzPQLKEY/czr6TRs5dPd8iv1iETrBlCnaeXr3hmPHNK4FioJ+dBIn7QdZoj7K/wRlsFJa6H7Axj5XJHcG2hgQ4SJ++VwO3DWXE7IH9Um3sXZjIM/tSKVc6UNWz6l4IqIxTb2fWZ50bls9h+m16RgDZFMQfeIJLWA5HNAgUNoKl6Pvdc3RdttzKbWJq4Ver60AbpDAAc3pldCQGGzh4D5SgDSbqTJ4qaqtuqRib0u/8uU7lvNK3iucrD5JdnE2ar2KlJKM/AyeX/88r259lezibCI7R2IvsSMa9KFapnkyizLZULAB5+lyzn7+H7YO7ETwrQn86Ldr2HhkE3csSUZnz2F8UioTyoyEeI2EoGA5G8nDUfdSVXsO/1o3FefKOXzqEM7KMiauL+AX75XwxFYv47qPQCcEAnFet0bjOGL9eqKz5+IO70nKMQOLb3tZa+NteKZ0djvzBs1i8T2LO6xntOTOeL3epsK75WMLT/7jyetKefdiaau+wLNo5MCFQoi9wE7gBFq6qisQDYwAOgNZwEQppe1rG/G3iMvNaFw0BdNmO68gmlbdbrcWIJKTNevYtm2pTz4Jjz7aYmWuqvg5bJhuiaRvnp01EYuIesTCQKuCcKkkG7dT91BfemTa+P0RCzqdiYoKLeUlpTYWNdXKXzItFHVR2JcjSEqUbD1nJklvI0dvJnG8gqmTYNjS+U03YtnTgsgYhYJDCcR5tnHqjODwA88wRl9IXp8JePNsLF1gwe1vwm6HuOGa0u/JswoLFgik1ILfeRL130aq94YjkHw7aJle6TVrOvr+qSzZt5I3V94BwIyhM7COuHCxt/EcmUcy0QkdA7sPZH/lfuYmzMVoMFKulpNdnE1UlygcZQ7ie8ZrvIoWK/bGc2wp2oLb66bo9BFOVBQy7tZwgo4UUDv5HtIPrOI/h/9DsDGIfwefpeueLPx9VHqVnSagaxA+Y8cRHBTFT3YYifzqNDujjXjlIZKPeOlVWcuh4cH0W7sJP1seISNuZY0uG8tQS/vppuJsUpIS8CkpQ5jNWm0HICkJmZVFbXICfoqCqR0zrEa0VRjeVrqNnoE9Wf3VaibfMvm6qoVcUreVEMIH+BFwJ5AI9EQTRjwJ7EMLGu9LKfd9fUO9Olxtt9WVZDTa/k5aWvNitqM200b12eee0xjjF5Mhb3qPbMksTzpJ0sZbh8wcucNK8VGh/a7SPBBpNnP8PiuTHmiorRglG9apBIZq3uPp6RqD3e0Gf3+NDJiWqqKivb5qlVavaLye9CUS3RvpjNbZ2OUdxID6LymSkdzlu4HPi/uQ5zeWtcFWYvsJ+sVK+qxPZ5TbxrtFZrbFWQkKFixZ0uyq2Dgm4fqW2q2+s61e1xYtaw1qvcoTnzzBnhN7kFIyOGQwGfdmXHSCa2xLXbVrFbYSbbJ8euTTvL79dWxHbbi9bvRCjzncTOrg1Fbtv43weDz8YcsfWL59GT/ZaSR633GOD+4Dqak8lDCLOf96ivyyfIrPFjOhz3hqiguZ/14hFUEBPNw1Bd83luGsV8l/IImizhLT0QoQksPGWkYfkZR18SFBhlE6aiDVhQfZ/5u5zBozv11SY6MTYlsjK7lkCQfXLSM7Ukft4zOwjpjdYWBt7NRqlGiPC4sjvyy/6V40pvW+qdTVVXdbSSnrgfcb/n0vcSWF3JYbi0ZG+Jtvaq/NmNF+ABJCEzlMTr60BXDjuCIiBemHrQz/swX3OoUj2YLBgyEgQJMVUVOtKKkaCS8UwYwZWluvVaRjeqExulmRDWq7ZjPMmgUmk8DpNLFsGeTmahIpd9yh1S3uuw9yN6nce8DGvohI4kxfkqeLJ0Hk4n1kOv+30sKBUhP1RwXRMVB2SMUibMT+IJKJK22sO2Chew8TRuP5QTDFYGsS1Gu60G9iQv/Wtj03FloSCxUfhZTIFArPFAKQEpFyXjG7oxRNoF8gafFpTBo4iWBjMK4Wsu1FZ4t4ccKLrNu3jqc/fbqpfbURUkoWbl3I8vxl9K7xpffuIoIGmbnD1R2fuMfBz0RyRDIAjw59lNSBD/PVHcMYcVDFdbQWz/8m4fQFozEIaU4iyp5D7fi76LmzgGGOXeRH+PK3R/vxmeExwrZtp3bKXYwePbdVa23L62tUAXb6glFKrVBeK3Fnb+YrUw3DCoWm0TV0WoeBtW3RvJGFfz3WPK5b29jrDVea0Wici5xOTWbc5dImyqysjgPQ5TCoFUWTA1m2DECwap2JJ56ATZ9rHIodO7RW3i1bBCkppqaANXs2THtARXnehmiIiOokC3a7ibNntXpEXZ22a3l/mcpXRQrBIYKKCvjXv6B/f5g3DzK/ULglxEzfozaC/8vMfQICdwrwF3SLMFF1QHNG9PeH372sELLOjDvLRmGYmXtSFMqON9Rc0O5tbE8V3Wob9ZMjtdbO1FTN/Oc72bv73YAQgtkjZmMZYgE4v5h9Ac5CY22j5WTZcvI0+ZqwlTS3r04aMInggCBcZ08gjUYcx7bx0y8Veu0qpH/XWAa6Q9CNTgaTCa+U3N//fh659RHe2bUS+1P3cc+eKs529iNQF8B7sbV8/q+ntPf93du4zp5AMRiRc+aw7a4udC8+zLThM/CLm4ma6tI6vhom8Paur+XPmnYK4WbSkscw8B8F2KLRVHYv0EXVXtG88X5eD6mqlrgZPC4RVyuJoSgaYbVQW5yRktJBAGpImwhFwWQSbX/c7ntXV2seHj4+WufUxIlaQTosTJtz9+7V0lAFBdpc3EgqVIIbpEMaJmYlWCE+Hl55RdspvbZY8rg3nWeqbGzxmnntSBr9w11UnNAe6jvvkOzdqvKaO42xd1o46ScZsOgpjP1j8F9m42ClhfBwE9XVWpE8JFQgrFYMqRZqVyqUNRAJG++D2Qy2bIWUBDM+ZQ3BAm4wFcTvJxp3EY1oadTUKk/f5kFuxW0ozsbS536s/aZiGZzaJGXeGEzcXjfP/vsZbvvsAP0OVOJNTGTsD0bRv8CG76BkYuu6IV56CUJD8UqJ5WMLuSW5xIUO597/HOH2z49Q628g2Cnw3JXC5649RHbt0zy+bqHa+EaPpvPfV7BrYAj9/p3HwT+9T3Zv2DAxGoPeB3O4mamDpmryKV1jmn4fwHbURpgprLlGUWLHMnMR/SwWevlqKsEX2zncKBLtN4PHZeBqMhqNq32L9oydV/OQElSnRFmZjtic1SAMZW1oBey43qKqWjrJ49E8w318oHt3TTwxJ0czhDp6VOsO9ffXupuWLNG4auPGCWZbrZpctqIFhLlzoaZGe7+4/irD822UBUQwvjaT/hHV9CjMY0dgCq8esRL4bgZrQm2EPpCEbpqFp19QCO5vRu61kd/NTL9YyY5DktlPCubNaxyzQASasM4GS2tuVUNwFihGK8JlaRNVbhaxbyS0x1loz+OjZbF5Vp4b5aUHNOJhi7yuNd7KpAGTeO6z54g0dCdw22oOdDcRlrmee+b+mi4PCor//S6rep/Fc+A9ZgXNpbLoK3KL7YR17sXeI9v4f8e64vIVhJzzopswEd27H2DeufR8ToUQqDOmstB3AyFBfej359Xs7hHA0AIdfy3I4e7hP9Z0ueprKDxTSOGZQqYPnd5EBEzqnYS9xE5C7wRKq0o18qOvCeEnOjSEulFx08P8WuASi6wdHdYYHBxfVPHb3ImEmLSdB+vXQ2DgBX28pYS//Q1+9zttd+HjA//93zB3ruYw+KtfwYkKyVdbVYKjjEyf4uIv6Qqnzwi6dtVqF2Fhmn4WqgpGI16ni4XLFBwOmOVOx3xwBd46Nz7nKqms6cSx00ZeSvqYJ4teIGFyBH6bNyD7RJMlUliqSyMlXqVv7kr0eXbq4s2Me8+KTt+2wHj+vejwNt4sYt8QaFsDaEvgW7r5Ffr/b4PHR30PRMODLKVEPV2O8tRPEXv2aH/vwYO1vGvDg97YhfTF4U089OI/iS+uxxHhw6rn7yQ5YjRfFebxw61n6bZjP0nOruhOnsLW28v0H+lICE9kZfFI5KsL0fWNRYSEIBcvxtkgNab4KM31BECmp3Pg7yuw9ZZEd40mdFcBuaEe/v2DGBS3jkF9EthW5iCycyQFZwpYcs8S3tn9ThPfJHXwVJQ6cPmJS9ppXM+4JvIkN9GMVnMZl9aG1Xb30Jg+amRe22wQGwFVGyBIEa0sGS9UbxFCa3Wtq9N2FAMHQr5DUn1CpU+Uwoh4MK5M52mRTUR1Lade8+OBk8msDEhDLXcxf57C+PFgFemI7GzweNAZDMwzm1EXWzF6Uzk0IZP99b0Zf2IFXXoruP3AFKIge5rxLdHUcuvDoxlTZiP+ZQuKImC7nfopkfiU2RDVFqRialLjMBo1FWCHo/mWwQVu480i9reLS5HQ6UCXqTH94qxznufx4d/wIAshtLbWFnldOWYMqo9EkbJp8k0dnMrUqPsoW3GEbb3PII+VcLR0P+9VHcPSZxKdty8hMCwG/T+3IgYNwnysHPt9a+nRZ5BGaNPrweFAms2k732bbQezGNQnAV+DHznHcrRx909F2Gz0Gz6B6CMFGF56DZYvp0+enYfXeMGgwzDaj4wRZmwldlIiUxBCtEjRZTMjrxZdrgNTy4f7O4ibweMycV4KKVVtIgFdKCff1BUVAUuXau2wY8dqz1ZTcMg2Udpg5dqo6AkXr7fodFprr5+f5lk+052O8Tkbmz1mvvSk8lNsmILLCT5kpyImift12QSerWGIyIdzZj79IpVZehs+4T1h9Wrkg5NxZ9lQUi2oOhPZuhSiTmfySfUEDIVwevBY/pwRSGCgFZypZFlXoVtjw5tgJiVY0cZnNuObpV2HNCqkp2v1GCk1cmJ+vhboGm8ZaLugnj21/2+WNq4TXGKP+sV0mdp6fIwePbdZ1qNxt9KQ15VSkr5/FbbGYnZcWnNRvXcSaffOoO6TN1gRKSjxnqaXVNhYkUNZsJMflBUgBwxAlJejS0wkuM8g7QMC2na8ogJnJ39088YzZe8xMnuuZ/2EPtzZ9wfauAenYmrwljGMTkF1uzA6HOwxnKbnRjuldyYxzG7HalmEpcH4CZrrMik94vFb6/he1Ogux8N8ODAeiAS8aH4bmVLKK3Obv0HR1LIbIXFkqqhTjdoK4yI5+cYAsXSptrjq0aP1s9Wc75+NcE07L58jVBVTBys/r1fjhvj6gr9HJeyojfqUSHSrbYTdl4rjcDyp1a9AbCQR1QcJT01g2Jfb2HCoD8Juw3NnKu4kMwZHNiQkcCCzDJswU/u2kbRUJxERcG63ji1iDP8ItEClidsrBYGdQNUFstRgJXayhYOlCvEuofFKpPZPSkl5uRYsVVX78RdfaGPduhV++UvtUqXU6jarVzebXd3EdYBL7FG/mC5TR9Ib6duW4DiQSULvBI0/ERiIWufEVmJv1WHVFJhK7Eya9iKvdM7imDcYn5P76B7QDfv+DXxpDmZtnYeN1o8JqzFAcDBSiCbNKZGRgbTZ2NHDRWD+l+SZ6hlW4E92reTw6cOMjRqL0UfBOWMqxvvuI6NkLbbM55neswYf+wFKb43AWXyI2in34G/SHDPVOidKHVgbHQUNRsRXGd+LGt1Fg0eDVtVyYCKcZwErhRA7gIeklIcaju8vpbwyH8gbAIoC5iSJ35vpWLChvGNunwLeBkJoqaovvtACx4EDmriq0lyna/hMtknRXGTl5/XSpLALMPURBdtRM32O2tjf3cw7n5hIGDWXKVMk/ju3wr69VC1ZSbm3B/46QXViMl8Vm5iZY2V8ooWHHjPyp9kuQqONRL+VgefzTMYVFbBt1FjG5dn4O9MIChL86lfN7PcksyAry0RKSkPMcKoIux0Z05cDb9p5OXMaQqfxOTweTV4lMFAr4M+c2Zy6Mxg0TcCyMq199zu6YLuxcIk96hdzJGyP8+GsrcLw+jL+Z3MptZ4N1M4T+D81/7xAFGwMPu/7Ub1G8Z/jWxgaNIRb12bzWIGXzF5H+cdtPXlv74fMT9CIfI2ptJTuccyy5VPfOwzvlvfY0VPHkGN6tkR4uXv4FOaMegrFRyHDkY7f0jdJLPbgG64jYsoE/itmPX69ulHnb+Dx/k8wesxcJJC+bQl+S9/EfBT63TsDU+NnsyFNII3G5muG71zd7mLCiJ2BL9CcAn+O5uJ3pOHlKOB+4HkgRwgxGM2q9h9A0Ncy2usAQoDVouLebMMQHXlxQbgWMJngttu0tMydd2q76Is+R21Xfqmp2nY/wIh6wkWVVyE3V9CrF+zfD/sPCMKnW6mdZCHreYUHwwSZmYKZzOeeWwp4xDaRwtpedKsr5cWgXxHcKRpRJYjpC1n5Jh6aBfFjTTgynViwYYiNxpuXwwjdhwy7O4mhvzfy699q7PcWwwE07orNBslmhelxZvS5NmyYCeurcKQI1n4sUVBZtVYha7MgJUULInBTGeS6xWX0qHfUYtpePQTgvdylROwooKbKRTf/bvhl58IMFWEynReImr43GJHp6Qx4byFHgs+xNs7I3DI/9nSr585yf44F9mNh7kLqPHU8OeLJZu2rE9uYEj+EwG1fIs1mPgix8Z7TycjY2/ir+Tn0ej3OOieOg1nMKXCxv5Mk8ag/m48fQOh0jLnlLgrOFPBQ4iyETtfq2L2dJNFbMvGZNAlCQpCA00ey0pGOvcSuWdU6xMXVh28wXGzn8XM0zao4KWVRm9f2Ay8JIT4E7MBa4BYaPD++yxAmRfPavsyZ7oq4Im1n1ZUrkTYbh/bUcvy0H57EZEaNSGN3nouJExSWpAtMJoGqmkgyw6ZN2mli+go+O9CHHw1PpPunuew0JlLXqw8LFgrWrdNsY8eM0Y5NSwPXVCPGpXEcXJWDTg1GHZLEEP+TxIS5SE5uVv4FbWihofDJJ5ok/Io3BZlR2k6mfoxCUY4g2SwJ/SQdYbMx22xmWoYVxSSa7sHV8mhu4mvEVTYstFcPAdh8Mp8fmUfBP/Po0q0nogX5qW0gavq+qoqazz9jp98pRh/zZdVglYMDIri9JJTysTHscm7D3yeAdEc6fgY/EnslklWUpbWhh39JyrA4Zg6byU5fUN0uQpSQJvtbxUchPjaFHdGFmI9C7A8f5Q/3TeLjfWvJOZbD2KixrVj18TFj2NlrP0nlPhh8BTz3HDI5mfR4SVbxZgpOFzChzwQcB7NwbxH49In5TtVBLhY8HgD+2E7gaIKUslAI8SLwZ2AVMPMaju/6xFXMdJf9OWz5XlLCU0/hKS2n95d2vOFJVORms8xag5T5+KeYESYr6RmCLVugtlZLBUVHay2+yaN1uB9eyYYlFXy2PZjpt+maNKW83uadw4h4yVy/DDx5+eTKBAaHCMK2/p36Hgn4KsZWly69En21yrq1Ct17CIobvCRj+moS8osWwbRHQZEq4iltB9gX9BsAACAASURBVCVsNkwWCwjTeZfa6t607fK52bJ7Q6KjekhSuJn3kzO5fdIviY17XNuGXujvKiWsXIlfUSljK9wsHVJDcMhgqm9/hAXF2xgeM5ohBfVsKNxAZOdIHKUO4sPi8eKl+EwxE6LGo3/3fTyvb6XT6BQ6tdkBCCGwjpiNOjgV4ymnVvPY+HPMvc0suntRK88RpGTAx5vRHT5F5ZBh9Dujg6go3FuycHSSRIfEUHC6QKulxKZgGC2aFoDSaNRqJdeR1MiV4GKS7JGA4xLO4wCklHJagw7Wdx+NM9038cdvfC+TCeLj0RcewhUUSZeKQ+iHDsZ/t4OAfpF4NttwlqtkZ0NFBXz6KVSUSxTp5KUXNVn0p+fpqOkcypIMHbW1Wlx66y2tCyw3Vyu8v/GKyr5lNgwxkSTo8nCpUJr4ID46r8Z+b7x0JHWvpjPTMYc/RqfTL1by17/C9OlQXNzslWMyabu187TlL4S2evZe70X07W/iekVj2qmtFLlAIHQ6PIrx4oEDQFWRdjtbB3aioCscvGsUMd36svX4NkJD+7KlJBtfnS+jwkYinVUMCroVR5mDqM5RSCkpKdvf5DkubTacp8tby5tLiXA6MS1fhfv5ZzAsXU5EYDi2EhtIybItC5jTIIvuPF2OPicPT0RvvF/uonb4EGRREe7EUcT3TaH4XDEzhs4g494MTQixwWdApqWRnp9xnr/5jYiLBQ8VuKCPRwO6AmeufjjfbUipaVxd8fMiBMydi5g3j67jhuH/wjwSP3gGkpM5sKGIlQVmVq1ViIuDgwehU6BkkC2daTlz6PJBOnabbCqdpKfDggVw8qQ2LxcXawZNhw9D+ACFHJ0Zd0ERsTNTiJufwrCqLMSRI5rOVOMFqCq+22ycCIjEkGfDt14lJERj0rf04/B6oey44NwjVryvLsaZqjkmXhBtaz0VFd+818ZNXDO0VcR11jnJKs4iuks0thIban3Hf89G9V1pNFKbEE/dkcMcHdaH/TXHSAxPJCUyhaKzRYyJGINOCIZ/ksdvV59k1D934PbUs2bvGmK6xrBg8lL63TsDiorIDqrmyU3P8EruK3i9Xu2ZXrIEZs5ErljBLp/ThH15hOx9n2HulYThjWX0/9+FPJh1EltxNigK3qQEDCVleM2J+M7/GUsfj8Pa04EUsOjuRVhHWAn0C9SuuWHFpTYIP0Z0iiCrKKtdb/UbBRdLW+UB04B1Fznu0YZjb6IDXKhp6rKyMTodct58li1QyXIomJcKUqda+VOmhdAYhSK7YOFCLUi994bKD7vaOGWKRJ9rIyVBs4aNj4dt27R2WLtd6/rKyNDef8ECyM0V1N5rpXqSpsJrwonYuhmitRWbOsmCEmJCKJq3eo8tNk4kmfH4K01dUo3pJ68XUqdKbOtVdCYjY0eCxx+SkzWpd5dQWtU+mtC21hMcfLOi/h2BlJKVu1ZScLqAgtMFzBg6oymV1R5LvWWxPW320+wfLMk7sY25vUYwb9Q8AP5/e+ceH1V5J/zvLwkB5gzK/U4SQKS6ikJAyIQGu4VVabvgVislUVA0URTZ7krr2767tbtvu321u28LBU0qFix4W3vR9qMtWJVoJoaSeC/3SwDh5S6QGQgkefaPZ2YyM5nJzJDJ5CR5vp/PfDJzznPO+c3knPM7z+9661W34shwULXtDb50IIODAzMZUFlJ+lUT+fpVX+dw3WG8jefoc9991HvPoF55khtOWfx0QqXuJ3713cjateD10nTmNPU9jnDxhskMHXI5hWPn0uvn38ExVic4FvzDEpw9+1Dww3V4Pj+K5SuYWH6ihuy+ObgPuLn1qltDgwd8F7nlcOAa6WLNh2sAWPfROu5vpUS7nYmlPH4K/FFEfgJ8Vyl1IXiliGQCPwLmAre0j4hdg2jh8pfSJ8Tj1f6E7Bx/xJOQO0M7sfOmKdY95WHHdourp1js2+eiIN1Nj4I8FhUq5i1SOCxh+XK9bV6eDplNS9Ov3r318cvfEdassXAoD3fcbVH8xQIayt1UiounH7HInQxLlghrMkt4aWAR505bLLhV/Okdge9w9Iju4THX44bTDWQcS0em5/P5LxXbnqnEjYuLd5dw/wNhCiSSX8l41Dst4f0/Kg9WMnP0THaf2k3hhMKWimKki8IJhQAtnO2LvriUeUFlTwLbjMhj4Sc96H+ykeyT56iamc3O+kPsrD3M2H5jWbZhGTMG5nLP+x+TOWYcIz6u5Lr8PN1PfNw3dO0ppZAhQ/n00dm8U7+TGdnTsS4fRP111zDxg4+5cPvDzWXZRXQxRZr9OhX7K2hsauBfXv0WueMKtMkK9KymvBwpKKDw7kI21eqiipUHK7lzQhHOi9LpzutWlYdSaoOI/G/g34G7RGQjoaG6s4ABwPeVUhvaIoivze2Lvv3uA76hlDoVYdwzwFeBo0qpa9pyzFQSLRQ1oT4hgacXC5dLcFcoCnJ18mBJiVA4X1G1qJQzr7vJHeniuT4lbMgupseUOVypfoc89GCgZMLDD+ub9ZYtuuKtw6ELM1Zv8pA1yuKll2BBfSkTz7k59ksXy79ZzAcXi9i636L/AAmUbP/4YyH/Jie7dmkH/YOLtUz3LLHwnhMGOTzcfJmb9z3DmMvLvJ91G4N3lHNVP0Xl0SsY7HXz/35ZRNGdzkDYboBwD7opU9IpaTF7CCq7HhzBFNyads2Ha9hUu4mC7AJcI124DzY72wORV0pRd+oI7v0VZPfNoXpXOfd8JqhvPEDjrl08OQVmZF3BrlO7udB4gfF9x/PnI+9ReMM0prirqPvSzTj79dL77TcEFi5EbdrEO9nw7oVdTB4xhfuuv5d3/uUu0tzvweRcpt//EBKhE6DfrzN3/BxeX3Yr1+/x8sGYvXgmFOG8gG7k4/Wi9u6F2+dQkF0QCOO1ftk5Ww7E20nwS+h8jgKgt2/xOXQHwSeUUm+2WRCRx4GTSqkfi8ijQD+l1HcijCsA6oBnE1Ee7VoYMU6iFQOMa+YRNrDp3mLO/lcZfT52k5avN6w74uF912I+PZtNn1O1/J+hK/mPa9czaNsmpg7cS8ZNM7Vzw1eQrqlJm6mqq30dAyll51qdm7FpRCFfef1B9jVlM2VILevyVjH0Cid/+hMcP65LiwwYoP0kNTUwaZKuqfX1E6X03+bmwmQXa3uW6B5TqpTzb7nJoIGMnulcmJyPUoo3f1TJlh4uXh9VwsY3pKXyMHQJwrvjPT7r8UDjp+CII7+SKa8tD4S57j+zn5W3/BzxerH6Dm6+cfuuB+V2Uz6igdVTdMdBfz5F08WLvHuokj8NrmPDzBxE0jjmPcZgxyAe3z2Wgv1AQQGee4qaixcqRd3J/8+3/vgthg69gtoz+3ki7/vsmPd3NIwcRsbBw0z8TUVz6fYItmZ19iw75s1ia28PV52zuPKFjXrmMWsWyuPhCHX8y6NTyb3yRgonFOK8APLgg5GrntqAZHQSfAt4S0TS0TMNAY4rpRqTJyZzgBt979eikxNbKA+lVLmI5CTxuCkjUiiqeDyUFFu6NElrs9agKYpyu3n29FzGlrnJHJvNlAo3UliEcmgfxODX3ey/wsUQC/pvc9PrC2NJP7VXN/QIiqX3evWNPycHqss9NIqbK2dmM3q3G8+EQir/6GKaaGVyzVSLmhrFfd/Ufoqa9yXQitbr1TOXZ5Z76L/CTeYV2VDtZtxtRbgrnRStLMF5l6+dotdLL8tCKTgsd7K9ymLhDLHT9dLtidUBMFGCQ3UbmhpYtmFZxHaq/qf3+dfMZ/X7q6k5XEP+KBfONc8hvhbKdXcX0jvDwfFj+xhUUUFaTg4FtbXkLnscq98QZDIwdy6N//wtTg7qw9yTvXn19Am+fO0cXtnxCrOGuEh77vdcdN1GZmUlzjvvhJ7Nyiv9+Rd55PV9uEftY8SiBQwalMO2vKlkVFbRlDcVq+/gVp/4xOnkyq8tZMy75WTMLED8J/bChTS8/SavX17L0KFX4D7opui6ouYoxE7oy7NNSXYR+Vwp1Tfo8ymlVL8oY3OAP8SaeYhIMVAMkJWVlVtbGzVdJfXEmHK0eLAJGn8+18V9m4vJrSkj64Cby25xsetvS3BXCnnTFE1nPVR9YuFyadNTrxo3kpfXnJ1uOXX1deWhbL2Fu1Jw5emWtOLb/92VJbz9NqSd8zB8nMWf31Bklq2g58fVkO/SbW3DHN2qSVG/opTMLboo4+r0Elz5EnU2ZdI27Ee06rhtpampib2f7+X7b32f0f1GU3u6llVfWdUiIz34+LnDclly9d2kPfQQKiuLnVv+xONFY/jQu4cTnuN8d9tA7vF+gTSXq9ne65tB+MuqV4xUvDFrDOlpGTSqRjIknUV/aeSLB9O5MG0yPR9YgqSloZTi6fKfMv5fl+MY+wUmXOhLjyfLkD59UE1NAce4pKXRao8E/SUimhhUXR2l29bhPlgZ+tva+EJobeaRUuUhIm8AQyOs+h6wNtnKIxg7mK1CaOUEjKRXwNcsCg/KYTHvm8Lrrym+MMrDmGst0jOEsWP1rlau1Oegv2S8qvPgUQ6s53TBtvKLLvbsUbikknF3uTh6awmDBgvnvM37LywSNmzQk4VHv6NY3PAzZMUKGD8eNWAgnidW6YirFtXO9IWgHBYeb4zZlMF2hJuYIt3gEyVYIQTaswbPPHw3Vk8mKODB1x4MHH/lLT+nx9PPkPHsevZ+vpf3/24Ci4Zt5poh13K07gjuOzYw5JU3mhPwioupu6grcDrqFcfSvAzqPYhzZ47juHwQ3sZzONJ780zFCsqPV+PyyVF3oY5Zz85k9psHyd1XT/4dy7hsySN4G8+1nIFdSpRL0G+RzFlde2Obfh5KqZnR1onIEREZppQ67CvGeDSFoqWeVoo5RSpnpdt4Cy6Xk8JCXX49zyXs2uVkfp6OkvLvKjh3USmhdL2uVfXIXjc5BVn0evFNrnek8df0cTT+0s3jbxZxIdNJerqQn+9k/nxt4crsoc1qTWcUbK3WimP7diom3UTZMgtXftB1E/z05HTqbnDGFNXpiFUd91IILk/i93kMsYY0Kw5/86VRcP6euwIO8ryReaz/+Dmq+73Hsn5w5upcRny4nYnjxnGw7gjTRk1jkDU4xJz79FXnWL3jBXqfb2Lo0LFkpGVw75YmCj7LQFwunCUl1F30sOl4NQMdA6nYXxEol6KU4pVcixcmpHHdiPeR393ZUtFBq5F/sZRDZ2kxGw+xkgRTyavAAt/7BcTOLenc+E5AtbJl0pwVlowNQcqkQmca5rsUQ4fqRlBLl+pzOTgxz5+QWFfnqz011sKtXKS/uZH+Z/dSuw/6ndnHK8dcbP7UYuPG5p7nHg80NSruOF3Kf55fTK9fr6M+Nx8GDKC+ZAllPZeQnSPNuXp+5+XixZxfXopqsocp1JA40bLB24JfIdWersU1ytWsOAA8HhreLWdrbw/X7/FSs+sdCicUsuorqyiaUIT7oJuhQ6+gIieN67eeZOqFQbydcS+Vd2xg3dxfkdanD8rl4uLe3Zy/YRJvHnmP2W8e5B/X7WT0SxvJyRhIWmUVF0c2n9y903uz7fg2nq55mm3Ht9E7vTdWhoP7tii+++JnzK3xMrLPSKoOVjG8z3DcByIkMQZXmPBdbKqpidLqUltljwcSLNtBFjs1g/ox8JKILAL2A7cDiMhw4Gml1Gzf5+fRjvWBInIQHSa8umNEbhsKPSsIn/2GP9iAv1mUYlFjKc7vuClxuShaGep3CG5NGzyrzpumqHnHQ9bt82h8tozMpotM7LePH038LTWfDSXjgnZYHzjQ7E+/b76H4T90c6RnNgUZlWTevZK6eUU4Blm4fqEVhytPYSkP1CmU2031sWy8P3WzvamIe/8xgkmrtd/Cvmbfbkeyn45bLdduWWRML+Cq3+/BPQZyxxUEMtGVUoFZUPb8eaSf2YyMGQO/+hVDKip0o7HiYkpzFdWXKSZdkcnfeqcxvPZNjgy0uPloJs+ePUzTtBvosXd/4OQ+5jnCCe8Jrhl8DUfqjnDs3DGcF2D8jpPUj5tA/t5d/PexfaF9yKPNwIIutvqpubiHbQkkCoY3xEo17eW/8mMb5aGUOoFuNhW+/BAwO+jzN1MpV3vSWo5HeGRWSQkUzanD+qdyJGsMuN04CwvBIy38CyH7rVCU5paySFWw59lznN9+AKdkcirDYsqNTq7rKbzzDtxwg+6t8fzz8NBDkDfNIn+Zi57Vbnp9yUXZc07tWPe3LylUWOtLdbHDvDzOT3Jx5IduqjNdvPaCxbx7iTv0tg0mZEMnIVwhhZh3Skq4srCQEZmE9PwOL8UuW8t0VzGA0aNh0yY8t8/RjaOGXkHlZ++x8pafkzFfSH+vioyvFjDptkKss+uR/e8ETqrBjsFMGzWNqoNVTBs1jcGOwYgDmvKm0rOyih4zZrHi9qewMp2tlk0BQi62nlXVFNybS/mJmqSZ/NpCrO6ObcU2yqM7EquHRXivdOfv1sHePfq1YIEuz15ZSXlDaGRT8H6nXeuhZ7Wb6qPDGfzX/2bX5RMZVb+TQUvnsWipE4VO9quu1tdWTY0ukrhmDTx/sZD09ELmuJzUvC+hSk6CNFRlJQ0/XslP1hdx/JyFFcedX6nmAAAPFm63dIfOnQZ05NWKzSuoPlzd/ETcpw/h/3K/gnFkOPA0eLGKi5H583U7zhdfBMD61Yu4XNNw+3qQO3v2QR5cCgv1heP0FVO8kDOKHm43UlREmtPJurm/4tixfQwalBMoyR5cbsQfgbX+4/WtP7kHXWzicrFoejHzwvJXOor28F8FY5RHB9JaxY2IvdIrK2HmTNi1C2bNgh/8gIvDc0h72ZdT4XYGbrzFxXD+PFRusRhf7yJzbwW7B0/j89PpnL1pNjO++zCSJnjqmnM9tvxFMWm8B/cHDuYcKeOaM27e7+2iqqqEaXlawTQruVDN5xzq5I5FQnlo+/WIKAWlT+lujC7cjFvgwpVXEpjZdKJQd0OCKKVYvnk5K6pWMH7g+KhPxH4Fs+XQFh1im5bR3FSpqgrV0EDj5ZeRvnw5JTxM0QMrQ2YtgchFh4PyEQ2kuV+mKW8qBQ4HohRpv/gFQ8KmupKWhrPfkMATW1xP7mEXsZ0c4rG6O7YVozw6mGgVN1qYtAotXVqkokIXR/zBD7hY30jGZ/tovCGfv9ZaFMxo7gd+9Ki+2eeMFtbsLSHvgSIqP3QwbYKXuY9YSLo+kfwPThXvKm7cUcqwP7lp6p3LlLQt7OyVw+QLbkZMK+KeJU683mAl53P4FxbhQc824i095fHopMTFXjdbVTZj3nFTUqpLlBifR9fGc6GOT3a/x/gBV7L9+HZumnpTiyfiYAUztv9Ydp/czW1X3xZoqpQxdixn3t5A5idn+Hz4IAZs2YLz4r2BZL+Q4zV4WT0lnXHTb2Nn/SFyG7y6XEgcheas4mJcI/Oo3lmOa1wBVg8rcjSV7yJWStmuT0d7KjOjPGyIv7hgXp6ueutygeX0PeHMnYta9m1qTmTj3VbLruLHOX/ZEORdCQR+lOl0DhobYd8+yJ8uFBc7ucsLDkeoEvA/ON06y8P2mW62pmUz7mw1m/vkMiWzhsbpLu5ZYpGW1lLJRXL4x8qVAv05t8Dig70uXLjJKHDp6r32uN4M7UVTE9aTq1m2cS8VI+HMwodYcsOSFjdaz0UP1YeqGT9wPNuObWPy8MkcrjuMy9dUqeHtNznqFJpGjKTvgePUT5xAzwgNlpRSqKYmCgbkUn5C53Q4MhzUKQ+Wy9XcFjZKoTkpLKSkWrTCmi6QqyitKYtoxmpv57QdMcrDZoSbq1auDM7bEBgyhPrJLrzL3Zz8gosNHwxB0nSCoNsNc+c2n/+1tfD44zBkSHPSYCTHtAgMHm2xdZqLkW+4+fByF68OKebcjV52HbaYei5y+RB/IcXssdpnEeyraM0JLgIl9wueohIsfCUauviF1u1RCpYvR1as4Mrx4xnjuZyMv1mEhE5n9Q0/KMrq4WkPs2TKEs75k/VyFRl///cc+tk/kfbeZo7eeQv5S/+pxU0doHTLU/RcvZYvHlAU3vJNes65jzL/uNw8SgpX6vIh/nMv3AkJiNsdaB9b9425Uc1Y7e2ctiN2yvMw0NJc5T+vA02kROi5pITtS1bx6wElFMwQCgqac0L8bS/8n/2KI9K+g/spSZowY30JBR+t4qGPSliwUDhwIPTBTCk4e1a/VJOOtnpk72LGvFGqw3atlt8jK0sHyNSF9bwRAWcfQfpE78bY5uZZBvvg8Wg76vjxyPbt9Jg8FVm/PqQzpP/p/cHXHkQQVn1lFUunLiU9PV2H7wKUlSGPPkpBzgwm/qaC6U+8iLfpfMiN23PRo2cvO8u5fo+Xrb29ZLy3Ge/pY3rcZVlU7yzHk0noueefhvsTppzOkIvJ6jsY10gXu0/txjUy1AEdnssSyRTXXvkWHYWZediBIPuOZQl5eQQczw5HhCf4NGHRUifzPM039njaXkSL7vIf3uHQN3OnQ3F/WikN4iZDXAglKCU89ZSuLN3YCMXzPdz7vi6kOGaPm4yiIiSoJ7nDARMnwgsvaBnWr08sBNeE73YxLAvy87XPbskSHRf+0EMhfgdPZlDvDn/hwOB/etDTj/iLGqalRY0qyh1XwAdj9uI6oEiffgOqd29cI/Lo+cxaig6AdSbCSRkxRr454UqhlZwiVAm05pzuqiYtM/PoaMJ7dSsVMCW1yNkImi0EJ7gG3qMf1QUVsb26X7GsXKlLngQf/oEH9DWyeDGsXq4P2mNstrYLezx4PFqhHTigW9yWrbc4P8mF7K+lh89nEfyVyspg82bdSfDLX068c2xrsyRDJ8R/8j35pC6J0KdPi572sZ7eW5Re8N3QI2XFiwglk+/n9p9uYNzMeezc8Dwvf+sm0r3nKKwbzZUTZwbO7Zhy+y4mfxOrK/pfQeXByhY5IOGtdv2Em7Ri5o50Eozy6GjC7pKeox7cbgI+DIh4vbQkghKKNmz16uZh/vIlw4dDVZUuUVJerUu7h1zYFkydqhs+WZbuOtjwjULUz1e2KK/i/0pjx0J6uq6TlWgIruVQFEyqo3afMuG7XYXwJ56wmjoxS6NE2KZ5lYRkpvt7gzsb0mis/gtbHV6u3+Nl82ebacqbhuzfn/BJGVO5JXk7u2Obkuztje2q6voJs8+o4hJKy6RlRd1YpTtiVOnVZilYsUI3gBo/XjdzWrVKm5QqKrQ5KiPDd9xihXhDD9rUBD/7GVS9p81aBRmRS68HvpKv0+Ed91javxHvTD2o0U99roueS0qQtM4/zTckyCXUrGlhIppUDGVlgcKL9YsWaMUU5qiPd98BpRRhhhFr285UTdePbUqydyS2VR7Q4iK5pDpPIW0Bm8vdBuumSZP06hMnYPt2bXpeulRv7lcusa4ppcBzpA7r24u5OCybqpdrefu2Vew87Axpa+Dv7dGzWmfeJuS0iNUvwdD1ac3pFa2Ln1Ic8Rxh2YZl5PTNaS4p38MKlHy3Itz047mxt6ffws6KpTXlYcxWdiB4Ot/yY2z8ToaaGt2QvLg4sHGwVay6Wq8eOBAefli/gn0m/lyO1o4rAs4hFuJy0eNwLU1TXew8ZLWwAIjXQ69qN3IpTosotm1DNyKa0yuKedZ/c//2xm/TqBrZ9/k+bSLKcIDHgzidunRJBMURsxKuUnj8vdKT7LeI6/hRtuvo6C0TbdUVCNcQXm/gST08wqqwUAe6JKScwvHZnqWoiAKHRa5XcDjCHgZjFe6KY/9xpasbbEdSnqQtC+Vy0fBuORnTC5AoiXz+5KJgp/S+z/fx2I2PMfryHMSfMRtl9hszP8OnrCy3m0UjGlk9ZR+u1qrsJsil5IfYJXrLzDw6M/5ECIcj6pN6cISViI6OXL8+vt22+lAjvna2PsVRVqYjtn72M21Ba825GRcJT78MdiDhJ+koJ5sCSnMVi2crSnODAmOjzEqDndKNqpHH3n6MZypWoGKE7MV0ZvuUlWRnU/BZBqtufCKpN+tLcabbJXrL+Dw6K+E24eLiVh0WLdwIK5WujBuS3avH6a6FredXtOZLCTaJRdrO9O2wN22ZOSTUxjaCX0Ohb45KqZB2tCH7aWrSxdsGD9a21iC5Q3wen++j7PBkelVVB1rUeiJUvG31+6Yg4SjR3zuVMw/btKE1JJHWmoFEIMSKlKezw0MvWqG0VGeD792ri/e2tttwS9m11+prbPx4/dnjiVALy3cdVlRAbq5WMGkx5r5G2aSWtt6YEioDHlaGQM2fT+mO53Af0C1o/e1oQ/YTXLwt7GYuIgyxhpCfla+Pn5VPz7nFsMBLU+/eLN+8nOpD1YG2skDgph1VwUUyoSb5pEy0eGF7V8uNF6M8OisJ+hRCrgHl0U2cgrN7cQZyM/bu1bkZ/q6CsQ6fnw/33af7qoeWbQ/F49GK48QJHTIsEn2GAtEf+oxCaT/aWqMpoRubZenqn2vXAlD/7DO4h1eT3TeHyoOVrJy9kqLrwvYT46Ep0vGVZbGiqrkMfMX+CgqvLYzdq6N5p/EVbUshdij9bnwenZVL8CkE3AjOILtxXh4oheXQyXj79+s+U6Wlre82/PDp6VoRtCaOZekZx/btoTOUaEQKuIkzF9JwiSQjoS1apnWEgfrmP2YMzJxJz801FAzMDRzbmelsuZ84IvHCj++56KH6sK7Su/34dnKH5wK6FErWZVls2rcpkL8RE1P6IIDxeXRXIjg4VHFJSDtb/7BkPuU3NelZh3+G0pqCivSQ5/GYFJD2JqV5By2SZCP7JVpsk8BJGWyKyx2WGygD/9SWp1j7oZ71LLxuISWT4zDR2WTmkSpMkiDdQ3nEvKbCB8RIxmv1OmmDVklk0/Cx3eza7R6kwA4ZSSGerT9LyR9KGNN3DPvP7G/duZ9iee2CSRLsBsQ05wQNUKWl1J1VKEfrJoDwGXpd3E1b/QAAD09JREFUnS+qsqlttqNEonDDx7Y1AthgQ2KdEEmozR+p9pXVw6Igu4D9Z/YnZqIzYeSAmXl0GWJW9PANUFnZ7Hijlp+MXkXuDGfEGlZ+gp/y8/L0arcbCibVsahmsc4eN7YjQ3uS5KlmeDRZ8aRivGFmssAsJcNxSTWwuhKdYuYhIv1FZKOI7PT97RdhzCgReUtEtorIpyKytCNktSNR/YhhiYQNe2px42LoWEv7+7zRn6KCn/KLippnIZGq7hoM7UKSHdT+aLJhzmG4D7jxNnhDnOuBJMc/PED594pQMatUd3yZkI7CTqG6jwJ/Vkr9WEQe9X3+TtiYBuCflVI1ItIHqBaRjUqpv6ZaWLsRsaJHhETCjMIi6tdZ1FZKXPd9/wxdqaDI4HyhZ3EJeJNbPqQbmZIN8dKWMjcRcGQ4aGhq4OW/vszUkVNxZDhC1vuVy7iew0mrfJmLrtvIjJLwZJcyIR2FbWYewBxgre/9WmBu+ACl1GGlVI3v/VlgKzAiZRLanBam2PCnNq8X6eOk5H5J2GfQwteQlly7rwnBNUQkipPrUp/4vQ1e0iWd266+jXRJx9vgDVnvD1XeWX+Ipryp9Dh4OKC0wo9plzIhHYWdZh5DlFKHQSsJERnc2mARyQEmAlWtjCkGigGysrKSJminIcpTW3DOUyJc6nbxkGDCvKE7EXbixXrijxZqrJRuIesa5aLyYCX5o1xY9Qp6+BSQx4NYVnOS4dxmn4eCFsdMKJu+C5JSh7mIvAEMjbDqe8BapVTfoLGnlFIt/B6+dU5gE/BDpdRv4jl2V3eYRyVJtqD2NimZEFxDMK3lmtRdqGPxHx5gXM/h7Kw/xKqvPhkIsY2mWEKWj3RReO18nGue061og6NBopx80Wp2hctp594cl4JtHOZKqZlKqWsivF4BjojIMJ/Aw4CjkfYhIj2AXwPr41Uc3ZokhBUm26QUKfLShOAa/MSqzGtlOFj0l0ZufOJlFv2lUffs8BHNlBSy/KAb8Xq14sjOhvJy/bqE6rvhIcCX0pujs2Inn8erwALf+wXAK+EDRKvy1cBWpdR/pVC2bk0yA15aU0QmfN4AzTf6rMuyKK8tb1E6RLxeCj7LYKrrNgo+y9CmJR/RbvItlvcd3ByeWFCgXzFKnrTaX534fSBdJULLNnkeIjIAeAnIAvYDtyulTorIcOBppdRsEZkOvAN8DDT5Nv2uUuq1WPvvtmarJJBMk1LSO8yaEK0uh1KK0i2lrPlwDQALrlvA/ZPvb75ht1LK3a8sovk8QpYHnzvQ5vMonuirzhahZcqT0HWVR6runVFaKCRMUn0bxlHSZTlbf5bi3xcztt/YyKVDgk78SM7sjrohx/J5JNTvxAbYxudhSC6pCm/1t1D49rf137YcJ6m+DZ89TWVlc7HcjarrXqGSXRlnppMZOTOilw4JsnHWXaijvLacrMuyIpqLUmkmilVROBlVi+2CnUJ1DQmSqvDWZB8naSG/vj7XO9a4ceOifp1Fyf1m8tEViLcviFKKdR+tY8+pPew5tYeF1y0MuSHbzUxkl0ZOycDMPDoxcbQ26FTHSRgRPIUl/GT0KvbMLMFdKd25vUKXI56+IJ6LHioPVjJz9ExG9x1N4YTCkPF2TOSLu9+JzTEzj05MxJIknfg4l4LlFHJnOJNVvcLQyQhO1JuRM6OF/6C7J/K1J8Zhbuj0mICr7k0sJ3VXS9xLJa05zM3Mw9Dpac+yKQb7E6uftx36fXdFjM/DYDB0XZLQSMoQGaM8DAZD1ySOWPauku3dERjlYTAYuiYx6up0t1pUycYoD4PB0DWJEWNuxzDezoRxmBs6BSaiypAwMWLMTRhv2zChut2YznJDNiWsDO1FZwnj7Sg5TW0rQws6U9vXZJaENxiC6QzZ3nb1zRjl0U3pTDdk25ZHMXRPUhz+a1ffjPF5dFOitDe3JXYuj2LoeFJq0ukAG6pdfTPG59GN6Sw+D4MhGimvmpv0bmbxYXweBlth2r4aOjspN+l0kA3Vjr4ZY7YyGAydlpSbdIwNNYAxWxkMhk5NVJOOscu2GWO2MhgMXZaIJp3OFIveSTHKw2AwdD06Uyx6J8U2ykNE+ovIRhHZ6fvbL8KYXiKyWUQ+FJFPReQHHSGrwWCwOSY5qN2xjc9DRB4HTiqlfiwijwL9lFLfCRsjgKWUqhORHsC7wFKl1Hux9m98HgZDN8P4PNpMZ/F5zAHW+t6vBeaGD1CaOt/HHr6XPbSfwWCwFyYWvV2xk/IYopQ6DOD7OzjSIBFJF5EPgKPARqVUVbQdikixiGwRkS3Hjh1rF6ENBkMKMB0BbUdK8zxE5A1gaIRV34t3H0qpRuB6EekL/FZErlFKfRJlbBlQBtpsdQkiGwyGjsaUVbYlKVUeSqmZ0daJyBERGaaUOiwiw9Azi9b29bmIvA3cDERUHgaDoQsQHjlVVJSSkiCG1rGT2epVYIHv/QLglfABIjLIN+NARHoDM4FtKZPQYDCkniRETple5cnHTtFWA4CXgCxgP3C7UuqkiAwHnlZKzRaRCWhnejpa8b2klPq3ePZvoq0Mhk5MGyKnUl48sQvRWrSVbWpbKaVOAF+OsPwQMNv3/iNgYopFMxgMHY0/cuoSCC+eWDShCGemMXu1FTuZrQwGgyHp+Isn1p6utVU/jM6ObcxW7Y0xWxkM3ZfO0qvcbnQKs5XBYDC0F/7iiYbkYcxWBoPBYEgYozwMBoPBkDBGeRgMBoMhYYzyMBgMBkPCGOVhMBgMhoQxysNgMBgMCWOUh8FgMBgSptskCYrIMaA2hYccCBxP4fGShZE7tRi5U4uROzGylVKDIq3oNsoj1YjIlmiZmXbGyJ1ajNypxcidPIzZymAwGAwJY5SHwWAwGBLGKI/2o6yjBbhEjNypxcidWozcScL4PAwGg8GQMGbmYTAYDIaEMcrDYDAYDAljlEcbEJH+IrJRRHb6/vaLMGaUiLwlIltF5FMRWRq07jER+UxEPvC9ZrejrDeLyHYR2SUij0ZYLyKy3Lf+IxGZFO+27U0cshf6ZP5IRNwicl3Qun0i8rHv901pN7A45L5RRE4H/f//Nd5tO1juZUEyfyIijSLS37euQ35vEXlGRI6KyCdR1tvy/I5Dblue24DusGVel/YCHgce9b1/FPi/EcYMAyb53vcBdgBX+z4/BjySAjnTgd3AGCAT+NAvQ9CY2cDrgADTgKp4t7WB7C6gn+/9LX7ZfZ/3AQM74NyIR+4bgT9cyrYdKXfY+K8Bb9rg9y4AJgGfRFlv1/M7lty2O7f9LzPzaBtzgLW+92uBueEDlFKHlVI1vvdnga3AiJRJqLkB2KWU2qOUugC8gJY9mDnAs0rzHtBXRIbFuW2Hyq6UciulTvk+vgeMTKF80WjL79aRv3mix/4m8HxKJGsFpVQ5cLKVIbY8v2PJbdNzGzBmq7YyRCl1GLSSAAa3NlhEcoCJQFXQ4od8U9JnIpm9ksQI4EDQ54O0VGDRxsSzbXuS6PEXoZ8w/Shgg4hUi0hxO8gXjXjlzhORD0XkdRH5mwS3bQ/iPraIOICbgV8HLe6o3zsWdj2/E8Eu5zZgepjHRETeAIZGWPW9BPfjRF9k/6iUOuNb/CTw7+iT4N+B/wTuuXRpox8+wrLwGO1oY+LZtj2J+/gi8iX0BTY9aHG+UuqQiAwGNorINt/TXnsTj9w16NpBdT5/1++AcXFu214kcuyvARVKqeAn5476vWNh1/M7Lmx2bgNGecREKTUz2joROSIiw5RSh31T4KNRxvVAK471SqnfBO37SNCYXwB/SJ7kIRwERgV9HgkcinNMZhzbtifxyI6ITACeBm5RSp3wL1dKHfL9PSoiv0WbKVJxgcWUO+ghAqXUayKySkQGxrNtO5LIsecRZrLqwN87FnY9v2Niw3M7IIB5Xbqz6wlCHeaPRxgjwLPATyOsGxb0/lvAC+0kZwawBxhNs1Pwb8LGfIVQh+LmeLdt5984HtmzgF2AK2y5BfQJeu8GbraR3ENpTtS9Adjv+/077DeP99jA5WhbvWWH39t3zByiO55teX7HIbftzu2ADKk8WFd7AQOAPwM7fX/7+5YPB17zvZ+OngZ/BHzge832rfsV8LFv3asEKZN2kHU2OtJrN/A937L7gft97wVY6Vv/MTC5tW1T/DvHkv1p4FTQ77vFt3yM72bwIfBpqmWPQ+6HfHJ9iHaGulrb1i5y+z4vJOxhpyN/b/QM6DBwET3LWNQZzu845Lblua2UMuVJDAaDwZA4JtrKYDAYDAljlIfBYDAYEsYoD4PBYDAkjFEeBoPBYEgYozwMBoPBkDBGeRgMrSAiC0VEicgVcY7/vYisaG+54pCjt4gcFpHbO1oWQ9fEKA+DIUmISAEwC/hxR8uilDqHrvr8H74KBwZDUjHKw2BIHsuA3yulPutoQXysQZfeuLWD5TB0QYzyMBiSgIgMR/dbeC5s+SARKRWRHSLiFZEDIvKciMSs3Cq6WViLLF4RWSMi+2Jtr3Qp7z8B98b9RQyGODHKw2BIDrPQjYXeDVveHzgP/C90+fJl6Mq5FSLSKwVylQMzUnQsQzfCVNU1GJLDNOCQUupY8EKl1HYguPVwOlCBLoJ4C/DbdpbrfXTBv0no4nkGQ1IwMw+DITkMB45FWiEiD/gaPtUBDWjFATA+BXL5ZRqegmMZuhFGeRgMyaEXUB++UESWAKuAN4B/QJdenxa0TXtzzve3dwqOZehGGLOVwZAcTqB7QoQzD/izUuqf/QtEJNK4SJz3jc9Uur+2nwEJyNXf9/d4AtsYDDExMw+DITlsA0aJSPgDmQPdqyGYu+PcZ63v7zX+BSLSF3AlIJdfUW1PYBuDISZGeRgMyaEcbYaaELb8j8BNIvJdEZkpIj9Cz0ZCEJEZItIgIncFLX4dOA38QkS+KiJfR4fe1kXYfpeI/DmCXFOBz5RSey7taxkMkTHKw2BIDu+ge19/LWz5vwGl6DbDv0Url5sibC/oUN/ANamU+hz4KtAEvAT8B7ACeCvC9hm+7cP5CvBCAt/DYIgL00nQYEgSIvIYUAhcqWxwYYnIVHR47lVKqR0dLY+ha2GUh8GQJETkcmAX8IBS6mUbyPNb4JRS6p6OlsXQ9TDRVgZDklBKnRaRO2mOcOowfBnl7wO/6GhZDF0TM/MwGAwGQ8IYh7nBYDAYEsYoD4PBYDAkjFEeBoPBYEgYozwMBoPBkDBGeRgMBoMhYf4HvkwE52zEcc8AAAAASUVORK5CYII=\n",
      "text/plain": [
       "<Figure size 432x288 with 1 Axes>"
      ]
     },
     "metadata": {
      "needs_background": "light"
     },
     "output_type": "display_data"
    }
   ],
>>>>>>> 8b2cfa59
   "source": [
    "\n",
    "plt.scatter(np.real(ground_data), np.imag(ground_data), s=5, cmap='viridis',c='blue',alpha=0.5, label='|0>')\n",
    "plt.scatter(np.real(excited_data), np.imag(excited_data), s=5, cmap='viridis',c='green',alpha=0.5, label='|1>')\n",
    "plt.scatter(np.real(sup_data), np.imag(sup_data), s=5, cmap='viridis',c='red',alpha=0.5, label='|0>+|1>')\n",
    "ground_center = np.mean(ground_data)\n",
    "excited_center = np.mean(excited_data)\n",
    "sup_center = np.mean(sup_data)\n",
    "\n",
    "plt.scatter(np.real(ground_center), np.imag(ground_center), c='blue', s=200, alpha=1.0)\n",
    "plt.scatter(np.real(excited_center), np.imag(excited_center), c='green', s=200, alpha=1.0)\n",
    "plt.scatter(np.real(sup_center), np.imag(sup_center), c='red', s=200, alpha=1.0)\n",
    "\n",
    "plt.title('Kernel integrated I-Q scatter plot', fontsize=20)\n",
    "plt.legend(loc='upper right')\n",
    "plt.xlabel('I (a.u.)', fontsize=16)\n",
    "plt.ylabel('Q (a.u.)', fontsize=16)"
   ]
  },
  {
   "cell_type": "markdown",
   "metadata": {},
   "source": [
    "<a id='cr'></a>\n",
    "# Cross-Resonance"
   ]
  },
  {
   "cell_type": "markdown",
   "metadata": {},
   "source": [
    "Simulate cross-resonance by driving on U0. Note you need to run Rabi first to setup the hamiltonian."
   ]
  },
  {
   "cell_type": "code",
<<<<<<< HEAD
   "execution_count": null,
=======
   "execution_count": 24,
>>>>>>> 8b2cfa59
   "metadata": {},
   "outputs": [],
   "source": [
    "#qubit to use for exeperiment\n",
    "qubit = 0\n",
    "# exp configuration\n",
    "exps = 41\n",
    "shots = 512\n",
    "\n",
    "# Rabi pulse\n",
    "cr_drive_amps = np.linspace(0, 0.9, exps)\n",
    "cr_drive_samples = 128*3\n",
    "cr_drive_sigma = 4\n",
    "\n",
    "\n",
    "# Create schedule\n",
    "schedules = []\n",
    "for ii, cr_drive_amp in enumerate(cr_drive_amps):\n",
    "    # drive pulse\n",
    "    cr_rabi_pulse = pulse_lib.gaussian_square(duration=cr_drive_samples, \n",
    "                                    amp=cr_drive_amp, \n",
    "                                    risefall=cr_drive_sigma*4,\n",
    "                                    sigma=cr_drive_sigma, name='rabi_pulse_%d' % ii)\n",
    "    \n",
    "    # add commands to schedule\n",
    "    schedule = pulse.Schedule(name='cr_rabi_exp_amp_%s' % cr_drive_amp)\n",
    "    \n",
    "    schedule += cr_rabi_pulse(system.controls[0])\n",
    "    schedule += measure_and_acquire << schedule.duration\n",
    " \n",
    "    schedules.append(schedule)"
   ]
  },
  {
   "cell_type": "code",
<<<<<<< HEAD
   "execution_count": null,
=======
   "execution_count": 25,
>>>>>>> 8b2cfa59
   "metadata": {},
   "outputs": [],
   "source": [
    "cr_rabi_qobj = assemble(schedules, backend_real, \n",
    "                     meas_level=1, meas_return='avg', \n",
    "                     memory_slots=2, qubit_lo_freq=qubit_lo_freq,\n",
    "                     shots=shots)"
   ]
  },
  {
   "cell_type": "code",
<<<<<<< HEAD
   "execution_count": null,
=======
   "execution_count": 26,
>>>>>>> 8b2cfa59
   "metadata": {},
   "outputs": [],
   "source": [
    "sim_result = backend_sim.run(cr_rabi_qobj, backend_options=backend_options).result()"
   ]
  },
  {
   "cell_type": "code",
<<<<<<< HEAD
   "execution_count": null,
=======
   "execution_count": 27,
>>>>>>> 8b2cfa59
   "metadata": {},
   "outputs": [],
   "source": [
    "amp_data_Q0 = []\n",
    "amp_data_Q1 = []\n",
    "\n",
    "for exp_idx in range(len(cr_drive_amps)):\n",
    "    exp_mem = sim_result.get_memory(exp_idx)\n",
    "    amp_data_Q0.append(np.abs(exp_mem[0]))\n",
    "    amp_data_Q1.append(np.abs(exp_mem[1]))"
   ]
  },
  {
   "cell_type": "code",
<<<<<<< HEAD
   "execution_count": null,
   "metadata": {},
   "outputs": [],
=======
   "execution_count": 28,
   "metadata": {},
   "outputs": [
    {
     "data": {
      "image/png": "iVBORw0KGgoAAAANSUhEUgAAAYsAAAEkCAYAAADeqh2wAAAABHNCSVQICAgIfAhkiAAAAAlwSFlzAAALEgAACxIB0t1+/AAAADh0RVh0U29mdHdhcmUAbWF0cGxvdGxpYiB2ZXJzaW9uMy4xLjEsIGh0dHA6Ly9tYXRwbG90bGliLm9yZy8QZhcZAAAgAElEQVR4nOzdd3gc1fXw8e/ZVZcluchd7hX3bmMMGAOhmupQTCimQ5wGvwQCeQMEEgiEAKGGakwIxhRTjSkBUWxccW+425KrZFuyurR73z9mhFfrVVlpV7Nanc/z7LPaqUd3Z+fM3LlzR4wxKKWUUjVxOR2AUkqpyKfJQimlVK00WSillKqVJgullFK10mShlFKqVposlFJK1UqTRRMkIteKiBGRMU7HohqPiLSwv/ePgpxvkD3fUw1c/1IRKWjIMlTDiMgrIrJPRFIbe92aLIIgIv1F5EkRWSMieSJSJiK7ReRjEblORBL8pjd+L4+IHBSRTBG5RkSkHjG0AB4APjTGLLaHbQ+wrppe94akQBzS0J2WiMSJyM0i8j8ROWB/j3tFZK6IXCEiAX8XIjJERO4XkQ9FJMsuy5L6/ycqWojIQBH5t4j8KCKFIlIgImtF5HER6VbLvMNEZI6I5IhIiYisF5G7RSQuwOT3Aa2Au8Lyj9RA9Ka8uhGRPwP3YCXYhcASoABoD0wEegLLjDGjfOapLNz77PdYoDdwof3308aY6UHGcRfwV+AEY8wCe9hvgZZ+k14DdANeBbb7jcs0xmQGs95IIiJLgf7GmBb1mLcH8CEwENgNfALsBzoBZwNtga+Bi4wxB/3m/RNwP+ABNgB9Aa8xpspBQrjYBwpHgI+NMecGMV8c1vZ5yBizrwHr7wbEG2N+rO8yopGI3In1mwT4ElgBCDAGOBEoBa4zxrweYN6TgU/tj29hbZNnAEOBL4CzjDEVfvPMBC4Buhpj9of8H6qOMUZftbywsrgBdgJjq5nmXOArv2HGKuJjpj0Ba4fjBXoEEYfbjuHHOkybaa9/otPlF4bvYylQUI/50oBNdrk8CyT4jU8B3rTHfwO4/cYPAEZXzgfkACWN+H+3sGP7yOnvQF8/fSe32t/JXmBMgPGnA3n2b/0Mv3FxwFZ7X3Caz/AYYK693OkBlnmqPe7ORv1fnS7sSH8B3YEy+zWolmnj/T4HTBb2uLX2+ClBxHKmPc/9dZi21mRh7/weAX6wd3ylwDbgGaBDgOnPtZf5f8AErCOiQ/awdJ/pzsc6+yoCcoG3sY5s3/af1meeCcB7wD67rHcATwHtfKYZVFmmAV617kCBh+xpP69hmli7PAxwfS3LC0uyABKwzmC229/JFuDPWNUPx/yvwD/s4aOAaVjJtBBY41duT/nMM98e1quaGK63x9/jM+yYJO23TYyxt4k8rLPuL4CR1Sy/K/AfuwyLgGXApb7LC6K8kuzyWQsU2+v/Cjg/wLQ/lQXWmeE7wEF7voXA6UGst439fxpgQg3TTbGn2Q7E+Aw/zx7+cYB5htjj1gYY57J/J5tCve3V9NJrFrWbhrUDeccYs6amCY0xpUEst/J6RXkQ85xmv38XxDw1mQpci5Ug/oP1A9oM3AwsEpG21cw3CevHCPCiPW8FWBffsXb6A4E3gOexqni+BzoGWpiITMc6kp8EfA48DqzEOmpbLCLt7Un3Y1Xp7cEqt/t8Xv+t6R+1rw9dZ3/8S3XTGWPKsZIKWOXQqOzrJR8AfwJKgH8B84DpwIxaZr+Ho9/hk1g76+pULuuqasZfhbWzmlmHsMFK9t/Y87wAfIb1fWb619mLSAbW9nAFVpXNE1g7+lc5+h3ViYgkYm2L92EdoT+Jtd0NAd6zq20D6QsswqpGnoGVNEYAc0VkbB1XPxVIBr40xlT7mzTGvA2sw6oWPtNn1CT7fV6AeVZhVUkN8Nn+K8d5scqvt4h0r2OsDdeYmakpvoD/UYejzGrmra4a6iSsDbsU6BjE8hbay2xTh2kzqf3MogsQF2D4Bfa8j/gNrzzqM8AVAeZLxzqiLcS6puA77imfeX3PQoZhJZo1+JxF2OMm29O/5jc86Goo4Dh7WYX4VS8FmLa1Pa0HSKlhupCfWQA32uv+HxDrM7w9kEXNZxaHgQEBlhnozCIV64h+G/a1S59xPbGqTb6urdz9tokpfuNut4c/7De8sqrv//kNH2dvC3U+s8C6VmCwzlrdPsM7Yx1UeIBhAcrimHUAF9vDZ9dx3ZX/xx/rMO0T/mWBdb3M4Fc95TM+0x5/YoBxd9vjrgrl9lfTS88sald5NJxV3wWIyL32668i8ibWEZ9gbax7glhUV6DcGJNb31h8GWN2GWPKAgx/D2snckY1s35nAlyswzrdTgJeMsZs8Bv3Z6ydk79fYl2L+aXxu1hnjPkQq6ymiEh8jf9M7Sq/xz3GGE9NExrrwnYh1ul+wLOhMJpmv99prLOcypj2cfSMpzpPGmPW1WUlxph8rDPA7lgHL76uwto+X63LsmyfGusI2tfz9vtPTbxFJAW4COss8RG/mBZiXeQNxrVYCeZ23+/VGJONVV4uexp/64FH/db/Dla1aV2bpFduG7vqMG3lNBk+w9Ls97xq5qkc7t94BaxrJGDtExpFTGOtqAmrrC4yDVjGPX6fDVbriFeCXE4brGsEIWFXeVwDXAkMxtoo3T6THAwwG8DiaoYPt9+POSU3xhwUkXVY9eq+jrffTxeRUwIssyVWHX53YGM1662LYL/HyukbpaWTj+FAsTFmSYBxmbXMW933Up0ZwOXA1VgtwCqr667ESuzB7LiX+g8wxhwRkTysay2VBmHtd5YZYwI1O/4OuKwuKxSRjkAHYKMxZkeASb6034cHGPeDsQ/R/WQBPeqyfoLbpuqzPdW0/MrfZnoQy2sQTRa12w30p+oRQVCMMQIgIslYO8eXgOdEZIcx5ssaZ66qmNDuvP6NdSEzC6v1xW6senKwqkOqu/FnbzXDK4+UqmueGWh4G/v97hojtVoCNUTlGVwnEXHXdHYhIq2wzpAADjRwvXVm36cTz7FNnStVV+51He/vC6zvfoqITDfGFGE19ewJ/McYcySIZR2uZngFVQ9A6rONVKdyWdWdnVcOD3RkXtd4a1K5/Loc3VfuP3y3p8ozhzQCS/Wbzlei/V5ch3WHhFZD1a7yKPnUhi7IGFNojPkCqy7eDbwqIkm1zOZrP5AqIrENjcW+MHY91v0ifY0xVxlj7jTG3GuMuZeaj5aqG5dvv7evZnyg4Xn28mKNMVLDa1lt/1Mt1mNdY0gCxtcybWVDgt1BVhM2iH2kXUr15dehtkUEuT4vVuOEyqohsM4yILgqqGDUZxupTuVOtLpy6eg3XahV7htOq3EqS+X+w3c7rjxT7lvNPH3s90D3tVQeZDXafRaaLGr3ClbLm4tFZEBNE9a1Xt1YLR1ewDra+F0Qsayy3/sFMU91etvvnxhjqhydiEgfrBZMwVpuv0/wHyEirbGa6vpbiHW6fUIQ6/FQ96M/wG5lYJ3RQQ1nMSISA9xpf3wjmHWEyHIgUURGBxg3MQzrm2G/X223LJqCVb8ezBlvMFZjHb2P9O/xwHbMtlMdO5HvBXqJSJcAk1RWa/4QdJR18zrWta1TRKTaAxARuRCrdWAxMMdnVGUZnxlgniFYv8F1JvCNlP3t9xX1iLteNFnUwhizHbgX6waaj0XEv84dABE5E6t1Q109gFXl8392tUddZNrv44JYT3W22+8n+XY7IiJpHL0wGay3seq6rxMR/4T2F45W7fh6Amvn/5R9d3UVIpIgIv6JJBdIqKFpb3UexGpWeoaIPOWf3O07pGdiNaHcBfw9yOUfQ0T+YXcL8n91nKXyOtZDvmeQdvPJOwPPUn/GmI1YCXsS8Cusqo/X7LOOkLOrtt4D2gG/9x1nN1n9eZCLfAWrafvffbtpEZFOWOVlOFqmIWU3NLkD62Dn7UD7BhGZ5LP+vxhjfKuh5mH9Ds8UkVN95onhaGOGZ6tZ/Tiss9DvG/I/BEOvWdSBMeZv9hd4D7BERBZgNyPEOm0+CeuU8ZiLfDUsM1tE/g38BvgD8Mc6zPYe1j0IZ2Dd31BvxpjNYnVIdy6wTES+xGoyegZWdc0GrKa1wSzzgN31yPPAUrvl1wGs8umNtWEfj9Uss3Ke5SJyK9aNgBtE5BOsu6wTseqCT8Lawfv+EP8HnIWVvD/DSrqbjDFv1hJfnoj8DPgIqxXWBfb6fLv7aId18XCy3w8bEenM0W4dwLqOEisiM3yG3WsfYFSq3IFV6bKhBi9i7TBPA1bZ31EiVvcO32M1CQ21V7F2Pg/Yn+t6b0V93Y51BvEXETkJqyo0A+t//BCr6XZdk9UDWHdJX451T8KnWNVql2BV1dxjjFlew/wNYox5WqxO/R7Aujfpf1Tt7qOypdlLxpiH/OYtE5FpWEnjYxGZjXUdxLe7j+f812kfOAwF3q+mkUB4NFYb3Wh4YbXVfxLrnoB8rDuN92CdUVxHEHdw2+Pbc/S+hPZ1jGEO1s6xVS3TZVL7fRYpWM0Xt9jL3IGVjNKo5W7dWtZ9IVbLnGKsHW/lHdyVMcUEmGcEVv35Lrtcc7GqLJ7G7+5YrLO8f9jxlhNkFxj2/Ldg3cyVi3VmU9n2fjbQtpr5arqDvPI1ym+ez+3/p0sQ8SVi7Xx2EOQd3LXE/VQ141va35UBvq8hrqC3CawDjzUBhnfDupEy11535R3c1xDkfU1YN8bdi3VdqgTrt1nZv1ewZVHfrmQGYR0kbcY6u67cHg4CF9Yy7zCsA8FcO/4NWFWl8dVMf5u97NOCjbMhL+1IsImx60bnA7cZYx5zOp66sjuzywLyjDF9apu+sYnIZKwf7CrgFGNMda1lgllmLFZT59nGmEBt/ZUfEXkC+DXWAcJ8p+OpL7uK8wusa3H1aSZf3XJdWHe7lwAjTCPuwPWaRRNjrJ5m3wLuCLIlVaMQkdb+Fy7tDfwBrB5d5wSc0WHGugHwNqyjvHn2zWMNNQrrLKHB1z6ijX1NwX/YaKwm27uxuuJosozV9c8FWGeFL4pIne4dqYOpWBe3b2vMRAHaRXmTJCJdse5KfcsYs9bpeHyJyBSs0/HPsapRUrGOrgZhnaKPMcaE7MbCUBORG7CuC3xvjPm0tulV/dg36/3A0aPkfljXocDqNuQ9p2ILJbtl4RVY1aWPG2MKG7i8q4FkY8wzoYgvqHVrslChZLeCug/rQnZbrLPXnVid4z1oQtRViWraRORBrAYFXbEaChwCFmD1nbTAydhUYJoslFJK1Soqm86mp6eb7t2712vewsJCkpOTQxtQE6blUZWWx1FaFlVFQ3ksW7YsxxgT8P6lqEwW3bt3Z+nSOt/yUEVmZiYTJ04MbUBNmJZHVVoeR2lZVBUN5SEigTpkBLQ1lFJKqTrQZKGUUqpWmiyUUkrVKiqvWSilVLiUl5eTlZVFSUnVbpnS0tJYv369Q1EFJyEhgYyMDGJj6/60A00WSikVhKysLFJSUujevTs+HTZz5MgRUlJCceN/eBljyM3NJSsrix496vpQQIeroUTkZRHZLyJrqhkvIvIvEdksIqtEZERjx6iUUr5KSkpo06ZNlUTRlIgIbdq0OebMqDZOX7OYQYAHf/g4C6vr7z5YfcZU17e7Uko1mqaaKCrVJ35Hq6GMMd/Yj/eszvnATLvDrIUi0lJEOppGfNSlappyCkrJLSijoLSCQvv1099lHtwuoUd6Mr3aJtO1dTJxMU4fNykV2SL9mkVnrOcbVMqyhx2TLETkRqyzD9q3b09mZma9VlhQUFDveaNRUysPrzHM2VzOR1vK6/xAapdA20ShQ7KLDslCx2QXI9rHkBp37NFXUyuPcGquZZGWlsaRI0eOGe7xeAIOD4fs7Gxuv/12NmzYgNfr5fTTT+dvf/sb8fHxPProo8ycORO3283DDz/MaacFfkR4SUlJUN9fpCeLQOdKAfcBxpjnsR8HOmrUKFPfOymj4S7MUGpK5XHgSCm/mbWcBVuKuHhEBpP6tyM53k2L+BiS42N+ek+Od1Na4WXbgUK25hSw9UAhWw8UsuVAAZlZhZRWVDB3p/DU1BGM6dG6yjqaUnmEW3Mti/Xr1we8kN1YF7iNMVx11VXccsstTJs2DY/Hw4033sj999/PTTfdxJw5c1i/fj27d+/mtNNO48cff8TtPvaR9QkJCQwfPrzO6430ZJFF1Ud7ZmD1da9UFYu3HWT6f38gv6ScR6YM4eejan4ibHyMm6FdWjK0S8sqw71ew+rsPH775gouf2Ehvz+jHzed1LPJ11Gr6PHll1+SkJDAtGnTAHC73Tz22GN069aN9PR0LrvsMuLj4+nRowe9e/dm8eLFHH/88Q1eb6Qniw+A6SIyCxiL9ZQ1vV6hfuL1Gp7/diuPfLqRrq2TmHndGPp3SK338lwuYWiXlnww/QTueGcVD32ygaXbD/Hoz4eSllT3Numqebjvw7Ws250PWNVQgY7ggzWgUyr3TB5Y7fi1a9cycuTIKsNSU1Pp3r07ixYt4rLLjj5nKSMjg+zs7AbHBA4nCxF5A5gIpItIFnAPEAtgjHkOmIvV533lc22nOROpikR5ReXc/tYKvli/n3MGd+ShiweTkhCaHXpKQixPTx3BjAXb+dvc9Zzz5Lc8e8XI2mdUKsyMMQHPdH2e0V1FqM6KnW4NdXkt4w3wy0YKRzUhq7PyuOX1ZezLL+HeyQO4enz3kFcViQjTTujB0C4tmf76D1z87AIu6xfDydX8WFXz43sG0FjXLAYOHMg777xTZVh+fj779u3j0ksvZdeuo22CsrKy6NTpmCfY1ou2F1RNzqZ9R5j64kK8XsPsm47nmhN6hHXnPaJrKz7+9YmM792GmevK+O2bKyir8IZtfUrV5NRTT6WoqIiZM2cCVvXX7bffzvTp0znvvPOYNWsWpaWlbNu2jU2bNjFmzJiQrFeThWpSDhwpZdqMJSTEunnrlvEM79qqUdbbKjmOl68ezUV9Ynl/xW5+//ZKvF59yqRqfCLCnDlzePvtt+nTpw9t2rTB5XJx9913M3DgQC655BIGDBjAmWeeydNPPx2S6ygQ+Re4lfpJSbmHG2YuJaeglNk3HU/nlomNun6XSzivVxy9evbkkU830j41gbvOPq5RY1AKoEuXLnzwwQcALFiwgMsvv5xly5YxcuRI7r77bu6+++6Qr1OThWoSvF7D7bNXsjLrMM9eMZIhGS1rnylMbp3Yi335JTz/zVbapyZw3YS6d8amVKiNHz+eHTuqfcBdyGiyUE3CPz7byMer93DX2f05c1AHR2MREe6ZPJADR0q5/6N1tEuJZ/LQ0FxEVCpS6TULFfFmL93FM5lbuHxMV244safT4QDgdgmPXTqMMd1bc/vslSzYkuN0SEqFlSYLFdEWbM7hrndXc2KfdP5y/sCIarKaEOvmhatG0a1NEjfNXPbTzVlKRSNNFipibd5fwM3/WUbPtsk8fcUIYt2Rt7mmJcXy6rVjSI6P4ZpXFpN1qMjpkJQKi8j79SkF5BaUcu2MJcTFuHjp6tGkhujO7HDo1DKRV68dQ3G5h6tfXszhojKnQ1Iq5DRZqIhTUu7hxtesu7NfuGoUXVonOR1Srfp1SOGFq0ax62Ax0/+7PGC3C0qFSlZWFueffz59+vShZ8+eTJ8+ndLSUnJzcznllFNo0aIF06dPD+k6NVmoiOL1Gn7/9iqW7TjEY5cOa7Sb7kJhXM82/HnyAL7bnMPby7KcDkdFKWMMF110ERdccAGbNm1i06ZNFBcX84c//IGEhATuv/9+/vGPf4R8vZosVER57Isf+XDlbu44sz9nD+7odDhBmzqmK6O7t+Kvc9eTU1DqdDgqClXXRfnMmTMxxjBhwgQSEhJCvl69z0JFjLeXZfHkl5u5dFQXbj45MprIBsvlEh68aDBnPfEt93+0jicuq/vDZVQT9MmdsHc1AImeCnCHYJfaYTCc9VC1o2vqonzz5s0MGzas4TEEoGcWKiJ8vyWXP767ivG92vDAhYMiqolssHq3S+HWib15f8VuMjfudzocFWVq6qI8nPTMQjluywGriWzX1kk8e8XIiGwiG6xbT+nFR6t286f31vDZ704iKU5/alHJ5wygOAK6KO/Xr1/Y1tv0f5WqSTtYWMa1M5YQ4xJeuWZM1DyNLj7GzUMXDyHrUDGPff6j0+GoKFJTF+WJieHrXFOThXJMaYWHm15byp68Ep6/ahRd20R+E9lgjO7emqlju/LSd9tYnZXndDgqStTURTlA9+7due2225gxYwYZGRmsW7cuJOvVZKEcYYzhzndWs8R+vvXIbk2niWww7jizP+kt4rnz3VVUePSBSSo0Krso37RpE3PnzmXevHksW7YMgO3bt3Pw4EEKCgrIyspiwIABIVmnJgvliI9X72HO8mx+e1qfqO6xNS0xlvvOG8ja3fm8PH+b0+GoKFTZRbl/C6lQ02ShGl1eUTn3frCOwZ3TmH5Kb6fDCbszB3XgtOPa88/Pf2TXQe07SjVNmixUo3vwk/UcKirjwYsGExMFLZ9qIyLcf8FA3CLcNWe1dgUSBZr6d1if+KP/l6oiysKtucxasovrJ/RgUOc0p8NpNB3TEvnDmf35dlMOH6/e43Q4qgESEhLIzc1tsgnDGENubm7Qd3lr42/VaErKPdz17mq6tE7kt6f1dTqcRveLcd14Y/FOHv3sR84Y2CEq7idpjjIyMsjKyuLAgQNVhpeUlISlm41wSEhIICMjI6h5NFmoRvP0V5vZmlPIzGvHkBjndjqcRud2Cb8/ox/XvbqU2Ut3ccXYbk6HpOohNjaWHj2Ofe56ZmYmw4dHb/cuemijGsXGvUd4NnMLFw7vzEl92zodjmMm9W/HqG6teOKLTRSXeZwOR6k602Shws7rNfzx3VWkJMTwp3OOczocR4kId5zVn/1HSpmxYLvT4ShVZ5osVNi9vmgHP+w8zJ/OGUCbFvFOh+O40d1bM6l/O57N3ExeUbnT4ShVJ5osVFjtzSvh7/M2MqF3OheN6Ox0OBHj92f040hpBc99s8XpUJSqE00WKqz+/P4ayj1e/trEux0PteM6pnL+0E68Mn8b+/JLnA5HqVppslBhM2/NXj5bt4/fntaXbm2SnQ4n4tx2ej8qPIZ//W+T06EoVSvHk4WInCkiG0Vks4jcGWB8moh8KCIrRWStiExzIk4VvKe/2kyvtslcf+KxzQwVdG2TxNSxXZm1ZBfbcgqdDkepGjmaLETEDTwNnAUMAC4XEf8uEn8JrDPGDAUmAo+KSFyjBqqCtm53Pquz8/jFuG5681kNpk/qTZzbxT/1mRcqwjn9Kx4DbDbGbDXGlAGzgPP9pjFAilgV3i2Ag0BF44apgjV76S7i3C4uGKYXtWvSLiWB6yb04MOVu1mTrc+8UJFLnOzfRESmAGcaY663P18JjDXGTPeZJgX4AOgPpACXGmM+DrCsG4EbAdq3bz9y1qxZ9YqpoKCAFi1a1GveaFSf8ijzGH6XWcTANm5uHdY0uj+oq3BsH0Xlht9/U0TPNDe3j2o65aW/laqioTxOOeWUZcaYUYHGOd3dR6DmMf7Z6wxgBTAJ6AV8LiLfGmPyq8xkzPPA8wCjRo0yEydOrFdAmZmZ1HfeaFSf8vhw5W4Ky5cz/eyRUXe3dri2j6z4Lfxt7gbiuwzm+F5tQr78cNDfSlXRXh5OV0NlAV18PmcAu/2mmQa8ayybgW1YZxkqQs1euovOLROZ0Dvd6VCajKuO706H1AQe/GQ9JeXaDYiKPE4niyVAHxHpYV+0vgyrysnXTuBUABFpD/QDtjZqlKrOsg4V8d3mHKaMzMDl0vsq6ioh1s2fJw9gVVYet/xnGaUVmjBUZHE0WRhjKoDpwKfAemC2MWatiNwsIjfbk90PjBeR1cD/gDuMMTnORKxq89bSLAB+Piq47o8VnD24Iw9eNJivNh7gl68vp6xCn9mtIofT1ywwxswF5voNe87n793Azxo7LhU8r9fw9rIsJvROJ6NVktPhNEmXj+lKhdfw/95bw6/e+IGnpo7QpscqIuhWqEJm/pYcsg8X8/NRXWqfWFXrynHduHfyAD5du4/fzlpBhUfPMJTzHD+zUNHjzSW7SEuM5WcD2jsdSpN3zQk9qPAaHvh4PS6X8NglQ5vF88pV5ApZshCRnsAXgDHG9ArVclXTcKiwjM/W7mPq2K4kxDa/p+CFw/Un9sTjNTz4yQZiXMI/fj4UtzYaUA4J5ZlFLNCdY++TUM3A+yuyKfN4uUSroELqppN7UeE1PPLpRlwiPDJliLYyU44IZbLYAmiPcc2QMYY3l2YxqHMqAzqlOh1O1PnlKb2p8Bge++JHerVL5taJvZ0OSTVDIasENcZUGGN2GGN2hGqZqmlYk53P+j35XKpnFWHzm9P6MLJbKz5ZvdfpUFQzpVfMVIO9uXQn8TEuztNOA8PqpD5tWbM7j0OFZU6HopohTRaqQUrKPby/YjdnDepAWmKs0+FEtQl90jHGaqKsVGOr8zULEalrFxvaGqoZmbdmL0dKKrhktFZBhdvQjDRS4mP4blMO5w7p5HQ4qpkJ5gK3i8AtndKAlvbfu4Hyhgalmo43l+yiS+tExvVoGj2lNmUxbhfjerXh2005GGP0meaqUdW5GsoY090Y0yPAqzXQF5iH1SLquHAFqyLLztwivt+ayyUju2hzzkZyYp90sg8Xsz23yOlQVDMTkmsWdtfhFwGdgXtCsUwV+d5cuhOXwBTtNLDRVHb7/t1mvW6hGlcom86WAJ8Dl4dqmSpyVXi8vLU0i4n92tExLdHpcJqNHunJdG6ZyHebDjgdimpmQt0aqgLoEOJlqgj01cYD7D9SymV6YbtRiQgTeqezYEuudjCoGlXIkoWIpAMXArtCtUwVuWYt3km7lHgm9W/ndCjNzoQ+6RwpqWBVdp7ToahmJJims3+uYRldgPOxWkb9MQRxqQi2J6+Yrzbu5+aTe2lPqA44oXc6IvDdphxGdG3ldDiqmQim6ey9tYzPBx4wxjxc/3BUU/D20iy8Bi7VKihHtE6OY2CnVL7blMOvT+3jdDiqmQgmWZxSzXAvcAjYYD8mVUUxr9fw5tJdnFAepmIAACAASURBVNC7Dd3aJDsdTrM1oXdbXvx2KwWlFbSI18fSqPCr81ZmjPk6nIGopuG7zTlkHSrmD2f2dzqUZu3EPuk89/UWFm3N5dTj9GFTKvy0wlkF5c0lu2iVFMsZA3UH5aSR3VoRH+Pi2016v4VqHJosVJ3lFpTy2bq9XDQig/gYfRqekxJi3Yzp0VpvzlONJpRNZ3uKyFYR2RKqZarI8s4PWZR7jN5bESFO7JPO5v0F7MkrdjoU1QyE8syi8rGq3UO4TBUhjDHMWrKLkd1a0ad9itPhKKyL3GA1oVUq3EKZLCofq9ozhMtUEWLJ9kNsPVCoZxURpH+HFNJbxGlVlGoUIWtzZzeb1UeqRqlZi3eSEh/DOUM6Oh2Ksrlcwgm905m/OQev12jPvyqs9AK3qlVecTkfr97DecM6kRSnbfojyYTe6eQUlLFh7xGnQ1FRTpOFqtX7K7IprfBy+ZiuToei/JzYx75usVl7oVXhFdRhoogkA7cCZ2A9uyI+wGT6WNUoYozhjcW7GNQ5lUGd05wOR/npkJZA73Yt+HZTDjeepD87FT7BdCTYEvgOGIDVD1QqkAfEAZUPNNDHqkaZ7fle1u/J5/4LBjkdiqrGhN7pvLF4JyXlHhJi9f4XFR7BVEP9CStRXAdUdnX5GNACGA/8gD5WNep8vauCxFg35w/r5HQoqhon9kmntMLLsh2HnA5FRbFgksV5wDfGmFeMMaZyoLEsBM4G+gN3hzhG5ZCyCi+L9lZw1uAOpCbEOh2OqsbYnm2IcYl2/aHCKphk0QXr7KGSF59rFsaY/cAnwGXBBCAiZ4rIRhHZLCJ3VjPNRBFZISJrRUQ7NGwk87fkUFwBk4foWUUkaxEfw4iurfQitwqrYJJFEeDx+ZzHsY9Q3Yd14btORMQNPA2chVXFdbmIDPCbpiXwDHCeMWYg8PMgYlYN8MnqPSTGwPjebZwORdViQp901u7OZ29eidOhqCgVTLLYhXV2UWkdcJK9w680AdgbxDLHAJuNMVuNMWXALKwn7vmaCrxrjNkJP53BqDAr93j5bN0+hreL0U4Dm4DJQzsRH+Pittkr8HhN7TMoFaRgms5+DVwiImJfs3gT+BfwsYh8CEwExgHPBrHMzlR9ZncWMNZvmr5ArIhkAinAE8aYmf4LEpEbgRsB2rdvT2ZmZhBhHFVQUFDveaPJmhwPh4vKGdTNaHn4iOTt44p+Mby0JpfbXvqcC/vEhX19kVwWToj28ggmWbyK1Uw2A2sH/xwwCbgA+Jk9zXysVlN1Fah/Av/DohhgJHAqVhPd70VkoTHmxyozGfM88DzAqFGjzMSJE4MI46jMzEzqO280+fTd1STHZTMqI17Lw0ckbx8TgcOzV/Lu8iwuPnk4J/VtG9b1RXJZOCHay6PO1VDGmB+MMbcYY3bZnyuMMRcBo4HLgeOBk40xh4NYfxZVq7YysO7V8J9mnjGm0BiTA3wDDA1iHSpIFR4vn63dy6Tj2hPn1v6GmpL7LxhIn3Yt+N2bK/T6hQqpBnf3YYxZZox50xizyBjjDXL2JUAfEekhInFYLak+8JvmfeBEEYkRkSSsaqr1DY1bVW/x9oPkFpZx9iD/9gsq0iXFxfDMFSMoLvfwqzd+oMIT7E9SqcAc7RvK7ql2OvApVgKYbYxZKyI3i8jN9jTrgXnAKmAx8KIxZo1TMTcHn6zeS2Ksm4n92jkdiqqH3u1S+NuFg1my/RD/+OzH2mdQqg4c70LUGDMXmOs37Dm/z48AjzRmXM2Vx2uYt3Yvp/RvS2KctoJqqi4Y3plF2w7y3NdbGNOjFZP66zPTVcNor7OqimU7DnHgSClnDdLnVjR190wewICOqfzuzZVkHSpyOhzVxGmyUFXMXb2H+BgXp/TXKqimLiHWzTNXjMDjNUz/73LKKvT6hao/TRbqJ16vYd6avZzcty0t4h2voVQh0D09mb9fPIQVuw5z/0fr8OnWTamgaLJQP1m+6zB780s4e7BWQUWTc4Z05IYTe/Dawh08/OlGTRiqXvTwUf3kk9V7iHO7mHScVkFFmz+edRyFZR6ezdxCrEu47Wf9nA5JNTGaLBRgPRHvkzV7ObFPunZHHoVcLuGB8wfh8Rj+9eVm3C4Xvzmtj9NhqSYkZNVQIuIRkVIReVVE+odquapxrM7OI/twMWdpFVTUcrmEBy8azMUjMnjsix95+qvNToekmpBQnlkIEAtcCVwhIu8bYy4O4fJVGM1dvZcYl3D6cdoeP5q5XMLDU4bg8Xp55NONuF3CzSfrs7tV7UKWLIwxLgARGYLVp9lJoVq2Ci+rCmoPJ/ROJy1Jq6Cindsl/OPnQ/EYeOiTDcS4hOtP7Ol0WCrChfyahTFmFVbXHP8K9bJVeKzbk8+O3CJu0SPMZiPG7eKxS4bi9Roe+Hg9bpcw7YQeToelIphe4FZ8snovbpfws4HacWBzEuN28fhlw6jwernvw3V0b5OsN2Oqaul9Fs2cMYa5q/cwrmdrWieH/4E5KrLEul08efkI2qbEM3vprtpnUM1WtWcWIvJlPZdpjDGn1nNe1ch+3FfA1pxCrp2gVRDNVVyMi7MGdWD20l0UlVWQFKcVDupYNW0VE+u5TL09tAn5YGU2LoEztAqqWTt7cEdmfr+DLzfs59whnZwOR0WgaquhjDGuer60X+smosLj5e1lWUzs1462KfFOh6McNLp7a9JbxPPxqj1Oh6IilF6zaMa+2niAffmlXDa6S+0Tq6jmdglnD+7AVxv3U1RW4XQ4KgJpsmjGZi3eSbuUeCZpCxiFVRVVUu7lyw37nQ5FRaB6XckSkQygMxCw7sIY801DglLhtzevhK827ufmk3sR49ZjBlW1KkqvWyh/QSULEfkZ8BhQW99Pet0iwr21dBdeA5dqFZSyVVZFaasoFUidDylFZCzwEdASeAqrL6hvgBeADfbnD4G/hD5MFUper+HNpbs4oXcburVJdjocFUG0KkpVJ5j6h7uAEmC0MeY39rCvjDE3A4OA+4HTgLdDG6IKtflbcsg6VMxlo7s6HYqKMNoqSlUnmGRxPPCBMWa3//zGcg+wHrgvhPGpMJi1eBetkmL52UDtYVZV5dsqqrBUW0Wpo4JJFmnATp/PZYB/HcZ8tLfZiJZbUMpn6/Zy0YgM4mP00pI6llZFqUCCSRb7gVZ+n/27KY0FEhsalAqfd37Iotxj9N4KVa3Kqqi5q7UqSh0VTLL4karJYSFwuoj0BRCRDsDFwKbQhadCyRjDrCW7GNmtFX3apzgdjopQWhWlAgkmWcwDThaR1vbnJ7DOIpaLyBKsFlFtgcdDG6IKlSXbD7H1QKGeVahaaVWU8hdMsvg31vWIcgBjzHzg58A2rNZQe4BbjDEzQx2kCo1Zi3eSEh/DOUP0OduqZloVpfzV+a4bY0w+sMhv2BxgTqiDUqGXV1TOx6v3MGVkht5spWrle4NeYWkFyfG6zTR32s9DM/H+ymxKK7xcPkbvrVB1o1VRypcmi2bAGMMbi3cxqHMqgzqnOR2OaiK0Kkr5CipZiMjJIvKRiOwXkXIR8QR4afOJCLMqK4/1e/L1jm0VFG0VpXwF0zfUOcAXwNlAEVbT2W8CvL4NJgAROVNENorIZhG5s4bpRtvJaEowy1cwa8kuEmPdnDdMexJVwdGqKFUpmKtW92K1hDrHGPNZKFYuIm7gaeB0IAtYIiIfGGPWBZju78CnoVhvc1JYWsEHK7I5Z0hHUhNinQ5HNTG+VVGTh+rBRnMWTDXUIODNUCUK2xhgszFmqzGmDJgFnB9gul8B72DdNa6C8MHK3RSWebh8jN5boYLnWxVVoFVRzVowZxYFwMEQr78zsMvncxYw1ncCEekMXAhMAkZXtyARuRG4EaB9+/ZkZmbWK6CCgoJ6zxuJ/r2gmIwWQv7WlWRuk6Dnj7byaKjmWB6dPR5Kyr08+U4mx3c6ustojmVRk2gvj2CSxf+wep4NpUB7L+P3+XHgDmOMR6T6nZ0x5nngeYBRo0aZiRMn1iugzMxM6jtvpFmdlcf2ed9x33kDOWV893otI5rKIxSaY3mc5DXM2PglW8pT+ePEo8drzbEsahLt5RFMNdQdQC8R+ZPUtNcOThbgWz+SAez2m2YUMEtEtgNTgGdE5IIQrT+q/XfxThJiXVwwvLPToagmzOUSzh3Ska9/PMDhojKnw1EOCebM4h5gLdbzKq4VkRXA4QDTGWPMdXVc5hKgj4j0ALKBy4CpfgvrUfm3iMwAPjLGvBdE3M1SgX1h+9whnUhL1AvbqmEmD+3EC99u49O1e7lUm2A3S8Eki2t8/u5uvwIxQJ2ShTGmQkSmY7VycgMvG2PWisjN9vjngohP+Xh/RTaFZR6mjtUftmq4wZ3T6N4miQ9X7tFk0UwFkyx61D5J8Iwxc4G5fsMCJgljzDXhiCEavbF4J/07pDC8S0unQ1FRQESYPLQTT3+1mf1HSmiXkuB0SKqR1fmahTFmR11f4QxY1W5V1mHWZOdzxdiuhO7ykmruJg/thNfAJ6v3Oh2KcoD2DRWF/rtoJ4mxbs7XC9sqhPq2T6F/hxQ+WOnfBkU1B3WuhhKRulRUeoF8uztz5YAjJeV8sHI3k4fqHdsq9CYP7cQjn24k61CR06GoRhbMmcV2rAcd1fTaARwSkd0i8qSIpIc2XFWb91fspqjMw9Sx3ZwORUWhyUOsLj8+XqU90TY3wSSLmVgdBQqQB3wNzLbf8+zhX2NdrC4DfonV11PbUAasqmeM4b+LdjKgYypDM7QrchV6XdskMbRLS62KaoaCSRYPAkOBh4AuxphJxpjLjTGTsG6se9gefzvQE+t+jG7AH0MbsqrOyqw81u3JZ6pe2FZhNHlIR9buzmdPgdfpUFQjCiZZPASsNMbcZYwp9B1hjCk0xtwJrAIeMsZ4jTH3ASuAyaELV9Xkv4t2kBTn5nztilyF0blDOiECi/dqx4LNSTDJ4iRgQS3TLABO9vm8EKsLDxVm+SXlfLhyD+cN7USKXthWYdQhLYEx3VuzcE8Fxvh35aaiVTDJIh7oUMs0He3pKhUAevjRCN5fnk1xud6xrRrH5KGd2FNoWL/niNOhqEYSTLJYCVwqIoMCjRSRIcAlWFVPlboDB+odnaoTYwyvL9rJoM6pDMnQO7ZV+J09uCMugQ9X6YXu5iKYZPEXIAGrhdMLInKNiJxlv78ILLLH3w8gIonAz4D5oQ5aVbV812E27D3C5WP0rEI1jtbJcQxs4+bDlbu1KqqZqPNNecaYT0XkCuA5rI4Cr/UZXdmc9lpjTOWjT+OAS4GNIYpVVeO173eQHOfm/GF6x7ZqPOM6unlhdTHLdx1mRNdWToejwiyYjgQxxrwpIh9jPfp0OJAG5APLgfeNMUd8ps1Dn5kdduv35PPeimxuOLEnLeKD+jqVapDh7WKIi6ngw5W7NVk0A0HvXYwxBcDr9ks57KFPNpCaEMsvJ/Z2OhTVzCTFCqf0a8tHq/bwp3MG4HbpvT3RTDsSbMLmb87h6x8PMP2U3qQlaXNZ1fjOG9qZA0dKWbQt1+lQVJhVe2YhIlfZf84xxhzx+VwrY8zMBkemauT1Gh78ZD2dWyZy5fHaD5RyxqT+7UiOc/P6op2M76VdwUWzmqqhZmA99W4hcMTnc03EnkaTRZh9uGo3a7LzefzSYSTEup0ORzVTiXFurjuxJ//63yamjsnhhN6aMKJVTcniWqwdf2X3ktPCH46qi9IKDw/P28jATqmcN1S79lDOunViL95fkc3/e28Nn/z2ROJj9OAlGlWbLIwxM/w+vxr2aFSdvPb9DrIPF/PwlCG49KKiclhCrJu/nD+Iq19ezL+/3sqvT+3jdEgqDPQCdxOTV1TOk19u5uS+bfWUX0WMk/u25ZzBHXnqq83syC2sfQbV5DQoWYjIeSLyuIg8ISIXhyooVb1nMjeTX1LOnWf1dzoUpar4f+cOIM7t4s/vr9W7uqNQjclCRCaLyDcicnKAca8Ac4BfA78CZovIO+EJUwFkHSrilQXbuXhEBsd1THU6HKWq6JCWwG2n9+XrHw8wd/Vep8NRIVbbmcV5wAisfp9+IiLnAlcDRcADwB3AVuACEbk8DHEq4J+f/YgAt53e1+lQlAroquO7MaBjKn/5aC1HSsqdDkeFUG3JYgzwvTGmxG94ZUupacaYPxtjHgFOBEqAK0IfplqTncecFdlMO6EHnVomOh2OUgHFuF389cJB7D9Syj8//9HpcFQI1ZYsOgBbAgw/CTgM/FTtZIzZC3yM1WeUCrG/z9tAWmIst0zs5XQoStVoeNdWTB3TlVcXbGdNdp7T4agQqS1ZtAIO+g4Qka5Aa+A7c+xVrG1Am9CFpwC+25TDt5ty+NWkPqQlarceKvL94Yz+tE6O4+731uDx6sXuaFBbsjjCsY9FHWm/L69mHv8qK9UAxhge+WwjnVsm8otx+rwK1TSkJcVy19nHsXLXYd5YvNPpcFQI1JYsVgPniEgLn2EXYl2v+C7A9D04ese3CoEv1u9n5a7D/PrU3npnrGpSLhzemXE9W/PwvA3sPlzsdDiqgWpLFq9jVUV9LSK/FpGnsC5g7wW+8p1QRASYAKwLR6DNkddrePSzjXRvk8TFI/xP8JSKbCLCXy8cjNfAtFeWkFesraOastqSxUtYDzAaDjwG3ApUAL8xxnj8pj0V64L4F6EOsrn6ePUeNuw9wu9O70uMW2+2V01Pr7YteP7KkWzNKeCGmUspKfffbaimosY9kDHGC5wDXIn1ONUHgLHGmLcDTJ4OPAF8EEwAInKmiGwUkc0icmeA8VeIyCr7tUBEhgaz/KaqwuPlsc9/pF/7FCYP0c4CVdM1vnc6j14yjMXbDnLb7BV6wbuJqvVJeXbCqPXJeMaYWcCsYFYuIm7gaeB0IAtYIiIfGGN8q7K2AScbYw6JyFnA88DYYNbTFM1Zns3WnEKe+8VI7SxQNXnnDe3E/vwSHvh4Pe1S1nHP5AFYNdeqqXD6oc1jgM3GmK0AIjIL6/nePyULY8wCn+kXcmzrrKhTVuHlif9tYnDnNM4Y2N7pcJQKietP7MnevBJe/G4b7VMT9J6hJsbpZNEZ2OXzOYuazxquAz4JNEJEbgRuBGjfvj2ZmZn1CqigoKDe84bKlzvLyTpUxiU9vXz99deOxhIJ5RFJtDyOqk9ZjE82rOno5u/zNnAweysndI6e+4aifdtwOlkEOg8NWKEpIqdgJYsJgcYbY57HqqJi1KhRZuLEifUKKDMzk/rOGwol5R7uWPAVo7u34ldTjnf8VN3p8og0Wh5H1bcsTjjRw7RXlvDK2oOcOHoYJ/VtG/rgHBDt24bTTWyygC4+nzOA3f4TicgQ4EXgfGNMVD8Z/j8Ld7Avv5Tbf9bP8UShVDjEx7h57sqR9G7Xglv+s0y7BGkinE4WS4A+ItJDROKAy/BrTWV3L/IucKUxJqp7JisoreCZzC2c2CedcT211xQVvVITYnn12jG0TIrjpteWaZPaJsDRZGGMqQCmY93LsR6YbYxZKyI3i8jN9mR/xupv6hkRWSEiSx0KN+xmzN/GwcIybv9ZP6dDUSrs2qcm8MiUIWQfLua173c4HY6qhdPXLDDGzAXm+g17zufv64HrGzuuxpZXVM6/v9nKace1Z1iXlk6Ho1SjGN87nYn92vLkl5v4+agMWibFOR2SqobT1VDK9vy3WzhSUqEPNlLNzp1n9eeIXQWrIpcmiwiQX1LOjPnbOWdIRwZ00selqualf4dULh6RwYz529l1sMjpcFQ1NFlEgLeWZlFY5uHmk/QmJdU83XZ6X0TQp+tFME0WDvN4DTMWbGN091YMzkhzOhylHNGpZSLXTujBnOXZ2pQ2QmmycNgX6/ex62Ax157Qw+lQlHLULRN70Soplgc/Wc+xD+FUTtNk4bCXv9tG55aJnD5A+4BSzVtqQiy/mtSH+Ztz+WZTjtPhKD+aLBy0JjuPRdsOcvX4bvq8CqWAX4zrRtfWSTw4d712ZR5hdA/loFfmbycpzs2lo/TZ2koBxMW4+P0Z/diw9whzlmc7HY7yocnCIQeOlPLhyt1MGZlBWlL09LypVEOdM7gjQzLSePSzjdoNSJCW7ThEYWlFWJatycIhry/aQZnHyzXjuzsdilIRxeUS7jyrP3vySnhl/nanw2kyvtuUw9QXFvLXuevDsnxNFg4orfDwn4U7mNS/HT3btnA6HKUizvhe6Uzq345nvtrMwcIyp8OJeAu25HD9zCX0SE/m92HqW06ThQM+XLmHnIIybS6rVA3uPKs/ReUerp2xhJyCUqfDiViLtuZy3YyldG2dxOvXj6VVcnj619Jk0ciMMbz83Tb6tm/BCb21G3KlqtO3fQpPTx3Bhr35XPjMfDbvL3A6pIizdPtBps1YQqeWCbx+/TjatIgP27o0WTSyRdsOsm5PPtee0EMfbqRULc4c1IFZNx5PcZmHi56Zz8KtUf3ss6D8sPMQ17yyhA6pCbxxwzjapoQvUYAmi0b38nfbaJUUywXDOzsdilJNwrAuLZlz6wm0TYnnypcWMWd5ltMhOW7lrsNc/dJi2rSI4783jKNdakLY16nJohHtzC3i8/X7mDq2KwmxbqfDUarJ6NI6iXdvOYGR3VrxuzdX8vgXPzbbLkFWZ+Vx5UuLaJkcyxs3jKNDWvgTBWiyaFSvfr8dtwhXjuvudChKNTlpSbHMvHYsFw3vzONfbOL2t1ZSVuF1OqxGtX5PPr94aREpCVai6NQysdHW7fiT8pqLIyXlvLlkF+cM6dhoRwJKRZu4GBePXjKUrm2SePyLTWQfKubJy4c3SjWM046UlHPTa8tIjHUz68ZxZLRKatT165lFI/B4DQ/P20hBaQXTtLmsUg0iIvz2tL7885KhrNh1mDOf+JbP1+1zOqywMsZw95w1ZB8u5qmpw+nSunETBWiyCLu84nKue3UJry3cwTXju+vztZUKkYtGZPDxryfQITWBG2Yu5e45qykui87uQd5elsUHK3fz21P7MKp7a0di0GQRRpv3F3Dh0/P5blMOf71wEPeeN9DpkJSKKr3bpTDnl+O58aSevL5oJ+c++W3UPTxpy4EC7vlgLeN6tubWU3o7FocmizD5csM+Lnx6PnnF5fz3hnFcMbab0yEpFZXiY9zcdfZx/Oe6sRSUVnDhM/N5/psteKOgi/PSCg+/fmM58TEuHr90OG6Xc/dmabIIMWMMz2Ru5rpXl9ItPYkPfjWBMT2cOW1UqjmZ0Cedeb85iUn92/G3uRu48uVF7M0rcTqsBvn7JxtZuzufR6YMdbxhjCaLECou8/CrN5bz8LyNnDukE2/dNJ7Ojdi0TanmrlVyHM/9YiR/v3gwP+w4zJTnFpB1qMjpsOrlyw37eHn+Nq4Z353TIuBJmposQmR/fglTnlvAx6v3cMeZ/fnXZcNIjNMb75RqbCLCpaO7Mvum48krLmfqC4vYfbjY6bCCsi+/hP97axXHdUzlzrP6Ox0OoMkiJLbnFHLRswvYllPIS1eP4paJvbTfJ6UcNjgjjdeuG8uhwjKmvrCwyVRJebyG3725guIyD09ePjxienvQZNFAa7LzmPLcAgpLK3jjhnFM6u/86aJSyjKsS0tevW4MOQVWwtifH/kJ47mvt7BgSy73nTeQ3u0i53k3miwa4PstuVz2/ELi3C7eunk8Q/UeCqUizoiurZgxbTR780uY+uIiDhyJvGdjGGNYuDWXX72xnEc/28jkoZ34+agMp8OqQpNFPc1bs5erX1lMh7QE3rl1fEQdASilqhrVvTWvXDOa7EPFXPHiQnIj5GFKeUXlvPzdNk7759dc9vxCvt64n2vG9+DBiwZHXFW29g1VD7MW7+SuOasZ2qUlL189OmxPplJKhc7Ynm146ZpRXDtjCVe8uIg3bhjnyG/XGMPKrDz+s3AHH67cTWmFl2FdWvLIlCGcO6RTxDaM0WQRBOseii088ulGTu7blmd/MYKkOC1CpZqK8b3SefGq0Vz3qpUwfn1qH8b1bE3LpPAmjdyCUhZuPcj3W3NYsCWXrQcKSYpzc/HIDKaO6cqgzmlhXX8oOL6nE5EzgScAN/CiMeYhv/Fijz8bKAKuMcb80FjxGWPYmlPI91ty+WrDfv63YT/nD+vEI1OGEhejtXhKNTUT+qTz/FWjmP76D9z8n2WIwHEdUjm+VxuO79mGMT1bk5oQ26B1HC4qY+HWgyzcmsv3W3LZuO8IAMlxbkb3aM21J/Tg/GGdSGngehqTo8lCRNzA08DpQBawREQ+MMas85nsLKCP/RoLPGu/h4Uxhh25VnL43v6i99sXxDqkJvDrSb357Wl9cTl4232T5fVAWQGUFkDpESgvBHccxLWA+BTrPSYeQllXW1YEBXvhyF44sufoe1khxCVDXArEt7BjaHH0syvwjzg1byNkpUBcUtV53H4/Ja8HCnOqrvPIXijc7/M/t6j6v/uu33e8K0KqJYyBksM//T/t92bCN0utzyWHre+1zP5uK7/nsgLwlEHLrtCmD6T3tt/7WO/J6VW/b6+n6vylR6wy8y3HfN/vsQBatIeUDvarY9V3V0zAuE4uK2DFiEJySlzsKHCx+TBsXGT4aEECsyWBdm3SyejQjpS0lqSltaZ169akt25N+9QkUhNjEBG8XsOe/BK2Hihg64FCvllXyktbFrH1QCHZ9n0dCbEuRndvzXnDOnF8rzYM7pxGrDuIg0xjoLw4cLlW97nXJBhwfmi/e0CcfNqUiBwP3GuMOcP+/EcAY8yDPtP8G8g0xrxhf94ITDTG7KluuaNGjTJLly4NOp4VX71Nytd/xmM/T8XtEpLiYkiMc5MU5ybW7aK5pYjCwkKSk5PrvwBP2dGNubwOd9K6Yo7uQGOT6p84vBVQeABKAnQqF5NgraOsECpCdLNW5TLjW0BFGRTsA+PfA6pAUmvwVEDZETB1fHBPbPLRxjBalQAADuNJREFUxOF26Ei0vNj6nyoCND1NSIPE1tUkuxQr2R3aDrmbIXcLeEqPnbdyp1fT9yEun8TQyXqPS7a+Z99kEug7r7ogK77YxKM7Yuq2HywwCRSRSIkrkTKvC6/P/lPE6qcq1u0iLsZFYqybhFgXrmC3YeO1DnIqd/7HbEfViEm0ynzszXDS/wW3TpuILDPGjAq4+HotMXQ6A7t8Pmdx7FlDoGk6A1WShYjcCNwI0L59ezIzM4MOpmjPflq6O5Oa7CI1TkhwCwiUYb2ao4r4VAobsJmYmBg88Yl43IlUxFjv1isBjzsRMRW4PcXEVBTj9hx9xVQU4/I2oE28Syhr04+yuNaUxreu8l4Rk/xTEhKv55j1uj3FSDU78uKSYhIT4n2mLTlmfm+8m7JWJxyz3rK4lhiXXZbG4PKWVfO/F9nLLTpmnNR1xxFiJi6G0o7Dq/w/hyoSiGmVgdcdX/sC2tsv4yGhJIekomwSi7NJKsompqIQT4L/9nH0c1lcS7v80kACnGXFAa2OfnR5SogvPURc2UHEeI9ZrscdbyWen/454/M9llT9LsuLKC+1Xt6yYkx5MZQX46ooIt5lSIiBBLeQEGNtSzGx1vfrAQrsV9BE8CTF40nxLYukY8rF/7dkKs9AvUA99n+1cTpZBEq5/im+LtNgjHkeeB6sM4uJEyfWI5yJZGYOYFC95o1OmZmZ1K8so1NmZiZjtTwAqyxO0rL4SbT/Vpy+QpsFdPH5nAHsrsc0SimlwsjpZLEE6CMiPUQkDrgM+MBvmg+Aq8QyDsir6XqFUkqp0HO0GsoYUyEi04FPsZrOvmyMWSsiN9vjnwPmYjWb3YzVdHaaU/EqpVRz5fQ1C4wxc7ESgu+w53z+NsAvGzsupZRSRzldDaWUUqoJ0GShlFKqVposlFJK1UqThVJKqVo52t1HuIjIAWBHPWdPB3JCGE5Tp+VRlZbHUVoWVUVDeXQzxrQNNCIqk0VDiMjS6vpGaY60PKrS8jhKy6KqaC8PrYZSSilVK00WSimlaqXJ4ljPOx1AhNHyqErL4ygti6qiujz0moVSSqla6ZmFUkqpWmmyUEopVatmmyxE5EwR2Sgim0XkzgDjRUT+ZY9fJSIjnIizsdShPK6wy2GViCwQkaFOxNkYaisLn+lGi4hHRKY0ZnyNrS7lISITRWSFiKwVka8bO8bGVIffSpqIfCgiK+3yiI6eso0xze6F1R36FqAn1kMZVwID/KY5G/gE60l944BFTsftcHmMB1rZf58VreVRl7Lwme5LrB6Tpzgdt8PbRktgHdDV/tzO6bgdLo+7gL/bf7cFDgJxTsfe0FdzPbMYA2w2xmw1xpQBs4Dz/aY5H5hpLAuBliLSsbEDbSS1locxZoEx5pD9cSHWEwujUV22DYBfAe8A+xszOAfUpTymAu8aY3YCGGOiuUzqUh4GSBERAVpgJYuKxg0z9JprsugM7PL5nGUPC3aaaBHs/3od1llXNKq1LESkM3Ah8BzRry7bRl+glYhkisgyEbmq0aJrfHUpj6eA47Ae/7wa+I0xxts44YWP4w8/cogEGObfhrgu00SLOv+vInIKVrKYENaInFOXsngcuMMY47EOHqNaXcojBhgJnAokAt+LyEJjzI/hDs4BdSmPM4AVwCSgF/C5iHxrjMn//+2de7BVVR3HP18BUUdFhcG0lEtomY5PIE2HuE5pQSqNNZNmNFjT5BiZ6YymoVzTXk6aYjlNY8hUajaWijbpBHZFxULTzBeOD66mhg8kTRTkwq8/fuvg5rA3Z5/7OAfP+X1m9uxz1l5r7d9aa+/12+v5G2zhBpN2VRbPA3tk/n8A/wqo10+rUCqtkg4ArgKmmNmKBsnWaMrkxQTgd0lRjAKmSuo1s5saI2JDKfuuvGpmq4BVkhYBBwKtqCzK5MfJwI/MBy2ekrQM2AdY0hgRB4d27Ya6D9hb0lhJWwMnAPOr/MwHvpxmRR0GvG5m/2m0oA2iZn5I2hP4IzC9Rb8YK9TMCzMba2YdZtYB3ACc2qKKAsq9KzcDkyQNlbQdcCjweIPlbBRl8uM5vJWFpF2BDwPPNFTKQaAtWxZm1itpJnA7Prthrpk9KumUdP0X+CyXqcBTwFv410JLUjI/zgdGAlemL+pea8EdNkvmRdtQJj/M7HFJtwH/AtYDV5nZI82TevAo+XxcCMyT9DDebXW2mb3Xty6P7T6CIAiC2rRrN1QQBEFQB6EsgiAIgpqEsgiCIAhqEsoiCIIgqEkoiyAIgqAmoSyCupE0Q5JJmtFsWd6LpLzrrnLrSu6dzZEKJHUkGeY1S4ZgyyWURQuSXvjssU7Sq5LukHRSs+ULypOnWIKgGbTlorw24oJ0HoavIv0scKSk8WZ2RvPECnL4Gb6D6XPNFiQI8ghl0cKYWVf2v6RPAH8BTpc0x8x6miFXsClphe97fpVv0LpEN1QbYWYLgaX4FgQTYYOFM5PUlRdGUo+knjLxSzpA0nUpzBpJr0h6QNJlkoZV+R0q6VRJf5P0hqS3JD0oaaak0s+lpPGSLk9WyV6TtFrSk5IukbRzjv8N4y2SjpJ0l6Q3k6xXS9op+TtY0q2SVqbr8yV15MTXneIbLukiSctS2p+WNDvtH1QmHRuNWVTkTJcnV3UrdiU/fSo7STtIulTS8ym/lko6g83UB5K2k3SO3BreqpQn90o6sUz6aiFpd0nnS7pH0nJJ70h6UdK1kj5SZ1yFXXeS5qXrHQMgdlsRLYv2o7LF8oDu8yLfkfbvKd75wDJgR2Av4FRgFrA2+R0G3IJv5fwEcC2wGjgSuALfiG56yVt/DbctcSewAN+v5xDgDGCKpEPN7H854Y4DjgFuxe1SHA7MAMbKTWUuBO4CfgXsDxwLjJO0f4Ftgt/jCviGlM5pQBcwQdJxVv++Ov/EuxFnA88C8zLXuuuMawOShuNpm4hbebsGt3R3HjC5IMxOuFXAg4EHgLm4YvkUcK2k/cxsVl9lSnwc+A7wV9yo1JvA3sDngeMkHWFmD/XzHkF/aLapvjgG/sArbMtx/yS+0dt6YExy60z+uwri6gF6qtxmpDAzMm6XJLdpOXHsDGyV+d+V/F4BDMm4D8Er59x4CuQbk40j4/7VFM/ZBbL3ApMz7lvhXXSGWzY7qSpcrlx4xW34dtw7Z9y3Ae5N16bnlE93lVslTzpr+c1c60vZnZvC/KGqTMamdBswryrMvOR+VpX7NsBt6Xk6qJ/P7Ghghxz3A3HF8ec6n/+iPKukpaM/8rbjEd1QLUzq2uiS9H1JN+AvtoDLzOzZQbrt29UOZrbS0td46mKaCSwHvm1m6zL+1gFn4i9zqVlbZvZsNo4Mc4E38K/fPK4zszsz8awHfpP+PmJm11T5/3U6H1QQ34X2rtlZzGw1cE76+5XNJKHRnIxX7mdZpoVkZsuAOdWeJY0EvgTcb2YXZ6+lNJ6NP1Nf7I9QZvay5bQAzVsTd+ATM4ZtGjJoFNEN1drMTmcD/kvqVjGz3w7Cva4HvgXclBTTAuAeM3u6yt+H8K3OnwRmKd/S3Nu4WcqapArk67hdgX2BEWzc915kHvb+HLeKEZt/5Fx7IZ2LbI/fmeN2F96CObggTEORtAPeLfjvnHIBbyXNrnKbiLf4isZGKhV4XeMKBfJ9BjgFNy41ik3rp1FAq9qU2eIJZdHCmFnDbH6a2RJJk4Dv4v3M0wEkPQFcYGbXJa8j03lvNq2Ysmxf8tbX42MWz+BGeJYDa9K104HhBeFez3HrLXGt6Ov2pWoHc7OrK/Auli2BEem8iayJ5TlulfKamI4iypZXLpJOAy4HVuLdgc/hdmQMn/J9IMVlGTSAUBZBpSui6FkYQX7luQlmdi9wTBpEHQ98GvgmPgj6ipktyMR1o5kd33exQdIEXFEsAKaa2drMta2As/oTf53sStUaCUlD8Mp2sGwv11t2ld+7Fvh/X45bJcxPbZDW5kgaig/mLwcOsSqLlJI+VmeURnGe7FS/hAHE1NnAv+RgY7vCAEjaiz68XGa2xswWm9n5wGnJeVo6L8W7xA4bgD7ovdJ5flZRJD4KbNvP+OshbybRJLzSerAf8a7Hu4HyqKvs0pjAU8D7JY3Lia8zx21JkmFSSXn7wihc1sU5imJ7fHZbPawkP0+GUDzmFNQglEWwFP/ynSZpQ3eJpG3JGfAsQtIkSSNyLlW+Yt8CN0uJz4LaDZiT7lMd126S9i1x25507qwKPxr4eTnJB4zzsus6JG0D/DD9vbof8a4gp+JL9KXsrsbf+x9n17NIGsu7in0DZvYyPr12gqTzUitgIySNS+GzbpX1J52bS1ziZfz5GJ+UQyWOYXjX1Ki8QOm+++R8dCwB9pR0dJX7LHz2XD1xBYnohmpzzGytpMvxefYPSroRfy6Owgd8X9xc+AxnAkenxVDP4NMd9wOm4F96v8z4vRDvgz4FOFbSHfgA8mh8LOMIfOzjsRr3vA+4Bzhe0mLgblw5TcHXb5SVfSB4HHg0De5X1lmMA/7Eu7Os+sJC4ARJt+AD773AIjNb1MeyuwQfA/gc8ICk2/Huqi8Ai/D1J9XMxMvle8B0SXfj4x674wPbE4ET8bU1FSqKqJcamNl6SXPwdRYPS7oZ2Bpfd7MLvvbiyIK8GYNP++3JuP8EnwV3s6Tr8SnBhyd/3eS3oIriCio0e+5uHAN/ULDOYjP+hb+oTwPv4H3vFwPbUX6dxdH4V+tjeD/3KrzCnkNa05Fzz+n4S/pauu8LeIV/LrBHSdl3Aa5Mcq5OafhBPbJnrnVSsG4B6CB/DUJ3ch8OXIRXmGtwhTkbGF5QPt1Vbl3kr7MYjS9afAlYVy1fvWWXwuwIXJryezXeQjkT+GBeGlOYrXGlsTiV75p0r4X4RIKRVTKtSHkxtGQ5DsUXUj6Gz4ZbjivZMRSsjUjpy10zgSu9+1P6VuD7bvUprjj8UMqoIAj6QGpJTbYGzjzb0kmr+R8CvmFmVzZbnmBgiDGLIAgGmsl4S2huswUJBo5oWQRBP4iWRdAuRMsiCIIgqEm0LIIgCIKaRMsiCIIgqEkoiyAIgqAmoSyCIAiCmoSyCIIgCGoSyiIIgiCoyf8BUyxtUjNL4rAAAAAASUVORK5CYII=\n",
      "text/plain": [
       "<Figure size 432x288 with 1 Axes>"
      ]
     },
     "metadata": {
      "needs_background": "light"
     },
     "output_type": "display_data"
    }
   ],
>>>>>>> 8b2cfa59
   "source": [
    "plt.plot(drive_amps, amp_data_Q0, label='Q0')\n",
    "plt.plot(drive_amps, amp_data_Q1, label='Q1')\n",
    "plt.legend()\n",
    "plt.xlabel('Pulse amplitude, a.u.', fontsize=20)\n",
    "plt.ylabel('Signal, a.u.', fontsize=20)\n",
    "plt.title('CR (Target Q1, driving on Q0)', fontsize=20)\n",
    "plt.grid(True)"
   ]
  },
  {
   "cell_type": "markdown",
   "metadata": {},
   "source": [
    "<a id='t1'></a>\n",
    "# T1"
   ]
  },
  {
   "cell_type": "markdown",
   "metadata": {},
   "source": [
    "Using the calibrated Pi pulse add a T1 decay channel and simulate a t1 experiment. This can take a while to run. The noise operators in pulse are still a work in progress."
   ]
  },
  {
   "cell_type": "code",
<<<<<<< HEAD
   "execution_count": null,
=======
   "execution_count": 29,
>>>>>>> 8b2cfa59
   "metadata": {},
   "outputs": [],
   "source": [
    "\n",
    "t1_times = np.linspace(0,500,10)\n",
    "t1_times = np.array(t1_times, dtype=int)\n",
    "\n",
    "T1_exps = []\n",
    "for kk in range(len(t1_times)):\n",
    "    schedule = pulse.Schedule(name='T1_{}'.format(kk))\n",
    "    schedule |= pi_pulse(system.qubits[qubit].drive) << schedule.duration\n",
    "    schedule |= measure_and_acquire << int(t1_times[kk]) + schedule.duration\n",
    "    T1_exps.append(schedule)"
   ]
  },
  {
   "cell_type": "code",
<<<<<<< HEAD
   "execution_count": null,
=======
   "execution_count": 30,
>>>>>>> 8b2cfa59
   "metadata": {},
   "outputs": [],
   "source": [
    "# Add noise to the Hamiltonian on qubit '0'\n",
    "noise_model = {\"qubit\": {\"0\": {\"Sm\": 0.006}}}"
   ]
  },
  {
   "cell_type": "code",
<<<<<<< HEAD
   "execution_count": null,
=======
   "execution_count": 31,
>>>>>>> 8b2cfa59
   "metadata": {},
   "outputs": [],
   "source": [
    "t1_qobj = assemble(T1_exps, backend_real, \n",
    "                     meas_level=1, meas_return='avg', \n",
    "                     memory_slots=2, qubit_lo_freq=qubit_lo_freq,\n",
    "                     shots=100)"
   ]
  },
  {
   "cell_type": "code",
<<<<<<< HEAD
   "execution_count": null,
=======
   "execution_count": 32,
>>>>>>> 8b2cfa59
   "metadata": {},
   "outputs": [],
   "source": [
    "sim_result_t1 = backend_sim.run(t1_qobj,\n",
    "                                backend_options=backend_options,\n",
    "                                noise_model=noise_model).result()"
   ]
  },
  {
   "cell_type": "code",
<<<<<<< HEAD
   "execution_count": null,
=======
   "execution_count": 33,
>>>>>>> 8b2cfa59
   "metadata": {},
   "outputs": [],
   "source": [
    "t1_data_Q0 = []\n",
    "t1_data_Q1 = []\n",
    "\n",
    "\n",
    "for exp_idx in range(len(t1_times)):\n",
    "    exp_mem = sim_result_t1.get_memory(exp_idx)\n",
    "    t1_data_Q0.append(np.abs(exp_mem[0]))\n",
    "    t1_data_Q1.append(np.abs(exp_mem[1]))\n"
   ]
  },
  {
   "cell_type": "code",
<<<<<<< HEAD
   "execution_count": null,
   "metadata": {},
   "outputs": [],
=======
   "execution_count": 34,
   "metadata": {},
   "outputs": [
    {
     "data": {
      "image/png": "iVBORw0KGgoAAAANSUhEUgAAAYsAAAEkCAYAAADeqh2wAAAABHNCSVQICAgIfAhkiAAAAAlwSFlzAAALEgAACxIB0t1+/AAAADh0RVh0U29mdHdhcmUAbWF0cGxvdGxpYiB2ZXJzaW9uMy4xLjEsIGh0dHA6Ly9tYXRwbG90bGliLm9yZy8QZhcZAAAgAElEQVR4nOzdd3gV1dbA4d9KIQlJCEnohBIC0kTpXQlgoWMBK6hYuFzEXq+iCOq92P1UrqjoFRQFGxYsgEKoiooikiBFalDpJQESSLK+P+YkHsJJ5SQnZb3Pc57JzN4zs3bQszKzZ/YWVcUYY4zJj5+vAzDGGFP2WbIwxhhTIEsWxhhjCmTJwhhjTIEsWRhjjCmQJQtjjDEFsmRhjDGmQJYsjDHGFMiShSm3RESL+LnOtV9LEZkoIp+IyHa38gAfN6nYROQ8EZntak+aiBwQke9FZLyIRBSw7yARSRCRQyKSKiIrReTa0ordlA9ib3Cb8kpEHvGw+XYgAvg/4GCuso9VdbWI3A48B2QCG4HGQDAQqKoZJRZwCRCRIGAaMAI4BnwJbADCgD5AK2AXMFRVV3rYfxzwIrAPmA0cB4YBMcAzqnp3KTTDlAOWLEyFIiJbgUZArKpuzaNOc6A6sEZVj7ntUx6TxRvAKOAn4CJV3eFWJsDNOInzMNBBVTe7lTcGfgOOuMq2urZHAj8AcUB3Vf22NNpiyja7DWUqHVVdr6orVfWYN44nInVFZIqIbBWR4yKyR0Q+EpEOHupel31LTER6u27/pIjIYRH5XERaFuG8PXESxQFgkHuiAFDHS8BTOMnx2VyHuB4IAl5yT6yqegD4t2t1TGHjMRWbJQtjToOIxAI/AmOB34FngHnAQGCFiAzKY9dBwHycv/inAkuBAcBiEalRyNPf5Fq+pqp/5lPvCSAdGCIi9dy293Etv/Kwz5e56phKzpKFMadnKlAPGK+qfVX1X6o6AugN+APTRSTMw34XAf1UdYiq3qOqA4HJQE2cv/gLo6dr+XV+lVxXCqsAcdsHoLlrucHDPn/i3J6KEZGqhYzHVGCWLIwpJhGJAS4AtgNPupep6grgXSAKuMTD7rNU9Ztc2151LTsXMoS6ruWOfGudXCfGbVv2U1KH8tjnUK56phKzZGFM8bVzLZeq6gkP5Qtz1XP3o4dt2V/okUWMozBPqYhrGVyE42bvY0/BGEsWxpyG7L+48+ovyN5e3UNZ7sd6cXsSy7+Q5//LtWxYiLrZVxR73LYVdOVQzbU8XMh4TAVmycKY4sv+sq2TR3ndXPW8bZlreV5+lVyPwmY/mbXKrWi9a3mGh33qAqFAsqoePc04TQVgycKY4vvZteyZx9vfvV3Ln0ro/Nl9HDeKSO186t2N84jsb6rqHkv2bbJ+Hvbpn6uOqeQsWRhTTKqaDCzAeQP8dvcyEekCXIXzDsScEjr/MuBNnE70ua4O95OIyBjgPpy31W/PVfw/nEdqx7le0MveJxJ4wLU61dtxm/Kp3I6FY0xxud5jeNptU/Z7Da+LSHZn7mRV/a0QhxsDLAeeEpELcDquGwDDgSxglKqmeCfyPM8fCFwNrBeRL3GGMAnFubI50xXHrao6z31HVd0iIvcALwA/ioin4T7s7W0DWLIwlVMY4GmgvGvcfn4TZyiMfKnqZhHpCIzHeakuHqdD+CvgcVX94XSDLeD86cAIEZmO85Jed2AITgIBpw0jVHVVHvu/6Bru5G6c9vsBSTjvjUwvydhN+WJjQxlTAYlIfWAlzpNO56vqdz4OyZRz1mdhTAWkqjtxhhQB+FJEPL3rYUyh2ZWFMRWYiPTC6bvYC0xR+x/eFJMlC2OMMQWqkB3cNWrU0MaNGxdr3yNHjhAaGurdgMo4a3PlYG2uHE6nzatWrdqrqjU9lVXIZNG4cWN+/NHT0DsFS0hIID4+3rsBlXHW5srB2lw5nE6bRWRbXmXWwW2MMaZAliyMMcYUyJKFMcaYAlXIPgtjjCkpJ06cIDk5mbS0NF+H4lFERATr1q3Lt05wcDAxMTEEBgbmW8+dJQtjjCmC5ORkwsPDady4MSJS8A6lLCUlhfDw8DzLVZV9+/aRnJxMbGxsoY9rt6GMMaYI0tLSiI6OLpOJojBEhOjo6CJfGfk0WYjIGyKyW0TW5lEuIvKCiGwSkTUi0r60YzTGmNzKa6LIVpz4fX1l8SaeJ17J1h9o5vqMBl4uhZiMMcbk4tNkoapLgP35VBkKzFDHd0B113SPxhhTaSUnJzN06FCaNWtGkyZNGDduHOnp6QA888wzNG3alObNmzNv3rwCjlR4Ph8byjVD11xVPdND2VycSWiWuda/Ae5T1VNezxaR0ThXH9SuXbvDrFmzihVPamoqYWFhxdq3vLI2Vw7WZu+IiIigadOmXj1mUagqvXv35sYbb2TEiBFkZmZy6623EhoayvXXX8+oUaNISEjgzz//ZMiQIfz888/4+/ufcpxNmzZx6NDJ08P37t17lap29HTesv40lKcbax6zm6q+imtO4o4dO2pxX3e34QEqB2tz5VASbV63bl2+TxuVtG+++YbQ0FD++c9/5mx76aWXaNSoEfXq1WPYsGHUqFGDGjVqcMYZZ7Bu3Tq6det2ynGCg4Np167wI9eX9WSRjDNFZbYY4A8fxWKMMSeZ+FkiSX8c9uoxW9WrxoTBrfMsT0xMpEOHDidtq1atGo0bN2blypUMHTo0Z3tMTAw7d+70Sly+7uAuyKfANa6noroCh1T1T18HZYwxvqKqHp9mUlU8dSt468ktn15ZiMi7OHMW1xCRZGACrrmDVXUq8AXOvMabgKPAKN9Eaowxp8rvCqCktG7dmg8//PCkbYcPH2bXrl1cfvnlJ11JJCcnU69ePa+c19dPQ12pqnVVNVBVY1T1dVWd6koUuJ6CullV41S1jaeObWOMqUz69u3L0aNHmTFjBgCZmZncddddjBs3jiFDhvDhhx+Snp7Oli1b2LhxI507d/bKecv6bShjjDFuRIQ5c+bwwQcf0KxZM6Kjo/Hz8+PBBx+kdevWXHzxxbRq1Yp+/foxZcoUj09CFUdZ7+A2xhiTS4MGDfj0008BWLFiBVdeeSWrVq2iQ4cO3HPPPUyaNMnr57RkYYwx5Vj37t3Zti3PCe68xm5DGWOMKZAlC2OMMQWyZGGMMaZAliyMMcYUyJKFMcaYAlmyMMaYciavIcr37dvHwIEDCQsLY9y4cV49pyULY4wpR1SVSy65hIsuuoiNGzeyceNGjh07xr333ktwcDDjx4/n6aef9vp5LVkYY0w5snDhQoKDgxk1yhkqz9/fn+eee44ZM2agqnTr1o3g4GCvn9deyjPGmOL68n7461fvHrNOG+g/Oc/i/IYo37RpE3Fxcd6Nx8WuLIwxphzJb4jykmRXFsYYU1z5XAGUlPyGKG/evDkZGRklcl67sjDGmHIkvyHKQ0JCSuy8liyMMaYcyW+IcoAzzzyTO++8kzfffJOYmBiSkpK8cl67DWWMMeVMfkOUr127lvDwcK+f05KFMcaUYzZEuTHGmDLDkoUxxpgCWbIwxhhTIEsWxhhjCmTJwhhjTIEsWRhjTDnj7+9P27Ztcz5bt27lxx9/5NZbbwUgISGBFStWePWc9uisMcaUMyEhIaxevfqkbY0bN6Zjx46kpKSQkJBAWFgY3bt399o57crCGGMqgISEBAYNGsS2bduYOnUqzz33HG3btmXp0qVeOb5dWRhjzGmIj48/Zdtll13G2LFjOXr0KAMGDDil/LrrruO6665j7969DBs27KSyhISEAs957Ngx2rZtC0BsbCxz5szJKWvUqBFjxowhLCyMu+++u2iNyYclC2OMKWc83YYqaZYsjDHmNOR3JVC1atV8y2vUqFGoK4mywPosjDGmggkPDyclJcWrx7RkYYwxFczgwYOZM2eOdXAbY0xllpqaesq2+Ph44uPjSUlJ4YwzzmDNmjVePafPryxEpJ+IrBeRTSJyv4fyCBH5TER+EZFEERnliziNMaYy82myEBF/YArQH2gFXCkirXJVuxlIUtWzgXjgGRGpUqqBGmNMJefrK4vOwCZV3ayqx4FZwNBcdRQIFxEBwoD9QMnMSG6MMYWgqr4O4bQUJ37xZaNFZBjQT1VvdK2PBLqo6ji3OuHAp0ALIBy4XFU/93Cs0cBogNq1a3eYNWtWsWJKTU0lLCysWPuWV9bmysHa7B1hYWHUrl2biIgInL9hy5bMzEz8/f3zLFdVDh06xK5du07p++jdu/cqVe3oaT9fd3B7+k3nzl4XAquBPkAcsEBElqrq4ZN2Un0VeBWgY8eO6umtysJISEjw+EZmRWZtrhyszd5x4sQJkpOT2blzp1eP6y1paWkEBwfnWyc4OJizzz6bwMDAQh/X18kiGWjgth4D/JGrzihgsjqXQJtEZAvOVcb3pROiMcb8LTAwkNjYWF+HkaeEhATatWvn9eP6us/iB6CZiMS6Oq2vwLnl5G470BdARGoDzYHNpRqlMcZUcj69slDVDBEZB8wD/IE3VDVRRMa4yqcCjwJvisivOLet7lPVvT4L2hhjKiGvJQsRaQJ8DaiqxhV2P1X9Avgi17apbj//AVzgrTiNMcYUnTevLAKBxpzaQW2MMaac82ay+B0ou70+xhhjis1ryUJVM4Bt3jqeMcaYssPXT0MZY4wpByxZGGOMKVChb0OJSGHfbSjS01BljaqiqmXyNX5jjPGVolxZ+OG855D7Ux3nKajGQJUiHrNMOXbsGJMmTWLKlCm+DsUYY8qUQn+xq2pjVY318IkCzgC+wnkiqmVJBVvSgoODOXAkjbvuuouffvrJ1+EYY0yZ4ZWrAFXdBFwC1AcmeOOYvvD+qmT2d7uViKgaXHbZZRw+fLjgnYwxphLw2i0jVU0DFgBXeuuYpW3wWfWIrV2dsH53snXrVkaPHl3ux603xhhv8Hb/QgZQx8vHLDUhVfy5pV0Q1ZucRaMLRrHg669JTk72dVjGGONz3hwbqgZwMbDDW8f0hRohfvz36rO5+mg6F154CfXrx/g6JGOM8bmiPDr7cD7HaIAzHWoE8C8vxOVTXZtEM2HImTz8SSLPzP+N0M2LuOaaayrdLGPGGJOtKFcWjxRQfhh4TFWfLH44ZcfIro1I3HmYZ2fNZ9eMO1i5ciXTp0/3dVjGGOMTRUkWvfPYngUcAH5zjQ9VIYgIky5qzYbdKSzbchUzZsygT58+XHvttb4OzRhjSl2hk4WqLi7JQMqioAB/po7owKB9IzmRvJaxY8fSuXNnWrYst6+SGGNMsZTbt61LS+1qwbx6bWeiBt5Npn8QV151FVlZWb4OyxhjSpVPp1UtL9o1jGTyNb24ZfdddGzXED8/y7HGmMrFa996ItJERDaLyO/eOmZZclnHBvzzqov4+kAUH65KZvfu3b4OyRhjSo03/0TOnla1sRePWaY8OLAl3ZpEM/ahJ4lr2pSNGzf6OiRjjCkV3kwW2dOqNvHiMcuUQH8/plzdngZndSctAy4ZNpy0tDRfh2WMMSXOm2NDZajqNlWt0FOrRoVWYfqt/ak9+E7WrvmFO+68y9chGWNMibOe2mJoXS+Clx8YTXini5j68n/58MMPfR2SMcaUKEsWxTT47Hrc99BEghqcybyfCzuJoDHGlE9FenRWREKBscCFOHNXBHmoVq6nVS2K+we2YcPu11j4+36+37KfzrFRvg7JGGNKRKGvLESkOrASeALoCDQHIoHaVJBpVYvK30944aoONIyqyhX3Pc0d95b7MRSNMcajonyxjwdaATfgJAmA54AwoDvwE+V8WtXiiAgJ5NVrOnBo61qef2oyH338ia9DMsYYrytKshgCLFHV/6nb9HHq+A4YALQAHvRyjGVe01rhvPXKi1Sp1YSrR17L9u3bfR2SMcZ4VVGSRQOcq4dsWbj1WajqbuBL4ArvhFa+DGjXiHufnEr68eP0HXQJJ06c8HVIxhjjNUVJFkeBTLf1Q5w6heounI7vSmnSNefR58YH2fTrKp58daavwzHGGK8pytNQO3CuLrIlAeeKiL+qZieRnsBf3gquvBERPnn2Ps4LqsF7e+sxYt8RGkWH+josY4w5bUW5slgM9BIRca3PBuKAz0XkZhF5H+gKfOHlGMuV0KAAZj84EhG44j+z2LTF+i+MMeVfUZLFdOBjIMa1PtW1fgHwInApsALnqalCE5F+IrJeRDaJyP151IkXkdUikigiZX4SpobRVXlyyBl8P+UOeg28hBMnKswEgsaYSqrQyUJVf1LVf6rqDtd6hqpeAnQCrgS6Ab1U9WBhjyki/sAUoD/OY7lXikirXHWqA/8Fhqhqa2B4YY/vSxe0bcy1dzzEH+tWMeSGO3wdjjHGnJbTfoFOVVep6mxVXamqRZ1CrjOwSVU3q+pxYBYwNFedq4CPVHW763zlZiKJ1x+/m1bnDuart6bw5Bs2fpQxpvzy9dvW9XE6zrMlc+rTVGcAkSKSICKrROSaUovuNIkIiz9+i7DaDXnwtptYmWhjSBljyidxe7+u9E8uMhy4UFVvdK2PBDqr6i1udV7CGV6kLxACfAsMVNUNuY41GhgNULt27Q6zZs0qVkypqamEhYUVa9+8/JS0icnvLKBR36t5pGc4oYFS8E6lqCTaXNZZmysHa3PR9O7de5WqdvRU5us5uJM5+XHcGOAPD3X2quoR4IiILAHOBk5KFqr6KvAqQMeOHTU+Pr5YASUkJFDcffMSHx/POQMu4arXvuPdLVWYfmN3/P3KTsIoiTaXddbmysHa7D2+vg31A9BMRGJFpArO29+f5qrzCXCOiASISFWgC7CulOM8bZ0aR3FDK39m3XMJNz/7jq/DMcaYIvFpslDVDGAcMA8nAbynqokiMkZExrjqrAO+AtYA3wPTVHWtr2I+HWMHd6NaaDDTJt3O24vLZROMMZWUr68sUNUvVPUMVY1T1cdd26aq6lS3Ok+paitVPVNVn/ddtKenWrVqfPnxh+ixQ4y58XrW7iz0U8bGGONTPk8WlU2Xzh15/D9PcmTTDwwafT/7UtN9HZIxxhTIkoUP3HfXbfTtP5i9G39h7MxVnMgs6uspxhhTuryWLEQkU0TSRWS6iLTw1nErIhHh0w9mMf3d2azccoDHPy93/fXGmErGm1cWAgQCI4G1ImKvLOejatWqXNqhIcObB/P8k48z+wcbcNAYU3Z5LVmoqp+q+gFtgTsB373tV47UO7SWQ8vf5ZYH/8NP2w/4OhxjjPHI630WqrpGVV9Q1WHePnZFdPttt3Jh/wHsXfg6Iye/y67Dab4OyRhjTmEd3D4mIsx8awa1a9di46zHuOG1JaRnZBa8ozHGlCJLFmVAdHQ0H7w3m8zDu1ky67889PFafDlmlzHG5Jbn2FAisrCYx1RV7VvMfSutHj168PGcOfyaUY9XVyYTGVqF2/o2o2oVXw/fZYwx+Q8kGF/MY9qfxMU0ePBgBmYpu45+z0ufrGDOTzu58/wzGNYhhgB/uwg0xvhOnt9A2U83FePjX5oNqGj8/IQNbz/C8TkPUu3Yn9z/0a8MeGEpC3/bZbemjDE+Y3+ulkFPP/00gf5+rJ56B3e1C+BEpnL9mz9yxavf8csOG0/KGFP6LFmUQa1bt2bp0qWEhYUxfvRlPNxReHRoazbtTmXolOWMe+cntu074uswjTGVSLF6T0UkBmf60yBP5aq65HSCMhAXF8eyZcs477zz+OeYf7B27Voualef15Zs5rWlW5iX+Bcjujbilj7NiAqt4utwjTEVXJGShYhcADwHFDT2k/VbeEFMTAxLlizh0KFDBAQEEB4Ad17QnKu7NuL5rzcwfcVWPvgxmX/2juP6HrEEB9qv3RhTMgp9G0pEugBzgerASzhjQS0BXgN+c61/BkzyfpiVV61atWjWrBmqyq233srMmTOpXS2Y/1xyFvNuP5cuTaJ48qv19H46gfd/3EFmlnWCG2O8ryh9Fg8AaUAnVb3NtW2Rqo4BzgQeBc4DPvBuiAYgPT2dxMRERo4cySuvvAJAs9rhTLu2E7NGd6VWeBD3fLCGgS8sJWH9bntyyhjjVUVJFt2AT1X1j9z7q2MCztSoE70Yn3EJDg7m888/Z+DAgYwZM4annnoqp6xrk2g+vrkHL13VjqPHM7nufz8w4vWVrN15yIcRG2MqkqIkiwjAfRzt40BorjrLgXNPNyjjWXBwMB999BGXX3459957L48++mhOmYgw6Kx6fH1nLyYMbkXSH4cZ9OIybp/1Mzv2H/Vh1MaYiqAoHdy7gchc63G56gQCIacblMlbYGAgM2fOJDIykvbt259SXiXAj1E9Yrm0QwxTE37n9WVb+OLXv7i2eyNu7t2U6lXtySljTNEV5cpiAycnh++A80XkDAARqQNcCmz0XnjGE39/f15++WUGDhwIwLJly8jMPHmk2mrBgdzbrwUJ98QztG09pi3bwrlPLuLVJb+TdsJGtTXGFE1RksVXQC8RiXKt/x/OVcTPIvIDzhNRNYHnvRuiyU9iYiK9evXi6quv5sSJE6eU140I4anhZ/PlbefQvlEk//7iN/o+s5g5PyeTZU9OGWMKqSjJ4hWc/ogTAKq6HBgObMF5GupP4J+qOsPbQZq8tW7dmsmTJzN79mwuueQS0tI8T57Uok413hzVmXdu7EJkaCB3zP6FQS8uY9nGvaUcsTGmPCp0n4WqHgZW5to2B5jj7aBM0dxzzz2Eh4czduxYBg4cyCeffEJYWJjHut2b1uDTm3vy2Zo/eGreeka8vpIzo/2pdcZhWtWrVsqRG2PKCxsbqoIYM2YMM2bMYPHixbz33nv51vXzE4a2rc83d/Vi/MCWbDmcycAXl3Lne6vZefBYKUVsjClPbGadCmTEiBG0bduW1q1bA6CqiEie9YMC/LnxnCbUTdvGmow6/G/5Vuau+ZNRPRozNr4pESGBpRW6MaaMK9KVhYj0EpG5IrJbRE6ISKaHT0ZJBWsKduaZZyIirFmzhh49epCcnFzgPqGBwr/6t2TR3fEMOqsury7ZTK+nFjFt6WabD9wYAxThykJEBgIf4wwSuB1YD1hiKKNSUlJITEzknHPO4euvvyYuLvcrMaeqXz2EZy9ryw09Y5n85W889vk6Fm/Yw4zrO+d7hWKMqfiKcmXxCM6TUP1UtbGqnqOqvT19SiZUUxQ9evRg4cKFpKSkcM4555CUlFTofVvXi+CtG7owfmBLlm7cy1dr/yrBSI0x5UFRksWZwGxVnV9SwRjv6tChA4sXL0ZV6dWrF+vXry/S/td1b0yLOuE8/sU6e5HPmEquKMkiFdhfUoGYkpE9696QIUNo3LhxkfYN8Pfj4UGtSD5wjNeXbSmZAI0x5UJRksU3OCPPmnKmadOmvP766wQFBbFv3z6WLCn8RIbdm9agX+s6TFm0ib8OeX7hzxhT8RUlWdwHxInIeLHeznLr7rvv5vzzz+fjjz8u9D4PDGhJRqby5Fe/lWBkxpiyrCjJYgKQiDNfxe8i8pGIvOHh83pRAhCRfiKyXkQ2icj9+dTr5Ho0d1hRjm9O9uyzz9KuXTuGDRvGzJkzC7VPw+iq3HhOLB/9vJOfth8o4QiNMWVRUV7Ku87t58aujycK3FCYA4qIPzAFOB9IBn4QkU9VNclDvSeAeUWI13gQGRnJggULGDp0KCNHjiQ1NZXmzZsXuN/Y3k35YFUyEz9LYs4/u+PnZxeXxlQmRbmyiC3kp0kRjtkZ2KSqm1X1ODALGOqh3i3AhzhzaJjTFB4ezueff86AAQN48skn8xx80F1YUAD39WvBLzsO8vHqnaUQpTGmLBFfztXsuqXUT1VvdK2PBLqo6ji3OvWBd4A+wOvAXFU9ZZ5vERkNjAaoXbt2h1mzZhUrptTU1DwH4atoTpw4waFDhwgODqZq1aqISL4v32Wp8th3aexPUyafE0JwQPm9uqhM/87ZrM2Vw+m0uXfv3qtUtaOnMl+PDeXp2yZ39noeuE9VM/P7IlPVV4FXATp27Kjx8fHFCighIYHi7lteLVy4kLfeeovq1avz7LPP5pswqscd4JL/ruDXzLrcc16LUozSuyrjv7O1uXIoqTYXZbiPhoWolgUcdg1nXhjJQAO39Rjgj1x1OgKzXF9gNYABIpKhqoV/nMcUKCIigueff57U1FSmTp2Kv7+/x3rtG0Zycbv6vLZ0C5d3bEjD6KqlHKkxxheKcmWxlVP/6vdIRHbh9DFMVNX8Ztf5AWgmIrHATuAK4Cr3Cqoa63bcN3FuQ1mi8CI/Pz+ee+45wsPDeeyxx0hNTWXGjBkEBnoedfa+fi34au1f/PuLdUwd2aGUozXG+EJRksUMoBHQCzgIrAZ2AbWBtkB1IAE4ArQBbgYGiUhnVd3j6YCqmiEi43CecvIH3lDVRBEZ4yqfWpxGmaITER599FHCw8O57777AHj33Xc91q0TEczNveN4ev4GVvy+l+5xNUozVGOMDxQlWfwH+BaYDDyuqkeyC0QkFHgIuAnnLe9NrvUJwL+AO/M6qKp+AXyRa5vHJKGq1xUhXlMM9957L9WqVaNZs2b51rvxnCbM+mEHkz5LYu4tPQnwt3m0jKnIivJ/+GTgF1V9wD1RAKjqEVW9H1gDTFbVLFWdiHP1Mdh74ZrSMGbMGPr27QvAyy+/zOrVq0+pExzozwMDWvLbXynM+mFHaYdojCllRUkW5wIrCqizAuc2VbbvcDqtTTl05MgRHn/8cTp16sTEiRM5ceLESeX9z6xDl9gonpm/nkNHT+RxFGNMRVCUZBEE1CmgTl1XvWyp2ARJ5VZoaChr1qzh8ssv55FHHqFz58788ssvOeUiwsODW3Ho2Ame/2aDDyM1xpS0oiSLX4DLReRMT4UichZwGc6tp2yNAY+d26Z8iIqK4u233+bjjz/mzz//pEePHuzf//dI9a3rRXBF54a89e02Nu1O8WGkxpiSVJRkMQkIxhm/6TURuU5E+ruW04CVrvJHAUQkBLgAWO7toE3pGzp0KImJicycOZOoqCgAtm/fDsBd559BSBV/Js1dhy9HBDDGlJxCJwtVnQdcDaThDBT4OjDXtbzetX2kqx5AFeBynKeiTAUQHR3N0KHO0F1z586ladOmTIaCGwQAACAASURBVJo0iWpBftzWtxlLNuxh0XobvsuYiqhIzzuq6mycN65HAs8Bb+AMx3EN0FBV33Wre0hV56nqVu+Fa8qKbt26MXz4cCZMmECXLl1oF3qYJjVDeXTuOo5nZPk6PGOMlxX54XhVTVXVmap6t6repKp3qerbqmo3rCuR6OhoZs6cyZw5c9i5cyfdunamxd4lbNl7hOkrtvo6PGOMl9mbVOa0XHTRRSQlJTFs2DC6tmxM7+Y1eeGbjexNTfd1aMYYL8rzDW4Rucb14xxVTXFbL5CqzjjtyEy5ER0dzTvvvIOq0mPvEbpd8y8uuelTvpnxfJ7jSxljypf8hvt4E2fgwO+AFLf1/IirjiWLSkhEiKsZRsOsP1k660POTlzO7Jlv0aZNG1+HZow5Tfkli+txvvj/dK2PKvlwTEXwzcfv0u76x9j8+Yt06NCBCRMmcO+999pVhjHlWJ7JQlXfzLU+vcSjMRVCREggj91+A/fVbE7shtmMHz+e+Ph4evTo4evQjDHFZB3cpkRc3qkBZ8Y1IDP+Nr5d+UNOoli0aBEZGTYCjDHlzWklCxEZIiLPi8j/icil3grKlH/+fsKEwa3YefAY36dEALBp0ybOO+88unbtytq1a30coTGmKPJNFiIyWESWiEgvD2X/A+YAtwK3AO+JyIclE6Ypj7o2iWZgm7r8N2ETfxw8RtOmTZk9ezbbt2+nffv2PP7443aVYUw5UdCVxRCgPc64TzlEZBBwLXAUeAy4D9gMXCQiV5ZAnKacur9/C7IUnvjqNwCGDRtGYmIiF198MePHj6dXr15kZmb6OEpjTEEKShadgW9VNS3X9uwnpUap6sOq+hRwDs74UFd7P0xTXjWIqso/zm3CJ6v/4Metzmi1NWvWZPbs2bz//vtceeWV+Pv7A5CVZcOEGFNWFZQs6gC/e9h+Ls483Dm3nVT1L+BzoJ3XojMVwj/j46hTLZiJnyWRlfX3qzrDhg1j3LhxAHzyySd06dKFxMREX4VpjMlHQckiEtjvvkFEGgJRwDI9dTzqLUC098IzFUHVKgHc378Fv+48xIc/JXus4+fnx9atW2nfvj3/+c9/rC/DmDKmoGSRwqnTonZwLX/OY5/ct6yMYWjberRvWJ0nvlpPStqpU7AOHjyYpKQkhg4dygMPPEC3bt3sKsOYMqSgZPErMFBEwty2XYzTX7HMQ/1Y/n7j25gcIsKEwa3Zm5rOlEWe7mw6fRnvvfce7733Hlu3bmXVqlWlHKUxJi8FJYuZOLeiFovIrSLyEk4H9l/AIveKIiJATyCpJAI15d/ZDapzafsY3li2ha17j+RZb/jw4WzYsIGRI0cC8MEHH7BgwQKbhc8YHyooWbwOzMPptH4OGAtkALepau7nHfvidIh/7e0gTcVxX7/mBPoLj3+xLt96kZGRiAgnTpzgwQcf5IILLqBTp0588MEH9qitMT6Qb7JQ1SxgIM7MeFNx3qnooqofeKheA/g/4FNvB2kqjlrVgrm5T1MWJO1i2ca9BdYPDAxkzZo1vPbaaxw+fJjhw4fTsmVLFixYUArRGmOyFTjch6pmuWbGu9n1TsXqPOrNUtU7VHWn98M0Fcn1PWJpGFWVSXMTycgs+N2KoKAgbrzxRtatW8d7771HeHg41apVA2DPnj2kpqaWdMjGVHo2kKApdcGB/jwwoCUbdqXyzvfbC72fv78/w4cP58cff6RLly4APPDAAzRs2JAJEyawd2/BVyrGmOKxZGF84sLWtekeF80z8zdw4MjxIu3rPEvhuOmmm+jVqxeTJk2iUaNG3H777WzfXvgEZIwpHEsWxidEhIcHtyIl7QTPf72h2Mfp3Lkzc+bMISkpieHDhzNlyhQmT57sxUiNMWDJwvhQizrVuLpLI95euZ0Nu1JO61gtW7bkzTff5Pfff2f8+PEALF++nIsvvpiVK1cWsLcxpiCWLIxP3Xn+GYQFBfDo3CSvvEfRsGFD6tWrB8D27dtZvHgxXbt2pU+fPsyfP9/e1TCmmCxZGJ+KDK3C7ec1Y+nGvXy9brdXj33llVeybds2nnnmGdavX8+FF15Iv379vHoOYyoLnycLEeknIutFZJOI3O+h/GoRWeP6rBCRs30Rpyk5I7o2ommtMB77PIn0DO++cBceHs6dd97J5s2bmTZtGpde6kzomJmZycyZM0lPT/fq+YypqHyaLETEH5gC9AdaAVeKSKtc1bYAvVT1LOBR4NXSjdKUtEB/Px4a1Ipt+47yv+VbS+QcQUFB3HDDDYwePRqAVatWMWLECGJjY3n66adJSTm9PhNjKjpfX1l0Bjap6mZVPQ7MAoa6V1DVFap6wLX6HaeOgmsqgF5n1OS8lrV4aeEmdqeU/MDFnTp1Yv78+bRs2ZJ77rmHhg0b8tBDD3H06NESP7cx5ZH4ssNPRIYB/VT1Rtf6SJzhRMblUf9uoEV2/Vxlo4HRALVr1+4wa9asYsWUmppKWFhYwRUrkLLS5r+OZPHgsmN0rxfADW2CSvRc7m1OSkpi1qxZbNmyhTfffBN/f3/S09MJCirZGEpbWfl3Lk3W5qLp3bv3KlXt6LFQVX32AYYD09zWRwIv5lG3N7AOiC7ouB06dNDiWrRoUbH3La/KUpsf/zxJG98/V3/ZcaBEz+OpzampqaqqeuTIEa1Xr55ec801mpiYWKJxlKay9O9cWqzNRQP8qHl8r/r6NlQy0MBtPQb4I3clETkLmAYMVdV9pRSb8YFxfZoSHVqFiZ9551HaoggNDQUgPT2d4cOH88EHH9C6dWsuuugivvvuu1KNxZiyxtfJ4gegmYjEikgV4ApyjVrrmsb1I2Ckqhb/VV9TLlQLDuSeC5uzatsBPv3llL8bSkVkZCTPP/8827ZtY8KECSxZsoRu3brx/rwlHDueae9qmEopwJcnV9UMERmHM2eGP/CGqiaKyBhX+VTgYZx5vf/rGhMoQ/O6p2YqhGEdGvDWd9uY/OVvXNCqDiFV/Ev0fMczsvjrUBrJB4+y88Axdh48RvKBY87PVXsReUMb/H77lrsXHuaBJfPIWPIqQWn7ueiSYYwbdSUxdWqWaHzGlAU+TRYAqvoF8EWubVPdfr4ROKVD21Rc/n7OFKzDp37L1MW/c8f5Z5zW8Y4dz2TnwaNOAnAlgp/Xp/HiuhXsPHCMXSlpuF8siECt8CDqVw+hbYPqDDyrLvUv7Uhk1Sr8uvMQM9bUZOPSb3nigdt4Yvyd1GrRkfMuupIbr7mSjo0iCQ8OPM3fgDFlj8+ThTGedGocxeCz6zF18e9c1qkB9auHeKynqhw+lsGOA0fZefBYzpVBzvLgMfbnGtU2wE+IDIKmdf3o2awG9auHUD8yhBjXsm5ECFUCPN+hHXhWXe7v/xqpaf9l5txFvDt7Nj8s+pLP5y9keWZTRDOp/sdKBgwYSJ+2cXRsHEVEiCUPU/5ZsjBl1v39W7Ag6S8em5vETec2OTURuJap6Rkn7RcS6E/9yBDqVw+hTUwE9auHEONarx8ZQq3wYJYuWUx8fNdixxYWHMg/hl3AP4ZdgKqy/1Aqv+1NZ9ZnC3jpyX+zeuZknm10NqEtetDunAs496w4usRG0Tk2iupVq5zur8aYUmfJwpRZ9auH8I9z4/i/bzby5dq/crZHhARSv3oIDaOr0i0u+qREUL96CFGhVU6a86KkiQjR1cPpUT2c7rdfwahezXl31mzenf0+O796iW/mv8z6a57m9drNAKVl3Qi6xEbRtUk0XWKjiAy15GHKPksWpkwb2zuOhlFVqV41MCcZlOU+ARGhffv2tG/fniefmMwvv/zCnDlzuPu+MST9dYSHH36Ynz9Zyc+xXXk9rhv+odVpXjucrk2i6NIkms6xUdQIq1gvA5qKwZKFKdOCAvy5tEP5HOFFRGjbti1t27YFoEuTYAZ3bcnWH75mw5dT8PN7mbg2nUhpdz7v7e/B9G+3AdCsVhhdmkTRJTaaLk2iqBUe7MtmGANYsjCmVI0bN46bb76ZtWvX8v777/P+++/T4OgGFj8ykV93HuKFV97gCC2Z89Mx3v7OmR62Sc1QusRG07WJc+uqdjVLHqb0WbIwppSJCG3atKFNmzZMnDiRY8eOEejvR2TmQab/+25EhB49ejLo/EFEte7J+pRA5v7yB+9+7ySPxtFV6RzrXHl0jo0iJjKkVPtoTOVkycIYHxIRqlatCkBsbCyJiYk5VxxPTrgPEeHTTz/ltWsGkrjzECu37Gfllv3MS9zFez8mA1AvIpjOsVF0dt22alIj1JKH8TpLFsaUIa1atWLChAlMmDCBdevW8cEHH9CjRw/8/YTFH7/FrFmzGDJkCNf17Um1Bmew+o8jrNy8n2Wb9vHxamd4lBphVZzk0djpNG9eOxw/P0se5vRYsjCmjGrZsiUPPfRQznpkZCSpqancf78zoWRQUBA9evTg66+/BmDDnwf5OTnFufrYvI8vfnUeN64WHEDn2Ciis04QGXeQ1vWqEeDv62HhTHljycKYcmLEiBGMGDGC3bt3s3z5cpYvX87hw4dzbjnddMVQ9u/fT8+ePRnbsydxAzrwR0YYP2w9wPdb9vP13uPMXr+c0Cr+tG8U6XpJMJqzG0QQFFCy42+Z8s+ShTHlTK1atbj44ou5+OKLT9o+ZMgQFi5cyLvvvssrr7wCOAnmrbfeAuCFV96gUafzWLXjMN9v2c/T851BnKsE+NGuQfWc5NG+UXWqVrGvBnMy+y/CmAri7rvv5u677yYzM5PExESWL19O/fr1Adi3bx+3jbmBsLAwunXrRo8ePRjTswt+tc9gza40vt+6n5cWbSJr4SYC/IQ2MRGuJ66i6NCo9Ma3UlWOHs8kJS2Dw2knOHzshGvprKekZZy0Le1EJkPa1mPwWfWsX6aEWbIwpoLx9/fnrLPO4qyzzsrZFhwczPjx49m/fz/Lly9n4sSJqCpTp05l/D/+wa5du5j/zSJCG57JptQAvt+ynzeWbeGVxZsRgVZ1q+Ukj06No4jO4y3zrCzlyPEMDmd/qR87kfNzStrfP5+SANL+rpuZlf98IcGBflQLDqRaSCDpGZncNms105Zu4V8DWtA9roZXf5fmb5YsjKkEQkND6du3L/Hx8QAcOnSIb7/9NiehzJs3j2uvvRaAuLg4evbsyZ3dutOkc1/W7cvk+y37eff77fxv+VYAmtYKo3F0KKnpf3/pHz52gpT0DAqaG6pqFX/Xl30A1YIDqRkeRFzNUKqFBBIeHJCTCNzrhAcH5JS7969kZSkfr97J0/PWc9VrK+nTohb39WtB8zrhXv8dVnaWLIyphCIiIujXr1/O+hVXXEHz5s1ZtmwZy5Yt4/PPP2f69Ons3LmTC9vVY+7cubTZn0SdZmdzOCyGn5KPkHzgKNWCA6lXPZgWweGuL/iAnC/6cLefs7/0w4IDCPTik1h+fsIl7WMY0KYu01ds5aVFm+j/f0sY3qHBac+DYk5mycIYQ5UqVejSpQtdunThrrvuQlX5/fffqVevHgBfffUVU6ZMAZxbWp06dSI+Pp5JkyYBkJGRQUCA775OggP9+UevOC7r2IApizYx49ttfPLLTs5v4E+HrifK9OCT5YU9bG2MOYWI0LRp05z1l156ib/++ouPPvqIsWPHkp6ezvz583PK+/btS8OGDenXrx933nkn06ZN46effir1uCNDqzB+UCu+uasXF7auw2ebT9DrqQSmr9jK8YysUo+nIrErC2NModSuXfukR3bVrXNi2LBhrFy5kqSkJBYvXkxaWhqDBg3is88+A2DkyJFERUXRqlWrnE90dHSJxdogqir/d0U72oXsZ96uUCZ8msj/lm/hngtbMKBNHRsOpRgsWRhjisX9C/eWW27hlltuASAzM5Nt27aRnp4OOLeoNm7cyNq1azly5EjOPnfccQfPPvssmZmZvPLKKzlJpGbNml77Mm8c4c87Q7qQsGEPk7/4jZvf+Ym2DarzwICWdI6N8so5KgtLFsYYr/L396dJkyY56wEBAXz33XdkZWWRnJxMUlISSUlJOU9ibdmyhZtvvjmnfnR0NK1ateL+++9nwIABpKWlsX//furWrVusJCIi9G5ei3Ob1eTDn5J5dv4GLnvlW85rWZv7+zenaS17cqowLFkYY0qFn58fDRs2zOnbyBYXF3dSEklKSiIxMTGnfOXKlcTHxxMREUGrVq1o3bo1rVq1Yvjw4cTEFH5iLH8/4bKODRh8Vj3eWL6FlxN+54LnlnB5p4bccV4zatk8IfmyZGGM8SkRoX79+tSvX5/zzz//lPK4uDheeuklEhMTSUpK4pNPPmHatGl0796dmJgY3nnnHR588EEaNGiQk4waNmzIFVdcATi3xfz8/HKuSkKq+HNz76Zc0akBLy7cxMyV2/j4553cdG4TRp/bhLAg+1r0xH4rxpgyLSYm5qTbVAB79uwhIiICgLp169KjRw927NjB8uXLmT17NhkZGQwZMgSAyZMn88QTT5ySTO666y4eGdKaS9tEMmXpDl74ZiPvrNzO7ec14/JODbz6PkhFYMnCGFPu1KxZM+fn3r1707t375z1zMxMdu3aRZ06ddiwYQOdO3dm1KhRbN++nR07drBq1SoOHDiQM9T7lCcm8corr1CjZm1SQqP5x1vVeaBuA1596XkubF2bHTt2EBQURM2aNfHzq7wJxJKFMaZC8ff3z3mZEOD8888/5fZWeno6/v7OsCGXXnop9erVY/v27Wzfvp3fft/Kvt92MubtVXRoFMmu9x9h+aIFVKlShQYNGtCgQQM6dOjA008/DcCqVasIDg6mdu3aREVFVdiEYsnCGFPpBAX9PRCip2SSkZnF+6uSeXbBBnbU6UOPa9rRutpxDu/9ix07drB169acuqNGjeLXX38FnE786OhoBgwYwJtvvgnAxIkTycrKombNmtSoUYOaNWsSGxt70hNj5YElC2OMySXA348rOzdkaNt6TFvaiFcW/87XGVlc1bchL/RtRs3wv5PNa6+9xubNm9m9ezd79uxhz549J739PnPmTDZt2nTSS4xXXXUVM2fOBKBhw4Y5t7myP/369WPYsGGoKvPmzctJMjVr1syZs720WbIwxpg8VK0SwK19m3FVl4Y5HeAf/ZTMP3rFceM5sVStEpAzplZeNmzYQEZGBvv372fPnj3s3buX6tWrA5CVlcXQoUNztm/dupUffviBWrVqMWzYMFJSUujfv/9JxwsJCWHixIncc889HDx4kFtvvTUnmTRr1owaNUpmmHZLFsYYU4AaYUFMGnom13VvzFPz1vPsgg28/d027jj/DIZ3iClwTvOAgABq1apFrVq1Ttru5+fHiy++mOd+ISEhrFixIueKJftz9tlnA3Dw4EGWLFnCnj17OHr0KN26dePf//736TfYUxtK5KjGGFMBNakZxssjOrBq237+/cVv/OujX3l92Rbu69eCtg2ql8g5m57ZnqYetu9JSSc0ui4//LoegKNHj3L06BG2/r6xROKwZGGMMUXUoVEUH4zpxvykXTzx5W/cNONHX4eUY0BsIP3P8/5xLVm4y8pCsjIg84SvIylV+bbZLwBshE5jTiEiXNi6Dn1a1GJ+4i72Hz3u65AASP9rU4kc1+fJQkT6Af8H+APTVHVyrnJxlQ8AjgLXqWrJDJS/7hN6LbkOlpTI0cusXpB3m8UPgqpBcET+n7zqBFWDCvrcuTEAgf5+DDyrrq/DyJGQsKVEjuvTZCEi/sAU4HwgGfhBRD5V1SS3av2BZq5PF+Bl19L7arVic+zVNImNLZHDl1Wbt2zJu80Z6ZB2yO1zGPZv+Xv9eErBJ/CUSPJMQO7bqzv1/H3+N40xlZ6v/y/sDGxS1c0AIjILGAq4J4uhwAx1HlL+TkSqi0hdVf3T69HUbM72RpfR5Nx4rx+6LNuelVD8NmdmQPph53NSUnElllO2HYJDO06ug+Z/jsCqzhWOF/XMzIAVvv7Pv3RZmyuHxnUHQHy814/r699ifWCH23oyp141eKpTHzgpWYjIaGC0azVVRNYXM6YawN5i7ltelfE2Hy6Jg5bxNpcIa3OlMK0G108rbpsb5VXg62Thqec095+ZhamDqr4KvHraAYn8qKodT/c45Ym1uXKwNlcOJdVmX/c8JgMN3NZjgD+KUccYY0wJ8nWy+AFoJiKxIlIFuAL4NFedT4FrxNEVOFQi/RXGGGPy5NPbUKqaISLjgHk4j86+oaqJIjLGVT4V+ALnsdlNOI/OjirhsE77VlY5ZG2uHKzNlUOJtFncR0I0xhhjPPH1bShjjDHlgCULY4wxBbJk4UZE+onIehHZJCL3+zoebxGRN0Rkt4isddsWJSILRGSjaxnpVvYv1+9gvYhc6Juoi09EGojIIhFZJyKJInKba3tFbnOwiHwvIr+42jzRtb3CtjmbiPiLyM8iMte1XqHbLCJbReRXEVktIj+6tpV8m1XVPk6/jT/wO9AEqAL8ArTydVxeatu5QHtgrdu2J4H7XT/fDzzh+rmVq+1BQKzrd+Lv6zYUsb11gfaun8OBDa52VeQ2CxDm+jkQWAl0rchtdmv7ncA7wFzXeoVuM7AVqJFrW4m32a4s/pYz9IiqHgeyhx4p91R1CbA/1+ahwHTXz9OBi9y2z1LVdFXdgvMUWudSCdRLVPVPdQ02qaopwDqct/4rcptVVVNdq4Guj1KB2wwgIjHAQGCa2+YK3eY8lHibLVn8La9hRSqq2up6X8W1zJ7Cq0L9HkSkMdAO5y/tCt1m1+2Y1cBuYIGqVvg2A88D9wJZbtsqepsVmC8iq1zDHEEptNnXw32UJYUaVqQSqDC/BxEJAz4EblfVw5L3vBwVos2qmgm0FZHqwBwROTOf6uW+zSIyCNitqqtEJL4wu3jYVq7a7NJDVf8QkVrAAhH5LZ+6XmuzXVn8rbINK7JLROoCuJa7XdsrxO9BRAJxEsVMVf3ItblCtzmbqh4EEoB+VOw29wCGiMhWnNvGfUTkbSp2m1HVP1zL3cAcnNtKJd5mSxZ/K8zQIxXJp8C1rp+vBT5x236FiASJSCzOPCLf+yC+YnNNmPU6sE5Vn3Urqshtrum6okBEQoDzgN+owG1W1X+paoyqNsb5/3Whqo6gArdZREJFJDz7Z+ACYC2l0WZf9+yXpQ/OsCIbcJ4YeNDX8XixXe/iDOl+AucvjRuAaOAbYKNrGeVW/0HX72A90N/X8RejvT1xLrXXAKtdnwEVvM1nAT+72rwWeNi1vcK2OVf74/n7aagK22acpzV/cX0Ss7+nSqPNNtyHMcaYAtltKGOMMQWyZGGMMaZAliyMMcYUyJKFMcaYAlmyMMYYUyBLFqbCEZEAEVER+dqHMSSLyCZfnb+4ROTfInJMROoVYZ8it1VEXhaRfSISVfQojS9YsjBeJSIdXF/U3+VRfpWrXF0vCeUuDxGRNBE5KiJBXo7tMdd5exayflO3WAv7KdSxyyIRaQTcAbysrreET+NYN7p+HyPyqPIYUBV4+HTOY0qPjQ1lvO1n4ADQUUSqqerhXOV9cF6YE9fPr+cq74EznPICVU0vTgDqzO3eEjhSnP3d7Acm5trmBzyE04ZJHvbZ7lr2ovyNOzQBZ7Tap0r6RKq6U0TeAsaKyFOqurOkz2lOjyUL41WqmiUiCcDFOF+Yn+Wq0gdn3KKz8Jws+riW35xmHPkNrlbYY+wHHnHfJiIBOMkiS1Uf8bBb9r6/n+75S5PrdtCVwHx1jV5aCqYDN7k+j5TSOU0x2W0oUxKyv+j7uG90DRce6ypfDPT2sO8pyUJEqovIveLMfrdTRI6LM/PfxyJyytj8nvosRCQZZ9gDgKVut40yitnGfHm6j+9+a0acWRmXiUiqiOwRkddFJMJVr4OIfCEiB0QkxdXOhnmcJ1pEnhCR31x9DQfFmSntvCKGfBUQDMzO4zwiIreKSJKIpLv+HV4QkWoe6i4DXnOtvpXrNl1Mdj1VXc7fw8+YMs6uLExJWOha9s21va9b+SHgEhFppapJAK4vno7AQeAnt/3OxLnHvRjnSuUg0AgYAgwQkQGqWlBn9rM4E8KcA/yPv28XZeW5R8m5BBiE05apOGNZXQ80EpEJwAKctr6OcwU2FIgVkbbqNj6Pq89nEc7vYgnwBc7MgINw5ju4QVX/V8iYspPLsjzKXwLG4oxY+gqQgfP77Ixz6yrNre4bOLfwBuOMirrGrSz3bcnlwOUi0sIbV4OmBPl6YCz7VMwPsBPni7im27aZQArOHymtce7pj3MrH+za9lGuY1UHoj2coxHwF/Brru0BruN8nWv7Y67tPU+jXdnHziigXjLOzIvu22507XsCZ06C7O1+OAlUcb5kL8+133RX2cBc25e5fsfDc22PBH7F6bOpWch27QX251F2ruv8G4BIt+0hOCOYaj5tHVHAee9y1Rvt6/9m7ZP/x25DmZKyCKcT2/1WU29gqapmqGoizpj77reqPPZXqOpBVd2X+wSqug34CDizKI96lgFvq3MLBnD6eYC3XaurVTX3raAZrmXb7A0i0gHnYYDZqvq+e2VVPYDTB1AVp+8oX+IMaR6Nk3g9GeVaPuo6dvZ5jgEPFHT8AmSf0+NtNlN22G0oU1K+Aa7GSQDvuZ5Oqgs851YnAThfRPxcX5jZyeKUW0oicg5wK9AVZ8rIKrmq1Kf8TGTzo4dt2bGv8lCW/aRQjNu2bq5lpIg84mGf2q5ly0LEU8O1PJBHeXvXcrGHsiWc3q287Lnha+Rby/icJQtTUrKvDvrmWi50q5MAXAa0E5FtQBtgp6qudz+QiAzHmQntGM79/M04t1iyE8w5OI/blheHPGzLKERZoNu2aNfyQtcnL2GFiOeYaxmcR3mEa7krd4GqHheRvJJMYYTkisGUUZYsTIlQ1e0i8jvQVEQa4HypH8R5DyPbIteyD7AN57aVp0dmH8XpQO3gIZE0wEkWlU12UrlZpsGyOAAAArhJREFUVf97msfaD2TydwLK61y1+fvBAADEmVUyEufftjiyz7k731rG56zPwpSk7C/+83DeuVjsut0E5LwL8SdOssjv/Yo4YK2HROGPc9++sDJdS/8i7FNWZb8hf9qJ0vVvshaIEWeqztyyn0zr5aHsXDx/jxT2d93CtVxdUJzGtyxZmJKUfcvpDiCKv68k3CXgfOFd4Fr3lCy2Ac1FpE72BhERnDeomxchnuxO8nLfmaqq3wHfApf9f3t37FJlFMZx/PsbIpqaglYXh0AUNHTpD2hpqUEwaSoSCwXnpiBokoZwbS+XiGhTEhyaGjRqUtziOgS2BT4Nz6u+yJH3jXy5Xvh94A6Xe+5533svnIdzzvOcK+lBqY2kUUlt9wLWyYH9ZuG1o/TbZ6r+57vq/wrw4oz+2n7XU+Qy20bL+7Q+8TKUdekoHXSk9vy0NbJyeAj4EeVjH5bJPP+vklbJweUWMAx8IOsK/uV+XkoaJZdODiPirAHvopsmg+sbSYtkGusvciN8DLhBDv77LfpaBRbI/Y/1+gsR8VnSCjAHbEt6x0mdRY/yEtImuXS4JOlarc2riDiA46rxCbJq/HfLz2x94pmFdSYiemS+P+SAtVVoVp9tFI/4iIjXZJXvTzKNcwbYBSbJP65vez9b1ft7wDy5F1I632kgRMQeMM7JWVUzwFMyU2oHeAR8a9nXBvlb3ZdUGheeAItkUd1jMlB9JGeEfwr97QN3ge9kweHz6nG11myazGpbaXOP1l+KGLSzzsysC5JmyZqOOxFx+kyv876WyGSHS8BIfS/LLiYHCzMDjgfwL+TexXh0ODhIuge8BW5HxKeurmPnx8tQZgZAFRweAu+B6w3N/9dlYMGBYnB4ZmFmZo08szAzs0YOFmZm1sjBwszMGjlYmJlZIwcLMzNr5GBhZmaN/gLCJ2IjqrOFiQAAAABJRU5ErkJggg==\n",
      "text/plain": [
       "<Figure size 432x288 with 1 Axes>"
      ]
     },
     "metadata": {
      "needs_background": "light"
     },
     "output_type": "display_data"
    }
   ],
>>>>>>> 8b2cfa59
   "source": [
    "#Fit the data\n",
    "fit_func_t1 = lambda x,A,B,T: (A*np.exp(-x/T)+B)\n",
    "fitparams, conv = curve_fit(fit_func_t1, t1_times, t1_data_Q0, [0.5,0.5,100])\n",
    "\n",
    "\n",
    "plt.plot(t1_times, t1_data_Q0, label='Q0')\n",
    "plt.plot(t1_times, t1_data_Q1, label='Q1')\n",
    "plt.plot(t1_times, fit_func_t1(t1_times, *fitparams), color='black', linestyle='dashed', label='Fit')\n",
    "\n",
    "plt.legend()\n",
    "plt.xlabel('Wait Time (dt)', fontsize=20)\n",
    "plt.ylabel('Signal, a.u.', fontsize=20)\n",
    "plt.ylim([0,1.05])\n",
    "plt.title('T1 on Q0', fontsize=20)\n",
    "plt.grid(True)\n"
   ]
  }
 ],
 "metadata": {
  "kernelspec": {
   "display_name": "Python 3",
   "language": "python",
   "name": "python3"
  },
  "language_info": {
   "codemirror_mode": {
    "name": "ipython",
    "version": 3
   },
   "file_extension": ".py",
   "mimetype": "text/x-python",
   "name": "python",
   "nbconvert_exporter": "python",
   "pygments_lexer": "ipython3",
<<<<<<< HEAD
   "version": "3.7.2"
=======
   "version": "3.7.4"
>>>>>>> 8b2cfa59
  }
 },
 "nbformat": 4,
 "nbformat_minor": 2
}<|MERGE_RESOLUTION|>--- conflicted
+++ resolved
@@ -355,43 +355,13 @@
    "cell_type": "code",
    "execution_count": 13,
    "metadata": {},
-   "outputs": [
-    {
-     "ename": "ValueError",
-     "evalue": "PyObject is not a List!",
-     "output_type": "error",
-     "traceback": [
-      "\u001b[0;31m---------------------------------------------------------------------------\u001b[0m",
-      "\u001b[0;31mValueError\u001b[0m                                Traceback (most recent call last)",
-      "\u001b[0;32m<ipython-input-13-e17181e712ec>\u001b[0m in \u001b[0;36m<module>\u001b[0;34m\u001b[0m\n\u001b[0;32m----> 1\u001b[0;31m \u001b[0msim_result\u001b[0m \u001b[0;34m=\u001b[0m \u001b[0mbackend_sim\u001b[0m\u001b[0;34m.\u001b[0m\u001b[0mrun\u001b[0m\u001b[0;34m(\u001b[0m\u001b[0mrabi_qobj\u001b[0m\u001b[0;34m)\u001b[0m\u001b[0;34m.\u001b[0m\u001b[0mresult\u001b[0m\u001b[0;34m(\u001b[0m\u001b[0;34m)\u001b[0m\u001b[0;34m\u001b[0m\u001b[0;34m\u001b[0m\u001b[0m\n\u001b[0m",
-      "\u001b[0;32m/anaconda3/envs/aer37/lib/python3.7/site-packages/qiskit/providers/aer/aerjob.py\u001b[0m in \u001b[0;36m_wrapper\u001b[0;34m(self, *args, **kwargs)\u001b[0m\n\u001b[1;32m     40\u001b[0m         \u001b[0;32mif\u001b[0m \u001b[0mself\u001b[0m\u001b[0;34m.\u001b[0m\u001b[0m_future\u001b[0m \u001b[0;32mis\u001b[0m \u001b[0;32mNone\u001b[0m\u001b[0;34m:\u001b[0m\u001b[0;34m\u001b[0m\u001b[0;34m\u001b[0m\u001b[0m\n\u001b[1;32m     41\u001b[0m             \u001b[0;32mraise\u001b[0m \u001b[0mJobError\u001b[0m\u001b[0;34m(\u001b[0m\u001b[0;34m\"Job not submitted yet!. You have to .submit() first!\"\u001b[0m\u001b[0;34m)\u001b[0m\u001b[0;34m\u001b[0m\u001b[0;34m\u001b[0m\u001b[0m\n\u001b[0;32m---> 42\u001b[0;31m         \u001b[0;32mreturn\u001b[0m \u001b[0mfunc\u001b[0m\u001b[0;34m(\u001b[0m\u001b[0mself\u001b[0m\u001b[0;34m,\u001b[0m \u001b[0;34m*\u001b[0m\u001b[0margs\u001b[0m\u001b[0;34m,\u001b[0m \u001b[0;34m**\u001b[0m\u001b[0mkwargs\u001b[0m\u001b[0;34m)\u001b[0m\u001b[0;34m\u001b[0m\u001b[0;34m\u001b[0m\u001b[0m\n\u001b[0m\u001b[1;32m     43\u001b[0m     \u001b[0;32mreturn\u001b[0m \u001b[0m_wrapper\u001b[0m\u001b[0;34m\u001b[0m\u001b[0;34m\u001b[0m\u001b[0m\n\u001b[1;32m     44\u001b[0m \u001b[0;34m\u001b[0m\u001b[0m\n",
-      "\u001b[0;32m/anaconda3/envs/aer37/lib/python3.7/site-packages/qiskit/providers/aer/aerjob.py\u001b[0m in \u001b[0;36mresult\u001b[0;34m(self, timeout)\u001b[0m\n\u001b[1;32m     94\u001b[0m             \u001b[0mconcurrent\u001b[0m\u001b[0;34m.\u001b[0m\u001b[0mfutures\u001b[0m\u001b[0;34m.\u001b[0m\u001b[0mCancelledError\u001b[0m\u001b[0;34m:\u001b[0m \u001b[0;32mif\u001b[0m \u001b[0mjob\u001b[0m \u001b[0mcancelled\u001b[0m \u001b[0mbefore\u001b[0m \u001b[0mcompleted\u001b[0m\u001b[0;34m.\u001b[0m\u001b[0;34m\u001b[0m\u001b[0;34m\u001b[0m\u001b[0m\n\u001b[1;32m     95\u001b[0m         \"\"\"\n\u001b[0;32m---> 96\u001b[0;31m         \u001b[0;32mreturn\u001b[0m \u001b[0mself\u001b[0m\u001b[0;34m.\u001b[0m\u001b[0m_future\u001b[0m\u001b[0;34m.\u001b[0m\u001b[0mresult\u001b[0m\u001b[0;34m(\u001b[0m\u001b[0mtimeout\u001b[0m\u001b[0;34m=\u001b[0m\u001b[0mtimeout\u001b[0m\u001b[0;34m)\u001b[0m\u001b[0;34m\u001b[0m\u001b[0;34m\u001b[0m\u001b[0m\n\u001b[0m\u001b[1;32m     97\u001b[0m \u001b[0;34m\u001b[0m\u001b[0m\n\u001b[1;32m     98\u001b[0m     \u001b[0;34m@\u001b[0m\u001b[0mrequires_submit\u001b[0m\u001b[0;34m\u001b[0m\u001b[0;34m\u001b[0m\u001b[0m\n",
-      "\u001b[0;32m/anaconda3/envs/aer37/lib/python3.7/concurrent/futures/_base.py\u001b[0m in \u001b[0;36mresult\u001b[0;34m(self, timeout)\u001b[0m\n\u001b[1;32m    430\u001b[0m                 \u001b[0;32mraise\u001b[0m \u001b[0mCancelledError\u001b[0m\u001b[0;34m(\u001b[0m\u001b[0;34m)\u001b[0m\u001b[0;34m\u001b[0m\u001b[0;34m\u001b[0m\u001b[0m\n\u001b[1;32m    431\u001b[0m             \u001b[0;32melif\u001b[0m \u001b[0mself\u001b[0m\u001b[0;34m.\u001b[0m\u001b[0m_state\u001b[0m \u001b[0;34m==\u001b[0m \u001b[0mFINISHED\u001b[0m\u001b[0;34m:\u001b[0m\u001b[0;34m\u001b[0m\u001b[0;34m\u001b[0m\u001b[0m\n\u001b[0;32m--> 432\u001b[0;31m                 \u001b[0;32mreturn\u001b[0m \u001b[0mself\u001b[0m\u001b[0;34m.\u001b[0m\u001b[0m__get_result\u001b[0m\u001b[0;34m(\u001b[0m\u001b[0;34m)\u001b[0m\u001b[0;34m\u001b[0m\u001b[0;34m\u001b[0m\u001b[0m\n\u001b[0m\u001b[1;32m    433\u001b[0m             \u001b[0;32melse\u001b[0m\u001b[0;34m:\u001b[0m\u001b[0;34m\u001b[0m\u001b[0;34m\u001b[0m\u001b[0m\n\u001b[1;32m    434\u001b[0m                 \u001b[0;32mraise\u001b[0m \u001b[0mTimeoutError\u001b[0m\u001b[0;34m(\u001b[0m\u001b[0;34m)\u001b[0m\u001b[0;34m\u001b[0m\u001b[0;34m\u001b[0m\u001b[0m\n",
-      "\u001b[0;32m/anaconda3/envs/aer37/lib/python3.7/concurrent/futures/_base.py\u001b[0m in \u001b[0;36m__get_result\u001b[0;34m(self)\u001b[0m\n\u001b[1;32m    382\u001b[0m     \u001b[0;32mdef\u001b[0m \u001b[0m__get_result\u001b[0m\u001b[0;34m(\u001b[0m\u001b[0mself\u001b[0m\u001b[0;34m)\u001b[0m\u001b[0;34m:\u001b[0m\u001b[0;34m\u001b[0m\u001b[0;34m\u001b[0m\u001b[0m\n\u001b[1;32m    383\u001b[0m         \u001b[0;32mif\u001b[0m \u001b[0mself\u001b[0m\u001b[0;34m.\u001b[0m\u001b[0m_exception\u001b[0m\u001b[0;34m:\u001b[0m\u001b[0;34m\u001b[0m\u001b[0;34m\u001b[0m\u001b[0m\n\u001b[0;32m--> 384\u001b[0;31m             \u001b[0;32mraise\u001b[0m \u001b[0mself\u001b[0m\u001b[0;34m.\u001b[0m\u001b[0m_exception\u001b[0m\u001b[0;34m\u001b[0m\u001b[0;34m\u001b[0m\u001b[0m\n\u001b[0m\u001b[1;32m    385\u001b[0m         \u001b[0;32melse\u001b[0m\u001b[0;34m:\u001b[0m\u001b[0;34m\u001b[0m\u001b[0;34m\u001b[0m\u001b[0m\n\u001b[1;32m    386\u001b[0m             \u001b[0;32mreturn\u001b[0m \u001b[0mself\u001b[0m\u001b[0;34m.\u001b[0m\u001b[0m_result\u001b[0m\u001b[0;34m\u001b[0m\u001b[0;34m\u001b[0m\u001b[0m\n",
-      "\u001b[0;32m/anaconda3/envs/aer37/lib/python3.7/concurrent/futures/thread.py\u001b[0m in \u001b[0;36mrun\u001b[0;34m(self)\u001b[0m\n\u001b[1;32m     55\u001b[0m \u001b[0;34m\u001b[0m\u001b[0m\n\u001b[1;32m     56\u001b[0m         \u001b[0;32mtry\u001b[0m\u001b[0;34m:\u001b[0m\u001b[0;34m\u001b[0m\u001b[0;34m\u001b[0m\u001b[0m\n\u001b[0;32m---> 57\u001b[0;31m             \u001b[0mresult\u001b[0m \u001b[0;34m=\u001b[0m \u001b[0mself\u001b[0m\u001b[0;34m.\u001b[0m\u001b[0mfn\u001b[0m\u001b[0;34m(\u001b[0m\u001b[0;34m*\u001b[0m\u001b[0mself\u001b[0m\u001b[0;34m.\u001b[0m\u001b[0margs\u001b[0m\u001b[0;34m,\u001b[0m \u001b[0;34m**\u001b[0m\u001b[0mself\u001b[0m\u001b[0;34m.\u001b[0m\u001b[0mkwargs\u001b[0m\u001b[0;34m)\u001b[0m\u001b[0;34m\u001b[0m\u001b[0;34m\u001b[0m\u001b[0m\n\u001b[0m\u001b[1;32m     58\u001b[0m         \u001b[0;32mexcept\u001b[0m \u001b[0mBaseException\u001b[0m \u001b[0;32mas\u001b[0m \u001b[0mexc\u001b[0m\u001b[0;34m:\u001b[0m\u001b[0;34m\u001b[0m\u001b[0;34m\u001b[0m\u001b[0m\n\u001b[1;32m     59\u001b[0m             \u001b[0mself\u001b[0m\u001b[0;34m.\u001b[0m\u001b[0mfuture\u001b[0m\u001b[0;34m.\u001b[0m\u001b[0mset_exception\u001b[0m\u001b[0;34m(\u001b[0m\u001b[0mexc\u001b[0m\u001b[0;34m)\u001b[0m\u001b[0;34m\u001b[0m\u001b[0;34m\u001b[0m\u001b[0m\n",
-      "\u001b[0;32m/anaconda3/envs/aer37/lib/python3.7/site-packages/qiskit/providers/aer/backends/pulse_simulator.py\u001b[0m in \u001b[0;36m_run_job\u001b[0;34m(self, job_id, qobj, backend_options, noise_model, validate)\u001b[0m\n\u001b[1;32m     72\u001b[0m             \u001b[0mself\u001b[0m\u001b[0;34m.\u001b[0m\u001b[0m_validate\u001b[0m\u001b[0;34m(\u001b[0m\u001b[0mqobj\u001b[0m\u001b[0;34m,\u001b[0m \u001b[0mbackend_options\u001b[0m\u001b[0;34m,\u001b[0m \u001b[0mnoise_model\u001b[0m\u001b[0;34m)\u001b[0m\u001b[0;34m\u001b[0m\u001b[0;34m\u001b[0m\u001b[0m\n\u001b[1;32m     73\u001b[0m         \u001b[0mopenpulse_system\u001b[0m \u001b[0;34m=\u001b[0m \u001b[0mdigest_pulse_obj\u001b[0m\u001b[0;34m(\u001b[0m\u001b[0mqobj\u001b[0m\u001b[0;34m.\u001b[0m\u001b[0mto_dict\u001b[0m\u001b[0;34m(\u001b[0m\u001b[0;34m)\u001b[0m\u001b[0;34m)\u001b[0m\u001b[0;34m\u001b[0m\u001b[0;34m\u001b[0m\u001b[0m\n\u001b[0;32m---> 74\u001b[0;31m         \u001b[0mresults\u001b[0m \u001b[0;34m=\u001b[0m \u001b[0mopsolve\u001b[0m\u001b[0;34m(\u001b[0m\u001b[0mopenpulse_system\u001b[0m\u001b[0;34m)\u001b[0m\u001b[0;34m\u001b[0m\u001b[0;34m\u001b[0m\u001b[0m\n\u001b[0m\u001b[1;32m     75\u001b[0m         \u001b[0mend\u001b[0m \u001b[0;34m=\u001b[0m \u001b[0mtime\u001b[0m\u001b[0;34m.\u001b[0m\u001b[0mtime\u001b[0m\u001b[0;34m(\u001b[0m\u001b[0;34m)\u001b[0m\u001b[0;34m\u001b[0m\u001b[0;34m\u001b[0m\u001b[0m\n\u001b[1;32m     76\u001b[0m         \u001b[0;32mreturn\u001b[0m \u001b[0mself\u001b[0m\u001b[0;34m.\u001b[0m\u001b[0m_format_results\u001b[0m\u001b[0;34m(\u001b[0m\u001b[0mjob_id\u001b[0m\u001b[0;34m,\u001b[0m \u001b[0mresults\u001b[0m\u001b[0;34m,\u001b[0m \u001b[0mend\u001b[0m \u001b[0;34m-\u001b[0m \u001b[0mstart\u001b[0m\u001b[0;34m,\u001b[0m \u001b[0mqobj\u001b[0m\u001b[0;34m.\u001b[0m\u001b[0mqobj_id\u001b[0m\u001b[0;34m)\u001b[0m\u001b[0;34m\u001b[0m\u001b[0;34m\u001b[0m\u001b[0m\n",
-      "\u001b[0;32m/anaconda3/envs/aer37/lib/python3.7/site-packages/qiskit/providers/aer/openpulse/solver/opsolve.py\u001b[0m in \u001b[0;36mopsolve\u001b[0;34m(op_system)\u001b[0m\n\u001b[1;32m     60\u001b[0m     \u001b[0mmontecarlo\u001b[0m \u001b[0;34m=\u001b[0m \u001b[0mOP_mcwf\u001b[0m\u001b[0;34m(\u001b[0m\u001b[0mop_system\u001b[0m\u001b[0;34m)\u001b[0m\u001b[0;34m\u001b[0m\u001b[0;34m\u001b[0m\u001b[0m\n\u001b[1;32m     61\u001b[0m     \u001b[0;31m# Run the simulation\u001b[0m\u001b[0;34m\u001b[0m\u001b[0;34m\u001b[0m\u001b[0;34m\u001b[0m\u001b[0m\n\u001b[0;32m---> 62\u001b[0;31m     \u001b[0mout\u001b[0m \u001b[0;34m=\u001b[0m \u001b[0mmontecarlo\u001b[0m\u001b[0;34m.\u001b[0m\u001b[0mrun\u001b[0m\u001b[0;34m(\u001b[0m\u001b[0;34m)\u001b[0m\u001b[0;34m\u001b[0m\u001b[0;34m\u001b[0m\u001b[0m\n\u001b[0m\u001b[1;32m     63\u001b[0m     \u001b[0;31m# Results are stored in ophandler.result\u001b[0m\u001b[0;34m\u001b[0m\u001b[0;34m\u001b[0m\u001b[0;34m\u001b[0m\u001b[0m\n\u001b[1;32m     64\u001b[0m     \u001b[0;32mreturn\u001b[0m \u001b[0mout\u001b[0m\u001b[0;34m\u001b[0m\u001b[0;34m\u001b[0m\u001b[0m\n",
-      "\u001b[0;32m/anaconda3/envs/aer37/lib/python3.7/site-packages/qiskit/providers/aer/openpulse/solver/opsolve.py\u001b[0m in \u001b[0;36mrun\u001b[0;34m(self)\u001b[0m\n\u001b[1;32m    127\u001b[0m                                        \u001b[0mself\u001b[0m\u001b[0;34m.\u001b[0m\u001b[0mop_system\u001b[0m\u001b[0;34m.\u001b[0m\u001b[0mexperiments\u001b[0m\u001b[0;34m,\u001b[0m\u001b[0;34m\u001b[0m\u001b[0;34m\u001b[0m\u001b[0m\n\u001b[1;32m    128\u001b[0m                                        \u001b[0mtask_args\u001b[0m\u001b[0;34m=\u001b[0m\u001b[0;34m(\u001b[0m\u001b[0mself\u001b[0m\u001b[0;34m.\u001b[0m\u001b[0mop_system\u001b[0m\u001b[0;34m,\u001b[0m\u001b[0;34m)\u001b[0m\u001b[0;34m,\u001b[0m\u001b[0;34m\u001b[0m\u001b[0;34m\u001b[0m\u001b[0m\n\u001b[0;32m--> 129\u001b[0;31m                                        \u001b[0;34m**\u001b[0m\u001b[0mmap_kwargs\u001b[0m\u001b[0;34m\u001b[0m\u001b[0;34m\u001b[0m\u001b[0m\n\u001b[0m\u001b[1;32m    130\u001b[0m                                        )\n\u001b[1;32m    131\u001b[0m             \u001b[0mend\u001b[0m \u001b[0;34m=\u001b[0m \u001b[0mtime\u001b[0m\u001b[0;34m.\u001b[0m\u001b[0mtime\u001b[0m\u001b[0;34m(\u001b[0m\u001b[0;34m)\u001b[0m\u001b[0;34m\u001b[0m\u001b[0;34m\u001b[0m\u001b[0m\n",
-      "\u001b[0;32m/anaconda3/envs/aer37/lib/python3.7/site-packages/qiskit/tools/parallel.py\u001b[0m in \u001b[0;36mparallel_map\u001b[0;34m(task, values, task_args, task_kwargs, num_processes)\u001b[0m\n\u001b[1;32m    143\u001b[0m     \u001b[0mresults\u001b[0m \u001b[0;34m=\u001b[0m \u001b[0;34m[\u001b[0m\u001b[0;34m]\u001b[0m\u001b[0;34m\u001b[0m\u001b[0;34m\u001b[0m\u001b[0m\n\u001b[1;32m    144\u001b[0m     \u001b[0;32mfor\u001b[0m \u001b[0m_\u001b[0m\u001b[0;34m,\u001b[0m \u001b[0mvalue\u001b[0m \u001b[0;32min\u001b[0m \u001b[0menumerate\u001b[0m\u001b[0;34m(\u001b[0m\u001b[0mvalues\u001b[0m\u001b[0;34m)\u001b[0m\u001b[0;34m:\u001b[0m\u001b[0;34m\u001b[0m\u001b[0;34m\u001b[0m\u001b[0m\n\u001b[0;32m--> 145\u001b[0;31m         \u001b[0mresult\u001b[0m \u001b[0;34m=\u001b[0m \u001b[0mtask\u001b[0m\u001b[0;34m(\u001b[0m\u001b[0mvalue\u001b[0m\u001b[0;34m,\u001b[0m \u001b[0;34m*\u001b[0m\u001b[0mtask_args\u001b[0m\u001b[0;34m,\u001b[0m \u001b[0;34m**\u001b[0m\u001b[0mtask_kwargs\u001b[0m\u001b[0;34m)\u001b[0m\u001b[0;34m\u001b[0m\u001b[0;34m\u001b[0m\u001b[0m\n\u001b[0m\u001b[1;32m    146\u001b[0m         \u001b[0mresults\u001b[0m\u001b[0;34m.\u001b[0m\u001b[0mappend\u001b[0m\u001b[0;34m(\u001b[0m\u001b[0mresult\u001b[0m\u001b[0;34m)\u001b[0m\u001b[0;34m\u001b[0m\u001b[0;34m\u001b[0m\u001b[0m\n\u001b[1;32m    147\u001b[0m         \u001b[0m_callback\u001b[0m\u001b[0;34m(\u001b[0m\u001b[0;36m0\u001b[0m\u001b[0;34m)\u001b[0m\u001b[0;34m\u001b[0m\u001b[0;34m\u001b[0m\u001b[0m\n",
-      "\u001b[0;32m/anaconda3/envs/aer37/lib/python3.7/site-packages/qiskit/providers/aer/openpulse/solver/unitary.py\u001b[0m in \u001b[0;36munitary_evolution\u001b[0;34m(exp, op_system)\u001b[0m\n\u001b[1;32m    108\u001b[0m     \u001b[0mODE\u001b[0m\u001b[0;34m.\u001b[0m\u001b[0mset_initial_value\u001b[0m\u001b[0;34m(\u001b[0m\u001b[0mglobal_data\u001b[0m\u001b[0;34m[\u001b[0m\u001b[0;34m'initial_state'\u001b[0m\u001b[0;34m]\u001b[0m\u001b[0;34m,\u001b[0m \u001b[0;36m0\u001b[0m\u001b[0;34m)\u001b[0m\u001b[0;34m\u001b[0m\u001b[0;34m\u001b[0m\u001b[0m\n\u001b[1;32m    109\u001b[0m     \u001b[0;32mfor\u001b[0m \u001b[0mtime\u001b[0m \u001b[0;32min\u001b[0m \u001b[0mtlist\u001b[0m\u001b[0;34m[\u001b[0m\u001b[0;36m1\u001b[0m\u001b[0;34m:\u001b[0m\u001b[0;34m]\u001b[0m\u001b[0;34m:\u001b[0m\u001b[0;34m\u001b[0m\u001b[0;34m\u001b[0m\u001b[0m\n\u001b[0;32m--> 110\u001b[0;31m         \u001b[0mODE\u001b[0m\u001b[0;34m.\u001b[0m\u001b[0mintegrate\u001b[0m\u001b[0;34m(\u001b[0m\u001b[0mtime\u001b[0m\u001b[0;34m,\u001b[0m \u001b[0mstep\u001b[0m\u001b[0;34m=\u001b[0m\u001b[0;36m0\u001b[0m\u001b[0;34m)\u001b[0m\u001b[0;34m\u001b[0m\u001b[0;34m\u001b[0m\u001b[0m\n\u001b[0m\u001b[1;32m    111\u001b[0m         \u001b[0;32mif\u001b[0m \u001b[0mODE\u001b[0m\u001b[0;34m.\u001b[0m\u001b[0msuccessful\u001b[0m\u001b[0;34m(\u001b[0m\u001b[0;34m)\u001b[0m\u001b[0;34m:\u001b[0m\u001b[0;34m\u001b[0m\u001b[0;34m\u001b[0m\u001b[0m\n\u001b[1;32m    112\u001b[0m             \u001b[0mpsi\u001b[0m \u001b[0;34m=\u001b[0m \u001b[0mODE\u001b[0m\u001b[0;34m.\u001b[0m\u001b[0my\u001b[0m \u001b[0;34m/\u001b[0m \u001b[0mdznrm2\u001b[0m\u001b[0;34m(\u001b[0m\u001b[0mODE\u001b[0m\u001b[0;34m.\u001b[0m\u001b[0my\u001b[0m\u001b[0;34m)\u001b[0m\u001b[0;34m\u001b[0m\u001b[0;34m\u001b[0m\u001b[0m\n",
-      "\u001b[0;32m/anaconda3/envs/aer37/lib/python3.7/site-packages/scipy/integrate/_ode.py\u001b[0m in \u001b[0;36mintegrate\u001b[0;34m(self, t, step, relax)\u001b[0m\n\u001b[1;32m    430\u001b[0m             self._y, self.t = mth(self.f, self.jac or (lambda: None),\n\u001b[1;32m    431\u001b[0m                                   \u001b[0mself\u001b[0m\u001b[0;34m.\u001b[0m\u001b[0m_y\u001b[0m\u001b[0;34m,\u001b[0m \u001b[0mself\u001b[0m\u001b[0;34m.\u001b[0m\u001b[0mt\u001b[0m\u001b[0;34m,\u001b[0m \u001b[0mt\u001b[0m\u001b[0;34m,\u001b[0m\u001b[0;34m\u001b[0m\u001b[0;34m\u001b[0m\u001b[0m\n\u001b[0;32m--> 432\u001b[0;31m                                   self.f_params, self.jac_params)\n\u001b[0m\u001b[1;32m    433\u001b[0m         \u001b[0;32mexcept\u001b[0m \u001b[0mSystemError\u001b[0m\u001b[0;34m:\u001b[0m\u001b[0;34m\u001b[0m\u001b[0;34m\u001b[0m\u001b[0m\n\u001b[1;32m    434\u001b[0m             \u001b[0;31m# f2py issue with tuple returns, see ticket 1187.\u001b[0m\u001b[0;34m\u001b[0m\u001b[0;34m\u001b[0m\u001b[0;34m\u001b[0m\u001b[0m\n",
-      "\u001b[0;32m/anaconda3/envs/aer37/lib/python3.7/site-packages/scipy/integrate/_ode.py\u001b[0m in \u001b[0;36mrun\u001b[0;34m(self, f, jac, y0, t0, t1, f_params, jac_params)\u001b[0m\n\u001b[1;32m   1002\u001b[0m         args = ((f, jac, y0, t0, t1) + tuple(self.call_args) +\n\u001b[1;32m   1003\u001b[0m                 (f_params, jac_params))\n\u001b[0;32m-> 1004\u001b[0;31m         \u001b[0my1\u001b[0m\u001b[0;34m,\u001b[0m \u001b[0mt\u001b[0m\u001b[0;34m,\u001b[0m \u001b[0mistate\u001b[0m \u001b[0;34m=\u001b[0m \u001b[0mself\u001b[0m\u001b[0;34m.\u001b[0m\u001b[0mrunner\u001b[0m\u001b[0;34m(\u001b[0m\u001b[0;34m*\u001b[0m\u001b[0margs\u001b[0m\u001b[0;34m)\u001b[0m\u001b[0;34m\u001b[0m\u001b[0;34m\u001b[0m\u001b[0m\n\u001b[0m\u001b[1;32m   1005\u001b[0m         \u001b[0mself\u001b[0m\u001b[0;34m.\u001b[0m\u001b[0mistate\u001b[0m \u001b[0;34m=\u001b[0m \u001b[0mistate\u001b[0m\u001b[0;34m\u001b[0m\u001b[0;34m\u001b[0m\u001b[0m\n\u001b[1;32m   1006\u001b[0m         \u001b[0;32mif\u001b[0m \u001b[0mistate\u001b[0m \u001b[0;34m<\u001b[0m \u001b[0;36m0\u001b[0m\u001b[0;34m:\u001b[0m\u001b[0;34m\u001b[0m\u001b[0;34m\u001b[0m\u001b[0m\n",
-      "\u001b[0;32mnumeric_integrator_wrapper.pyx\u001b[0m in \u001b[0;36mqiskit.providers.aer.openpulse.cy.numeric_integrator_wrapper.td_ode_rhs_static\u001b[0;34m()\u001b[0m\n",
-      "\u001b[0;31mValueError\u001b[0m: PyObject is not a List!"
-     ]
-    }
-   ],
+   "outputs": [],
    "source": [
     "sim_result = backend_sim.run(rabi_qobj, backend_options=backend_options).result()"
    ]
   },
   {
    "cell_type": "code",
-<<<<<<< HEAD
-   "execution_count": null,
-   "metadata": {},
-   "outputs": [],
-=======
    "execution_count": 14,
    "metadata": {},
    "outputs": [
@@ -406,7 +376,6 @@
      "output_type": "execute_result"
     }
    ],
->>>>>>> 8b2cfa59
    "source": [
     "#get the end time of the simulation in dt\n",
     "sim_result.results[0].header.ode_t"
@@ -414,11 +383,6 @@
   },
   {
    "cell_type": "code",
-<<<<<<< HEAD
-   "execution_count": null,
-   "metadata": {},
-   "outputs": [],
-=======
    "execution_count": 15,
    "metadata": {},
    "outputs": [
@@ -434,7 +398,6 @@
      "output_type": "execute_result"
     }
    ],
->>>>>>> 8b2cfa59
    "source": [
     "#get the statevector IN THE FRAME OF THE ORIGINAL HAMILTONIAN\n",
     "sim_result.get_statevector(0)"
@@ -449,11 +412,7 @@
   },
   {
    "cell_type": "code",
-<<<<<<< HEAD
-   "execution_count": null,
-=======
    "execution_count": 16,
->>>>>>> 8b2cfa59
    "metadata": {},
    "outputs": [],
    "source": [
@@ -468,11 +427,6 @@
   },
   {
    "cell_type": "code",
-<<<<<<< HEAD
-   "execution_count": null,
-   "metadata": {},
-   "outputs": [],
-=======
    "execution_count": 17,
    "metadata": {},
    "outputs": [
@@ -496,7 +450,6 @@
      "output_type": "display_data"
     }
    ],
->>>>>>> 8b2cfa59
    "source": [
     "#Fit the data\n",
     "fit_func = lambda x,A,B,T,phi: (A*np.cos(2*np.pi*x/T+phi)+B)\n",
@@ -535,11 +488,7 @@
   },
   {
    "cell_type": "code",
-<<<<<<< HEAD
-   "execution_count": null,
-=======
    "execution_count": 18,
->>>>>>> 8b2cfa59
    "metadata": {},
    "outputs": [],
    "source": [
@@ -583,11 +532,7 @@
   },
   {
    "cell_type": "code",
-<<<<<<< HEAD
-   "execution_count": null,
-=======
    "execution_count": 19,
->>>>>>> 8b2cfa59
    "metadata": {},
    "outputs": [],
    "source": [
@@ -599,11 +544,7 @@
   },
   {
    "cell_type": "code",
-<<<<<<< HEAD
-   "execution_count": null,
-=======
    "execution_count": 20,
->>>>>>> 8b2cfa59
    "metadata": {},
    "outputs": [],
    "source": [
@@ -619,11 +560,7 @@
   },
   {
    "cell_type": "code",
-<<<<<<< HEAD
-   "execution_count": null,
-=======
    "execution_count": 21,
->>>>>>> 8b2cfa59
    "metadata": {},
    "outputs": [],
    "source": [
@@ -641,11 +578,7 @@
   },
   {
    "cell_type": "code",
-<<<<<<< HEAD
-   "execution_count": null,
-=======
    "execution_count": 22,
->>>>>>> 8b2cfa59
    "metadata": {},
    "outputs": [],
    "source": [
@@ -657,11 +590,6 @@
   },
   {
    "cell_type": "code",
-<<<<<<< HEAD
-   "execution_count": null,
-   "metadata": {},
-   "outputs": [],
-=======
    "execution_count": 23,
    "metadata": {},
    "outputs": [
@@ -688,7 +616,6 @@
      "output_type": "display_data"
     }
    ],
->>>>>>> 8b2cfa59
    "source": [
     "\n",
     "plt.scatter(np.real(ground_data), np.imag(ground_data), s=5, cmap='viridis',c='blue',alpha=0.5, label='|0>')\n",
@@ -725,11 +652,7 @@
   },
   {
    "cell_type": "code",
-<<<<<<< HEAD
-   "execution_count": null,
-=======
    "execution_count": 24,
->>>>>>> 8b2cfa59
    "metadata": {},
    "outputs": [],
    "source": [
@@ -765,11 +688,7 @@
   },
   {
    "cell_type": "code",
-<<<<<<< HEAD
-   "execution_count": null,
-=======
    "execution_count": 25,
->>>>>>> 8b2cfa59
    "metadata": {},
    "outputs": [],
    "source": [
@@ -781,11 +700,7 @@
   },
   {
    "cell_type": "code",
-<<<<<<< HEAD
-   "execution_count": null,
-=======
    "execution_count": 26,
->>>>>>> 8b2cfa59
    "metadata": {},
    "outputs": [],
    "source": [
@@ -794,11 +709,7 @@
   },
   {
    "cell_type": "code",
-<<<<<<< HEAD
-   "execution_count": null,
-=======
    "execution_count": 27,
->>>>>>> 8b2cfa59
    "metadata": {},
    "outputs": [],
    "source": [
@@ -813,11 +724,6 @@
   },
   {
    "cell_type": "code",
-<<<<<<< HEAD
-   "execution_count": null,
-   "metadata": {},
-   "outputs": [],
-=======
    "execution_count": 28,
    "metadata": {},
    "outputs": [
@@ -834,7 +740,6 @@
      "output_type": "display_data"
     }
    ],
->>>>>>> 8b2cfa59
    "source": [
     "plt.plot(drive_amps, amp_data_Q0, label='Q0')\n",
     "plt.plot(drive_amps, amp_data_Q1, label='Q1')\n",
@@ -862,11 +767,7 @@
   },
   {
    "cell_type": "code",
-<<<<<<< HEAD
-   "execution_count": null,
-=======
    "execution_count": 29,
->>>>>>> 8b2cfa59
    "metadata": {},
    "outputs": [],
    "source": [
@@ -884,11 +785,7 @@
   },
   {
    "cell_type": "code",
-<<<<<<< HEAD
-   "execution_count": null,
-=======
    "execution_count": 30,
->>>>>>> 8b2cfa59
    "metadata": {},
    "outputs": [],
    "source": [
@@ -898,11 +795,7 @@
   },
   {
    "cell_type": "code",
-<<<<<<< HEAD
-   "execution_count": null,
-=======
    "execution_count": 31,
->>>>>>> 8b2cfa59
    "metadata": {},
    "outputs": [],
    "source": [
@@ -914,11 +807,7 @@
   },
   {
    "cell_type": "code",
-<<<<<<< HEAD
-   "execution_count": null,
-=======
    "execution_count": 32,
->>>>>>> 8b2cfa59
    "metadata": {},
    "outputs": [],
    "source": [
@@ -929,11 +818,7 @@
   },
   {
    "cell_type": "code",
-<<<<<<< HEAD
-   "execution_count": null,
-=======
    "execution_count": 33,
->>>>>>> 8b2cfa59
    "metadata": {},
    "outputs": [],
    "source": [
@@ -949,11 +834,6 @@
   },
   {
    "cell_type": "code",
-<<<<<<< HEAD
-   "execution_count": null,
-   "metadata": {},
-   "outputs": [],
-=======
    "execution_count": 34,
    "metadata": {},
    "outputs": [
@@ -970,7 +850,6 @@
      "output_type": "display_data"
     }
    ],
->>>>>>> 8b2cfa59
    "source": [
     "#Fit the data\n",
     "fit_func_t1 = lambda x,A,B,T: (A*np.exp(-x/T)+B)\n",
@@ -1006,11 +885,7 @@
    "name": "python",
    "nbconvert_exporter": "python",
    "pygments_lexer": "ipython3",
-<<<<<<< HEAD
-   "version": "3.7.2"
-=======
    "version": "3.7.4"
->>>>>>> 8b2cfa59
   }
  },
  "nbformat": 4,
