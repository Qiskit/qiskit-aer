--- conflicted
+++ resolved
@@ -32,9 +32,6 @@
     set(MINOR_VERSION ${TMP_MINOR_VERSION} PARENT_SCOPE)
     set(PATCH_VERSION ${TMP_PATCH_VERSION} PARENT_SCOPE)
 endfunction()
-
-<<<<<<< HEAD
-=======
 
 function(get_muparserx_source_code)
     find_package(Git QUIET)
@@ -72,7 +69,6 @@
     endif()
 endfunction()
 
->>>>>>> 64062114
 function(get_clang_version version_str)
     string(REPLACE "." ";" VERSION_LIST ${version_str})
     list(GET VERSION_LIST 0 TMP_MAJOR_VERSION)
