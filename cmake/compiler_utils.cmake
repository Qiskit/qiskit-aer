# This code is part of Qiskit.
#
# (C) Copyright IBM 2018, 2019.
#
# This code is licensed under the Apache License, Version 2.0. You may
# obtain a copy of this license in the LICENSE.txt file in the root directory
# of this source tree or at http://www.apache.org/licenses/LICENSE-2.0.
#
# Any modifications or derivative works of this code must retain this
# copyright notice, and modified files need to carry a notice indicating
# that they have been altered from the originals.

include(CheckCXXCompilerFlag)
function(enable_cxx_compiler_flag_if_supported flag)
    string(FIND "${CMAKE_CXX_FLAGS}" "${flag}" flag_already_set)
    if(flag_already_set EQUAL -1)
        check_cxx_compiler_flag("${flag}" flag_supported)
        if(flag_supported)
            set(CMAKE_CXX_FLAGS "${CMAKE_CXX_FLAGS} ${flag}" PARENT_SCOPE)
        endif()
        unset(flag_supported CACHE)
    endif()
endfunction()


function(get_version version_str)
    string(REPLACE "." ";" VERSION_LIST ${version_str})
    list(GET VERSION_LIST 0 TMP_MAJOR_VERSION)
    list(GET VERSION_LIST 1 TMP_MINOR_VERSION)
    list(GET VERSION_LIST 2 TMP_PATCH_VERSION)
    set(MAJOR_VERSION ${TMP_MAJOR_VERSION} PARENT_SCOPE)
    set(MINOR_VERSION ${TMP_MINOR_VERSION} PARENT_SCOPE)
    set(PATCH_VERSION ${TMP_PATCH_VERSION} PARENT_SCOPE)
endfunction()

<<<<<<< HEAD
=======
function(is_dir_empty dir)
    file(GLOB RESULT dir)
    list(LENGTH RESULT num_files)
    if(num_files EQUAL 0)
        set(dir_is_empty TRUE)
    else()
        set(dir_is_empty FALSE)
    endif()
endfunction()


>>>>>>> e2788e9a
function(get_muparserx_source_code)
    is_dir_empty(${PROJECT_SOURCE_DIR}/src/third-party/headers/muparserx)
    if(NOT dir_is_empty)
        message(STATUS "MuparserX library source code already exists")
        return()
    endif()
    find_package(Git QUIET)
    if(GIT_FOUND AND EXISTS "${PROJECT_SOURCE_DIR}/.git")
        # if we have cloned the sources, muparserx is a submodule, so we need
        # to initialize it
        if(EXISTS "${PROJECT_SOURCE_DIR}/.gitmodules")
            # Update submodules as needed
            message(STATUS "Submodule update")
            execute_process(COMMAND ${GIT_EXECUTABLE} submodule update --init --recursive
                            WORKING_DIRECTORY ${CMAKE_CURRENT_SOURCE_DIR}
                            RESULT_VARIABLE GIT_SUBMOD_RESULT)
            if(NOT GIT_SUBMOD_RESULT EQUAL "0")
                message(FATAL_ERROR "git submodule update --init failed with ${GIT_SUBMOD_RESULT}, please checkout submodules")
            endif()
        endif()
    # Not comming from git, so probably: pip install https://...zip or similar.
    # This time, we want to clone muparserx and change the latests stable release
    elseif(GIT_FOUND)
        execute_process(COMMAND ${GIT_EXECUTABLE} clone --branch v4.0.8 https://github.com/beltoforion/muparserx.git ${PROJECT_SOURCE_DIR}/src/third-party/headers/muparserx
                        WORKING_DIRECTORY ${CMAKE_CURRENT_SOURCE_DIR}
                        RESULT_VARIABLE GIT_SUBMOD_RESULT)
        if(NOT GIT_SUBMOD_RESULT EQUAL "0")
            message(FATAL_ERROR "git clone failed with ${GIT_SUBMOD_RESULT},\
                    please checkout muparserx manually from https://github.com/beltoforion/muparserx.git and \
                    checkout latest stable relase")
        endif()
    # TODO: If there's no git, we have to get muparserx using other method (curl)
    endif()

    if(NOT EXISTS "${PROJECT_SOURCE_DIR}/src/third-party/headers/muparserx/CMakeLists.txt")
        message(FATAL_ERROR "MuparserX doesn't exist! GIT_SUBMODULE was turned off or download failed.\
                Please download MuparserX library from https://github.com/beltoforion/muparserx.git \
                and checkout latest stable release")
    endif()
endfunction()

function(check_compiler_cpp11_abi)
    # This is needed in case the compiler doesn't work with the new C++11 ABI,
    # is the case of GCC in RHEL6 and RHEL7
    # https://bugzilla.redhat.com/show_bug.cgi?id=1546704
    # Consider also if -D_GLIBCXX_USE_CXX11_ABI has been passed as flag
    string(REGEX MATCH "-D_GLIBCXX_USE_CXX11_ABI=[(A-z)|(a-z)|(0-9)]+" CUSTOM_PREP_FLAGS ${CMAKE_CXX_FLAGS})
    # Preprocessor run to check if CXX11_ABI is set
    execute_process(COMMAND echo "#include <string>" COMMAND ${CMAKE_CXX_COMPILER} ${CUSTOM_PREP_FLAGS} -x c++ -E -dM -  COMMAND fgrep _GLIBCXX_USE_CXX11_ABI OUTPUT_VARIABLE CXX11_ABI_OUT OUTPUT_STRIP_TRAILING_WHITESPACE)
    string(REGEX REPLACE "#define _GLIBCXX_USE_CXX11_ABI " "" CXX11_ABI "${CXX11_ABI_OUT}")
    set(CXX11_ABI ${CXX11_ABI} PARENT_SCOPE)
endfunction()

function(uncompress_muparsersx_lib)
    if(MSVC)
        set(PLATFORM "win64")
    elseif(APPLE)
        set(PLATFORM "macos")
    elseif(UNIX)
        check_compiler_cpp11_abi()
        if(CXX11_ABI EQUAL "0")
            set(MUPARSER_ABI_PREFIX oldabi_)
        endif()
        if(CMAKE_SYSTEM_PROCESSOR MATCHES "ppc64le")
            set(MUPARSER_ARC_POSTFIX ".ppc64le")
        endif()
        
        set(PLATFORM "linux")
    endif()

    execute_process(COMMAND ${CMAKE_COMMAND} -E tar "xvfj" "${AER_SIMULATOR_CPP_SRC_DIR}/third-party/${PLATFORM}/lib/${MUPARSER_ABI_PREFIX}muparserx${MUPARSER_ARC_POSTFIX}.7z"
            WORKING_DIRECTORY  "${AER_SIMULATOR_CPP_SRC_DIR}/third-party/${PLATFORM}/lib/")
    set(MUPARSERX_LIB_PATH "${AER_SIMULATOR_CPP_SRC_DIR}/third-party/${PLATFORM}/lib" PARENT_SCOPE)
endfunction()<|MERGE_RESOLUTION|>--- conflicted
+++ resolved
@@ -33,8 +33,6 @@
     set(PATCH_VERSION ${TMP_PATCH_VERSION} PARENT_SCOPE)
 endfunction()
 
-<<<<<<< HEAD
-=======
 function(is_dir_empty dir)
     file(GLOB RESULT dir)
     list(LENGTH RESULT num_files)
@@ -46,7 +44,6 @@
 endfunction()
 
 
->>>>>>> e2788e9a
 function(get_muparserx_source_code)
     is_dir_empty(${PROJECT_SOURCE_DIR}/src/third-party/headers/muparserx)
     if(NOT dir_is_empty)
