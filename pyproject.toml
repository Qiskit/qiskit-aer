--- conflicted
+++ resolved
@@ -13,15 +13,9 @@
 build-backend = "setuptools.build_meta"
 
 [tool.cibuildwheel]
-<<<<<<< HEAD
-manylinux-x86_64-image = "manylinux2010"
-manylinux-i686-image = "manylinux2010"
-skip = "pp* cp36-* cp310-* *musllinux*"
-test-command = "python {project}/tools/verify_wheels.py"
-=======
 manylinux-x86_64-image = "manylinux2014"
 manylinux-i686-image = "manylinux2010"
-skip = "pp* *musllinux*"
+skip = "pp* cp36* *musllinux*"
 test-skip = "cp310-win32 cp310-manylinux_i686"
 test-command = "python {project}/tools/verify_wheels.py"
 # We need to use pre-built versions of Numpy and Scipy in the tests; they have a
@@ -29,19 +23,14 @@
 # Numpy 1.22 there are no i686 wheels, so we force pip to use older ones without
 # restricting any dependencies that Numpy and Scipy might have.
 before-test = "pip install --only-binary=numpy,scipy numpy scipy"
->>>>>>> 0b0913ca
 
 [tool.cibuildwheel.linux]
 before-all = "yum install -y openblas-devel"
 
 [tool.cibuildwheel.windows]
-<<<<<<< HEAD
 environment = { CMAKE_GENERATOR = "Visual Studio 16 2019"}
-=======
-environment = "CMAKE_GENERATOR='Visual Studio 16 2019'"
 
 # For older Pythons we maintain our manylinux2010 support.
 [[tool.cibuildwheel.overrides]]
 select = "cp3{6,7,8,9}-manylinux*"
-manylinux-x86_64-image = "manylinux2010"
->>>>>>> 0b0913ca
+manylinux-x86_64-image = "manylinux2010"